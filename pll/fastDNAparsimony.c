/** 
 * PLL (version 1.0.0) a software library for phylogenetic inference
 * Copyright (C) 2013 Tomas Flouri and Alexandros Stamatakis
 *
 * Derived from 
 * RAxML-HPC, a program for sequential and parallel estimation of phylogenetic
 * trees by Alexandros Stamatakis
 *
 * This program is free software: you can redistribute it and/or modify it
 * under the terms of the GNU General Public License as published by the Free
 * Software Foundation, either version 3 of the License, or (at your option)
 * any later version.
 *
 * This program is distributed in the hope that it will be useful, but WITHOUT
 * ANY WARRANTY; without even the implied warranty of MERCHANTABILITY or
 * FITNESS FOR A PARTICULAR PURPOSE.  See the GNU General Public License for
 * more details.
 * 
 * You should have received a copy of the GNU General Public License along with
 * this program.  If not, see <http://www.gnu.org/licenses/>.
 *
 * For any other enquiries send an Email to Tomas Flouri
 * Tomas.Flouri@h-its.org
 *
 * When publishing work that uses PLL please cite PLL
 * 
 * @file fastDNAparsimony.c
 */
#include "mem_alloc.h"
#include "systypes.h"

#include <limits.h>
#include <math.h>
#include <time.h> 
#include <stdlib.h>
#include <stdio.h>
#include <ctype.h>
#include <string.h>
#include <stdint.h>
#include <assert.h>

#if defined(__MIC_NATIVE)

#include <immintrin.h>

#define INTS_PER_VECTOR 16
// #define LONG_INTS_PER_VECTOR 8 // Diep tried 2021-05-06
#define LONG_INTS_PER_VECTOR (64/sizeof(long)) // Diep 2021-05-06
#define INT_TYPE __m512i
#define CAST double*
#define SET_ALL_BITS_ONE _mm512_set1_epi32(0xFFFFFFFF)
#define SET_ALL_BITS_ZERO _mm512_setzero_epi32()
#define VECTOR_LOAD _mm512_load_epi32
#define VECTOR_STORE  _mm512_store_epi32
#define VECTOR_BIT_AND _mm512_and_epi32
#define VECTOR_BIT_OR  _mm512_or_epi32
#define VECTOR_AND_NOT _mm512_andnot_epi32

#elif defined(__AVX)

#include <xmmintrin.h>
#include <immintrin.h>
#include <pmmintrin.h>

#define INTS_PER_VECTOR 8
// #define LONG_INTS_PER_VECTOR 4 //  2021-05-06
#define LONG_INTS_PER_VECTOR (32/sizeof(long)) // Diep 2021-05-06
#define INT_TYPE __m256d
#define CAST double*
//#define SET_ALL_BITS_ONE (__m256d)_mm256_set_epi32(0xFFFFFFFF, 0xFFFFFFFF, 0xFFFFFFFF, 0xFFFFFFFF, 0xFFFFFFFF, 0xFFFFFFFF, 0xFFFFFFFF, 0xFFFFFFFF)
//#define SET_ALL_BITS_ZERO (__m256d)_mm256_set_epi32(0x00000000, 0x00000000, 0x00000000, 0x00000000, 0x00000000, 0x00000000, 0x00000000, 0x00000000)
#define SET_ALL_BITS_ONE _mm256_castsi256_pd(_mm256_set_epi32(0xFFFFFFFF, 0xFFFFFFFF, 0xFFFFFFFF, 0xFFFFFFFF, 0xFFFFFFFF, 0xFFFFFFFF, 0xFFFFFFFF, 0xFFFFFFFF))
#define SET_ALL_BITS_ZERO _mm256_castsi256_pd(_mm256_set_epi32(0x00000000, 0x00000000, 0x00000000, 0x00000000, 0x00000000, 0x00000000, 0x00000000, 0x00000000))
#define VECTOR_LOAD _mm256_load_pd
#define VECTOR_BIT_AND _mm256_and_pd
#define VECTOR_BIT_OR  _mm256_or_pd
#define VECTOR_STORE  _mm256_store_pd
#define VECTOR_AND_NOT _mm256_andnot_pd

#elif (defined(__SSE3))

#include <xmmintrin.h>
#include <pmmintrin.h>
  
#define INTS_PER_VECTOR 4
#ifdef __i386__
#define LONG_INTS_PER_VECTOR 4 // Diep 2021-05-06
//#define LONG_INTS_PER_VECTOR (16/sizeof(long)) //  2021-05-06
#else
// #define LONG_INTS_PER_VECTOR 2 // Diep 2021-05-06
#define LONG_INTS_PER_VECTOR (16/sizeof(long)) // Diep 2021-05-06
#endif
#define INT_TYPE __m128i
#define CAST __m128i*
#define SET_ALL_BITS_ONE _mm_set_epi32(0xFFFFFFFF, 0xFFFFFFFF, 0xFFFFFFFF, 0xFFFFFFFF)
#define SET_ALL_BITS_ZERO _mm_set_epi32(0x00000000, 0x00000000, 0x00000000, 0x00000000)
#define VECTOR_LOAD _mm_load_si128
#define VECTOR_BIT_AND _mm_and_si128
#define VECTOR_BIT_OR  _mm_or_si128
#define VECTOR_STORE  _mm_store_si128
#define VECTOR_AND_NOT _mm_andnot_si128

#endif


#include "pll.h"
#include "pllInternal.h"

#if defined (_MSC_VER)
#	if defined ( __SSE4_2__ ) || defined (__AVX__)
#		include <nmmintrin.h>
#		define __builtin_popcount _mm_popcnt_u32
#		define __builtin_popcountl _mm_popcnt_u64
#	else
#       if defined(CLANG_UNDER_VS)
#           define _mm_popcnt_u64 _popcnt64
#       else
#		include <intrin.h>
static __inline uint32_t __builtin_popcount (uint32_t a) {
		// popcnt instruction not available
		uint32_t b = a - ((a >> 1) & 0x55555555);
		uint32_t c = (b & 0x33333333) + ((b >> 2) & 0x33333333);
		uint32_t d = (c + (c >> 4)) & 0x0F0F0F0F;
		uint32_t e = d * 0x01010101;
		return   e >> 24;
	}
#		define __builtin_popcountl __popcnt64
#       endif
#	endif
#endif

static pllBoolean tipHomogeneityCheckerPars(pllInstance *tr, nodeptr p, int grouping);

extern const unsigned int mask32[32]; 
/* vector-specific stuff */


extern double masterTime;

/************************************************ pop count stuff ***********************************************/

 unsigned int bitcount_32_bit(unsigned int i)
{
  return ((unsigned int) __builtin_popcount(i));
}

/* bit count for 64 bit integers */

//__inline unsigned int bitcount_64_bit(uint64_t i)
//{
//  return ((unsigned int) __builtin_popcountl(i));
//}

/* bit count for 128 bit SSE3 and 256 bit AVX registers */

#if (defined(__SSE3) || defined(__AVX))

#if defined(_WIN32) &&!defined(WIN64)
 /* emulate with 32-bit version */
static __inline unsigned int vectorPopcount(INT_TYPE v)
{
PLL_ALIGN_BEGIN unsigned int counts[INTS_PER_VECTOR] PLL_ALIGN_END;

  int
    i,
    sum = 0;

  VECTOR_STORE((CAST)counts, v);

  for(i = 0; i < INTS_PER_VECTOR; i++)
    sum += __builtin_popcount(counts[i]);

  return ((unsigned int)sum);
}
#else

static __inline unsigned int vectorPopcount(INT_TYPE v)
{
#ifndef _MSC_VER
  unsigned long counts[LONG_INTS_PER_VECTOR]  __attribute__ ((aligned (PLL_BYTE_ALIGNMENT)));
#else
    unsigned long* counts = malloc(LONG_INTS_PER_VECTOR * sizeof(long));
#endif 

  int    
    i,
    sum = 0;
  
  VECTOR_STORE((CAST)counts, v);

  for (i = 0; i < LONG_INTS_PER_VECTOR; i++) {
      sum += (int)(__builtin_popcountl(counts[i]));
  }
#ifdef _MSC_VER
  free(counts);
#endif
             
  return ((unsigned int)sum);
}
#endif

#endif



/********************************DNA FUNCTIONS *****************************************************************/


static int checkerPars(pllInstance *tr, nodeptr p)
{
  int group = tr->constraintVector[p->number];

  if(isTip(p->number, tr->mxtips))
    {
      group = tr->constraintVector[p->number];
      return group;
    }
  else
    {
      if(group != -9) 
        return group;

      group = checkerPars(tr, p->next->back);
      if(group != -9) 
        return group;

      group = checkerPars(tr, p->next->next->back);
      if(group != -9) 
        return group;

      return -9;
    }
}

static pllBoolean tipHomogeneityCheckerPars(pllInstance *tr, nodeptr p, int grouping)
{
  if(isTip(p->number, tr->mxtips))
    {
      if(tr->constraintVector[p->number] != grouping) 
        return PLL_FALSE;
      else 
        return PLL_TRUE;
    }
  else
    {   
      return  (tipHomogeneityCheckerPars(tr, p->next->back, grouping) && tipHomogeneityCheckerPars(tr, p->next->next->back,grouping));      
    }
}

static void getxnodeLocal (nodeptr p)
{
  nodeptr  s;

  if((s = p->next)->xPars || (s = s->next)->xPars)
    {
      p->xPars = s->xPars;
      s->xPars = 0;
    }

  assert(p->next->xPars || p->next->next->xPars || p->xPars);

}

static void computeTraversalInfoParsimony(nodeptr p, int *ti, int *counter, int maxTips, pllBoolean full)
{        
  nodeptr 
    q = p->next->back,
    r = p->next->next->back;
  
  if(! p->xPars)
    getxnodeLocal(p);  
  
  if(full)
    {
       if(q->number > maxTips) 
         computeTraversalInfoParsimony(q, ti, counter, maxTips, full);
      
      if(r->number > maxTips) 
        computeTraversalInfoParsimony(r, ti, counter, maxTips, full);
    }
  else
    {
      if(q->number > maxTips && !q->xPars) 
        computeTraversalInfoParsimony(q, ti, counter, maxTips, full);
      
      if(r->number > maxTips && !r->xPars) 
        computeTraversalInfoParsimony(r, ti, counter, maxTips, full);
    }
  
  
  ti[*counter]     = p->number;
  ti[*counter + 1] = q->number;
  ti[*counter + 2] = r->number;
  *counter = *counter + 4;
}







#if (defined(__SSE3) || defined(__AVX))

static void newviewParsimonyIterativeFast(pllInstance *tr, partitionList *pr)
{    
  INT_TYPE
    allOne = SET_ALL_BITS_ONE;

  int 
    model,
    *ti = tr->ti,
    count = ti[0],
    index; 

  for(index = 4; index < count; index += 4)
    {      
      unsigned int
        totalScore = 0;

      size_t
        pNumber = (size_t)ti[index],
        qNumber = (size_t)ti[index + 1],
        rNumber = (size_t)ti[index + 2];
      
      for(model = 0; model < pr->numberOfPartitions; model++)
        {
          size_t
            k,
            states = pr->partitionData[model]->states,
            width = pr->partitionData[model]->parsimonyLength;
            
          unsigned int  
            i;      
                 
          switch(states)
            {
            case 2:       
              {
                parsimonyNumber
                  *left[2],
                  *right[2],
                  *here[2];

                for(k = 0; k < 2; k++)
                  {
                    left[k]  = &(pr->partitionData[model]->parsVect[(width * 2 * qNumber) + width * k]);
                    right[k] = &(pr->partitionData[model]->parsVect[(width * 2 * rNumber) + width * k]);
                    here[k]  = &(pr->partitionData[model]->parsVect[(width * 2 * pNumber) + width * k]);
                  }

                for(i = 0; i < width; i += INTS_PER_VECTOR)
                  {               
                    INT_TYPE
                      s_r, s_l, v_N,
                      l_A, l_C,
                      v_A, v_C;          
                    
                    s_l = VECTOR_LOAD((CAST)(&left[0][i]));
                    s_r = VECTOR_LOAD((CAST)(&right[0][i]));
                    l_A = VECTOR_BIT_AND(s_l, s_r);
                    v_A = VECTOR_BIT_OR(s_l, s_r);
                    
                    s_l = VECTOR_LOAD((CAST)(&left[1][i]));
                    s_r = VECTOR_LOAD((CAST)(&right[1][i]));
                    l_C = VECTOR_BIT_AND(s_l, s_r);
                    v_C = VECTOR_BIT_OR(s_l, s_r);                                                                
                    
                    v_N = VECTOR_BIT_OR(l_A, l_C);
                    
                    VECTOR_STORE((CAST)(&here[0][i]), VECTOR_BIT_OR(l_A, VECTOR_AND_NOT(v_N, v_A)));
                    VECTOR_STORE((CAST)(&here[1][i]), VECTOR_BIT_OR(l_C, VECTOR_AND_NOT(v_N, v_C)));                                                                    
                    
                    v_N = VECTOR_AND_NOT(v_N, allOne);
                    
                    totalScore += vectorPopcount(v_N);            
                  }
              }
              break;
            case 4:
              {
                parsimonyNumber
                  *left[4],
                  *right[4],
                  *here[4];

                for(k = 0; k < 4; k++)
                  {
                    left[k]  = &(pr->partitionData[model]->parsVect[(width * 4 * qNumber) + width * k]);
                    right[k] = &(pr->partitionData[model]->parsVect[(width * 4 * rNumber) + width * k]);
                    here[k]  = &(pr->partitionData[model]->parsVect[(width * 4 * pNumber) + width * k]);
                  }

                for(i = 0; i < width; i += INTS_PER_VECTOR)
                  {               
                    INT_TYPE
                      s_r, s_l, v_N,
                      l_A, l_C, l_G, l_T,
                      v_A, v_C, v_G, v_T;                
                    
                    s_l = VECTOR_LOAD((CAST)(&left[0][i]));
                    s_r = VECTOR_LOAD((CAST)(&right[0][i]));
                    l_A = VECTOR_BIT_AND(s_l, s_r);
                    v_A = VECTOR_BIT_OR(s_l, s_r);
                    
                    s_l = VECTOR_LOAD((CAST)(&left[1][i]));
                    s_r = VECTOR_LOAD((CAST)(&right[1][i]));
                    l_C = VECTOR_BIT_AND(s_l, s_r);
                    v_C = VECTOR_BIT_OR(s_l, s_r);
                    
                    s_l = VECTOR_LOAD((CAST)(&left[2][i]));
                    s_r = VECTOR_LOAD((CAST)(&right[2][i]));
                    l_G = VECTOR_BIT_AND(s_l, s_r);
                    v_G = VECTOR_BIT_OR(s_l, s_r);
                    
                    s_l = VECTOR_LOAD((CAST)(&left[3][i]));
                    s_r = VECTOR_LOAD((CAST)(&right[3][i]));
                    l_T = VECTOR_BIT_AND(s_l, s_r);
                    v_T = VECTOR_BIT_OR(s_l, s_r);
                    
                    v_N = VECTOR_BIT_OR(VECTOR_BIT_OR(l_A, l_C), VECTOR_BIT_OR(l_G, l_T));                                
                    
                    VECTOR_STORE((CAST)(&here[0][i]), VECTOR_BIT_OR(l_A, VECTOR_AND_NOT(v_N, v_A)));
                    VECTOR_STORE((CAST)(&here[1][i]), VECTOR_BIT_OR(l_C, VECTOR_AND_NOT(v_N, v_C)));
                    VECTOR_STORE((CAST)(&here[2][i]), VECTOR_BIT_OR(l_G, VECTOR_AND_NOT(v_N, v_G)));
                    VECTOR_STORE((CAST)(&here[3][i]), VECTOR_BIT_OR(l_T, VECTOR_AND_NOT(v_N, v_T)));                                                    
                    
                    v_N = VECTOR_AND_NOT(v_N, allOne);
                    
                    totalScore += vectorPopcount(v_N);  
                  }
              }
              break;
            case 20:
              {
                parsimonyNumber
                  *left[20],
                  *right[20],
                  *here[20];

                for(k = 0; k < 20; k++)
                  {
                    left[k]  = &(pr->partitionData[model]->parsVect[(width * 20 * qNumber) + width * k]);
                    right[k] = &(pr->partitionData[model]->parsVect[(width * 20 * rNumber) + width * k]);
                    here[k]  = &(pr->partitionData[model]->parsVect[(width * 20 * pNumber) + width * k]);
                  }

                for(i = 0; i < width; i += INTS_PER_VECTOR)
                  {               
                    size_t j;
                    
                    INT_TYPE
                      s_r, s_l, 
                      v_N = SET_ALL_BITS_ZERO,
                      l_A[20], 
                      v_A[20];           
                    
                    for(j = 0; j < 20; j++)
                      {
                        s_l = VECTOR_LOAD((CAST)(&left[j][i]));
                        s_r = VECTOR_LOAD((CAST)(&right[j][i]));
                        l_A[j] = VECTOR_BIT_AND(s_l, s_r);
                        v_A[j] = VECTOR_BIT_OR(s_l, s_r);
                        
                        v_N = VECTOR_BIT_OR(v_N, l_A[j]);
                      }
                    
                    for(j = 0; j < 20; j++)                 
                      VECTOR_STORE((CAST)(&here[j][i]), VECTOR_BIT_OR(l_A[j], VECTOR_AND_NOT(v_N, v_A[j])));                                                                    
                    
                    v_N = VECTOR_AND_NOT(v_N, allOne);
                    
                    totalScore += vectorPopcount(v_N);
                  }
              }
              break;
            default:
              {
                parsimonyNumber
                  *left[32], 
                  *right[32],
                  *here[32];

                assert(states <= 32);
                
                for(k = 0; k < states; k++)
                  {
                    left[k]  = &(pr->partitionData[model]->parsVect[(width * states * qNumber) + width * k]);
                    right[k] = &(pr->partitionData[model]->parsVect[(width * states * rNumber) + width * k]);
                    here[k]  = &(pr->partitionData[model]->parsVect[(width * states * pNumber) + width * k]);
                  }

                for(i = 0; i < width; i += INTS_PER_VECTOR)
                  {               
                    size_t j;
                    
                    INT_TYPE
                      s_r, s_l, 
                      v_N = SET_ALL_BITS_ZERO,
                      l_A[32], 
                      v_A[32];           
                    
                    for(j = 0; j < states; j++)
                      {
                        s_l = VECTOR_LOAD((CAST)(&left[j][i]));
                        s_r = VECTOR_LOAD((CAST)(&right[j][i]));
                        l_A[j] = VECTOR_BIT_AND(s_l, s_r);
                        v_A[j] = VECTOR_BIT_OR(s_l, s_r);
                        
                        v_N = VECTOR_BIT_OR(v_N, l_A[j]);
                      }
                    
                    for(j = 0; j < states; j++) {            
                      VECTOR_STORE((CAST)(&here[j][i]), VECTOR_BIT_OR(l_A[j], VECTOR_AND_NOT(v_N, v_A[j]))); 
                    }
                    
                    v_N = VECTOR_AND_NOT(v_N, allOne);
                    
                    unsigned int score_here = vectorPopcount(v_N);
                    totalScore += score_here;
                  }                             
              }
            }            
        }

        tr->parsimonyScore[pNumber] = totalScore + tr->parsimonyScore[rNumber] + tr->parsimonyScore[qNumber];      
        // printf("\ntr->parsimonyScore[%d]=%d+parsimonyScore[%d]+parsimonyScore[%d]=%d", 
        //     pNumber, totalScore, rNumber, qNumber, tr->parsimonyScore[pNumber]); // Diep
    }
}



static unsigned int evaluateParsimonyIterativeFast(pllInstance *tr, partitionList *pr)
{
  INT_TYPE 
    allOne = SET_ALL_BITS_ONE;

  size_t 
    pNumber = (size_t)tr->ti[1],
    qNumber = (size_t)tr->ti[2];

  if(tr->ti[0] > 4)
    newviewParsimonyIterativeFast(tr, pr);

  unsigned int sum = tr->parsimonyScore[pNumber] + tr->parsimonyScore[qNumber];

  for(int model = 0; model < pr->numberOfPartitions; model++)
    {
      size_t
        k,
        states = pr->partitionData[model]->states,
        width  = pr->partitionData[model]->parsimonyLength,
        i;

       switch(states)
         {
         case 2:
           {
             parsimonyNumber
               *left[2],
               *right[2];
             
             for(k = 0; k < 2; k++)
               {
                 left[k]  = &(pr->partitionData[model]->parsVect[(width * 2 * qNumber) + width * k]);
                 right[k] = &(pr->partitionData[model]->parsVect[(width * 2 * pNumber) + width * k]);
               }     
             
             for(i = 0; i < width; i += INTS_PER_VECTOR)
               {                                               
                 INT_TYPE      
                   l_A = VECTOR_BIT_AND(VECTOR_LOAD((CAST)(&left[0][i])), VECTOR_LOAD((CAST)(&right[0][i]))),
                   l_C = VECTOR_BIT_AND(VECTOR_LOAD((CAST)(&left[1][i])), VECTOR_LOAD((CAST)(&right[1][i]))),            
                   v_N = VECTOR_BIT_OR(l_A, l_C);
                 
                 v_N = VECTOR_AND_NOT(v_N, allOne);
                 
                 sum += vectorPopcount(v_N);
                 
<<<<<<< HEAD
                // Diep 2021-05-06
                //  if(sum >= bestScore)
                //    return sum;                         
=======
>>>>>>> eb663f52
               }
           }
           break;
         case 4:
           {
             parsimonyNumber
               *left[4],
               *right[4];
      
             for(k = 0; k < 4; k++)
               {
                 left[k]  = &(pr->partitionData[model]->parsVect[(width * 4 * qNumber) + width * k]);
                 right[k] = &(pr->partitionData[model]->parsVect[(width * 4 * pNumber) + width * k]);
               }        

             for(i = 0; i < width; i += INTS_PER_VECTOR)
               {                                                
                 INT_TYPE      
                   l_A = VECTOR_BIT_AND(VECTOR_LOAD((CAST)(&left[0][i])), VECTOR_LOAD((CAST)(&right[0][i]))),
                   l_C = VECTOR_BIT_AND(VECTOR_LOAD((CAST)(&left[1][i])), VECTOR_LOAD((CAST)(&right[1][i]))),
                   l_G = VECTOR_BIT_AND(VECTOR_LOAD((CAST)(&left[2][i])), VECTOR_LOAD((CAST)(&right[2][i]))),
                   l_T = VECTOR_BIT_AND(VECTOR_LOAD((CAST)(&left[3][i])), VECTOR_LOAD((CAST)(&right[3][i]))),
                   v_N = VECTOR_BIT_OR(VECTOR_BIT_OR(l_A, l_C), VECTOR_BIT_OR(l_G, l_T));     
                 
                 v_N = VECTOR_AND_NOT(v_N, allOne);
                 
                 sum += vectorPopcount(v_N);
<<<<<<< HEAD
                // Diep 2021-05-06 
                //  if(sum >= bestScore)            
                //    return sum;          
=======
                 
>>>>>>> eb663f52
               }                 
           }
           break;
         case 20:
           {
             parsimonyNumber
               *left[20],
               *right[20];
             
              for(k = 0; k < 20; k++)
                {
                  left[k]  = &(pr->partitionData[model]->parsVect[(width * 20 * qNumber) + width * k]);
                  right[k] = &(pr->partitionData[model]->parsVect[(width * 20 * pNumber) + width * k]);
                }  
           
              for(i = 0; i < width; i += INTS_PER_VECTOR)
                {                              
                  int 
                    j;
                  
                  INT_TYPE      
                    l_A,
                    v_N = SET_ALL_BITS_ZERO;     
                  
                  for(j = 0; j < 20; j++)
                    {
                      l_A = VECTOR_BIT_AND(VECTOR_LOAD((CAST)(&left[j][i])), VECTOR_LOAD((CAST)(&right[j][i])));
                      v_N = VECTOR_BIT_OR(l_A, v_N);
                    }
                  
                  v_N = VECTOR_AND_NOT(v_N, allOne);
                  
                  sum += vectorPopcount(v_N);          
<<<<<<< HEAD
                
                // Diep 2021-05-06  
                //   if(sum >= bestScore)      
                //     return sum;                        
=======
                  
>>>>>>> eb663f52
                }
           }
           break;
         default:
           {
             parsimonyNumber
               *left[32],  
               *right[32]; 

             assert(states <= 32);

             for(k = 0; k < states; k++)
               {
                 left[k]  = &(pr->partitionData[model]->parsVect[(width * states * qNumber) + width * k]);
                 right[k] = &(pr->partitionData[model]->parsVect[(width * states * pNumber) + width * k]);
               }  
           
             for(i = 0; i < width; i += INTS_PER_VECTOR)
               {                               
                 size_t
                   j;
                 
                 INT_TYPE      
                   l_A,
                   v_N = SET_ALL_BITS_ZERO;     
                 
                 for(j = 0; j < states; j++)
                   {
                     l_A = VECTOR_BIT_AND(VECTOR_LOAD((CAST)(&left[j][i])), VECTOR_LOAD((CAST)(&right[j][i])));
                     v_N = VECTOR_BIT_OR(l_A, v_N);
                   }
                 
                 v_N = VECTOR_AND_NOT(v_N, allOne);
                 
                 sum += vectorPopcount(v_N);           
<<<<<<< HEAD
                
                // Diep 2021-05-06 
                //  if(sum >= bestScore)         
                //    return sum;                 
=======
                 
>>>>>>> eb663f52
               }
           }
         }
    }
    // printf("\nsum=%d", sum); // Diep
  
    return sum;
}


#else
static void newviewParsimonyIterativeFast(pllInstance *tr, partitionList * pr)
{    
  int 
    model,
    *ti = tr->ti,
    count = ti[0],
    index; 

  for(index = 4; index < count; index += 4)
    {      
      unsigned int
        totalScore = 0;

      size_t
        pNumber = (size_t)ti[index],
        qNumber = (size_t)ti[index + 1],
        rNumber = (size_t)ti[index + 2];
      
      for(model = 0; model < pr->numberOfPartitions; model++)
        {
          size_t
            k,
            states = pr->partitionData[model]->states,
            width = pr->partitionData[model]->parsimonyLength;    
            
          unsigned int  
            i;      
                 
          switch(states)
            {
            case 2:       
              {
                parsimonyNumber
                  *left[2],
                  *right[2],
                  *this[2];
                
                parsimonyNumber
                   o_A,
                   o_C,
                   t_A,
                   t_C, 
                   t_N;
                
                for(k = 0; k < 2; k++)
                  {
                    left[k]  = &(pr->partitionData[model]->parsVect[(width * 2 * qNumber) + width * k]);
                    right[k] = &(pr->partitionData[model]->parsVect[(width * 2 * rNumber) + width * k]);
                    this[k]  = &(pr->partitionData[model]->parsVect[(width * 2 * pNumber) + width * k]);
                  }

                for(i = 0; i < width; i++)
                  {               
                    t_A = left[0][i] & right[0][i];
                    t_C = left[1][i] & right[1][i];                

                    o_A = left[0][i] | right[0][i];
                    o_C = left[1][i] | right[1][i];
                  
                    t_N = ~(t_A | t_C);   

                    this[0][i] = t_A | (t_N & o_A);
                    this[1][i] = t_C | (t_N & o_C);                
                    
                    totalScore += ((unsigned int) __builtin_popcount(t_N));
                  }
              }
              break;
            case 4:
              {
                parsimonyNumber
                  *left[4],
                  *right[4],
                  *this[4];

                for(k = 0; k < 4; k++)
                  {
                    left[k]  = &(pr->partitionData[model]->parsVect[(width * 4 * qNumber) + width * k]);
                    right[k] = &(pr->partitionData[model]->parsVect[(width * 4 * rNumber) + width * k]);
                    this[k]  = &(pr->partitionData[model]->parsVect[(width * 4 * pNumber) + width * k]);
                  }

                parsimonyNumber
                   o_A,
                   o_C,
                   o_G,
                   o_T,
                   t_A,
                   t_C,
                   t_G,
                   t_T, 
                   t_N;

                for(i = 0; i < width; i++)
                  {               
                    t_A = left[0][i] & right[0][i];
                    t_C = left[1][i] & right[1][i];
                    t_G = left[2][i] & right[2][i];       
                    t_T = left[3][i] & right[3][i];

                    o_A = left[0][i] | right[0][i];
                    o_C = left[1][i] | right[1][i];
                    o_G = left[2][i] | right[2][i];       
                    o_T = left[3][i] | right[3][i];

                    t_N = ~(t_A | t_C | t_G | t_T);       

                    this[0][i] = t_A | (t_N & o_A);
                    this[1][i] = t_C | (t_N & o_C);
                    this[2][i] = t_G | (t_N & o_G);
                    this[3][i] = t_T | (t_N & o_T); 
                    
                    totalScore += ((unsigned int) __builtin_popcount(t_N));
                  }
              }
              break;
            case 20:
              {
                parsimonyNumber
                  *left[20],
                  *right[20],
                  *this[20];

                parsimonyNumber
                  o_A[20],
                  t_A[20],        
                  t_N;

                for(k = 0; k < 20; k++)
                  {
                    left[k]  = &(pr->partitionData[model]->parsVect[(width * 20 * qNumber) + width * k]);
                    right[k] = &(pr->partitionData[model]->parsVect[(width * 20 * rNumber) + width * k]);
                    this[k]  = &(pr->partitionData[model]->parsVect[(width * 20 * pNumber) + width * k]);
                  }

                for(i = 0; i < width; i++)
                  {               
                    size_t k;
                    
                    t_N = 0;

                    for(k = 0; k < 20; k++)
                      {
                        t_A[k] = left[k][i] & right[k][i];
                        o_A[k] = left[k][i] | right[k][i];
                        t_N = t_N | t_A[k];
                      }
                    
                    t_N = ~t_N;

                    for(k = 0; k < 20; k++)                   
                      this[k][i] = t_A[k] | (t_N & o_A[k]);                
                    
                    totalScore += ((unsigned int) __builtin_popcount(t_N));
                  }
              }
              break;
            default:
              {         
                parsimonyNumber
                  *left[32],
                  *right[32],
                  *this[32];
                
                parsimonyNumber
                  o_A[32],
                  t_A[32],        
                  t_N;
                
                assert(states <= 32);
                
                for(k = 0; k < states; k++)
                  {
                    left[k]  = &(pr->partitionData[model]->parsVect[(width * states * qNumber) + width * k]);
                    right[k] = &(pr->partitionData[model]->parsVect[(width * states * rNumber) + width * k]);
                    this[k]  = &(pr->partitionData[model]->parsVect[(width * states * pNumber) + width * k]);
                  }
                
                for(i = 0; i < width; i++)
                  {               
                    t_N = 0;
                    
                    for(k = 0; k < states; k++)
                      {
                        t_A[k] = left[k][i] & right[k][i];
                        o_A[k] = left[k][i] | right[k][i];
                        t_N = t_N | t_A[k];
                      }
                    
                    t_N = ~t_N;
                    
                    for(k = 0; k < states; k++)               
                      this[k][i] = t_A[k] | (t_N & o_A[k]);                
                    
                    totalScore += ((unsigned int) __builtin_popcount(t_N));
                  }
              }                       
            } 
        }

        tr->parsimonyScore[pNumber] = totalScore + tr->parsimonyScore[rNumber] + tr->parsimonyScore[qNumber];      
        // printf("\ntr->parsimonyScore[%d]=%d+parsimonyScore[%d]+parsimonyScore[%d]=%d", 
        //     pNumber, totalScore, rNumber, qNumber, tr->parsimonyScore[pNumber]); // Diep
    }
}


static unsigned int evaluateParsimonyIterativeFast(pllInstance *tr, partitionList * pr)
{
  size_t 
    pNumber = (size_t)tr->ti[1],
    qNumber = (size_t)tr->ti[2];

  if(tr->ti[0] > 4)
    newviewParsimonyIterativeFast(tr, pr); 

  unsigned int sum = tr->parsimonyScore[pNumber] + tr->parsimonyScore[qNumber];

  for(int model = 0; model < pr->numberOfPartitions; model++)
    {
      size_t
        k,
        states = pr->partitionData[model]->states,
        width  = pr->partitionData[model]->parsimonyLength, 
        i;

       switch(states)
         {
         case 2:
           {
             parsimonyNumber 
               t_A,
               t_C,           
               t_N,
               *left[2],
               *right[2];
             
             for(k = 0; k < 2; k++)
               {
                 left[k]  = &(pr->partitionData[model]->parsVect[(width * 2 * qNumber) + width * k]);
                 right[k] = &(pr->partitionData[model]->parsVect[(width * 2 * pNumber) + width * k]);
               }     
             
             for(i = 0; i < width; i++)
               {                                               
                 t_A = left[0][i] & right[0][i];
                 t_C = left[1][i] & right[1][i];
                 
                  t_N = ~(t_A | t_C);

                  sum += ((unsigned int) __builtin_popcount(t_N));
<<<<<<< HEAD
                
                // Diep 2021-05-06
                //  if(sum >= bestScore)
                //    return sum;                         
=======
                 
>>>>>>> eb663f52
               }
           }
           break;
         case 4:
           {
             parsimonyNumber
               t_A,
               t_C,
               t_G,
               t_T,
               t_N,
               *left[4],
               *right[4];
      
             for(k = 0; k < 4; k++)
               {
                 left[k]  = &(pr->partitionData[model]->parsVect[(width * 4 * qNumber) + width * k]);
                 right[k] = &(pr->partitionData[model]->parsVect[(width * 4 * pNumber) + width * k]);
               }        

             for(i = 0; i < width; i++)
               {                                                
                  t_A = left[0][i] & right[0][i];
                  t_C = left[1][i] & right[1][i];
                  t_G = left[2][i] & right[2][i];         
                  t_T = left[3][i] & right[3][i];

                  t_N = ~(t_A | t_C | t_G | t_T);

                  sum += ((unsigned int) __builtin_popcount(t_N));
                 
<<<<<<< HEAD
                 // Diep 2021-05-06
                //  if(sum >= bestScore)            
                //    return sum;          
=======
>>>>>>> eb663f52
               }                 
           }
           break;
         case 20:
           {
             parsimonyNumber
               t_A,
               t_N,
               *left[20],
               *right[20];
             
              for(k = 0; k < 20; k++)
                {
                  left[k]  = &(pr->partitionData[model]->parsVect[(width * 20 * qNumber) + width * k]);
                  right[k] = &(pr->partitionData[model]->parsVect[(width * 20 * pNumber) + width * k]);
                }  
           
              for(i = 0; i < width; i++)
                { 
                  t_N = 0;
                  
                  for(k = 0; k < 20; k++)
                    {
                      t_A = left[k][i] & right[k][i];
                      t_N = t_N | t_A;
                    }
               
                  t_N = ~t_N;

                  sum += ((unsigned int) __builtin_popcount(t_N));
<<<<<<< HEAD
                
                // Diep 2021-05-06
                //   if(sum >= bestScore)      
                //     return sum;                        
=======
                  
>>>>>>> eb663f52
                }
           }
           break;
         default:
           {
             parsimonyNumber
               t_A,
               t_N,
               *left[32], 
               *right[32];  

             assert(states <= 32);

             for(k = 0; k < states; k++)
               {
                 left[k]  = &(pr->partitionData[model]->parsVect[(width * states * qNumber) + width * k]);
                 right[k] = &(pr->partitionData[model]->parsVect[(width * states * pNumber) + width * k]);
               }  
           
             for(i = 0; i < width; i++)
               {                               
                 t_N = 0;
                  
                 for(k = 0; k < states; k++)
                   {
                     t_A = left[k][i] & right[k][i];
                     t_N = t_N | t_A;
                   }
               
                  t_N = ~t_N;

                  sum += ((unsigned int) __builtin_popcount(t_N));
<<<<<<< HEAD

                // Diep 2021-05-06                                                 
                //  if(sum >= bestScore)                     
                //    return sum;                     
=======
                                                 
>>>>>>> eb663f52
               }                     
           }
         }
    }

//   printf("\nsum=%d", sum); // Diep
  return sum;
}

#endif


static unsigned int evaluateParsimony(pllInstance *tr, partitionList *pr, nodeptr p, pllBoolean full)
{
  volatile unsigned int result;
  nodeptr q = p->back;
  int
    *ti = tr->ti,
    counter = 4;
  
  ti[1] = p->number;
  ti[2] = q->number;

  if(full)
    {
      if(p->number > tr->mxtips)
        computeTraversalInfoParsimony(p, ti, &counter, tr->mxtips, full);
      if(q->number > tr->mxtips)
        computeTraversalInfoParsimony(q, ti, &counter, tr->mxtips, full); 
    }
  else
    {
      if(p->number > tr->mxtips && !p->xPars)
        computeTraversalInfoParsimony(p, ti, &counter, tr->mxtips, full);
      if(q->number > tr->mxtips && !q->xPars)
        computeTraversalInfoParsimony(q, ti, &counter, tr->mxtips, full); 
    }

  ti[0] = counter;

  result = evaluateParsimonyIterativeFast(tr, pr);

  return result;
}


static void newviewParsimony(pllInstance *tr, partitionList *pr, nodeptr  p)
{     
  if(p->number <= tr->mxtips)
    return;

  {
    int 
      counter = 4;     
           
    computeTraversalInfoParsimony(p, tr->ti, &counter, tr->mxtips, PLL_FALSE);              
    tr->ti[0] = counter;            
    
    newviewParsimonyIterativeFast(tr, pr);
  }
}





/****************************************************************************************************************************************/

static void insertParsimony (pllInstance *tr, partitionList *pr, nodeptr p, nodeptr q)
{
  nodeptr  r;
  
  r = q->back;
  
  hookupDefault(p->next,       q);
  hookupDefault(p->next->next, r);
   
  newviewParsimony(tr, pr, p);
} 



static nodeptr buildNewTip (pllInstance *tr, nodeptr p)
{ 
  nodeptr  q;

  q = tr->nodep[(tr->nextnode)++];
  hookupDefault(p, q);
  q->next->back = (nodeptr)NULL;
  q->next->next->back = (nodeptr)NULL;
 
  return  q;
} 

static void buildSimpleTree (pllInstance *tr, partitionList *pr, int ip, int iq, int ir)
{    
  nodeptr  p, s;
  int  i;
  
  i = PLL_MIN(ip, iq);
  if (ir < i)  i = ir; 
  tr->start = tr->nodep[i];
  tr->ntips = 3;
  p = tr->nodep[ip];
  hookupDefault(p, tr->nodep[iq]);
  s = buildNewTip(tr, tr->nodep[ir]);
  insertParsimony(tr, pr, s, p);
}


static void testInsertParsimony (pllInstance *tr, partitionList *pr, nodeptr p, nodeptr q, pllBoolean saveBranches)
{ 
  unsigned int 
    mp;
 
  nodeptr  
    r = q->back;   

  pllBoolean
    doIt = PLL_TRUE;

  int numBranches = pr->perGeneBranchLengths?pr->numberOfPartitions:1;

  if(tr->grouped)
    {
      int 
        rNumber = tr->constraintVector[r->number],
        qNumber = tr->constraintVector[q->number],
        pNumber = tr->constraintVector[p->number];

      doIt = PLL_FALSE;
     
      if(pNumber == -9)
        pNumber = checkerPars(tr, p->back);
      if(pNumber == -9)
        doIt = PLL_TRUE;
      else
        {
          if(qNumber == -9)
            qNumber = checkerPars(tr, q);

          if(rNumber == -9)
            rNumber = checkerPars(tr, r);

          if(pNumber == rNumber || pNumber == qNumber)
            doIt = PLL_TRUE;       
        }
    }

  if(doIt)
    {
      double* z;
      
      if(saveBranches)
        {
          z = (double*)rax_malloc(numBranches*sizeof(double));
          for(int i = 0; i < numBranches; i++) {
            z[i] = q->z[i];
          }
        }

      insertParsimony(tr, pr, p, q);
  
      mp = evaluateParsimony(tr, pr, p->next->next, PLL_FALSE);

      if(mp < tr->bestParsimony)
        {
          tr->bestParsimony = mp;
          tr->insertNode = q;
          tr->removeNode = p;
        }
      
      if(saveBranches) {
          hookup(q, r, z, numBranches);
          rax_free(z);
        }
      else {
          hookupDefault(q, r);
        }

      p->next->next->back = p->next->back = (nodeptr) NULL;
    }
       
  return;
} 


static void restoreTreeParsimony(pllInstance *tr, partitionList *pr, nodeptr p, nodeptr q)
{ 
  nodeptr
    r = q->back;
  
  int counter = 4;
  
  hookupDefault(p->next,       q);
  hookupDefault(p->next->next, r);
  
  computeTraversalInfoParsimony(p, tr->ti, &counter, tr->mxtips, PLL_FALSE);              
  tr->ti[0] = counter;
    
  newviewParsimonyIterativeFast(tr, pr);
}


static void addTraverseParsimony (pllInstance *tr, partitionList *pr, nodeptr p, nodeptr q, int mintrav, int maxtrav, pllBoolean doAll, pllBoolean saveBranches)
{        
  if (doAll || (--mintrav <= 0))               
    testInsertParsimony(tr, pr, p, q, saveBranches);

  if (((q->number > tr->mxtips)) && ((--maxtrav > 0) || doAll))
    {         
      addTraverseParsimony(tr, pr, p, q->next->back, mintrav, maxtrav, doAll, saveBranches);
      addTraverseParsimony(tr, pr, p, q->next->next->back, mintrav, maxtrav, doAll, saveBranches);
    }
}


static void makePermutationFast(int *perm, int n, pllInstance *tr)
{    
  int  
    i, 
    j, 
    k;

  for (i = 1; i <= n; i++)    
    perm[i] = i;               

  for (i = 1; i <= n; i++) 
    {      
      double d =  randum(&tr->randomNumberSeed);

      k =  (int)((double)(n + 1 - i) * d);
      
      j        = perm[i];

      perm[i]     = perm[i + k];
      perm[i + k] = j; 
    }
}

//static nodeptr  removeNodeParsimony (nodeptr p, tree *tr)
static nodeptr  removeNodeParsimony (nodeptr p)
{ 
  nodeptr  q, r;         

  q = p->next->back;
  r = p->next->next->back;   
    
  hookupDefault(q, r);

  p->next->next->back = p->next->back = (node *) NULL;
  
  return  q;
}

static int rearrangeParsimony(pllInstance *tr, partitionList *pr, nodeptr p, int mintrav, int maxtrav, pllBoolean doAll)
{   
  nodeptr  
    p1, 
    p2, 
    q, 
    q1, 
    q2;
  
  int      
    mintrav2; 

  pllBoolean
    doP = PLL_TRUE,
    doQ = PLL_TRUE;
           
  if (maxtrav > tr->ntips - 3)  
    maxtrav = tr->ntips - 3; 

  assert(mintrav == 1);

  if(maxtrav < mintrav)
    return 0;

  q = p->back;

	unsigned int mp = evaluateParsimony(tr, pr, p, PLL_FALSE); // Diep: This is VERY important to make sure SPR is accurate*****
  
  if(tr->constrained)
    {    
      if(! tipHomogeneityCheckerPars(tr, p->back, 0))
        doP = PLL_FALSE;
        
      if(! tipHomogeneityCheckerPars(tr, q->back, 0))
        doQ = PLL_FALSE;
                        
      if(doQ == PLL_FALSE && doP == PLL_FALSE)
        return 0;
    }  

  if((p->number > tr->mxtips) && doP) 
    {     
      p1 = p->next->back;
      p2 = p->next->next->back;
      
      if ((p1->number > tr->mxtips) || (p2->number > tr->mxtips)) 
        {                 
          removeNodeParsimony(p);                

          if ((p1->number > tr->mxtips)) 
            {
              addTraverseParsimony(tr, pr, p, p1->next->back, mintrav, maxtrav, doAll, PLL_FALSE);
              addTraverseParsimony(tr, pr, p, p1->next->next->back, mintrav, maxtrav, doAll, PLL_FALSE);
            }
         
          if ((p2->number > tr->mxtips)) 
            {
              addTraverseParsimony(tr, pr, p, p2->next->back, mintrav, maxtrav, doAll, PLL_FALSE);
              addTraverseParsimony(tr, pr, p, p2->next->next->back, mintrav, maxtrav, doAll, PLL_FALSE);
            }
            
           
          hookupDefault(p->next,       p1);
          hookupDefault(p->next->next, p2);

          newviewParsimony(tr, pr, p);
        }
    }  
       
  if ((q->number > tr->mxtips) && (maxtrav > 0) && doQ) 
    {
      q1 = q->next->back;
      q2 = q->next->next->back;

      if (
          (
           (q1->number > tr->mxtips) && 
           ((q1->next->back->number > tr->mxtips) || (q1->next->next->back->number > tr->mxtips))
           )
          ||
          (
           (q2->number > tr->mxtips) && 
           ((q2->next->back->number > tr->mxtips) || (q2->next->next->back->number > tr->mxtips))
           )
          )
        {          

          removeNodeParsimony(q);
          
          mintrav2 = mintrav > 2 ? mintrav : 2;
          
          if ((q1->number > tr->mxtips)) 
            {
              addTraverseParsimony(tr, pr, q, q1->next->back, mintrav2 , maxtrav, doAll, PLL_FALSE);
              addTraverseParsimony(tr, pr, q, q1->next->next->back, mintrav2 , maxtrav, doAll, PLL_FALSE);
            }
         
          if ((q2->number > tr->mxtips)) 
            {
              addTraverseParsimony(tr, pr, q, q2->next->back, mintrav2 , maxtrav, doAll, PLL_FALSE);
              addTraverseParsimony(tr, pr, q, q2->next->next->back, mintrav2 , maxtrav, doAll, PLL_FALSE);
            }      
           
          hookupDefault(q->next,       q1);
          hookupDefault(q->next->next, q2);
           
          newviewParsimony(tr, pr, q);
        }
    }

  return 1;
} 


static void restoreTreeRearrangeParsimony(pllInstance *tr, partitionList *pr)
{    
  removeNodeParsimony(tr->removeNode);  
  restoreTreeParsimony(tr, pr, tr->removeNode, tr->insertNode);
}

/*
static pllBoolean isInformative2(pllInstance *tr, int site)
{
  int
    informativeCounter = 0,
    check[256],   
    j,   
    undetermined = 15;

  unsigned char
    nucleotide,
    target = 0;
        
  for(j = 0; j < 256; j++)
    check[j] = 0;
  
  for(j = 1; j <= tr->mxtips; j++)
    {      
      nucleotide = tr->yVector[j][site];            
      check[nucleotide] =  check[nucleotide] + 1;                  
    }
  
  
  if(check[1] > 1)
    {
      informativeCounter++;    
      target = target | 1;
    }
  if(check[2] > 1)
    {
      informativeCounter++; 
      target = target | 2;
    }
  if(check[4] > 1)
    {
      informativeCounter++; 
      target = target | 4;
    }
  if(check[8] > 1)
    {
      informativeCounter++; 
      target = target | 8;
    }
          
  if(informativeCounter >= 2)
    return PLL_TRUE;    
  else
    {        
      for(j = 0; j < undetermined; j++)
        {
          if(j == 3 || j == 5 || j == 6 || j == 7 || j == 9 || j == 10 || j == 11 || 
             j == 12 || j == 13 || j == 14)
            {
              if(check[j] > 1)
                {
                  if(!(target & j))
                    return PLL_TRUE;
                }
            }
        } 
    }
     
  return PLL_FALSE;          
}
*/

static pllBoolean isInformative(pllInstance *tr, int dataType, int site)
{
  int
    informativeCounter = 0,
    check[256],   
    j,   
    undetermined = getUndetermined(dataType);

  const unsigned int
    *bitVector = getBitVector(dataType);

  unsigned char
    nucleotide;
  
        
  for(j = 0; j < 256; j++)
    check[j] = 0;
  
  for(j = 1; j <= tr->mxtips; j++)
    {      
      nucleotide = tr->yVector[j][site];            
      check[nucleotide] =  check[nucleotide] + 1;
      assert(bitVector[nucleotide] > 0);                   
    }
  
  for(j = 0; j < undetermined; j++)
    {
      if(check[j] > 0)
        informativeCounter++;    
    } 
          
  if(informativeCounter <= 1)
    return PLL_FALSE;    
  else
    {        
      for(j = 0; j < undetermined; j++)
        {
          if(check[j] > 1)
            return PLL_TRUE;
        } 
    }
     
  return PLL_FALSE;          
}


static void determineUninformativeSites(pllInstance *tr, partitionList *pr, int *informative)
{
  int 
    model,
    number = 0,
    i;

  /* 
     Not all characters are useful in constructing a parsimony tree. 
     Invariant characters, those that have the same state in all taxa, 
     are obviously useless and are ignored by the method. Characters in 
     which a state occurs in only one taxon are also ignored. 
     All these characters are called parsimony uninformative.

     Alternative definition: informative columns contain at least two types
     of nucleotides, and each nucleotide must appear at least twice in each 
     column. Kind of a pain if we intend to check for this when using, e.g.,
     amibiguous DNA encoding.
  */


  for(model = 0; model < pr->numberOfPartitions; model++)
    {
      for(i = pr->partitionData[model]->lower; i < pr->partitionData[model]->upper; i++)
        {
           if(isInformative(tr, pr->partitionData[model]->dataType, i))
             informative[i] = 1;
           else
             {
               informative[i] = 0;
               number++;
             }  
        }      
    }

 
  /* printf("Uninformative Patterns: %d\n", number); */
}


static void reorderNodes(pllInstance *tr, nodeptr *np, nodeptr p, int *count)
{
  int i, found = 0;

  if((p->number <= tr->mxtips))    
    return;
  else
    {              
      for(i = tr->mxtips + 1; (i <= (tr->mxtips + tr->mxtips - 1)) && (found == 0); i++)
        {
          if (p == np[i] || p == np[i]->next || p == np[i]->next->next)
            {
              if(p == np[i])                           
                tr->nodep[*count + tr->mxtips + 1] = np[i];                             
              else
                {
                  if(p == np[i]->next)            
                    tr->nodep[*count + tr->mxtips + 1] = np[i]->next;                      
                  else             
                    tr->nodep[*count + tr->mxtips + 1] = np[i]->next->next;                                 
                }

              found = 1;                     
              *count = *count + 1;
            }
        }            
     
      assert(found != 0);

      reorderNodes(tr, np, p->next->back, count);     
      reorderNodes(tr, np, p->next->next->back, count);                
    }
}



static void nodeRectifierPars(pllInstance *tr)
{
  nodeptr *np = (nodeptr *)rax_malloc(2 * tr->mxtips * sizeof(nodeptr));
  int i;
  int count = 0;
  
  tr->start       = tr->nodep[1];
  tr->rooted      = PLL_FALSE;

  /* TODO why is tr->rooted set to PLL_FALSE here ?*/
  
  for(i = tr->mxtips + 1; i <= (tr->mxtips + tr->mxtips - 1); i++)
    np[i] = tr->nodep[i];           
  
  reorderNodes(tr, np, tr->start->back, &count); 

 
  rax_free(np);
}


  
static void compressDNA(pllInstance *tr, partitionList *pr, int *informative)
{
  size_t
    totalNodes,
    i,
    model;
   
  totalNodes = 2 * (size_t)tr->mxtips;

 

  for(model = 0; model < (size_t) pr->numberOfPartitions; model++)
    {
      size_t
        k,
        states = (size_t)pr->partitionData[model]->states,
        compressedEntries,
        compressedEntriesPadded,
        entries = 0, 
        lower = pr->partitionData[model]->lower,
        upper = pr->partitionData[model]->upper;

      parsimonyNumber 
        **compressedTips = (parsimonyNumber **)rax_malloc(states * sizeof(parsimonyNumber*)),
        *compressedValues = (parsimonyNumber *)rax_malloc(states * sizeof(parsimonyNumber));
      
      for(i = lower; i < upper; i++)    
        if(informative[i])
          entries += (size_t)tr->aliaswgt[i];     
  
      compressedEntries = entries / PLL_PCF;

      if(entries % PLL_PCF != 0)
        compressedEntries++;

#if (defined(__SSE3) || defined(__AVX))
      if(compressedEntries % INTS_PER_VECTOR != 0)
        compressedEntriesPadded = compressedEntries + (INTS_PER_VECTOR - (compressedEntries % INTS_PER_VECTOR));
      else
        compressedEntriesPadded = compressedEntries;
#else
      compressedEntriesPadded = compressedEntries;
#endif     

      
      rax_posix_memalign ((void **) &(pr->partitionData[model]->parsVect), PLL_BYTE_ALIGNMENT, (size_t)compressedEntriesPadded * states * totalNodes * sizeof(parsimonyNumber));
     
      for(i = 0; i < compressedEntriesPadded * states * totalNodes; i++)      
        pr->partitionData[model]->parsVect[i] = 0;

      for(i = 0; i < (size_t)tr->mxtips; i++)
        {
          size_t
            w = 0,
            compressedIndex = 0,
            compressedCounter = 0,
            index = 0;

          for(k = 0; k < states; k++)
            {
              compressedTips[k] = &(pr->partitionData[model]->parsVect[(compressedEntriesPadded * states * (i + 1)) + (compressedEntriesPadded * k)]);
              compressedValues[k] = 0;
            }                
              
          for(index = lower; index < (size_t)upper; index++)
            {
              if(informative[index])
                {
                  const unsigned int 
                    *bitValue = getBitVector(pr->partitionData[model]->dataType);

                  parsimonyNumber 
                    value = bitValue[tr->yVector[i + 1][index]];          
              
                  for(w = 0; w < (size_t)tr->aliaswgt[index]; w++)
                    {      
                      for(k = 0; k < states; k++)
                        {
                          if(value & mask32[k])
                            compressedValues[k] |= mask32[compressedCounter];
                        }
                     
                      compressedCounter++;
                  
                      if(compressedCounter == PLL_PCF)
                        {
                          for(k = 0; k < states; k++)
                            {
                              compressedTips[k][compressedIndex] = compressedValues[k];
                              compressedValues[k] = 0;
                            }                    
                          
                          compressedCounter = 0;
                          compressedIndex++;
                        }
                    }
                }
            }
                           
          for(;compressedIndex < compressedEntriesPadded; compressedIndex++)
            {   
              for(;compressedCounter < PLL_PCF; compressedCounter++)              
                for(k = 0; k < states; k++)
                  compressedValues[k] |= mask32[compressedCounter];               
          
              for(k = 0; k < states; k++)
                {
                  compressedTips[k][compressedIndex] = compressedValues[k];
                  compressedValues[k] = 0;
                }                     
              
              compressedCounter = 0;
            }           
        }               
  
      pr->partitionData[model]->parsimonyLength = compressedEntriesPadded;

      rax_free(compressedTips);
      rax_free(compressedValues);
    }
  
  rax_posix_memalign ((void **) &(tr->parsimonyScore), PLL_BYTE_ALIGNMENT, sizeof(unsigned int) * totalNodes);  
          
  for(i = 0; i < totalNodes; i++) 
    tr->parsimonyScore[i] = 0;
}



static void stepwiseAddition(pllInstance *tr, partitionList *pr, nodeptr p, nodeptr q)
{            
  nodeptr 
    r = q->back;

  unsigned int 
    mp;
  
  int 
    counter = 4;
  
  p->next->back = q;
  q->back = p->next;

  p->next->next->back = r;
  r->back = p->next->next;
   
  computeTraversalInfoParsimony(p, tr->ti, &counter, tr->mxtips, PLL_FALSE);              
  tr->ti[0] = counter;
  tr->ti[1] = p->number;
  tr->ti[2] = p->back->number;
    
  mp = evaluateParsimonyIterativeFast(tr, pr);
  
  if(mp < tr->bestParsimony)
    {    
      tr->bestParsimony = mp;
      tr->insertNode = q;     
    }
 
  q->back = r;
  r->back = q;
   
  if(q->number > tr->mxtips && tr->parsimonyScore[q->number] > 0)
    {         
      stepwiseAddition(tr, pr, p, q->next->back);
      stepwiseAddition(tr, pr, p, q->next->next->back);
    }
}



void allocateParsimonyDataStructures(pllInstance *tr, partitionList *pr)
{
  int 
    i,
    *informative = (int *)rax_malloc(sizeof(int) * (size_t)tr->originalCrunchedLength);
 
  determineUninformativeSites(tr, pr, informative);

  compressDNA(tr, pr, informative);

  for(i = tr->mxtips + 1; i <= tr->mxtips + tr->mxtips - 1; i++)
    {
      nodeptr 
        p = tr->nodep[i];

      p->xPars = 1;
      p->next->xPars = 0;
      p->next->next->xPars = 0;
    }

  tr->ti = (int*)rax_malloc(sizeof(int) * 4 * (size_t)tr->mxtips);  

  rax_free(informative); 
}

void pllFreeParsimonyDataStructures(pllInstance *tr, partitionList *pr)
{
    size_t 
    model;

    // Diep: 2021-05-06, check NULL before deallocate
    if(tr->parsimonyScore != NULL){
        rax_free(tr->parsimonyScore);
        tr->parsimonyScore = NULL;
    }

    for(model = 0; model < (size_t) pr->numberOfPartitions; ++model)
        if(pr->partitionData[model]->parsVect != NULL){
            rax_free(pr->partitionData[model]->parsVect);
            pr->partitionData[model]->parsVect = NULL;
        }
    

    if(tr->ti != NULL){
        rax_free(tr->ti);
        tr->ti = NULL;
    }
}


void pllMakeParsimonyTreeFast(pllInstance *tr, partitionList *pr, int sprDist)
{   
  nodeptr  
    p, 
    f;    

  int 
    i, 
    nextsp,
    *perm        = (int *)rax_malloc((size_t)(tr->mxtips + 1) * sizeof(int));  

  
  assert(!tr->constrained);

  makePermutationFast(perm, tr->mxtips, tr);
  
  tr->ntips = 0;    
  
  tr->nextnode = tr->mxtips + 1;       
  
  buildSimpleTree(tr, pr, perm[1], perm[2], perm[3]);
  
  f = tr->start;       
  
  while(tr->ntips < tr->mxtips) 
    {   
      nodeptr q;
      
      tr->bestParsimony = INT_MAX;
      nextsp = ++(tr->ntips);
      p = tr->nodep[perm[nextsp]];
      q = tr->nodep[(tr->nextnode)++];
      p->back = q;
      q->back = p;
        
      if(tr->grouped)
        {
          int 
            number = p->back->number;

          tr->constraintVector[number] = -9;
        }
          
      stepwiseAddition(tr, pr, q, f->back);
      
      {
        nodeptr   
          r = tr->insertNode->back;
        
        int counter = 4;
        
        hookupDefault(q->next,       tr->insertNode);
        hookupDefault(q->next->next, r);
        
        computeTraversalInfoParsimony(q, tr->ti, &counter, tr->mxtips, PLL_FALSE);              
        tr->ti[0] = counter;
        
        newviewParsimonyIterativeFast(tr, pr);
      }
    }    
  
  nodeRectifierPars(tr);
  
  unsigned int randomMP = tr->bestParsimony;          
  unsigned int startMP;
  do
    {
      startMP = randomMP;
      nodeRectifierPars(tr);
      for(i = 1; i <= tr->mxtips + tr->mxtips - 2; i++)
        {
          rearrangeParsimony(tr, pr, tr->nodep[i], 1, sprDist, PLL_FALSE);
          if(tr->bestParsimony < randomMP)
            {           
              restoreTreeRearrangeParsimony(tr, pr);
              randomMP = tr->bestParsimony;
            }
        }                          
    }
  while(randomMP < startMP);  
  rax_free(perm);
} 

/**
 * DTH: optimize whatever tree is stored in tr by parsimony SPR
 * @param tr:              the tree instance 
 * @param partition        the data partition
 * @param maxSprIterations maximum number of iterations
 * @param maxtrav          maximum spr radius
 * @return best parsimony score found
 * 
 */
int pllOptimizeWithParsimonySPR(pllInstance * tr, partitionList * pr, int maxSprIterations, int maxtrav ){
  int perSiteScores = 1; //In Diep Thi Hoang's code, initialized to: globalParam->gbo_replicates > 0;
  int mintrav       = 1; //In Diep's code, this is a parameter
	                       //Diep's code declared: unsigned int bestIterationScoreHits = 1;

  allocateParsimonyDataStructures(tr, pr); 

  assert(!tr->constrained);

  nodeRectifierPars(tr);
  tr->bestParsimony = UINT_MAX;
  tr->bestParsimony = evaluateParsimony(tr, pr, tr->start, PLL_TRUE);
  //printf("initial parsimony %d\n", tr->bestParsimony);

  int          iterationsToGo = maxSprIterations;
  unsigned int randomMP       = tr->bestParsimony;
  int          nodeCount      = tr->mxtips + tr->mxtips - 2;
  unsigned int startMP;
  unsigned int sprMovesDone   = 0; //Count of moves done so far

  tr->ntips = tr->mxtips; //<-- THIS was the important additional statement, in Diep's code

  do{
    startMP = randomMP;
    nodeRectifierPars(tr);
    for(int i = 1; i <= nodeCount; ++i){
      tr->insertNode = NULL;
      tr->removeNode = NULL;
      rearrangeParsimony(tr, pr, tr->nodep[i], mintrav, maxtrav, PLL_FALSE);
      if (tr->removeNode!=NULL && tr->insertNode!=NULL) {
        if (tr->bestParsimony < randomMP) {
          restoreTreeRearrangeParsimony(tr, pr);
          randomMP = tr->bestParsimony;
          ++sprMovesDone;
        } 
      } else {
        tr->bestParsimony = randomMP; //James B. 10-May-2021
      }
    } 
    //printf("Parsimony now %d after %d moves\n", randomMP, sprMovesDone);
    --iterationsToGo;
  } while(randomMP < startMP && 0<iterationsToGo);

  pllFreeParsimonyDataStructures(tr, pr); 
  return maxSprIterations - iterationsToGo; //Return # of iterations 
}


/*
Diep 2021-05-06
Create alike pllEvaluateParsimony from parsimony.c because CMakeLists currently does not contain parsimony.c
*/
unsigned int pllEvaluateParsimonyFast(pllInstance *tr, partitionList *pr, nodeptr p, pllBoolean full)
{
  volatile unsigned int result;
  nodeptr q = p->back;
  int
    *ti = tr->ti,
    counter = 4;
  
  ti[1] = p->number;
  ti[2] = q->number;

  if(full)
    {
      if(p->number > tr->mxtips)
        computeTraversalInfoParsimony(p, ti, &counter, tr->mxtips, full);
      if(q->number > tr->mxtips)
        computeTraversalInfoParsimony(q, ti, &counter, tr->mxtips, full); 
    }
  else
    {
      if(p->number > tr->mxtips && !p->xPars)
        computeTraversalInfoParsimony(p, ti, &counter, tr->mxtips, full);
      if(q->number > tr->mxtips && !q->xPars)
        computeTraversalInfoParsimony(q, ti, &counter, tr->mxtips, full); 
    }

  ti[0] = counter;

  result = evaluateParsimonyIterativeFast(tr, pr);

  return result;
}<|MERGE_RESOLUTION|>--- conflicted
+++ resolved
@@ -1,2071 +1,2104 @@
-/** 
- * PLL (version 1.0.0) a software library for phylogenetic inference
- * Copyright (C) 2013 Tomas Flouri and Alexandros Stamatakis
- *
- * Derived from 
- * RAxML-HPC, a program for sequential and parallel estimation of phylogenetic
- * trees by Alexandros Stamatakis
- *
- * This program is free software: you can redistribute it and/or modify it
- * under the terms of the GNU General Public License as published by the Free
- * Software Foundation, either version 3 of the License, or (at your option)
- * any later version.
- *
- * This program is distributed in the hope that it will be useful, but WITHOUT
- * ANY WARRANTY; without even the implied warranty of MERCHANTABILITY or
- * FITNESS FOR A PARTICULAR PURPOSE.  See the GNU General Public License for
- * more details.
- * 
- * You should have received a copy of the GNU General Public License along with
- * this program.  If not, see <http://www.gnu.org/licenses/>.
- *
- * For any other enquiries send an Email to Tomas Flouri
- * Tomas.Flouri@h-its.org
- *
- * When publishing work that uses PLL please cite PLL
- * 
- * @file fastDNAparsimony.c
- */
-#include "mem_alloc.h"
-#include "systypes.h"
-
-#include <limits.h>
-#include <math.h>
-#include <time.h> 
-#include <stdlib.h>
-#include <stdio.h>
-#include <ctype.h>
-#include <string.h>
-#include <stdint.h>
-#include <assert.h>
-
-#if defined(__MIC_NATIVE)
-
-#include <immintrin.h>
-
-#define INTS_PER_VECTOR 16
-// #define LONG_INTS_PER_VECTOR 8 // Diep tried 2021-05-06
-#define LONG_INTS_PER_VECTOR (64/sizeof(long)) // Diep 2021-05-06
-#define INT_TYPE __m512i
-#define CAST double*
-#define SET_ALL_BITS_ONE _mm512_set1_epi32(0xFFFFFFFF)
-#define SET_ALL_BITS_ZERO _mm512_setzero_epi32()
-#define VECTOR_LOAD _mm512_load_epi32
-#define VECTOR_STORE  _mm512_store_epi32
-#define VECTOR_BIT_AND _mm512_and_epi32
-#define VECTOR_BIT_OR  _mm512_or_epi32
-#define VECTOR_AND_NOT _mm512_andnot_epi32
-
-#elif defined(__AVX)
-
-#include <xmmintrin.h>
-#include <immintrin.h>
-#include <pmmintrin.h>
-
-#define INTS_PER_VECTOR 8
-// #define LONG_INTS_PER_VECTOR 4 //  2021-05-06
-#define LONG_INTS_PER_VECTOR (32/sizeof(long)) // Diep 2021-05-06
-#define INT_TYPE __m256d
-#define CAST double*
-//#define SET_ALL_BITS_ONE (__m256d)_mm256_set_epi32(0xFFFFFFFF, 0xFFFFFFFF, 0xFFFFFFFF, 0xFFFFFFFF, 0xFFFFFFFF, 0xFFFFFFFF, 0xFFFFFFFF, 0xFFFFFFFF)
-//#define SET_ALL_BITS_ZERO (__m256d)_mm256_set_epi32(0x00000000, 0x00000000, 0x00000000, 0x00000000, 0x00000000, 0x00000000, 0x00000000, 0x00000000)
-#define SET_ALL_BITS_ONE _mm256_castsi256_pd(_mm256_set_epi32(0xFFFFFFFF, 0xFFFFFFFF, 0xFFFFFFFF, 0xFFFFFFFF, 0xFFFFFFFF, 0xFFFFFFFF, 0xFFFFFFFF, 0xFFFFFFFF))
-#define SET_ALL_BITS_ZERO _mm256_castsi256_pd(_mm256_set_epi32(0x00000000, 0x00000000, 0x00000000, 0x00000000, 0x00000000, 0x00000000, 0x00000000, 0x00000000))
-#define VECTOR_LOAD _mm256_load_pd
-#define VECTOR_BIT_AND _mm256_and_pd
-#define VECTOR_BIT_OR  _mm256_or_pd
-#define VECTOR_STORE  _mm256_store_pd
-#define VECTOR_AND_NOT _mm256_andnot_pd
-
-#elif (defined(__SSE3))
-
-#include <xmmintrin.h>
-#include <pmmintrin.h>
-  
-#define INTS_PER_VECTOR 4
-#ifdef __i386__
-#define LONG_INTS_PER_VECTOR 4 // Diep 2021-05-06
-//#define LONG_INTS_PER_VECTOR (16/sizeof(long)) //  2021-05-06
-#else
-// #define LONG_INTS_PER_VECTOR 2 // Diep 2021-05-06
-#define LONG_INTS_PER_VECTOR (16/sizeof(long)) // Diep 2021-05-06
-#endif
-#define INT_TYPE __m128i
-#define CAST __m128i*
-#define SET_ALL_BITS_ONE _mm_set_epi32(0xFFFFFFFF, 0xFFFFFFFF, 0xFFFFFFFF, 0xFFFFFFFF)
-#define SET_ALL_BITS_ZERO _mm_set_epi32(0x00000000, 0x00000000, 0x00000000, 0x00000000)
-#define VECTOR_LOAD _mm_load_si128
-#define VECTOR_BIT_AND _mm_and_si128
-#define VECTOR_BIT_OR  _mm_or_si128
-#define VECTOR_STORE  _mm_store_si128
-#define VECTOR_AND_NOT _mm_andnot_si128
-
-#endif
-
-
-#include "pll.h"
-#include "pllInternal.h"
-
-#if defined (_MSC_VER)
-#	if defined ( __SSE4_2__ ) || defined (__AVX__)
-#		include <nmmintrin.h>
-#		define __builtin_popcount _mm_popcnt_u32
-#		define __builtin_popcountl _mm_popcnt_u64
-#	else
-#       if defined(CLANG_UNDER_VS)
-#           define _mm_popcnt_u64 _popcnt64
-#       else
-#		include <intrin.h>
-static __inline uint32_t __builtin_popcount (uint32_t a) {
-		// popcnt instruction not available
-		uint32_t b = a - ((a >> 1) & 0x55555555);
-		uint32_t c = (b & 0x33333333) + ((b >> 2) & 0x33333333);
-		uint32_t d = (c + (c >> 4)) & 0x0F0F0F0F;
-		uint32_t e = d * 0x01010101;
-		return   e >> 24;
-	}
-#		define __builtin_popcountl __popcnt64
-#       endif
-#	endif
-#endif
-
-static pllBoolean tipHomogeneityCheckerPars(pllInstance *tr, nodeptr p, int grouping);
-
-extern const unsigned int mask32[32]; 
-/* vector-specific stuff */
-
-
-extern double masterTime;
-
-/************************************************ pop count stuff ***********************************************/
-
- unsigned int bitcount_32_bit(unsigned int i)
-{
-  return ((unsigned int) __builtin_popcount(i));
-}
-
-/* bit count for 64 bit integers */
-
-//__inline unsigned int bitcount_64_bit(uint64_t i)
-//{
-//  return ((unsigned int) __builtin_popcountl(i));
-//}
-
-/* bit count for 128 bit SSE3 and 256 bit AVX registers */
-
-#if (defined(__SSE3) || defined(__AVX))
-
-#if defined(_WIN32) &&!defined(WIN64)
- /* emulate with 32-bit version */
-static __inline unsigned int vectorPopcount(INT_TYPE v)
-{
-PLL_ALIGN_BEGIN unsigned int counts[INTS_PER_VECTOR] PLL_ALIGN_END;
-
-  int
-    i,
-    sum = 0;
-
-  VECTOR_STORE((CAST)counts, v);
-
-  for(i = 0; i < INTS_PER_VECTOR; i++)
-    sum += __builtin_popcount(counts[i]);
-
-  return ((unsigned int)sum);
-}
-#else
-
-static __inline unsigned int vectorPopcount(INT_TYPE v)
-{
-#ifndef _MSC_VER
-  unsigned long counts[LONG_INTS_PER_VECTOR]  __attribute__ ((aligned (PLL_BYTE_ALIGNMENT)));
-#else
-    unsigned long* counts = malloc(LONG_INTS_PER_VECTOR * sizeof(long));
-#endif 
-
-  int    
-    i,
-    sum = 0;
-  
-  VECTOR_STORE((CAST)counts, v);
-
-  for (i = 0; i < LONG_INTS_PER_VECTOR; i++) {
-      sum += (int)(__builtin_popcountl(counts[i]));
-  }
-#ifdef _MSC_VER
-  free(counts);
-#endif
-             
-  return ((unsigned int)sum);
-}
-#endif
-
-#endif
-
-
-
-/********************************DNA FUNCTIONS *****************************************************************/
-
-
-static int checkerPars(pllInstance *tr, nodeptr p)
-{
-  int group = tr->constraintVector[p->number];
-
-  if(isTip(p->number, tr->mxtips))
-    {
-      group = tr->constraintVector[p->number];
-      return group;
-    }
-  else
-    {
-      if(group != -9) 
-        return group;
-
-      group = checkerPars(tr, p->next->back);
-      if(group != -9) 
-        return group;
-
-      group = checkerPars(tr, p->next->next->back);
-      if(group != -9) 
-        return group;
-
-      return -9;
-    }
-}
-
-static pllBoolean tipHomogeneityCheckerPars(pllInstance *tr, nodeptr p, int grouping)
-{
-  if(isTip(p->number, tr->mxtips))
-    {
-      if(tr->constraintVector[p->number] != grouping) 
-        return PLL_FALSE;
-      else 
-        return PLL_TRUE;
-    }
-  else
-    {   
-      return  (tipHomogeneityCheckerPars(tr, p->next->back, grouping) && tipHomogeneityCheckerPars(tr, p->next->next->back,grouping));      
-    }
-}
-
-static void getxnodeLocal (nodeptr p)
-{
-  nodeptr  s;
-
-  if((s = p->next)->xPars || (s = s->next)->xPars)
-    {
-      p->xPars = s->xPars;
-      s->xPars = 0;
-    }
-
-  assert(p->next->xPars || p->next->next->xPars || p->xPars);
-
-}
-
-static void computeTraversalInfoParsimony(nodeptr p, int *ti, int *counter, int maxTips, pllBoolean full)
-{        
-  nodeptr 
-    q = p->next->back,
-    r = p->next->next->back;
-  
-  if(! p->xPars)
-    getxnodeLocal(p);  
-  
-  if(full)
-    {
-       if(q->number > maxTips) 
-         computeTraversalInfoParsimony(q, ti, counter, maxTips, full);
-      
-      if(r->number > maxTips) 
-        computeTraversalInfoParsimony(r, ti, counter, maxTips, full);
-    }
-  else
-    {
-      if(q->number > maxTips && !q->xPars) 
-        computeTraversalInfoParsimony(q, ti, counter, maxTips, full);
-      
-      if(r->number > maxTips && !r->xPars) 
-        computeTraversalInfoParsimony(r, ti, counter, maxTips, full);
-    }
-  
-  
-  ti[*counter]     = p->number;
-  ti[*counter + 1] = q->number;
-  ti[*counter + 2] = r->number;
-  *counter = *counter + 4;
-}
-
-
-
-
-
-
-
-#if (defined(__SSE3) || defined(__AVX))
-
-static void newviewParsimonyIterativeFast(pllInstance *tr, partitionList *pr)
-{    
-  INT_TYPE
-    allOne = SET_ALL_BITS_ONE;
-
-  int 
-    model,
-    *ti = tr->ti,
-    count = ti[0],
-    index; 
-
-  for(index = 4; index < count; index += 4)
-    {      
-      unsigned int
-        totalScore = 0;
-
-      size_t
-        pNumber = (size_t)ti[index],
-        qNumber = (size_t)ti[index + 1],
-        rNumber = (size_t)ti[index + 2];
-      
-      for(model = 0; model < pr->numberOfPartitions; model++)
-        {
-          size_t
-            k,
-            states = pr->partitionData[model]->states,
-            width = pr->partitionData[model]->parsimonyLength;
-            
-          unsigned int  
-            i;      
-                 
-          switch(states)
-            {
-            case 2:       
-              {
-                parsimonyNumber
-                  *left[2],
-                  *right[2],
-                  *here[2];
-
-                for(k = 0; k < 2; k++)
-                  {
-                    left[k]  = &(pr->partitionData[model]->parsVect[(width * 2 * qNumber) + width * k]);
-                    right[k] = &(pr->partitionData[model]->parsVect[(width * 2 * rNumber) + width * k]);
-                    here[k]  = &(pr->partitionData[model]->parsVect[(width * 2 * pNumber) + width * k]);
-                  }
-
-                for(i = 0; i < width; i += INTS_PER_VECTOR)
-                  {               
-                    INT_TYPE
-                      s_r, s_l, v_N,
-                      l_A, l_C,
-                      v_A, v_C;          
-                    
-                    s_l = VECTOR_LOAD((CAST)(&left[0][i]));
-                    s_r = VECTOR_LOAD((CAST)(&right[0][i]));
-                    l_A = VECTOR_BIT_AND(s_l, s_r);
-                    v_A = VECTOR_BIT_OR(s_l, s_r);
-                    
-                    s_l = VECTOR_LOAD((CAST)(&left[1][i]));
-                    s_r = VECTOR_LOAD((CAST)(&right[1][i]));
-                    l_C = VECTOR_BIT_AND(s_l, s_r);
-                    v_C = VECTOR_BIT_OR(s_l, s_r);                                                                
-                    
-                    v_N = VECTOR_BIT_OR(l_A, l_C);
-                    
-                    VECTOR_STORE((CAST)(&here[0][i]), VECTOR_BIT_OR(l_A, VECTOR_AND_NOT(v_N, v_A)));
-                    VECTOR_STORE((CAST)(&here[1][i]), VECTOR_BIT_OR(l_C, VECTOR_AND_NOT(v_N, v_C)));                                                                    
-                    
-                    v_N = VECTOR_AND_NOT(v_N, allOne);
-                    
-                    totalScore += vectorPopcount(v_N);            
-                  }
-              }
-              break;
-            case 4:
-              {
-                parsimonyNumber
-                  *left[4],
-                  *right[4],
-                  *here[4];
-
-                for(k = 0; k < 4; k++)
-                  {
-                    left[k]  = &(pr->partitionData[model]->parsVect[(width * 4 * qNumber) + width * k]);
-                    right[k] = &(pr->partitionData[model]->parsVect[(width * 4 * rNumber) + width * k]);
-                    here[k]  = &(pr->partitionData[model]->parsVect[(width * 4 * pNumber) + width * k]);
-                  }
-
-                for(i = 0; i < width; i += INTS_PER_VECTOR)
-                  {               
-                    INT_TYPE
-                      s_r, s_l, v_N,
-                      l_A, l_C, l_G, l_T,
-                      v_A, v_C, v_G, v_T;                
-                    
-                    s_l = VECTOR_LOAD((CAST)(&left[0][i]));
-                    s_r = VECTOR_LOAD((CAST)(&right[0][i]));
-                    l_A = VECTOR_BIT_AND(s_l, s_r);
-                    v_A = VECTOR_BIT_OR(s_l, s_r);
-                    
-                    s_l = VECTOR_LOAD((CAST)(&left[1][i]));
-                    s_r = VECTOR_LOAD((CAST)(&right[1][i]));
-                    l_C = VECTOR_BIT_AND(s_l, s_r);
-                    v_C = VECTOR_BIT_OR(s_l, s_r);
-                    
-                    s_l = VECTOR_LOAD((CAST)(&left[2][i]));
-                    s_r = VECTOR_LOAD((CAST)(&right[2][i]));
-                    l_G = VECTOR_BIT_AND(s_l, s_r);
-                    v_G = VECTOR_BIT_OR(s_l, s_r);
-                    
-                    s_l = VECTOR_LOAD((CAST)(&left[3][i]));
-                    s_r = VECTOR_LOAD((CAST)(&right[3][i]));
-                    l_T = VECTOR_BIT_AND(s_l, s_r);
-                    v_T = VECTOR_BIT_OR(s_l, s_r);
-                    
-                    v_N = VECTOR_BIT_OR(VECTOR_BIT_OR(l_A, l_C), VECTOR_BIT_OR(l_G, l_T));                                
-                    
-                    VECTOR_STORE((CAST)(&here[0][i]), VECTOR_BIT_OR(l_A, VECTOR_AND_NOT(v_N, v_A)));
-                    VECTOR_STORE((CAST)(&here[1][i]), VECTOR_BIT_OR(l_C, VECTOR_AND_NOT(v_N, v_C)));
-                    VECTOR_STORE((CAST)(&here[2][i]), VECTOR_BIT_OR(l_G, VECTOR_AND_NOT(v_N, v_G)));
-                    VECTOR_STORE((CAST)(&here[3][i]), VECTOR_BIT_OR(l_T, VECTOR_AND_NOT(v_N, v_T)));                                                    
-                    
-                    v_N = VECTOR_AND_NOT(v_N, allOne);
-                    
-                    totalScore += vectorPopcount(v_N);  
-                  }
-              }
-              break;
-            case 20:
-              {
-                parsimonyNumber
-                  *left[20],
-                  *right[20],
-                  *here[20];
-
-                for(k = 0; k < 20; k++)
-                  {
-                    left[k]  = &(pr->partitionData[model]->parsVect[(width * 20 * qNumber) + width * k]);
-                    right[k] = &(pr->partitionData[model]->parsVect[(width * 20 * rNumber) + width * k]);
-                    here[k]  = &(pr->partitionData[model]->parsVect[(width * 20 * pNumber) + width * k]);
-                  }
-
-                for(i = 0; i < width; i += INTS_PER_VECTOR)
-                  {               
-                    size_t j;
-                    
-                    INT_TYPE
-                      s_r, s_l, 
-                      v_N = SET_ALL_BITS_ZERO,
-                      l_A[20], 
-                      v_A[20];           
-                    
-                    for(j = 0; j < 20; j++)
-                      {
-                        s_l = VECTOR_LOAD((CAST)(&left[j][i]));
-                        s_r = VECTOR_LOAD((CAST)(&right[j][i]));
-                        l_A[j] = VECTOR_BIT_AND(s_l, s_r);
-                        v_A[j] = VECTOR_BIT_OR(s_l, s_r);
-                        
-                        v_N = VECTOR_BIT_OR(v_N, l_A[j]);
-                      }
-                    
-                    for(j = 0; j < 20; j++)                 
-                      VECTOR_STORE((CAST)(&here[j][i]), VECTOR_BIT_OR(l_A[j], VECTOR_AND_NOT(v_N, v_A[j])));                                                                    
-                    
-                    v_N = VECTOR_AND_NOT(v_N, allOne);
-                    
-                    totalScore += vectorPopcount(v_N);
-                  }
-              }
-              break;
-            default:
-              {
-                parsimonyNumber
-                  *left[32], 
-                  *right[32],
-                  *here[32];
-
-                assert(states <= 32);
-                
-                for(k = 0; k < states; k++)
-                  {
-                    left[k]  = &(pr->partitionData[model]->parsVect[(width * states * qNumber) + width * k]);
-                    right[k] = &(pr->partitionData[model]->parsVect[(width * states * rNumber) + width * k]);
-                    here[k]  = &(pr->partitionData[model]->parsVect[(width * states * pNumber) + width * k]);
-                  }
-
-                for(i = 0; i < width; i += INTS_PER_VECTOR)
-                  {               
-                    size_t j;
-                    
-                    INT_TYPE
-                      s_r, s_l, 
-                      v_N = SET_ALL_BITS_ZERO,
-                      l_A[32], 
-                      v_A[32];           
-                    
-                    for(j = 0; j < states; j++)
-                      {
-                        s_l = VECTOR_LOAD((CAST)(&left[j][i]));
-                        s_r = VECTOR_LOAD((CAST)(&right[j][i]));
-                        l_A[j] = VECTOR_BIT_AND(s_l, s_r);
-                        v_A[j] = VECTOR_BIT_OR(s_l, s_r);
-                        
-                        v_N = VECTOR_BIT_OR(v_N, l_A[j]);
-                      }
-                    
-                    for(j = 0; j < states; j++) {            
-                      VECTOR_STORE((CAST)(&here[j][i]), VECTOR_BIT_OR(l_A[j], VECTOR_AND_NOT(v_N, v_A[j]))); 
-                    }
-                    
-                    v_N = VECTOR_AND_NOT(v_N, allOne);
-                    
-                    unsigned int score_here = vectorPopcount(v_N);
-                    totalScore += score_here;
-                  }                             
-              }
-            }            
-        }
-
-        tr->parsimonyScore[pNumber] = totalScore + tr->parsimonyScore[rNumber] + tr->parsimonyScore[qNumber];      
-        // printf("\ntr->parsimonyScore[%d]=%d+parsimonyScore[%d]+parsimonyScore[%d]=%d", 
-        //     pNumber, totalScore, rNumber, qNumber, tr->parsimonyScore[pNumber]); // Diep
-    }
-}
-
-
-
-static unsigned int evaluateParsimonyIterativeFast(pllInstance *tr, partitionList *pr)
-{
-  INT_TYPE 
-    allOne = SET_ALL_BITS_ONE;
-
-  size_t 
-    pNumber = (size_t)tr->ti[1],
-    qNumber = (size_t)tr->ti[2];
-
-  if(tr->ti[0] > 4)
-    newviewParsimonyIterativeFast(tr, pr);
-
-  unsigned int sum = tr->parsimonyScore[pNumber] + tr->parsimonyScore[qNumber];
-
-  for(int model = 0; model < pr->numberOfPartitions; model++)
-    {
-      size_t
-        k,
-        states = pr->partitionData[model]->states,
-        width  = pr->partitionData[model]->parsimonyLength,
-        i;
-
-       switch(states)
-         {
-         case 2:
-           {
-             parsimonyNumber
-               *left[2],
-               *right[2];
-             
-             for(k = 0; k < 2; k++)
-               {
-                 left[k]  = &(pr->partitionData[model]->parsVect[(width * 2 * qNumber) + width * k]);
-                 right[k] = &(pr->partitionData[model]->parsVect[(width * 2 * pNumber) + width * k]);
-               }     
-             
-             for(i = 0; i < width; i += INTS_PER_VECTOR)
-               {                                               
-                 INT_TYPE      
-                   l_A = VECTOR_BIT_AND(VECTOR_LOAD((CAST)(&left[0][i])), VECTOR_LOAD((CAST)(&right[0][i]))),
-                   l_C = VECTOR_BIT_AND(VECTOR_LOAD((CAST)(&left[1][i])), VECTOR_LOAD((CAST)(&right[1][i]))),            
-                   v_N = VECTOR_BIT_OR(l_A, l_C);
-                 
-                 v_N = VECTOR_AND_NOT(v_N, allOne);
-                 
-                 sum += vectorPopcount(v_N);
-                 
-<<<<<<< HEAD
-                // Diep 2021-05-06
-                //  if(sum >= bestScore)
-                //    return sum;                         
-=======
->>>>>>> eb663f52
-               }
-           }
-           break;
-         case 4:
-           {
-             parsimonyNumber
-               *left[4],
-               *right[4];
-      
-             for(k = 0; k < 4; k++)
-               {
-                 left[k]  = &(pr->partitionData[model]->parsVect[(width * 4 * qNumber) + width * k]);
-                 right[k] = &(pr->partitionData[model]->parsVect[(width * 4 * pNumber) + width * k]);
-               }        
-
-             for(i = 0; i < width; i += INTS_PER_VECTOR)
-               {                                                
-                 INT_TYPE      
-                   l_A = VECTOR_BIT_AND(VECTOR_LOAD((CAST)(&left[0][i])), VECTOR_LOAD((CAST)(&right[0][i]))),
-                   l_C = VECTOR_BIT_AND(VECTOR_LOAD((CAST)(&left[1][i])), VECTOR_LOAD((CAST)(&right[1][i]))),
-                   l_G = VECTOR_BIT_AND(VECTOR_LOAD((CAST)(&left[2][i])), VECTOR_LOAD((CAST)(&right[2][i]))),
-                   l_T = VECTOR_BIT_AND(VECTOR_LOAD((CAST)(&left[3][i])), VECTOR_LOAD((CAST)(&right[3][i]))),
-                   v_N = VECTOR_BIT_OR(VECTOR_BIT_OR(l_A, l_C), VECTOR_BIT_OR(l_G, l_T));     
-                 
-                 v_N = VECTOR_AND_NOT(v_N, allOne);
-                 
-                 sum += vectorPopcount(v_N);
-<<<<<<< HEAD
-                // Diep 2021-05-06 
-                //  if(sum >= bestScore)            
-                //    return sum;          
-=======
-                 
->>>>>>> eb663f52
-               }                 
-           }
-           break;
-         case 20:
-           {
-             parsimonyNumber
-               *left[20],
-               *right[20];
-             
-              for(k = 0; k < 20; k++)
-                {
-                  left[k]  = &(pr->partitionData[model]->parsVect[(width * 20 * qNumber) + width * k]);
-                  right[k] = &(pr->partitionData[model]->parsVect[(width * 20 * pNumber) + width * k]);
-                }  
-           
-              for(i = 0; i < width; i += INTS_PER_VECTOR)
-                {                              
-                  int 
-                    j;
-                  
-                  INT_TYPE      
-                    l_A,
-                    v_N = SET_ALL_BITS_ZERO;     
-                  
-                  for(j = 0; j < 20; j++)
-                    {
-                      l_A = VECTOR_BIT_AND(VECTOR_LOAD((CAST)(&left[j][i])), VECTOR_LOAD((CAST)(&right[j][i])));
-                      v_N = VECTOR_BIT_OR(l_A, v_N);
-                    }
-                  
-                  v_N = VECTOR_AND_NOT(v_N, allOne);
-                  
-                  sum += vectorPopcount(v_N);          
-<<<<<<< HEAD
-                
-                // Diep 2021-05-06  
-                //   if(sum >= bestScore)      
-                //     return sum;                        
-=======
-                  
->>>>>>> eb663f52
-                }
-           }
-           break;
-         default:
-           {
-             parsimonyNumber
-               *left[32],  
-               *right[32]; 
-
-             assert(states <= 32);
-
-             for(k = 0; k < states; k++)
-               {
-                 left[k]  = &(pr->partitionData[model]->parsVect[(width * states * qNumber) + width * k]);
-                 right[k] = &(pr->partitionData[model]->parsVect[(width * states * pNumber) + width * k]);
-               }  
-           
-             for(i = 0; i < width; i += INTS_PER_VECTOR)
-               {                               
-                 size_t
-                   j;
-                 
-                 INT_TYPE      
-                   l_A,
-                   v_N = SET_ALL_BITS_ZERO;     
-                 
-                 for(j = 0; j < states; j++)
-                   {
-                     l_A = VECTOR_BIT_AND(VECTOR_LOAD((CAST)(&left[j][i])), VECTOR_LOAD((CAST)(&right[j][i])));
-                     v_N = VECTOR_BIT_OR(l_A, v_N);
-                   }
-                 
-                 v_N = VECTOR_AND_NOT(v_N, allOne);
-                 
-                 sum += vectorPopcount(v_N);           
-<<<<<<< HEAD
-                
-                // Diep 2021-05-06 
-                //  if(sum >= bestScore)         
-                //    return sum;                 
-=======
-                 
->>>>>>> eb663f52
-               }
-           }
-         }
-    }
-    // printf("\nsum=%d", sum); // Diep
-  
-    return sum;
-}
-
-
-#else
-static void newviewParsimonyIterativeFast(pllInstance *tr, partitionList * pr)
-{    
-  int 
-    model,
-    *ti = tr->ti,
-    count = ti[0],
-    index; 
-
-  for(index = 4; index < count; index += 4)
-    {      
-      unsigned int
-        totalScore = 0;
-
-      size_t
-        pNumber = (size_t)ti[index],
-        qNumber = (size_t)ti[index + 1],
-        rNumber = (size_t)ti[index + 2];
-      
-      for(model = 0; model < pr->numberOfPartitions; model++)
-        {
-          size_t
-            k,
-            states = pr->partitionData[model]->states,
-            width = pr->partitionData[model]->parsimonyLength;    
-            
-          unsigned int  
-            i;      
-                 
-          switch(states)
-            {
-            case 2:       
-              {
-                parsimonyNumber
-                  *left[2],
-                  *right[2],
-                  *this[2];
-                
-                parsimonyNumber
-                   o_A,
-                   o_C,
-                   t_A,
-                   t_C, 
-                   t_N;
-                
-                for(k = 0; k < 2; k++)
-                  {
-                    left[k]  = &(pr->partitionData[model]->parsVect[(width * 2 * qNumber) + width * k]);
-                    right[k] = &(pr->partitionData[model]->parsVect[(width * 2 * rNumber) + width * k]);
-                    this[k]  = &(pr->partitionData[model]->parsVect[(width * 2 * pNumber) + width * k]);
-                  }
-
-                for(i = 0; i < width; i++)
-                  {               
-                    t_A = left[0][i] & right[0][i];
-                    t_C = left[1][i] & right[1][i];                
-
-                    o_A = left[0][i] | right[0][i];
-                    o_C = left[1][i] | right[1][i];
-                  
-                    t_N = ~(t_A | t_C);   
-
-                    this[0][i] = t_A | (t_N & o_A);
-                    this[1][i] = t_C | (t_N & o_C);                
-                    
-                    totalScore += ((unsigned int) __builtin_popcount(t_N));
-                  }
-              }
-              break;
-            case 4:
-              {
-                parsimonyNumber
-                  *left[4],
-                  *right[4],
-                  *this[4];
-
-                for(k = 0; k < 4; k++)
-                  {
-                    left[k]  = &(pr->partitionData[model]->parsVect[(width * 4 * qNumber) + width * k]);
-                    right[k] = &(pr->partitionData[model]->parsVect[(width * 4 * rNumber) + width * k]);
-                    this[k]  = &(pr->partitionData[model]->parsVect[(width * 4 * pNumber) + width * k]);
-                  }
-
-                parsimonyNumber
-                   o_A,
-                   o_C,
-                   o_G,
-                   o_T,
-                   t_A,
-                   t_C,
-                   t_G,
-                   t_T, 
-                   t_N;
-
-                for(i = 0; i < width; i++)
-                  {               
-                    t_A = left[0][i] & right[0][i];
-                    t_C = left[1][i] & right[1][i];
-                    t_G = left[2][i] & right[2][i];       
-                    t_T = left[3][i] & right[3][i];
-
-                    o_A = left[0][i] | right[0][i];
-                    o_C = left[1][i] | right[1][i];
-                    o_G = left[2][i] | right[2][i];       
-                    o_T = left[3][i] | right[3][i];
-
-                    t_N = ~(t_A | t_C | t_G | t_T);       
-
-                    this[0][i] = t_A | (t_N & o_A);
-                    this[1][i] = t_C | (t_N & o_C);
-                    this[2][i] = t_G | (t_N & o_G);
-                    this[3][i] = t_T | (t_N & o_T); 
-                    
-                    totalScore += ((unsigned int) __builtin_popcount(t_N));
-                  }
-              }
-              break;
-            case 20:
-              {
-                parsimonyNumber
-                  *left[20],
-                  *right[20],
-                  *this[20];
-
-                parsimonyNumber
-                  o_A[20],
-                  t_A[20],        
-                  t_N;
-
-                for(k = 0; k < 20; k++)
-                  {
-                    left[k]  = &(pr->partitionData[model]->parsVect[(width * 20 * qNumber) + width * k]);
-                    right[k] = &(pr->partitionData[model]->parsVect[(width * 20 * rNumber) + width * k]);
-                    this[k]  = &(pr->partitionData[model]->parsVect[(width * 20 * pNumber) + width * k]);
-                  }
-
-                for(i = 0; i < width; i++)
-                  {               
-                    size_t k;
-                    
-                    t_N = 0;
-
-                    for(k = 0; k < 20; k++)
-                      {
-                        t_A[k] = left[k][i] & right[k][i];
-                        o_A[k] = left[k][i] | right[k][i];
-                        t_N = t_N | t_A[k];
-                      }
-                    
-                    t_N = ~t_N;
-
-                    for(k = 0; k < 20; k++)                   
-                      this[k][i] = t_A[k] | (t_N & o_A[k]);                
-                    
-                    totalScore += ((unsigned int) __builtin_popcount(t_N));
-                  }
-              }
-              break;
-            default:
-              {         
-                parsimonyNumber
-                  *left[32],
-                  *right[32],
-                  *this[32];
-                
-                parsimonyNumber
-                  o_A[32],
-                  t_A[32],        
-                  t_N;
-                
-                assert(states <= 32);
-                
-                for(k = 0; k < states; k++)
-                  {
-                    left[k]  = &(pr->partitionData[model]->parsVect[(width * states * qNumber) + width * k]);
-                    right[k] = &(pr->partitionData[model]->parsVect[(width * states * rNumber) + width * k]);
-                    this[k]  = &(pr->partitionData[model]->parsVect[(width * states * pNumber) + width * k]);
-                  }
-                
-                for(i = 0; i < width; i++)
-                  {               
-                    t_N = 0;
-                    
-                    for(k = 0; k < states; k++)
-                      {
-                        t_A[k] = left[k][i] & right[k][i];
-                        o_A[k] = left[k][i] | right[k][i];
-                        t_N = t_N | t_A[k];
-                      }
-                    
-                    t_N = ~t_N;
-                    
-                    for(k = 0; k < states; k++)               
-                      this[k][i] = t_A[k] | (t_N & o_A[k]);                
-                    
-                    totalScore += ((unsigned int) __builtin_popcount(t_N));
-                  }
-              }                       
-            } 
-        }
-
-        tr->parsimonyScore[pNumber] = totalScore + tr->parsimonyScore[rNumber] + tr->parsimonyScore[qNumber];      
-        // printf("\ntr->parsimonyScore[%d]=%d+parsimonyScore[%d]+parsimonyScore[%d]=%d", 
-        //     pNumber, totalScore, rNumber, qNumber, tr->parsimonyScore[pNumber]); // Diep
-    }
-}
-
-
-static unsigned int evaluateParsimonyIterativeFast(pllInstance *tr, partitionList * pr)
-{
-  size_t 
-    pNumber = (size_t)tr->ti[1],
-    qNumber = (size_t)tr->ti[2];
-
-  if(tr->ti[0] > 4)
-    newviewParsimonyIterativeFast(tr, pr); 
-
-  unsigned int sum = tr->parsimonyScore[pNumber] + tr->parsimonyScore[qNumber];
-
-  for(int model = 0; model < pr->numberOfPartitions; model++)
-    {
-      size_t
-        k,
-        states = pr->partitionData[model]->states,
-        width  = pr->partitionData[model]->parsimonyLength, 
-        i;
-
-       switch(states)
-         {
-         case 2:
-           {
-             parsimonyNumber 
-               t_A,
-               t_C,           
-               t_N,
-               *left[2],
-               *right[2];
-             
-             for(k = 0; k < 2; k++)
-               {
-                 left[k]  = &(pr->partitionData[model]->parsVect[(width * 2 * qNumber) + width * k]);
-                 right[k] = &(pr->partitionData[model]->parsVect[(width * 2 * pNumber) + width * k]);
-               }     
-             
-             for(i = 0; i < width; i++)
-               {                                               
-                 t_A = left[0][i] & right[0][i];
-                 t_C = left[1][i] & right[1][i];
-                 
-                  t_N = ~(t_A | t_C);
-
-                  sum += ((unsigned int) __builtin_popcount(t_N));
-<<<<<<< HEAD
-                
-                // Diep 2021-05-06
-                //  if(sum >= bestScore)
-                //    return sum;                         
-=======
-                 
->>>>>>> eb663f52
-               }
-           }
-           break;
-         case 4:
-           {
-             parsimonyNumber
-               t_A,
-               t_C,
-               t_G,
-               t_T,
-               t_N,
-               *left[4],
-               *right[4];
-      
-             for(k = 0; k < 4; k++)
-               {
-                 left[k]  = &(pr->partitionData[model]->parsVect[(width * 4 * qNumber) + width * k]);
-                 right[k] = &(pr->partitionData[model]->parsVect[(width * 4 * pNumber) + width * k]);
-               }        
-
-             for(i = 0; i < width; i++)
-               {                                                
-                  t_A = left[0][i] & right[0][i];
-                  t_C = left[1][i] & right[1][i];
-                  t_G = left[2][i] & right[2][i];         
-                  t_T = left[3][i] & right[3][i];
-
-                  t_N = ~(t_A | t_C | t_G | t_T);
-
-                  sum += ((unsigned int) __builtin_popcount(t_N));
-                 
-<<<<<<< HEAD
-                 // Diep 2021-05-06
-                //  if(sum >= bestScore)            
-                //    return sum;          
-=======
->>>>>>> eb663f52
-               }                 
-           }
-           break;
-         case 20:
-           {
-             parsimonyNumber
-               t_A,
-               t_N,
-               *left[20],
-               *right[20];
-             
-              for(k = 0; k < 20; k++)
-                {
-                  left[k]  = &(pr->partitionData[model]->parsVect[(width * 20 * qNumber) + width * k]);
-                  right[k] = &(pr->partitionData[model]->parsVect[(width * 20 * pNumber) + width * k]);
-                }  
-           
-              for(i = 0; i < width; i++)
-                { 
-                  t_N = 0;
-                  
-                  for(k = 0; k < 20; k++)
-                    {
-                      t_A = left[k][i] & right[k][i];
-                      t_N = t_N | t_A;
-                    }
-               
-                  t_N = ~t_N;
-
-                  sum += ((unsigned int) __builtin_popcount(t_N));
-<<<<<<< HEAD
-                
-                // Diep 2021-05-06
-                //   if(sum >= bestScore)      
-                //     return sum;                        
-=======
-                  
->>>>>>> eb663f52
-                }
-           }
-           break;
-         default:
-           {
-             parsimonyNumber
-               t_A,
-               t_N,
-               *left[32], 
-               *right[32];  
-
-             assert(states <= 32);
-
-             for(k = 0; k < states; k++)
-               {
-                 left[k]  = &(pr->partitionData[model]->parsVect[(width * states * qNumber) + width * k]);
-                 right[k] = &(pr->partitionData[model]->parsVect[(width * states * pNumber) + width * k]);
-               }  
-           
-             for(i = 0; i < width; i++)
-               {                               
-                 t_N = 0;
-                  
-                 for(k = 0; k < states; k++)
-                   {
-                     t_A = left[k][i] & right[k][i];
-                     t_N = t_N | t_A;
-                   }
-               
-                  t_N = ~t_N;
-
-                  sum += ((unsigned int) __builtin_popcount(t_N));
-<<<<<<< HEAD
-
-                // Diep 2021-05-06                                                 
-                //  if(sum >= bestScore)                     
-                //    return sum;                     
-=======
-                                                 
->>>>>>> eb663f52
-               }                     
-           }
-         }
-    }
-
-//   printf("\nsum=%d", sum); // Diep
-  return sum;
-}
-
-#endif
-
-
-static unsigned int evaluateParsimony(pllInstance *tr, partitionList *pr, nodeptr p, pllBoolean full)
-{
-  volatile unsigned int result;
-  nodeptr q = p->back;
-  int
-    *ti = tr->ti,
-    counter = 4;
-  
-  ti[1] = p->number;
-  ti[2] = q->number;
-
-  if(full)
-    {
-      if(p->number > tr->mxtips)
-        computeTraversalInfoParsimony(p, ti, &counter, tr->mxtips, full);
-      if(q->number > tr->mxtips)
-        computeTraversalInfoParsimony(q, ti, &counter, tr->mxtips, full); 
-    }
-  else
-    {
-      if(p->number > tr->mxtips && !p->xPars)
-        computeTraversalInfoParsimony(p, ti, &counter, tr->mxtips, full);
-      if(q->number > tr->mxtips && !q->xPars)
-        computeTraversalInfoParsimony(q, ti, &counter, tr->mxtips, full); 
-    }
-
-  ti[0] = counter;
-
-  result = evaluateParsimonyIterativeFast(tr, pr);
-
-  return result;
-}
-
-
-static void newviewParsimony(pllInstance *tr, partitionList *pr, nodeptr  p)
-{     
-  if(p->number <= tr->mxtips)
-    return;
-
-  {
-    int 
-      counter = 4;     
-           
-    computeTraversalInfoParsimony(p, tr->ti, &counter, tr->mxtips, PLL_FALSE);              
-    tr->ti[0] = counter;            
-    
-    newviewParsimonyIterativeFast(tr, pr);
-  }
-}
-
-
-
-
-
-/****************************************************************************************************************************************/
-
-static void insertParsimony (pllInstance *tr, partitionList *pr, nodeptr p, nodeptr q)
-{
-  nodeptr  r;
-  
-  r = q->back;
-  
-  hookupDefault(p->next,       q);
-  hookupDefault(p->next->next, r);
-   
-  newviewParsimony(tr, pr, p);
-} 
-
-
-
-static nodeptr buildNewTip (pllInstance *tr, nodeptr p)
-{ 
-  nodeptr  q;
-
-  q = tr->nodep[(tr->nextnode)++];
-  hookupDefault(p, q);
-  q->next->back = (nodeptr)NULL;
-  q->next->next->back = (nodeptr)NULL;
- 
-  return  q;
-} 
-
-static void buildSimpleTree (pllInstance *tr, partitionList *pr, int ip, int iq, int ir)
-{    
-  nodeptr  p, s;
-  int  i;
-  
-  i = PLL_MIN(ip, iq);
-  if (ir < i)  i = ir; 
-  tr->start = tr->nodep[i];
-  tr->ntips = 3;
-  p = tr->nodep[ip];
-  hookupDefault(p, tr->nodep[iq]);
-  s = buildNewTip(tr, tr->nodep[ir]);
-  insertParsimony(tr, pr, s, p);
-}
-
-
-static void testInsertParsimony (pllInstance *tr, partitionList *pr, nodeptr p, nodeptr q, pllBoolean saveBranches)
-{ 
-  unsigned int 
-    mp;
- 
-  nodeptr  
-    r = q->back;   
-
-  pllBoolean
-    doIt = PLL_TRUE;
-
-  int numBranches = pr->perGeneBranchLengths?pr->numberOfPartitions:1;
-
-  if(tr->grouped)
-    {
-      int 
-        rNumber = tr->constraintVector[r->number],
-        qNumber = tr->constraintVector[q->number],
-        pNumber = tr->constraintVector[p->number];
-
-      doIt = PLL_FALSE;
-     
-      if(pNumber == -9)
-        pNumber = checkerPars(tr, p->back);
-      if(pNumber == -9)
-        doIt = PLL_TRUE;
-      else
-        {
-          if(qNumber == -9)
-            qNumber = checkerPars(tr, q);
-
-          if(rNumber == -9)
-            rNumber = checkerPars(tr, r);
-
-          if(pNumber == rNumber || pNumber == qNumber)
-            doIt = PLL_TRUE;       
-        }
-    }
-
-  if(doIt)
-    {
-      double* z;
-      
-      if(saveBranches)
-        {
-          z = (double*)rax_malloc(numBranches*sizeof(double));
-          for(int i = 0; i < numBranches; i++) {
-            z[i] = q->z[i];
-          }
-        }
-
-      insertParsimony(tr, pr, p, q);
-  
-      mp = evaluateParsimony(tr, pr, p->next->next, PLL_FALSE);
-
-      if(mp < tr->bestParsimony)
-        {
-          tr->bestParsimony = mp;
-          tr->insertNode = q;
-          tr->removeNode = p;
-        }
-      
-      if(saveBranches) {
-          hookup(q, r, z, numBranches);
-          rax_free(z);
-        }
-      else {
-          hookupDefault(q, r);
-        }
-
-      p->next->next->back = p->next->back = (nodeptr) NULL;
-    }
-       
-  return;
-} 
-
-
-static void restoreTreeParsimony(pllInstance *tr, partitionList *pr, nodeptr p, nodeptr q)
-{ 
-  nodeptr
-    r = q->back;
-  
-  int counter = 4;
-  
-  hookupDefault(p->next,       q);
-  hookupDefault(p->next->next, r);
-  
-  computeTraversalInfoParsimony(p, tr->ti, &counter, tr->mxtips, PLL_FALSE);              
-  tr->ti[0] = counter;
-    
-  newviewParsimonyIterativeFast(tr, pr);
-}
-
-
-static void addTraverseParsimony (pllInstance *tr, partitionList *pr, nodeptr p, nodeptr q, int mintrav, int maxtrav, pllBoolean doAll, pllBoolean saveBranches)
-{        
-  if (doAll || (--mintrav <= 0))               
-    testInsertParsimony(tr, pr, p, q, saveBranches);
-
-  if (((q->number > tr->mxtips)) && ((--maxtrav > 0) || doAll))
-    {         
-      addTraverseParsimony(tr, pr, p, q->next->back, mintrav, maxtrav, doAll, saveBranches);
-      addTraverseParsimony(tr, pr, p, q->next->next->back, mintrav, maxtrav, doAll, saveBranches);
-    }
-}
-
-
-static void makePermutationFast(int *perm, int n, pllInstance *tr)
-{    
-  int  
-    i, 
-    j, 
-    k;
-
-  for (i = 1; i <= n; i++)    
-    perm[i] = i;               
-
-  for (i = 1; i <= n; i++) 
-    {      
-      double d =  randum(&tr->randomNumberSeed);
-
-      k =  (int)((double)(n + 1 - i) * d);
-      
-      j        = perm[i];
-
-      perm[i]     = perm[i + k];
-      perm[i + k] = j; 
-    }
-}
-
-//static nodeptr  removeNodeParsimony (nodeptr p, tree *tr)
-static nodeptr  removeNodeParsimony (nodeptr p)
-{ 
-  nodeptr  q, r;         
-
-  q = p->next->back;
-  r = p->next->next->back;   
-    
-  hookupDefault(q, r);
-
-  p->next->next->back = p->next->back = (node *) NULL;
-  
-  return  q;
-}
-
-static int rearrangeParsimony(pllInstance *tr, partitionList *pr, nodeptr p, int mintrav, int maxtrav, pllBoolean doAll)
-{   
-  nodeptr  
-    p1, 
-    p2, 
-    q, 
-    q1, 
-    q2;
-  
-  int      
-    mintrav2; 
-
-  pllBoolean
-    doP = PLL_TRUE,
-    doQ = PLL_TRUE;
-           
-  if (maxtrav > tr->ntips - 3)  
-    maxtrav = tr->ntips - 3; 
-
-  assert(mintrav == 1);
-
-  if(maxtrav < mintrav)
-    return 0;
-
-  q = p->back;
-
-	unsigned int mp = evaluateParsimony(tr, pr, p, PLL_FALSE); // Diep: This is VERY important to make sure SPR is accurate*****
-  
-  if(tr->constrained)
-    {    
-      if(! tipHomogeneityCheckerPars(tr, p->back, 0))
-        doP = PLL_FALSE;
-        
-      if(! tipHomogeneityCheckerPars(tr, q->back, 0))
-        doQ = PLL_FALSE;
-                        
-      if(doQ == PLL_FALSE && doP == PLL_FALSE)
-        return 0;
-    }  
-
-  if((p->number > tr->mxtips) && doP) 
-    {     
-      p1 = p->next->back;
-      p2 = p->next->next->back;
-      
-      if ((p1->number > tr->mxtips) || (p2->number > tr->mxtips)) 
-        {                 
-          removeNodeParsimony(p);                
-
-          if ((p1->number > tr->mxtips)) 
-            {
-              addTraverseParsimony(tr, pr, p, p1->next->back, mintrav, maxtrav, doAll, PLL_FALSE);
-              addTraverseParsimony(tr, pr, p, p1->next->next->back, mintrav, maxtrav, doAll, PLL_FALSE);
-            }
-         
-          if ((p2->number > tr->mxtips)) 
-            {
-              addTraverseParsimony(tr, pr, p, p2->next->back, mintrav, maxtrav, doAll, PLL_FALSE);
-              addTraverseParsimony(tr, pr, p, p2->next->next->back, mintrav, maxtrav, doAll, PLL_FALSE);
-            }
-            
-           
-          hookupDefault(p->next,       p1);
-          hookupDefault(p->next->next, p2);
-
-          newviewParsimony(tr, pr, p);
-        }
-    }  
-       
-  if ((q->number > tr->mxtips) && (maxtrav > 0) && doQ) 
-    {
-      q1 = q->next->back;
-      q2 = q->next->next->back;
-
-      if (
-          (
-           (q1->number > tr->mxtips) && 
-           ((q1->next->back->number > tr->mxtips) || (q1->next->next->back->number > tr->mxtips))
-           )
-          ||
-          (
-           (q2->number > tr->mxtips) && 
-           ((q2->next->back->number > tr->mxtips) || (q2->next->next->back->number > tr->mxtips))
-           )
-          )
-        {          
-
-          removeNodeParsimony(q);
-          
-          mintrav2 = mintrav > 2 ? mintrav : 2;
-          
-          if ((q1->number > tr->mxtips)) 
-            {
-              addTraverseParsimony(tr, pr, q, q1->next->back, mintrav2 , maxtrav, doAll, PLL_FALSE);
-              addTraverseParsimony(tr, pr, q, q1->next->next->back, mintrav2 , maxtrav, doAll, PLL_FALSE);
-            }
-         
-          if ((q2->number > tr->mxtips)) 
-            {
-              addTraverseParsimony(tr, pr, q, q2->next->back, mintrav2 , maxtrav, doAll, PLL_FALSE);
-              addTraverseParsimony(tr, pr, q, q2->next->next->back, mintrav2 , maxtrav, doAll, PLL_FALSE);
-            }      
-           
-          hookupDefault(q->next,       q1);
-          hookupDefault(q->next->next, q2);
-           
-          newviewParsimony(tr, pr, q);
-        }
-    }
-
-  return 1;
-} 
-
-
-static void restoreTreeRearrangeParsimony(pllInstance *tr, partitionList *pr)
-{    
-  removeNodeParsimony(tr->removeNode);  
-  restoreTreeParsimony(tr, pr, tr->removeNode, tr->insertNode);
-}
-
-/*
-static pllBoolean isInformative2(pllInstance *tr, int site)
-{
-  int
-    informativeCounter = 0,
-    check[256],   
-    j,   
-    undetermined = 15;
-
-  unsigned char
-    nucleotide,
-    target = 0;
-        
-  for(j = 0; j < 256; j++)
-    check[j] = 0;
-  
-  for(j = 1; j <= tr->mxtips; j++)
-    {      
-      nucleotide = tr->yVector[j][site];            
-      check[nucleotide] =  check[nucleotide] + 1;                  
-    }
-  
-  
-  if(check[1] > 1)
-    {
-      informativeCounter++;    
-      target = target | 1;
-    }
-  if(check[2] > 1)
-    {
-      informativeCounter++; 
-      target = target | 2;
-    }
-  if(check[4] > 1)
-    {
-      informativeCounter++; 
-      target = target | 4;
-    }
-  if(check[8] > 1)
-    {
-      informativeCounter++; 
-      target = target | 8;
-    }
-          
-  if(informativeCounter >= 2)
-    return PLL_TRUE;    
-  else
-    {        
-      for(j = 0; j < undetermined; j++)
-        {
-          if(j == 3 || j == 5 || j == 6 || j == 7 || j == 9 || j == 10 || j == 11 || 
-             j == 12 || j == 13 || j == 14)
-            {
-              if(check[j] > 1)
-                {
-                  if(!(target & j))
-                    return PLL_TRUE;
-                }
-            }
-        } 
-    }
-     
-  return PLL_FALSE;          
-}
-*/
-
-static pllBoolean isInformative(pllInstance *tr, int dataType, int site)
-{
-  int
-    informativeCounter = 0,
-    check[256],   
-    j,   
-    undetermined = getUndetermined(dataType);
-
-  const unsigned int
-    *bitVector = getBitVector(dataType);
-
-  unsigned char
-    nucleotide;
-  
-        
-  for(j = 0; j < 256; j++)
-    check[j] = 0;
-  
-  for(j = 1; j <= tr->mxtips; j++)
-    {      
-      nucleotide = tr->yVector[j][site];            
-      check[nucleotide] =  check[nucleotide] + 1;
-      assert(bitVector[nucleotide] > 0);                   
-    }
-  
-  for(j = 0; j < undetermined; j++)
-    {
-      if(check[j] > 0)
-        informativeCounter++;    
-    } 
-          
-  if(informativeCounter <= 1)
-    return PLL_FALSE;    
-  else
-    {        
-      for(j = 0; j < undetermined; j++)
-        {
-          if(check[j] > 1)
-            return PLL_TRUE;
-        } 
-    }
-     
-  return PLL_FALSE;          
-}
-
-
-static void determineUninformativeSites(pllInstance *tr, partitionList *pr, int *informative)
-{
-  int 
-    model,
-    number = 0,
-    i;
-
-  /* 
-     Not all characters are useful in constructing a parsimony tree. 
-     Invariant characters, those that have the same state in all taxa, 
-     are obviously useless and are ignored by the method. Characters in 
-     which a state occurs in only one taxon are also ignored. 
-     All these characters are called parsimony uninformative.
-
-     Alternative definition: informative columns contain at least two types
-     of nucleotides, and each nucleotide must appear at least twice in each 
-     column. Kind of a pain if we intend to check for this when using, e.g.,
-     amibiguous DNA encoding.
-  */
-
-
-  for(model = 0; model < pr->numberOfPartitions; model++)
-    {
-      for(i = pr->partitionData[model]->lower; i < pr->partitionData[model]->upper; i++)
-        {
-           if(isInformative(tr, pr->partitionData[model]->dataType, i))
-             informative[i] = 1;
-           else
-             {
-               informative[i] = 0;
-               number++;
-             }  
-        }      
-    }
-
- 
-  /* printf("Uninformative Patterns: %d\n", number); */
-}
-
-
-static void reorderNodes(pllInstance *tr, nodeptr *np, nodeptr p, int *count)
-{
-  int i, found = 0;
-
-  if((p->number <= tr->mxtips))    
-    return;
-  else
-    {              
-      for(i = tr->mxtips + 1; (i <= (tr->mxtips + tr->mxtips - 1)) && (found == 0); i++)
-        {
-          if (p == np[i] || p == np[i]->next || p == np[i]->next->next)
-            {
-              if(p == np[i])                           
-                tr->nodep[*count + tr->mxtips + 1] = np[i];                             
-              else
-                {
-                  if(p == np[i]->next)            
-                    tr->nodep[*count + tr->mxtips + 1] = np[i]->next;                      
-                  else             
-                    tr->nodep[*count + tr->mxtips + 1] = np[i]->next->next;                                 
-                }
-
-              found = 1;                     
-              *count = *count + 1;
-            }
-        }            
-     
-      assert(found != 0);
-
-      reorderNodes(tr, np, p->next->back, count);     
-      reorderNodes(tr, np, p->next->next->back, count);                
-    }
-}
-
-
-
-static void nodeRectifierPars(pllInstance *tr)
-{
-  nodeptr *np = (nodeptr *)rax_malloc(2 * tr->mxtips * sizeof(nodeptr));
-  int i;
-  int count = 0;
-  
-  tr->start       = tr->nodep[1];
-  tr->rooted      = PLL_FALSE;
-
-  /* TODO why is tr->rooted set to PLL_FALSE here ?*/
-  
-  for(i = tr->mxtips + 1; i <= (tr->mxtips + tr->mxtips - 1); i++)
-    np[i] = tr->nodep[i];           
-  
-  reorderNodes(tr, np, tr->start->back, &count); 
-
- 
-  rax_free(np);
-}
-
-
-  
-static void compressDNA(pllInstance *tr, partitionList *pr, int *informative)
-{
-  size_t
-    totalNodes,
-    i,
-    model;
-   
-  totalNodes = 2 * (size_t)tr->mxtips;
-
- 
-
-  for(model = 0; model < (size_t) pr->numberOfPartitions; model++)
-    {
-      size_t
-        k,
-        states = (size_t)pr->partitionData[model]->states,
-        compressedEntries,
-        compressedEntriesPadded,
-        entries = 0, 
-        lower = pr->partitionData[model]->lower,
-        upper = pr->partitionData[model]->upper;
-
-      parsimonyNumber 
-        **compressedTips = (parsimonyNumber **)rax_malloc(states * sizeof(parsimonyNumber*)),
-        *compressedValues = (parsimonyNumber *)rax_malloc(states * sizeof(parsimonyNumber));
-      
-      for(i = lower; i < upper; i++)    
-        if(informative[i])
-          entries += (size_t)tr->aliaswgt[i];     
-  
-      compressedEntries = entries / PLL_PCF;
-
-      if(entries % PLL_PCF != 0)
-        compressedEntries++;
-
-#if (defined(__SSE3) || defined(__AVX))
-      if(compressedEntries % INTS_PER_VECTOR != 0)
-        compressedEntriesPadded = compressedEntries + (INTS_PER_VECTOR - (compressedEntries % INTS_PER_VECTOR));
-      else
-        compressedEntriesPadded = compressedEntries;
-#else
-      compressedEntriesPadded = compressedEntries;
-#endif     
-
-      
-      rax_posix_memalign ((void **) &(pr->partitionData[model]->parsVect), PLL_BYTE_ALIGNMENT, (size_t)compressedEntriesPadded * states * totalNodes * sizeof(parsimonyNumber));
-     
-      for(i = 0; i < compressedEntriesPadded * states * totalNodes; i++)      
-        pr->partitionData[model]->parsVect[i] = 0;
-
-      for(i = 0; i < (size_t)tr->mxtips; i++)
-        {
-          size_t
-            w = 0,
-            compressedIndex = 0,
-            compressedCounter = 0,
-            index = 0;
-
-          for(k = 0; k < states; k++)
-            {
-              compressedTips[k] = &(pr->partitionData[model]->parsVect[(compressedEntriesPadded * states * (i + 1)) + (compressedEntriesPadded * k)]);
-              compressedValues[k] = 0;
-            }                
-              
-          for(index = lower; index < (size_t)upper; index++)
-            {
-              if(informative[index])
-                {
-                  const unsigned int 
-                    *bitValue = getBitVector(pr->partitionData[model]->dataType);
-
-                  parsimonyNumber 
-                    value = bitValue[tr->yVector[i + 1][index]];          
-              
-                  for(w = 0; w < (size_t)tr->aliaswgt[index]; w++)
-                    {      
-                      for(k = 0; k < states; k++)
-                        {
-                          if(value & mask32[k])
-                            compressedValues[k] |= mask32[compressedCounter];
-                        }
-                     
-                      compressedCounter++;
-                  
-                      if(compressedCounter == PLL_PCF)
-                        {
-                          for(k = 0; k < states; k++)
-                            {
-                              compressedTips[k][compressedIndex] = compressedValues[k];
-                              compressedValues[k] = 0;
-                            }                    
-                          
-                          compressedCounter = 0;
-                          compressedIndex++;
-                        }
-                    }
-                }
-            }
-                           
-          for(;compressedIndex < compressedEntriesPadded; compressedIndex++)
-            {   
-              for(;compressedCounter < PLL_PCF; compressedCounter++)              
-                for(k = 0; k < states; k++)
-                  compressedValues[k] |= mask32[compressedCounter];               
-          
-              for(k = 0; k < states; k++)
-                {
-                  compressedTips[k][compressedIndex] = compressedValues[k];
-                  compressedValues[k] = 0;
-                }                     
-              
-              compressedCounter = 0;
-            }           
-        }               
-  
-      pr->partitionData[model]->parsimonyLength = compressedEntriesPadded;
-
-      rax_free(compressedTips);
-      rax_free(compressedValues);
-    }
-  
-  rax_posix_memalign ((void **) &(tr->parsimonyScore), PLL_BYTE_ALIGNMENT, sizeof(unsigned int) * totalNodes);  
-          
-  for(i = 0; i < totalNodes; i++) 
-    tr->parsimonyScore[i] = 0;
-}
-
-
-
-static void stepwiseAddition(pllInstance *tr, partitionList *pr, nodeptr p, nodeptr q)
-{            
-  nodeptr 
-    r = q->back;
-
-  unsigned int 
-    mp;
-  
-  int 
-    counter = 4;
-  
-  p->next->back = q;
-  q->back = p->next;
-
-  p->next->next->back = r;
-  r->back = p->next->next;
-   
-  computeTraversalInfoParsimony(p, tr->ti, &counter, tr->mxtips, PLL_FALSE);              
-  tr->ti[0] = counter;
-  tr->ti[1] = p->number;
-  tr->ti[2] = p->back->number;
-    
-  mp = evaluateParsimonyIterativeFast(tr, pr);
-  
-  if(mp < tr->bestParsimony)
-    {    
-      tr->bestParsimony = mp;
-      tr->insertNode = q;     
-    }
- 
-  q->back = r;
-  r->back = q;
-   
-  if(q->number > tr->mxtips && tr->parsimonyScore[q->number] > 0)
-    {         
-      stepwiseAddition(tr, pr, p, q->next->back);
-      stepwiseAddition(tr, pr, p, q->next->next->back);
-    }
-}
-
-
-
-void allocateParsimonyDataStructures(pllInstance *tr, partitionList *pr)
-{
-  int 
-    i,
-    *informative = (int *)rax_malloc(sizeof(int) * (size_t)tr->originalCrunchedLength);
- 
-  determineUninformativeSites(tr, pr, informative);
-
-  compressDNA(tr, pr, informative);
-
-  for(i = tr->mxtips + 1; i <= tr->mxtips + tr->mxtips - 1; i++)
-    {
-      nodeptr 
-        p = tr->nodep[i];
-
-      p->xPars = 1;
-      p->next->xPars = 0;
-      p->next->next->xPars = 0;
-    }
-
-  tr->ti = (int*)rax_malloc(sizeof(int) * 4 * (size_t)tr->mxtips);  
-
-  rax_free(informative); 
-}
-
-void pllFreeParsimonyDataStructures(pllInstance *tr, partitionList *pr)
-{
-    size_t 
-    model;
-
-    // Diep: 2021-05-06, check NULL before deallocate
-    if(tr->parsimonyScore != NULL){
-        rax_free(tr->parsimonyScore);
-        tr->parsimonyScore = NULL;
-    }
-
-    for(model = 0; model < (size_t) pr->numberOfPartitions; ++model)
-        if(pr->partitionData[model]->parsVect != NULL){
-            rax_free(pr->partitionData[model]->parsVect);
-            pr->partitionData[model]->parsVect = NULL;
-        }
-    
-
-    if(tr->ti != NULL){
-        rax_free(tr->ti);
-        tr->ti = NULL;
-    }
-}
-
-
-void pllMakeParsimonyTreeFast(pllInstance *tr, partitionList *pr, int sprDist)
-{   
-  nodeptr  
-    p, 
-    f;    
-
-  int 
-    i, 
-    nextsp,
-    *perm        = (int *)rax_malloc((size_t)(tr->mxtips + 1) * sizeof(int));  
-
-  
-  assert(!tr->constrained);
-
-  makePermutationFast(perm, tr->mxtips, tr);
-  
-  tr->ntips = 0;    
-  
-  tr->nextnode = tr->mxtips + 1;       
-  
-  buildSimpleTree(tr, pr, perm[1], perm[2], perm[3]);
-  
-  f = tr->start;       
-  
-  while(tr->ntips < tr->mxtips) 
-    {   
-      nodeptr q;
-      
-      tr->bestParsimony = INT_MAX;
-      nextsp = ++(tr->ntips);
-      p = tr->nodep[perm[nextsp]];
-      q = tr->nodep[(tr->nextnode)++];
-      p->back = q;
-      q->back = p;
-        
-      if(tr->grouped)
-        {
-          int 
-            number = p->back->number;
-
-          tr->constraintVector[number] = -9;
-        }
-          
-      stepwiseAddition(tr, pr, q, f->back);
-      
-      {
-        nodeptr   
-          r = tr->insertNode->back;
-        
-        int counter = 4;
-        
-        hookupDefault(q->next,       tr->insertNode);
-        hookupDefault(q->next->next, r);
-        
-        computeTraversalInfoParsimony(q, tr->ti, &counter, tr->mxtips, PLL_FALSE);              
-        tr->ti[0] = counter;
-        
-        newviewParsimonyIterativeFast(tr, pr);
-      }
-    }    
-  
-  nodeRectifierPars(tr);
-  
-  unsigned int randomMP = tr->bestParsimony;          
-  unsigned int startMP;
-  do
-    {
-      startMP = randomMP;
-      nodeRectifierPars(tr);
-      for(i = 1; i <= tr->mxtips + tr->mxtips - 2; i++)
-        {
-          rearrangeParsimony(tr, pr, tr->nodep[i], 1, sprDist, PLL_FALSE);
-          if(tr->bestParsimony < randomMP)
-            {           
-              restoreTreeRearrangeParsimony(tr, pr);
-              randomMP = tr->bestParsimony;
-            }
-        }                          
-    }
-  while(randomMP < startMP);  
-  rax_free(perm);
-} 
-
-/**
- * DTH: optimize whatever tree is stored in tr by parsimony SPR
- * @param tr:              the tree instance 
- * @param partition        the data partition
- * @param maxSprIterations maximum number of iterations
- * @param maxtrav          maximum spr radius
- * @return best parsimony score found
- * 
- */
-int pllOptimizeWithParsimonySPR(pllInstance * tr, partitionList * pr, int maxSprIterations, int maxtrav ){
-  int perSiteScores = 1; //In Diep Thi Hoang's code, initialized to: globalParam->gbo_replicates > 0;
-  int mintrav       = 1; //In Diep's code, this is a parameter
-	                       //Diep's code declared: unsigned int bestIterationScoreHits = 1;
-
-  allocateParsimonyDataStructures(tr, pr); 
-
-  assert(!tr->constrained);
-
-  nodeRectifierPars(tr);
-  tr->bestParsimony = UINT_MAX;
-  tr->bestParsimony = evaluateParsimony(tr, pr, tr->start, PLL_TRUE);
-  //printf("initial parsimony %d\n", tr->bestParsimony);
-
-  int          iterationsToGo = maxSprIterations;
-  unsigned int randomMP       = tr->bestParsimony;
-  int          nodeCount      = tr->mxtips + tr->mxtips - 2;
-  unsigned int startMP;
-  unsigned int sprMovesDone   = 0; //Count of moves done so far
-
-  tr->ntips = tr->mxtips; //<-- THIS was the important additional statement, in Diep's code
-
-  do{
-    startMP = randomMP;
-    nodeRectifierPars(tr);
-    for(int i = 1; i <= nodeCount; ++i){
-      tr->insertNode = NULL;
-      tr->removeNode = NULL;
-      rearrangeParsimony(tr, pr, tr->nodep[i], mintrav, maxtrav, PLL_FALSE);
-      if (tr->removeNode!=NULL && tr->insertNode!=NULL) {
-        if (tr->bestParsimony < randomMP) {
-          restoreTreeRearrangeParsimony(tr, pr);
-          randomMP = tr->bestParsimony;
-          ++sprMovesDone;
-        } 
-      } else {
-        tr->bestParsimony = randomMP; //James B. 10-May-2021
-      }
-    } 
-    //printf("Parsimony now %d after %d moves\n", randomMP, sprMovesDone);
-    --iterationsToGo;
-  } while(randomMP < startMP && 0<iterationsToGo);
-
-  pllFreeParsimonyDataStructures(tr, pr); 
-  return maxSprIterations - iterationsToGo; //Return # of iterations 
-}
-
-
-/*
-Diep 2021-05-06
-Create alike pllEvaluateParsimony from parsimony.c because CMakeLists currently does not contain parsimony.c
-*/
-unsigned int pllEvaluateParsimonyFast(pllInstance *tr, partitionList *pr, nodeptr p, pllBoolean full)
-{
-  volatile unsigned int result;
-  nodeptr q = p->back;
-  int
-    *ti = tr->ti,
-    counter = 4;
-  
-  ti[1] = p->number;
-  ti[2] = q->number;
-
-  if(full)
-    {
-      if(p->number > tr->mxtips)
-        computeTraversalInfoParsimony(p, ti, &counter, tr->mxtips, full);
-      if(q->number > tr->mxtips)
-        computeTraversalInfoParsimony(q, ti, &counter, tr->mxtips, full); 
-    }
-  else
-    {
-      if(p->number > tr->mxtips && !p->xPars)
-        computeTraversalInfoParsimony(p, ti, &counter, tr->mxtips, full);
-      if(q->number > tr->mxtips && !q->xPars)
-        computeTraversalInfoParsimony(q, ti, &counter, tr->mxtips, full); 
-    }
-
-  ti[0] = counter;
-
-  result = evaluateParsimonyIterativeFast(tr, pr);
-
-  return result;
-}+/** 
+ * PLL (version 1.0.0) a software library for phylogenetic inference
+ * Copyright (C) 2013 Tomas Flouri and Alexandros Stamatakis
+ *
+ * Derived from 
+ * RAxML-HPC, a program for sequential and parallel estimation of phylogenetic
+ * trees by Alexandros Stamatakis
+ *
+ * This program is free software: you can redistribute it and/or modify it
+ * under the terms of the GNU General Public License as published by the Free
+ * Software Foundation, either version 3 of the License, or (at your option)
+ * any later version.
+ *
+ * This program is distributed in the hope that it will be useful, but WITHOUT
+ * ANY WARRANTY; without even the implied warranty of MERCHANTABILITY or
+ * FITNESS FOR A PARTICULAR PURPOSE.  See the GNU General Public License for
+ * more details.
+ * 
+ * You should have received a copy of the GNU General Public License along with
+ * this program.  If not, see <http://www.gnu.org/licenses/>.
+ *
+ * For any other enquiries send an Email to Tomas Flouri
+ * Tomas.Flouri@h-its.org
+ *
+ * When publishing work that uses PLL please cite PLL
+ * 
+ * @file fastDNAparsimony.c
+ */
+#include "mem_alloc.h"
+#include "systypes.h"
+
+#include <limits.h>
+#include <math.h>
+#include <time.h> 
+#include <stdlib.h>
+#include <stdio.h>
+#include <ctype.h>
+#include <string.h>
+#include <stdint.h>
+#include <assert.h>
+
+#if defined(__MIC_NATIVE)
+
+#include <immintrin.h>
+
+#define INTS_PER_VECTOR 16
+// #define LONG_INTS_PER_VECTOR 8 // Diep tried 2021-05-06
+#define LONG_INTS_PER_VECTOR (64/sizeof(long)) // Diep 2021-05-06
+#define INT_TYPE __m512i
+#define CAST double*
+#define SET_ALL_BITS_ONE _mm512_set1_epi32(0xFFFFFFFF)
+#define SET_ALL_BITS_ZERO _mm512_setzero_epi32()
+#define VECTOR_LOAD _mm512_load_epi32
+#define VECTOR_STORE  _mm512_store_epi32
+#define VECTOR_BIT_AND _mm512_and_epi32
+#define VECTOR_BIT_OR  _mm512_or_epi32
+#define VECTOR_AND_NOT _mm512_andnot_epi32
+
+#elif defined(__AVX)
+
+#include <xmmintrin.h>
+#include <immintrin.h>
+#include <pmmintrin.h>
+
+#define INTS_PER_VECTOR 8
+// #define LONG_INTS_PER_VECTOR 4 //  2021-05-06
+#define LONG_INTS_PER_VECTOR (32/sizeof(long)) // Diep 2021-05-06
+#define INT_TYPE __m256d
+#define CAST double*
+//#define SET_ALL_BITS_ONE (__m256d)_mm256_set_epi32(0xFFFFFFFF, 0xFFFFFFFF, 0xFFFFFFFF, 0xFFFFFFFF, 0xFFFFFFFF, 0xFFFFFFFF, 0xFFFFFFFF, 0xFFFFFFFF)
+//#define SET_ALL_BITS_ZERO (__m256d)_mm256_set_epi32(0x00000000, 0x00000000, 0x00000000, 0x00000000, 0x00000000, 0x00000000, 0x00000000, 0x00000000)
+#define SET_ALL_BITS_ONE _mm256_castsi256_pd(_mm256_set_epi32(0xFFFFFFFF, 0xFFFFFFFF, 0xFFFFFFFF, 0xFFFFFFFF, 0xFFFFFFFF, 0xFFFFFFFF, 0xFFFFFFFF, 0xFFFFFFFF))
+#define SET_ALL_BITS_ZERO _mm256_castsi256_pd(_mm256_set_epi32(0x00000000, 0x00000000, 0x00000000, 0x00000000, 0x00000000, 0x00000000, 0x00000000, 0x00000000))
+#define VECTOR_LOAD _mm256_load_pd
+#define VECTOR_BIT_AND _mm256_and_pd
+#define VECTOR_BIT_OR  _mm256_or_pd
+#define VECTOR_STORE  _mm256_store_pd
+#define VECTOR_AND_NOT _mm256_andnot_pd
+
+#elif (defined(__SSE3))
+
+#include <xmmintrin.h>
+#include <pmmintrin.h>
+  
+#define INTS_PER_VECTOR 4
+#ifdef __i386__
+#define LONG_INTS_PER_VECTOR 4 // Diep 2021-05-06
+//#define LONG_INTS_PER_VECTOR (16/sizeof(long)) //  2021-05-06
+#else
+// #define LONG_INTS_PER_VECTOR 2 // Diep 2021-05-06
+#define LONG_INTS_PER_VECTOR (16/sizeof(long)) // Diep 2021-05-06
+#endif
+#define INT_TYPE __m128i
+#define CAST __m128i*
+#define SET_ALL_BITS_ONE _mm_set_epi32(0xFFFFFFFF, 0xFFFFFFFF, 0xFFFFFFFF, 0xFFFFFFFF)
+#define SET_ALL_BITS_ZERO _mm_set_epi32(0x00000000, 0x00000000, 0x00000000, 0x00000000)
+#define VECTOR_LOAD _mm_load_si128
+#define VECTOR_BIT_AND _mm_and_si128
+#define VECTOR_BIT_OR  _mm_or_si128
+#define VECTOR_STORE  _mm_store_si128
+#define VECTOR_AND_NOT _mm_andnot_si128
+
+#endif
+
+
+#include "pll.h"
+#include "pllInternal.h"
+
+#if defined (_MSC_VER)
+#	if defined ( __SSE4_2__ ) || defined (__AVX__)
+#		include <nmmintrin.h>
+#		define __builtin_popcount _mm_popcnt_u32
+#		define __builtin_popcountl _mm_popcnt_u64
+#	else
+#       if defined(CLANG_UNDER_VS)
+#           define _mm_popcnt_u64 _popcnt64
+#       else
+#		include <intrin.h>
+static __inline uint32_t __builtin_popcount (uint32_t a) {
+		// popcnt instruction not available
+		uint32_t b = a - ((a >> 1) & 0x55555555);
+		uint32_t c = (b & 0x33333333) + ((b >> 2) & 0x33333333);
+		uint32_t d = (c + (c >> 4)) & 0x0F0F0F0F;
+		uint32_t e = d * 0x01010101;
+		return   e >> 24;
+	}
+#		define __builtin_popcountl __popcnt64
+#       endif
+#	endif
+#endif
+
+static pllBoolean tipHomogeneityCheckerPars(pllInstance *tr, nodeptr p, int grouping);
+
+extern const unsigned int mask32[32]; 
+/* vector-specific stuff */
+
+
+extern double masterTime;
+
+/************************************************ pop count stuff ***********************************************/
+
+ unsigned int bitcount_32_bit(unsigned int i)
+{
+  return ((unsigned int) __builtin_popcount(i));
+}
+
+/* bit count for 64 bit integers */
+
+//__inline unsigned int bitcount_64_bit(uint64_t i)
+//{
+//  return ((unsigned int) __builtin_popcountl(i));
+//}
+
+/* bit count for 128 bit SSE3 and 256 bit AVX registers */
+
+#if (defined(__SSE3) || defined(__AVX))
+
+#if defined(_WIN32) &&!defined(WIN64)
+ /* emulate with 32-bit version */
+static __inline unsigned int vectorPopcount(INT_TYPE v)
+{
+PLL_ALIGN_BEGIN unsigned int counts[INTS_PER_VECTOR] PLL_ALIGN_END;
+
+  int
+    i,
+    sum = 0;
+
+  VECTOR_STORE((CAST)counts, v);
+
+  for(i = 0; i < INTS_PER_VECTOR; i++)
+    sum += __builtin_popcount(counts[i]);
+
+  return ((unsigned int)sum);
+}
+#else
+
+static __inline unsigned int vectorPopcount(INT_TYPE v)
+{
+#ifndef _MSC_VER
+  unsigned long counts[LONG_INTS_PER_VECTOR]  __attribute__ ((aligned (PLL_BYTE_ALIGNMENT)));
+#else
+    unsigned long* counts = malloc(LONG_INTS_PER_VECTOR * sizeof(long));
+#endif 
+
+  int    
+    i,
+    sum = 0;
+  
+  VECTOR_STORE((CAST)counts, v);
+
+  for (i = 0; i < LONG_INTS_PER_VECTOR; i++) {
+      sum += (int)(__builtin_popcountl(counts[i]));
+  }
+#ifdef _MSC_VER
+  free(counts);
+#endif
+             
+  return ((unsigned int)sum);
+}
+#endif
+
+#endif
+
+
+
+/********************************DNA FUNCTIONS *****************************************************************/
+
+
+static int checkerPars(pllInstance *tr, nodeptr p)
+{
+  int group = tr->constraintVector[p->number];
+
+  if(isTip(p->number, tr->mxtips))
+    {
+      group = tr->constraintVector[p->number];
+      return group;
+    }
+  else
+    {
+      if(group != -9) 
+        return group;
+
+      group = checkerPars(tr, p->next->back);
+      if(group != -9) 
+        return group;
+
+      group = checkerPars(tr, p->next->next->back);
+      if(group != -9) 
+        return group;
+
+      return -9;
+    }
+}
+
+static pllBoolean tipHomogeneityCheckerPars(pllInstance *tr, nodeptr p, int grouping)
+{
+  if(isTip(p->number, tr->mxtips))
+    {
+      if(tr->constraintVector[p->number] != grouping) 
+        return PLL_FALSE;
+      else 
+        return PLL_TRUE;
+    }
+  else
+    {   
+      return  (tipHomogeneityCheckerPars(tr, p->next->back, grouping) && tipHomogeneityCheckerPars(tr, p->next->next->back,grouping));      
+    }
+}
+
+static void getxnodeLocal (nodeptr p)
+{
+  nodeptr  s;
+
+  if((s = p->next)->xPars || (s = s->next)->xPars)
+    {
+      p->xPars = s->xPars;
+      s->xPars = 0;
+    }
+
+  assert(p->next->xPars || p->next->next->xPars || p->xPars);
+
+}
+
+static void computeTraversalInfoParsimony(nodeptr p, int *ti, int *counter, int maxTips, pllBoolean full)
+{        
+  nodeptr 
+    q = p->next->back,
+    r = p->next->next->back;
+  
+  if(! p->xPars)
+    getxnodeLocal(p);  
+  
+  if(full)
+    {
+       if(q->number > maxTips) 
+         computeTraversalInfoParsimony(q, ti, counter, maxTips, full);
+      
+      if(r->number > maxTips) 
+        computeTraversalInfoParsimony(r, ti, counter, maxTips, full);
+    }
+  else
+    {
+      if(q->number > maxTips && !q->xPars) 
+        computeTraversalInfoParsimony(q, ti, counter, maxTips, full);
+      
+      if(r->number > maxTips && !r->xPars) 
+        computeTraversalInfoParsimony(r, ti, counter, maxTips, full);
+    }
+  
+  
+  ti[*counter]     = p->number;
+  ti[*counter + 1] = q->number;
+  ti[*counter + 2] = r->number;
+  *counter = *counter + 4;
+}
+
+
+
+
+
+
+
+#if (defined(__SSE3) || defined(__AVX))
+
+static void newviewParsimonyIterativeFast(pllInstance *tr, partitionList *pr)
+{    
+  INT_TYPE
+    allOne = SET_ALL_BITS_ONE;
+
+  int 
+    model,
+    *ti = tr->ti,
+    count = ti[0],
+    index; 
+
+  for(index = 4; index < count; index += 4)
+    {      
+      unsigned int
+        totalScore = 0;
+
+      size_t
+        pNumber = (size_t)ti[index],
+        qNumber = (size_t)ti[index + 1],
+        rNumber = (size_t)ti[index + 2];
+      
+      for(model = 0; model < pr->numberOfPartitions; model++)
+        {
+          size_t
+            k,
+            states = pr->partitionData[model]->states,
+            width = pr->partitionData[model]->parsimonyLength;
+            
+          unsigned int  
+            i;      
+                 
+          switch(states)
+            {
+            case 2:       
+              {
+                parsimonyNumber
+                  *left[2],
+                  *right[2],
+                  *here[2];
+
+                for(k = 0; k < 2; k++)
+                  {
+                    left[k]  = &(pr->partitionData[model]->parsVect[(width * 2 * qNumber) + width * k]);
+                    right[k] = &(pr->partitionData[model]->parsVect[(width * 2 * rNumber) + width * k]);
+                    here[k]  = &(pr->partitionData[model]->parsVect[(width * 2 * pNumber) + width * k]);
+                  }
+
+                for(i = 0; i < width; i += INTS_PER_VECTOR)
+                  {               
+                    INT_TYPE
+                      s_r, s_l, v_N,
+                      l_A, l_C,
+                      v_A, v_C;          
+                    
+                    s_l = VECTOR_LOAD((CAST)(&left[0][i]));
+                    s_r = VECTOR_LOAD((CAST)(&right[0][i]));
+                    l_A = VECTOR_BIT_AND(s_l, s_r);
+                    v_A = VECTOR_BIT_OR(s_l, s_r);
+                    
+                    s_l = VECTOR_LOAD((CAST)(&left[1][i]));
+                    s_r = VECTOR_LOAD((CAST)(&right[1][i]));
+                    l_C = VECTOR_BIT_AND(s_l, s_r);
+                    v_C = VECTOR_BIT_OR(s_l, s_r);                                                                
+                    
+                    v_N = VECTOR_BIT_OR(l_A, l_C);
+                    
+                    VECTOR_STORE((CAST)(&here[0][i]), VECTOR_BIT_OR(l_A, VECTOR_AND_NOT(v_N, v_A)));
+                    VECTOR_STORE((CAST)(&here[1][i]), VECTOR_BIT_OR(l_C, VECTOR_AND_NOT(v_N, v_C)));                                                                    
+                    
+                    v_N = VECTOR_AND_NOT(v_N, allOne);
+                    
+                    totalScore += vectorPopcount(v_N);            
+                  }
+              }
+              break;
+            case 4:
+              {
+                parsimonyNumber
+                  *left[4],
+                  *right[4],
+                  *here[4];
+
+                for(k = 0; k < 4; k++)
+                  {
+                    left[k]  = &(pr->partitionData[model]->parsVect[(width * 4 * qNumber) + width * k]);
+                    right[k] = &(pr->partitionData[model]->parsVect[(width * 4 * rNumber) + width * k]);
+                    here[k]  = &(pr->partitionData[model]->parsVect[(width * 4 * pNumber) + width * k]);
+                  }
+
+                for(i = 0; i < width; i += INTS_PER_VECTOR)
+                  {               
+                    INT_TYPE
+                      s_r, s_l, v_N,
+                      l_A, l_C, l_G, l_T,
+                      v_A, v_C, v_G, v_T;                
+                    
+                    s_l = VECTOR_LOAD((CAST)(&left[0][i]));
+                    s_r = VECTOR_LOAD((CAST)(&right[0][i]));
+                    l_A = VECTOR_BIT_AND(s_l, s_r);
+                    v_A = VECTOR_BIT_OR(s_l, s_r);
+                    
+                    s_l = VECTOR_LOAD((CAST)(&left[1][i]));
+                    s_r = VECTOR_LOAD((CAST)(&right[1][i]));
+                    l_C = VECTOR_BIT_AND(s_l, s_r);
+                    v_C = VECTOR_BIT_OR(s_l, s_r);
+                    
+                    s_l = VECTOR_LOAD((CAST)(&left[2][i]));
+                    s_r = VECTOR_LOAD((CAST)(&right[2][i]));
+                    l_G = VECTOR_BIT_AND(s_l, s_r);
+                    v_G = VECTOR_BIT_OR(s_l, s_r);
+                    
+                    s_l = VECTOR_LOAD((CAST)(&left[3][i]));
+                    s_r = VECTOR_LOAD((CAST)(&right[3][i]));
+                    l_T = VECTOR_BIT_AND(s_l, s_r);
+                    v_T = VECTOR_BIT_OR(s_l, s_r);
+                    
+                    v_N = VECTOR_BIT_OR(VECTOR_BIT_OR(l_A, l_C), VECTOR_BIT_OR(l_G, l_T));                                
+                    
+                    VECTOR_STORE((CAST)(&here[0][i]), VECTOR_BIT_OR(l_A, VECTOR_AND_NOT(v_N, v_A)));
+                    VECTOR_STORE((CAST)(&here[1][i]), VECTOR_BIT_OR(l_C, VECTOR_AND_NOT(v_N, v_C)));
+                    VECTOR_STORE((CAST)(&here[2][i]), VECTOR_BIT_OR(l_G, VECTOR_AND_NOT(v_N, v_G)));
+                    VECTOR_STORE((CAST)(&here[3][i]), VECTOR_BIT_OR(l_T, VECTOR_AND_NOT(v_N, v_T)));                                                    
+                    
+                    v_N = VECTOR_AND_NOT(v_N, allOne);
+                    
+                    totalScore += vectorPopcount(v_N);  
+                  }
+              }
+              break;
+            case 20:
+              {
+                parsimonyNumber
+                  *left[20],
+                  *right[20],
+                  *here[20];
+
+                for(k = 0; k < 20; k++)
+                  {
+                    left[k]  = &(pr->partitionData[model]->parsVect[(width * 20 * qNumber) + width * k]);
+                    right[k] = &(pr->partitionData[model]->parsVect[(width * 20 * rNumber) + width * k]);
+                    here[k]  = &(pr->partitionData[model]->parsVect[(width * 20 * pNumber) + width * k]);
+                  }
+
+                for(i = 0; i < width; i += INTS_PER_VECTOR)
+                  {               
+                    size_t j;
+                    
+                    INT_TYPE
+                      s_r, s_l, 
+                      v_N = SET_ALL_BITS_ZERO,
+                      l_A[20], 
+                      v_A[20];           
+                    
+                    for(j = 0; j < 20; j++)
+                      {
+                        s_l = VECTOR_LOAD((CAST)(&left[j][i]));
+                        s_r = VECTOR_LOAD((CAST)(&right[j][i]));
+                        l_A[j] = VECTOR_BIT_AND(s_l, s_r);
+                        v_A[j] = VECTOR_BIT_OR(s_l, s_r);
+                        
+                        v_N = VECTOR_BIT_OR(v_N, l_A[j]);
+                      }
+                    
+                    for(j = 0; j < 20; j++)                 
+                      VECTOR_STORE((CAST)(&here[j][i]), VECTOR_BIT_OR(l_A[j], VECTOR_AND_NOT(v_N, v_A[j])));                                                                    
+                    
+                    v_N = VECTOR_AND_NOT(v_N, allOne);
+                    
+                    totalScore += vectorPopcount(v_N);
+                  }
+              }
+              break;
+            default:
+              {
+                parsimonyNumber
+                  *left[32], 
+                  *right[32],
+                  *here[32];
+
+                assert(states <= 32);
+                
+                for(k = 0; k < states; k++)
+                  {
+                    left[k]  = &(pr->partitionData[model]->parsVect[(width * states * qNumber) + width * k]);
+                    right[k] = &(pr->partitionData[model]->parsVect[(width * states * rNumber) + width * k]);
+                    here[k]  = &(pr->partitionData[model]->parsVect[(width * states * pNumber) + width * k]);
+                  }
+
+                for(i = 0; i < width; i += INTS_PER_VECTOR)
+                  {               
+                    size_t j;
+                    
+                    INT_TYPE
+                      s_r, s_l, 
+                      v_N = SET_ALL_BITS_ZERO,
+                      l_A[32], 
+                      v_A[32];           
+                    
+                    for(j = 0; j < states; j++)
+                      {
+                        s_l = VECTOR_LOAD((CAST)(&left[j][i]));
+                        s_r = VECTOR_LOAD((CAST)(&right[j][i]));
+                        l_A[j] = VECTOR_BIT_AND(s_l, s_r);
+                        v_A[j] = VECTOR_BIT_OR(s_l, s_r);
+                        
+                        v_N = VECTOR_BIT_OR(v_N, l_A[j]);
+                      }
+                    
+                    for(j = 0; j < states; j++) {            
+                      VECTOR_STORE((CAST)(&here[j][i]), VECTOR_BIT_OR(l_A[j], VECTOR_AND_NOT(v_N, v_A[j]))); 
+                    }
+                    
+                    v_N = VECTOR_AND_NOT(v_N, allOne);
+                    
+                    unsigned int score_here = vectorPopcount(v_N);
+                    totalScore += score_here;
+                  }                             
+              }
+            }            
+        }
+
+        tr->parsimonyScore[pNumber] = totalScore + tr->parsimonyScore[rNumber] + tr->parsimonyScore[qNumber];      
+        // printf("\ntr->parsimonyScore[%d]=%d+parsimonyScore[%d]+parsimonyScore[%d]=%d", 
+        //     pNumber, totalScore, rNumber, qNumber, tr->parsimonyScore[pNumber]); // Diep
+    }
+}
+
+
+
+static unsigned int evaluateParsimonyIterativeFast(pllInstance *tr, partitionList *pr)
+{
+  INT_TYPE 
+    allOne = SET_ALL_BITS_ONE;
+
+  size_t 
+    pNumber = (size_t)tr->ti[1],
+    qNumber = (size_t)tr->ti[2];
+
+  int
+    model;
+
+  unsigned int 
+    bestScore = tr->bestParsimony,    
+    sum;
+
+  if(tr->ti[0] > 4)
+    newviewParsimonyIterativeFast(tr, pr);
+
+  sum = tr->parsimonyScore[pNumber] + tr->parsimonyScore[qNumber];
+
+  for(model = 0; model < pr->numberOfPartitions; model++)
+    {
+      size_t
+        k,
+        states = pr->partitionData[model]->states,
+        width  = pr->partitionData[model]->parsimonyLength,
+        i;
+
+       switch(states)
+         {
+         case 2:
+           {
+             parsimonyNumber
+               *left[2],
+               *right[2];
+             
+             for(k = 0; k < 2; k++)
+               {
+                 left[k]  = &(pr->partitionData[model]->parsVect[(width * 2 * qNumber) + width * k]);
+                 right[k] = &(pr->partitionData[model]->parsVect[(width * 2 * pNumber) + width * k]);
+               }     
+             
+             for(i = 0; i < width; i += INTS_PER_VECTOR)
+               {                                               
+                 INT_TYPE      
+                   l_A = VECTOR_BIT_AND(VECTOR_LOAD((CAST)(&left[0][i])), VECTOR_LOAD((CAST)(&right[0][i]))),
+                   l_C = VECTOR_BIT_AND(VECTOR_LOAD((CAST)(&left[1][i])), VECTOR_LOAD((CAST)(&right[1][i]))),            
+                   v_N = VECTOR_BIT_OR(l_A, l_C);
+                 
+                 v_N = VECTOR_AND_NOT(v_N, allOne);
+                 
+                 sum += vectorPopcount(v_N);
+                 
+                // Diep 2021-05-06
+                //  if(sum >= bestScore)
+                //    return sum;                         
+               }
+           }
+           break;
+         case 4:
+           {
+             parsimonyNumber
+               *left[4],
+               *right[4];
+      
+             for(k = 0; k < 4; k++)
+               {
+                 left[k]  = &(pr->partitionData[model]->parsVect[(width * 4 * qNumber) + width * k]);
+                 right[k] = &(pr->partitionData[model]->parsVect[(width * 4 * pNumber) + width * k]);
+               }        
+
+             for(i = 0; i < width; i += INTS_PER_VECTOR)
+               {                                                
+                 INT_TYPE      
+                   l_A = VECTOR_BIT_AND(VECTOR_LOAD((CAST)(&left[0][i])), VECTOR_LOAD((CAST)(&right[0][i]))),
+                   l_C = VECTOR_BIT_AND(VECTOR_LOAD((CAST)(&left[1][i])), VECTOR_LOAD((CAST)(&right[1][i]))),
+                   l_G = VECTOR_BIT_AND(VECTOR_LOAD((CAST)(&left[2][i])), VECTOR_LOAD((CAST)(&right[2][i]))),
+                   l_T = VECTOR_BIT_AND(VECTOR_LOAD((CAST)(&left[3][i])), VECTOR_LOAD((CAST)(&right[3][i]))),
+                   v_N = VECTOR_BIT_OR(VECTOR_BIT_OR(l_A, l_C), VECTOR_BIT_OR(l_G, l_T));     
+                 
+                 v_N = VECTOR_AND_NOT(v_N, allOne);
+                 
+                 sum += vectorPopcount(v_N);
+                // Diep 2021-05-06 
+                //  if(sum >= bestScore)            
+                //    return sum;          
+               }                 
+           }
+           break;
+         case 20:
+           {
+             parsimonyNumber
+               *left[20],
+               *right[20];
+             
+              for(k = 0; k < 20; k++)
+                {
+                  left[k]  = &(pr->partitionData[model]->parsVect[(width * 20 * qNumber) + width * k]);
+                  right[k] = &(pr->partitionData[model]->parsVect[(width * 20 * pNumber) + width * k]);
+                }  
+           
+              for(i = 0; i < width; i += INTS_PER_VECTOR)
+                {                              
+                  int 
+                    j;
+                  
+                  INT_TYPE      
+                    l_A,
+                    v_N = SET_ALL_BITS_ZERO;     
+                  
+                  for(j = 0; j < 20; j++)
+                    {
+                      l_A = VECTOR_BIT_AND(VECTOR_LOAD((CAST)(&left[j][i])), VECTOR_LOAD((CAST)(&right[j][i])));
+                      v_N = VECTOR_BIT_OR(l_A, v_N);
+                    }
+                  
+                  v_N = VECTOR_AND_NOT(v_N, allOne);
+                  
+                  sum += vectorPopcount(v_N);          
+                
+                // Diep 2021-05-06  
+                //   if(sum >= bestScore)      
+                //     return sum;                        
+                }
+           }
+           break;
+         default:
+           {
+             parsimonyNumber
+               *left[32],  
+               *right[32]; 
+
+             assert(states <= 32);
+
+             for(k = 0; k < states; k++)
+               {
+                 left[k]  = &(pr->partitionData[model]->parsVect[(width * states * qNumber) + width * k]);
+                 right[k] = &(pr->partitionData[model]->parsVect[(width * states * pNumber) + width * k]);
+               }  
+           
+             for(i = 0; i < width; i += INTS_PER_VECTOR)
+               {                               
+                 size_t
+                   j;
+                 
+                 INT_TYPE      
+                   l_A,
+                   v_N = SET_ALL_BITS_ZERO;     
+                 
+                 for(j = 0; j < states; j++)
+                   {
+                     l_A = VECTOR_BIT_AND(VECTOR_LOAD((CAST)(&left[j][i])), VECTOR_LOAD((CAST)(&right[j][i])));
+                     v_N = VECTOR_BIT_OR(l_A, v_N);
+                   }
+                 
+                 v_N = VECTOR_AND_NOT(v_N, allOne);
+                 
+                 sum += vectorPopcount(v_N);           
+                
+                // Diep 2021-05-06 
+                //  if(sum >= bestScore)         
+                //    return sum;                 
+               }
+           }
+         }
+    }
+    // printf("\nsum=%d", sum); // Diep
+  
+    return sum;
+}
+
+
+#else
+static void newviewParsimonyIterativeFast(pllInstance *tr, partitionList * pr)
+{    
+  int 
+    model,
+    *ti = tr->ti,
+    count = ti[0],
+    index; 
+
+  for(index = 4; index < count; index += 4)
+    {      
+      unsigned int
+        totalScore = 0;
+
+      size_t
+        pNumber = (size_t)ti[index],
+        qNumber = (size_t)ti[index + 1],
+        rNumber = (size_t)ti[index + 2];
+      
+      for(model = 0; model < pr->numberOfPartitions; model++)
+        {
+          size_t
+            k,
+            states = pr->partitionData[model]->states,
+            width = pr->partitionData[model]->parsimonyLength;    
+            
+          unsigned int  
+            i;      
+                 
+          switch(states)
+            {
+            case 2:       
+              {
+                parsimonyNumber
+                  *left[2],
+                  *right[2],
+                  *this[2];
+                
+                parsimonyNumber
+                   o_A,
+                   o_C,
+                   t_A,
+                   t_C, 
+                   t_N;
+                
+                for(k = 0; k < 2; k++)
+                  {
+                    left[k]  = &(pr->partitionData[model]->parsVect[(width * 2 * qNumber) + width * k]);
+                    right[k] = &(pr->partitionData[model]->parsVect[(width * 2 * rNumber) + width * k]);
+                    this[k]  = &(pr->partitionData[model]->parsVect[(width * 2 * pNumber) + width * k]);
+                  }
+
+                for(i = 0; i < width; i++)
+                  {               
+                    t_A = left[0][i] & right[0][i];
+                    t_C = left[1][i] & right[1][i];                
+
+                    o_A = left[0][i] | right[0][i];
+                    o_C = left[1][i] | right[1][i];
+                  
+                    t_N = ~(t_A | t_C);   
+
+                    this[0][i] = t_A | (t_N & o_A);
+                    this[1][i] = t_C | (t_N & o_C);                
+                    
+                    totalScore += ((unsigned int) __builtin_popcount(t_N));
+                  }
+              }
+              break;
+            case 4:
+              {
+                parsimonyNumber
+                  *left[4],
+                  *right[4],
+                  *this[4];
+
+                for(k = 0; k < 4; k++)
+                  {
+                    left[k]  = &(pr->partitionData[model]->parsVect[(width * 4 * qNumber) + width * k]);
+                    right[k] = &(pr->partitionData[model]->parsVect[(width * 4 * rNumber) + width * k]);
+                    this[k]  = &(pr->partitionData[model]->parsVect[(width * 4 * pNumber) + width * k]);
+                  }
+
+                parsimonyNumber
+                   o_A,
+                   o_C,
+                   o_G,
+                   o_T,
+                   t_A,
+                   t_C,
+                   t_G,
+                   t_T, 
+                   t_N;
+
+                for(i = 0; i < width; i++)
+                  {               
+                    t_A = left[0][i] & right[0][i];
+                    t_C = left[1][i] & right[1][i];
+                    t_G = left[2][i] & right[2][i];       
+                    t_T = left[3][i] & right[3][i];
+
+                    o_A = left[0][i] | right[0][i];
+                    o_C = left[1][i] | right[1][i];
+                    o_G = left[2][i] | right[2][i];       
+                    o_T = left[3][i] | right[3][i];
+
+                    t_N = ~(t_A | t_C | t_G | t_T);       
+
+                    this[0][i] = t_A | (t_N & o_A);
+                    this[1][i] = t_C | (t_N & o_C);
+                    this[2][i] = t_G | (t_N & o_G);
+                    this[3][i] = t_T | (t_N & o_T); 
+                    
+                    totalScore += ((unsigned int) __builtin_popcount(t_N));
+                  }
+              }
+              break;
+            case 20:
+              {
+                parsimonyNumber
+                  *left[20],
+                  *right[20],
+                  *this[20];
+
+                parsimonyNumber
+                  o_A[20],
+                  t_A[20],        
+                  t_N;
+
+                for(k = 0; k < 20; k++)
+                  {
+                    left[k]  = &(pr->partitionData[model]->parsVect[(width * 20 * qNumber) + width * k]);
+                    right[k] = &(pr->partitionData[model]->parsVect[(width * 20 * rNumber) + width * k]);
+                    this[k]  = &(pr->partitionData[model]->parsVect[(width * 20 * pNumber) + width * k]);
+                  }
+
+                for(i = 0; i < width; i++)
+                  {               
+                    size_t k;
+                    
+                    t_N = 0;
+
+                    for(k = 0; k < 20; k++)
+                      {
+                        t_A[k] = left[k][i] & right[k][i];
+                        o_A[k] = left[k][i] | right[k][i];
+                        t_N = t_N | t_A[k];
+                      }
+                    
+                    t_N = ~t_N;
+
+                    for(k = 0; k < 20; k++)                   
+                      this[k][i] = t_A[k] | (t_N & o_A[k]);                
+                    
+                    totalScore += ((unsigned int) __builtin_popcount(t_N));
+                  }
+              }
+              break;
+            default:
+              {         
+                parsimonyNumber
+                  *left[32],
+                  *right[32],
+                  *this[32];
+                
+                parsimonyNumber
+                  o_A[32],
+                  t_A[32],        
+                  t_N;
+                
+                assert(states <= 32);
+                
+                for(k = 0; k < states; k++)
+                  {
+                    left[k]  = &(pr->partitionData[model]->parsVect[(width * states * qNumber) + width * k]);
+                    right[k] = &(pr->partitionData[model]->parsVect[(width * states * rNumber) + width * k]);
+                    this[k]  = &(pr->partitionData[model]->parsVect[(width * states * pNumber) + width * k]);
+                  }
+                
+                for(i = 0; i < width; i++)
+                  {               
+                    t_N = 0;
+                    
+                    for(k = 0; k < states; k++)
+                      {
+                        t_A[k] = left[k][i] & right[k][i];
+                        o_A[k] = left[k][i] | right[k][i];
+                        t_N = t_N | t_A[k];
+                      }
+                    
+                    t_N = ~t_N;
+                    
+                    for(k = 0; k < states; k++)               
+                      this[k][i] = t_A[k] | (t_N & o_A[k]);                
+                    
+                    totalScore += ((unsigned int) __builtin_popcount(t_N));
+                  }
+              }                       
+            } 
+        }
+
+        tr->parsimonyScore[pNumber] = totalScore + tr->parsimonyScore[rNumber] + tr->parsimonyScore[qNumber];      
+        // printf("\ntr->parsimonyScore[%d]=%d+parsimonyScore[%d]+parsimonyScore[%d]=%d", 
+        //     pNumber, totalScore, rNumber, qNumber, tr->parsimonyScore[pNumber]); // Diep
+    }
+}
+
+
+static unsigned int evaluateParsimonyIterativeFast(pllInstance *tr, partitionList * pr)
+{
+  size_t 
+    pNumber = (size_t)tr->ti[1],
+    qNumber = (size_t)tr->ti[2];
+
+  int
+    model;
+
+  unsigned int 
+    bestScore = tr->bestParsimony,    
+    sum;
+
+  if(tr->ti[0] > 4)
+    newviewParsimonyIterativeFast(tr, pr); 
+
+  sum = tr->parsimonyScore[pNumber] + tr->parsimonyScore[qNumber];
+
+  for(model = 0; model < pr->numberOfPartitions; model++)
+    {
+      size_t
+        k,
+        states = pr->partitionData[model]->states,
+        width  = pr->partitionData[model]->parsimonyLength, 
+        i;
+
+       switch(states)
+         {
+         case 2:
+           {
+             parsimonyNumber 
+               t_A,
+               t_C,           
+               t_N,
+               *left[2],
+               *right[2];
+             
+             for(k = 0; k < 2; k++)
+               {
+                 left[k]  = &(pr->partitionData[model]->parsVect[(width * 2 * qNumber) + width * k]);
+                 right[k] = &(pr->partitionData[model]->parsVect[(width * 2 * pNumber) + width * k]);
+               }     
+             
+             for(i = 0; i < width; i++)
+               {                                               
+                 t_A = left[0][i] & right[0][i];
+                 t_C = left[1][i] & right[1][i];
+                 
+                  t_N = ~(t_A | t_C);
+
+                  sum += ((unsigned int) __builtin_popcount(t_N));
+                
+                // Diep 2021-05-06
+                //  if(sum >= bestScore)
+                //    return sum;                         
+               }
+           }
+           break;
+         case 4:
+           {
+             parsimonyNumber
+               t_A,
+               t_C,
+               t_G,
+               t_T,
+               t_N,
+               *left[4],
+               *right[4];
+      
+             for(k = 0; k < 4; k++)
+               {
+                 left[k]  = &(pr->partitionData[model]->parsVect[(width * 4 * qNumber) + width * k]);
+                 right[k] = &(pr->partitionData[model]->parsVect[(width * 4 * pNumber) + width * k]);
+               }        
+
+             for(i = 0; i < width; i++)
+               {                                                
+                  t_A = left[0][i] & right[0][i];
+                  t_C = left[1][i] & right[1][i];
+                  t_G = left[2][i] & right[2][i];         
+                  t_T = left[3][i] & right[3][i];
+
+                  t_N = ~(t_A | t_C | t_G | t_T);
+
+                  sum += ((unsigned int) __builtin_popcount(t_N));
+                 
+                 // Diep 2021-05-06
+                //  if(sum >= bestScore)            
+                //    return sum;          
+               }                 
+           }
+           break;
+         case 20:
+           {
+             parsimonyNumber
+               t_A,
+               t_N,
+               *left[20],
+               *right[20];
+             
+              for(k = 0; k < 20; k++)
+                {
+                  left[k]  = &(pr->partitionData[model]->parsVect[(width * 20 * qNumber) + width * k]);
+                  right[k] = &(pr->partitionData[model]->parsVect[(width * 20 * pNumber) + width * k]);
+                }  
+           
+              for(i = 0; i < width; i++)
+                { 
+                  t_N = 0;
+                  
+                  for(k = 0; k < 20; k++)
+                    {
+                      t_A = left[k][i] & right[k][i];
+                      t_N = t_N | t_A;
+                    }
+               
+                  t_N = ~t_N;
+
+                  sum += ((unsigned int) __builtin_popcount(t_N));
+                
+                // Diep 2021-05-06
+                //   if(sum >= bestScore)      
+                //     return sum;                        
+                }
+           }
+           break;
+         default:
+           {
+             parsimonyNumber
+               t_A,
+               t_N,
+               *left[32], 
+               *right[32];  
+
+             assert(states <= 32);
+
+             for(k = 0; k < states; k++)
+               {
+                 left[k]  = &(pr->partitionData[model]->parsVect[(width * states * qNumber) + width * k]);
+                 right[k] = &(pr->partitionData[model]->parsVect[(width * states * pNumber) + width * k]);
+               }  
+           
+             for(i = 0; i < width; i++)
+               {                               
+                 t_N = 0;
+                  
+                 for(k = 0; k < states; k++)
+                   {
+                     t_A = left[k][i] & right[k][i];
+                     t_N = t_N | t_A;
+                   }
+               
+                  t_N = ~t_N;
+
+                  sum += ((unsigned int) __builtin_popcount(t_N));
+
+                // Diep 2021-05-06                                                 
+                //  if(sum >= bestScore)                     
+                //    return sum;                     
+               }                     
+           }
+         }
+    }
+
+//   printf("\nsum=%d", sum); // Diep
+  return sum;
+}
+
+#endif
+
+
+static unsigned int evaluateParsimony(pllInstance *tr, partitionList *pr, nodeptr p, pllBoolean full)
+{
+  volatile unsigned int result;
+  nodeptr q = p->back;
+  int
+    *ti = tr->ti,
+    counter = 4;
+  
+  ti[1] = p->number;
+  ti[2] = q->number;
+
+  if(full)
+    {
+      if(p->number > tr->mxtips)
+        computeTraversalInfoParsimony(p, ti, &counter, tr->mxtips, full);
+      if(q->number > tr->mxtips)
+        computeTraversalInfoParsimony(q, ti, &counter, tr->mxtips, full); 
+    }
+  else
+    {
+      if(p->number > tr->mxtips && !p->xPars)
+        computeTraversalInfoParsimony(p, ti, &counter, tr->mxtips, full);
+      if(q->number > tr->mxtips && !q->xPars)
+        computeTraversalInfoParsimony(q, ti, &counter, tr->mxtips, full); 
+    }
+
+  ti[0] = counter;
+
+  result = evaluateParsimonyIterativeFast(tr, pr);
+
+  return result;
+}
+
+
+static void newviewParsimony(pllInstance *tr, partitionList *pr, nodeptr  p)
+{     
+  if(p->number <= tr->mxtips)
+    return;
+
+  {
+    int 
+      counter = 4;     
+           
+    computeTraversalInfoParsimony(p, tr->ti, &counter, tr->mxtips, PLL_FALSE);              
+    tr->ti[0] = counter;            
+    
+    newviewParsimonyIterativeFast(tr, pr);
+  }
+}
+
+
+
+
+
+/****************************************************************************************************************************************/
+
+static void insertParsimony (pllInstance *tr, partitionList *pr, nodeptr p, nodeptr q)
+{
+  nodeptr  r;
+  
+  r = q->back;
+  
+  hookupDefault(p->next,       q);
+  hookupDefault(p->next->next, r);
+   
+  newviewParsimony(tr, pr, p);
+} 
+
+
+
+static nodeptr buildNewTip (pllInstance *tr, nodeptr p)
+{ 
+  nodeptr  q;
+
+  q = tr->nodep[(tr->nextnode)++];
+  hookupDefault(p, q);
+  q->next->back = (nodeptr)NULL;
+  q->next->next->back = (nodeptr)NULL;
+ 
+  return  q;
+} 
+
+static void buildSimpleTree (pllInstance *tr, partitionList *pr, int ip, int iq, int ir)
+{    
+  nodeptr  p, s;
+  int  i;
+  
+  i = PLL_MIN(ip, iq);
+  if (ir < i)  i = ir; 
+  tr->start = tr->nodep[i];
+  tr->ntips = 3;
+  p = tr->nodep[ip];
+  hookupDefault(p, tr->nodep[iq]);
+  s = buildNewTip(tr, tr->nodep[ir]);
+  insertParsimony(tr, pr, s, p);
+}
+
+
+static void testInsertParsimony (pllInstance *tr, partitionList *pr, nodeptr p, nodeptr q, pllBoolean saveBranches)
+{ 
+  unsigned int 
+    mp;
+ 
+  nodeptr  
+    r = q->back;   
+
+  pllBoolean
+    doIt = PLL_TRUE;
+
+  int numBranches = pr->perGeneBranchLengths?pr->numberOfPartitions:1;
+
+  if(tr->grouped)
+    {
+      int 
+        rNumber = tr->constraintVector[r->number],
+        qNumber = tr->constraintVector[q->number],
+        pNumber = tr->constraintVector[p->number];
+
+      doIt = PLL_FALSE;
+     
+      if(pNumber == -9)
+        pNumber = checkerPars(tr, p->back);
+      if(pNumber == -9)
+        doIt = PLL_TRUE;
+      else
+        {
+          if(qNumber == -9)
+            qNumber = checkerPars(tr, q);
+
+          if(rNumber == -9)
+            rNumber = checkerPars(tr, r);
+
+          if(pNumber == rNumber || pNumber == qNumber)
+            doIt = PLL_TRUE;       
+        }
+    }
+
+  if(doIt)
+    {
+      double* z;
+      
+      if(saveBranches)
+        {
+          z = (double*)rax_malloc(numBranches*sizeof(double));
+          for(int i = 0; i < numBranches; i++) {
+            z[i] = q->z[i];
+          }
+        }
+
+      insertParsimony(tr, pr, p, q);
+  
+      mp = evaluateParsimony(tr, pr, p->next->next, PLL_FALSE);
+
+      if(mp < tr->bestParsimony)
+        {
+          tr->bestParsimony = mp;
+          tr->insertNode = q;
+          tr->removeNode = p;
+        }
+      
+      if(saveBranches) {
+          hookup(q, r, z, numBranches);
+          rax_free(z);
+        }
+      else {
+          hookupDefault(q, r);
+        }
+
+      p->next->next->back = p->next->back = (nodeptr) NULL;
+    }
+       
+  return;
+} 
+
+
+static void restoreTreeParsimony(pllInstance *tr, partitionList *pr, nodeptr p, nodeptr q)
+{ 
+  nodeptr
+    r = q->back;
+  
+  int counter = 4;
+  
+  hookupDefault(p->next,       q);
+  hookupDefault(p->next->next, r);
+  
+  computeTraversalInfoParsimony(p, tr->ti, &counter, tr->mxtips, PLL_FALSE);              
+  tr->ti[0] = counter;
+    
+  newviewParsimonyIterativeFast(tr, pr);
+}
+
+
+static void addTraverseParsimony (pllInstance *tr, partitionList *pr, nodeptr p, nodeptr q, int mintrav, int maxtrav, pllBoolean doAll, pllBoolean saveBranches)
+{        
+  if (doAll || (--mintrav <= 0))               
+    testInsertParsimony(tr, pr, p, q, saveBranches);
+
+  if (((q->number > tr->mxtips)) && ((--maxtrav > 0) || doAll))
+    {         
+      addTraverseParsimony(tr, pr, p, q->next->back, mintrav, maxtrav, doAll, saveBranches);
+      addTraverseParsimony(tr, pr, p, q->next->next->back, mintrav, maxtrav, doAll, saveBranches);
+    }
+}
+
+
+static void makePermutationFast(int *perm, int n, pllInstance *tr)
+{    
+  int  
+    i, 
+    j, 
+    k;
+
+  for (i = 1; i <= n; i++)    
+    perm[i] = i;               
+
+  for (i = 1; i <= n; i++) 
+    {      
+      double d =  randum(&tr->randomNumberSeed);
+
+      k =  (int)((double)(n + 1 - i) * d);
+      
+      j        = perm[i];
+
+      perm[i]     = perm[i + k];
+      perm[i + k] = j; 
+    }
+}
+
+//static nodeptr  removeNodeParsimony (nodeptr p, tree *tr)
+static nodeptr  removeNodeParsimony (nodeptr p)
+{ 
+  nodeptr  q, r;         
+
+  q = p->next->back;
+  r = p->next->next->back;   
+    
+  hookupDefault(q, r);
+
+  p->next->next->back = p->next->back = (node *) NULL;
+  
+  return  q;
+}
+
+static int rearrangeParsimony(pllInstance *tr, partitionList *pr, nodeptr p, int mintrav, int maxtrav, pllBoolean doAll)
+{   
+  nodeptr  
+    p1, 
+    p2, 
+    q, 
+    q1, 
+    q2;
+  
+  int      
+    mintrav2; 
+
+  pllBoolean
+    doP = PLL_TRUE,
+    doQ = PLL_TRUE;
+           
+  if (maxtrav > tr->ntips - 3)  
+    maxtrav = tr->ntips - 3; 
+
+  assert(mintrav == 1);
+
+  if(maxtrav < mintrav)
+    return 0;
+
+  q = p->back;
+
+	unsigned int mp = evaluateParsimony(tr, pr, p, PLL_FALSE); // Diep: This is VERY important to make sure SPR is accurate*****
+  
+  if(tr->constrained)
+    {    
+      if(! tipHomogeneityCheckerPars(tr, p->back, 0))
+        doP = PLL_FALSE;
+        
+      if(! tipHomogeneityCheckerPars(tr, q->back, 0))
+        doQ = PLL_FALSE;
+                        
+      if(doQ == PLL_FALSE && doP == PLL_FALSE)
+        return 0;
+    }  
+
+  if((p->number > tr->mxtips) && doP) 
+    {     
+      p1 = p->next->back;
+      p2 = p->next->next->back;
+      
+      if ((p1->number > tr->mxtips) || (p2->number > tr->mxtips)) 
+        {                 
+          removeNodeParsimony(p);                
+
+          if ((p1->number > tr->mxtips)) 
+            {
+              addTraverseParsimony(tr, pr, p, p1->next->back, mintrav, maxtrav, doAll, PLL_FALSE);
+              addTraverseParsimony(tr, pr, p, p1->next->next->back, mintrav, maxtrav, doAll, PLL_FALSE);
+            }
+         
+          if ((p2->number > tr->mxtips)) 
+            {
+              addTraverseParsimony(tr, pr, p, p2->next->back, mintrav, maxtrav, doAll, PLL_FALSE);
+              addTraverseParsimony(tr, pr, p, p2->next->next->back, mintrav, maxtrav, doAll, PLL_FALSE);
+            }
+            
+           
+          hookupDefault(p->next,       p1);
+          hookupDefault(p->next->next, p2);
+
+          newviewParsimony(tr, pr, p);
+        }
+    }  
+       
+  if ((q->number > tr->mxtips) && (maxtrav > 0) && doQ) 
+    {
+      q1 = q->next->back;
+      q2 = q->next->next->back;
+
+      if (
+          (
+           (q1->number > tr->mxtips) && 
+           ((q1->next->back->number > tr->mxtips) || (q1->next->next->back->number > tr->mxtips))
+           )
+          ||
+          (
+           (q2->number > tr->mxtips) && 
+           ((q2->next->back->number > tr->mxtips) || (q2->next->next->back->number > tr->mxtips))
+           )
+          )
+        {          
+
+          removeNodeParsimony(q);
+          
+          mintrav2 = mintrav > 2 ? mintrav : 2;
+          
+          if ((q1->number > tr->mxtips)) 
+            {
+              addTraverseParsimony(tr, pr, q, q1->next->back, mintrav2 , maxtrav, doAll, PLL_FALSE);
+              addTraverseParsimony(tr, pr, q, q1->next->next->back, mintrav2 , maxtrav, doAll, PLL_FALSE);
+            }
+         
+          if ((q2->number > tr->mxtips)) 
+            {
+              addTraverseParsimony(tr, pr, q, q2->next->back, mintrav2 , maxtrav, doAll, PLL_FALSE);
+              addTraverseParsimony(tr, pr, q, q2->next->next->back, mintrav2 , maxtrav, doAll, PLL_FALSE);
+            }      
+           
+          hookupDefault(q->next,       q1);
+          hookupDefault(q->next->next, q2);
+           
+          newviewParsimony(tr, pr, q);
+        }
+    }
+
+  return 1;
+} 
+
+
+static void restoreTreeRearrangeParsimony(pllInstance *tr, partitionList *pr)
+{    
+  removeNodeParsimony(tr->removeNode);  
+  restoreTreeParsimony(tr, pr, tr->removeNode, tr->insertNode);
+}
+
+/*
+static pllBoolean isInformative2(pllInstance *tr, int site)
+{
+  int
+    informativeCounter = 0,
+    check[256],   
+    j,   
+    undetermined = 15;
+
+  unsigned char
+    nucleotide,
+    target = 0;
+        
+  for(j = 0; j < 256; j++)
+    check[j] = 0;
+  
+  for(j = 1; j <= tr->mxtips; j++)
+    {      
+      nucleotide = tr->yVector[j][site];            
+      check[nucleotide] =  check[nucleotide] + 1;                  
+    }
+  
+  
+  if(check[1] > 1)
+    {
+      informativeCounter++;    
+      target = target | 1;
+    }
+  if(check[2] > 1)
+    {
+      informativeCounter++; 
+      target = target | 2;
+    }
+  if(check[4] > 1)
+    {
+      informativeCounter++; 
+      target = target | 4;
+    }
+  if(check[8] > 1)
+    {
+      informativeCounter++; 
+      target = target | 8;
+    }
+          
+  if(informativeCounter >= 2)
+    return PLL_TRUE;    
+  else
+    {        
+      for(j = 0; j < undetermined; j++)
+        {
+          if(j == 3 || j == 5 || j == 6 || j == 7 || j == 9 || j == 10 || j == 11 || 
+             j == 12 || j == 13 || j == 14)
+            {
+              if(check[j] > 1)
+                {
+                  if(!(target & j))
+                    return PLL_TRUE;
+                }
+            }
+        } 
+    }
+     
+  return PLL_FALSE;          
+}
+*/
+
+/*
+static pllBoolean isInformative(pllInstance *tr, int dataType, int site)
+{
+  int
+    informativeCounter = 0,
+    check[256],   
+    j,   
+    undetermined = getUndetermined(dataType);
+
+  const unsigned int
+    *bitVector = getBitVector(dataType);
+
+  unsigned char
+    nucleotide;
+  
+        
+  for(j = 0; j < 256; j++)
+    check[j] = 0;
+  
+  for(j = 1; j <= tr->mxtips; j++)
+    {      
+      nucleotide = tr->yVector[j][site];            
+      check[nucleotide] =  check[nucleotide] + 1;
+      assert(bitVector[nucleotide] > 0);                   
+    }
+  
+  for(j = 0; j < undetermined; j++)
+    {
+      if(check[j] > 0)
+        informativeCounter++;    
+    } 
+          
+  if(informativeCounter <= 1)
+    return PLL_FALSE;    
+  else
+    {        
+      for(j = 0; j < undetermined; j++)
+        {
+          if(check[j] > 1)
+            return PLL_TRUE;
+        } 
+    }
+     
+  return PLL_FALSE;          
+}
+*/
+
+// Diep 2021-05-14: 
+//      I modify isInformative() to get correct parsimony score by PLL
+//      MPBoot2 needs all non-constant sites as informative
+//      Besides, correct parsimony scores are necessary for benchmarking PLL vs IQTREE2
+static pllBoolean isInformative(pllInstance *tr, int dataType, int site)
+{
+	int
+		informativeCounter = 0,
+		check[256],
+		j,
+		undetermined = getUndetermined(dataType);
+
+	const unsigned int
+		*bitVector = getBitVector(dataType);
+
+	unsigned char
+		nucleotide;
+
+
+	for(j = 0; j < 256; j++)
+		check[j] = 0;
+
+	for(j = 1; j <= tr->mxtips; j++)
+	{
+		nucleotide = tr->yVector[j][site];
+		check[nucleotide] = 1;
+		assert(bitVector[nucleotide] > 0);
+	}
+
+	for(j = 0; j < undetermined; j++)
+	{
+		if(check[j] > 0)
+		informativeCounter++;
+	}
+
+	if(informativeCounter > 1)
+		return PLL_TRUE;
+
+	return PLL_FALSE;
+
+}
+
+
+// Diep 2021-05-14: 
+//      This will be affected by my modification in isInformative()
+//      MPBoot2 needs all non-constant sites as informative
+//      Besides, correct parsimony scores are necessary for benchmarking PLL vs IQTREE2
+static void determineUninformativeSites(pllInstance *tr, partitionList *pr, int *informative)
+{
+  int 
+    model,
+    number = 0,
+    i;
+
+  /* 
+     Not all characters are useful in constructing a parsimony tree. 
+     Invariant characters, those that have the same state in all taxa, 
+     are obviously useless and are ignored by the method. Characters in 
+     which a state occurs in only one taxon are also ignored. 
+     All these characters are called parsimony uninformative.
+
+     Alternative definition: informative columns contain at least two types
+     of nucleotides, and each nucleotide must appear at least twice in each 
+     column. Kind of a pain if we intend to check for this when using, e.g.,
+     amibiguous DNA encoding.
+  */
+
+
+  for(model = 0; model < pr->numberOfPartitions; model++)
+    {
+      for(i = pr->partitionData[model]->lower; i < pr->partitionData[model]->upper; i++)
+        {
+           if(isInformative(tr, pr->partitionData[model]->dataType, i))
+             informative[i] = 1;
+           else
+             {
+               informative[i] = 0;
+               number++;
+             }  
+        }      
+    }
+
+ 
+  /* printf("Uninformative Patterns: %d\n", number); */
+}
+
+
+static void reorderNodes(pllInstance *tr, nodeptr *np, nodeptr p, int *count)
+{
+  int i, found = 0;
+
+  if((p->number <= tr->mxtips))    
+    return;
+  else
+    {              
+      for(i = tr->mxtips + 1; (i <= (tr->mxtips + tr->mxtips - 1)) && (found == 0); i++)
+        {
+          if (p == np[i] || p == np[i]->next || p == np[i]->next->next)
+            {
+              if(p == np[i])                           
+                tr->nodep[*count + tr->mxtips + 1] = np[i];                             
+              else
+                {
+                  if(p == np[i]->next)            
+                    tr->nodep[*count + tr->mxtips + 1] = np[i]->next;                      
+                  else             
+                    tr->nodep[*count + tr->mxtips + 1] = np[i]->next->next;                                 
+                }
+
+              found = 1;                     
+              *count = *count + 1;
+            }
+        }            
+     
+      assert(found != 0);
+
+      reorderNodes(tr, np, p->next->back, count);     
+      reorderNodes(tr, np, p->next->next->back, count);                
+    }
+}
+
+
+
+static void nodeRectifierPars(pllInstance *tr)
+{
+  nodeptr *np = (nodeptr *)rax_malloc(2 * tr->mxtips * sizeof(nodeptr));
+  int i;
+  int count = 0;
+  
+  tr->start       = tr->nodep[1];
+  tr->rooted      = PLL_FALSE;
+
+  /* TODO why is tr->rooted set to PLL_FALSE here ?*/
+  
+  for(i = tr->mxtips + 1; i <= (tr->mxtips + tr->mxtips - 1); i++)
+    np[i] = tr->nodep[i];           
+  
+  reorderNodes(tr, np, tr->start->back, &count); 
+
+ 
+  rax_free(np);
+}
+
+
+  
+static void compressDNA(pllInstance *tr, partitionList *pr, int *informative)
+{
+  size_t
+    totalNodes,
+    i,
+    model;
+   
+  totalNodes = 2 * (size_t)tr->mxtips;
+
+ 
+
+  for(model = 0; model < (size_t) pr->numberOfPartitions; model++)
+    {
+      size_t
+        k,
+        states = (size_t)pr->partitionData[model]->states,
+        compressedEntries,
+        compressedEntriesPadded,
+        entries = 0, 
+        lower = pr->partitionData[model]->lower,
+        upper = pr->partitionData[model]->upper;
+
+      parsimonyNumber 
+        **compressedTips = (parsimonyNumber **)rax_malloc(states * sizeof(parsimonyNumber*)),
+        *compressedValues = (parsimonyNumber *)rax_malloc(states * sizeof(parsimonyNumber));
+      
+      for(i = lower; i < upper; i++)    
+        if(informative[i])
+          entries += (size_t)tr->aliaswgt[i];     
+  
+      compressedEntries = entries / PLL_PCF;
+
+      if(entries % PLL_PCF != 0)
+        compressedEntries++;
+
+#if (defined(__SSE3) || defined(__AVX))
+      if(compressedEntries % INTS_PER_VECTOR != 0)
+        compressedEntriesPadded = compressedEntries + (INTS_PER_VECTOR - (compressedEntries % INTS_PER_VECTOR));
+      else
+        compressedEntriesPadded = compressedEntries;
+#else
+      compressedEntriesPadded = compressedEntries;
+#endif     
+
+      
+      rax_posix_memalign ((void **) &(pr->partitionData[model]->parsVect), PLL_BYTE_ALIGNMENT, (size_t)compressedEntriesPadded * states * totalNodes * sizeof(parsimonyNumber));
+     
+      for(i = 0; i < compressedEntriesPadded * states * totalNodes; i++)      
+        pr->partitionData[model]->parsVect[i] = 0;
+
+      for(i = 0; i < (size_t)tr->mxtips; i++)
+        {
+          size_t
+            w = 0,
+            compressedIndex = 0,
+            compressedCounter = 0,
+            index = 0;
+
+          for(k = 0; k < states; k++)
+            {
+              compressedTips[k] = &(pr->partitionData[model]->parsVect[(compressedEntriesPadded * states * (i + 1)) + (compressedEntriesPadded * k)]);
+              compressedValues[k] = 0;
+            }                
+              
+          for(index = lower; index < (size_t)upper; index++)
+            {
+              if(informative[index])
+                {
+                  const unsigned int 
+                    *bitValue = getBitVector(pr->partitionData[model]->dataType);
+
+                  parsimonyNumber 
+                    value = bitValue[tr->yVector[i + 1][index]];          
+              
+                  for(w = 0; w < (size_t)tr->aliaswgt[index]; w++)
+                    {      
+                      for(k = 0; k < states; k++)
+                        {
+                          if(value & mask32[k])
+                            compressedValues[k] |= mask32[compressedCounter];
+                        }
+                     
+                      compressedCounter++;
+                  
+                      if(compressedCounter == PLL_PCF)
+                        {
+                          for(k = 0; k < states; k++)
+                            {
+                              compressedTips[k][compressedIndex] = compressedValues[k];
+                              compressedValues[k] = 0;
+                            }                    
+                          
+                          compressedCounter = 0;
+                          compressedIndex++;
+                        }
+                    }
+                }
+            }
+                           
+          for(;compressedIndex < compressedEntriesPadded; compressedIndex++)
+            {   
+              for(;compressedCounter < PLL_PCF; compressedCounter++)              
+                for(k = 0; k < states; k++)
+                  compressedValues[k] |= mask32[compressedCounter];               
+          
+              for(k = 0; k < states; k++)
+                {
+                  compressedTips[k][compressedIndex] = compressedValues[k];
+                  compressedValues[k] = 0;
+                }                     
+              
+              compressedCounter = 0;
+            }           
+        }               
+  
+      pr->partitionData[model]->parsimonyLength = compressedEntriesPadded;
+
+      rax_free(compressedTips);
+      rax_free(compressedValues);
+    }
+  
+  rax_posix_memalign ((void **) &(tr->parsimonyScore), PLL_BYTE_ALIGNMENT, sizeof(unsigned int) * totalNodes);  
+          
+  for(i = 0; i < totalNodes; i++) 
+    tr->parsimonyScore[i] = 0;
+}
+
+
+
+static void stepwiseAddition(pllInstance *tr, partitionList *pr, nodeptr p, nodeptr q)
+{            
+  nodeptr 
+    r = q->back;
+
+  unsigned int 
+    mp;
+  
+  int 
+    counter = 4;
+  
+  p->next->back = q;
+  q->back = p->next;
+
+  p->next->next->back = r;
+  r->back = p->next->next;
+   
+  computeTraversalInfoParsimony(p, tr->ti, &counter, tr->mxtips, PLL_FALSE);              
+  tr->ti[0] = counter;
+  tr->ti[1] = p->number;
+  tr->ti[2] = p->back->number;
+    
+  mp = evaluateParsimonyIterativeFast(tr, pr);
+  
+  if(mp < tr->bestParsimony)
+    {    
+      tr->bestParsimony = mp;
+      tr->insertNode = q;     
+    }
+ 
+  q->back = r;
+  r->back = q;
+   
+  if(q->number > tr->mxtips && tr->parsimonyScore[q->number] > 0)
+    {         
+      stepwiseAddition(tr, pr, p, q->next->back);
+      stepwiseAddition(tr, pr, p, q->next->next->back);
+    }
+}
+
+
+
+void allocateParsimonyDataStructures(pllInstance *tr, partitionList *pr)
+{
+  int 
+    i,
+    *informative = (int *)rax_malloc(sizeof(int) * (size_t)tr->originalCrunchedLength);
+ 
+  determineUninformativeSites(tr, pr, informative);
+
+  compressDNA(tr, pr, informative);
+
+  for(i = tr->mxtips + 1; i <= tr->mxtips + tr->mxtips - 1; i++)
+    {
+      nodeptr 
+        p = tr->nodep[i];
+
+      p->xPars = 1;
+      p->next->xPars = 0;
+      p->next->next->xPars = 0;
+    }
+
+  tr->ti = (int*)rax_malloc(sizeof(int) * 4 * (size_t)tr->mxtips);  
+
+  rax_free(informative); 
+}
+
+void pllFreeParsimonyDataStructures(pllInstance *tr, partitionList *pr)
+{
+    size_t 
+    model;
+
+    // Diep: 2021-05-06, check NULL before deallocate
+    if(tr->parsimonyScore != NULL){
+        rax_free(tr->parsimonyScore);
+        tr->parsimonyScore = NULL;
+    }
+
+    for(model = 0; model < (size_t) pr->numberOfPartitions; ++model)
+        if(pr->partitionData[model]->parsVect != NULL){
+            rax_free(pr->partitionData[model]->parsVect);
+            pr->partitionData[model]->parsVect = NULL;
+        }
+    
+
+    if(tr->ti != NULL){
+        rax_free(tr->ti);
+        tr->ti = NULL;
+    }
+}
+
+
+void pllMakeParsimonyTreeFast(pllInstance *tr, partitionList *pr, int sprDist)
+{   
+  nodeptr  
+    p, 
+    f;    
+
+  int 
+    i, 
+    nextsp,
+    *perm        = (int *)rax_malloc((size_t)(tr->mxtips + 1) * sizeof(int));  
+
+  
+  assert(!tr->constrained);
+
+  makePermutationFast(perm, tr->mxtips, tr);
+  
+  tr->ntips = 0;    
+  
+  tr->nextnode = tr->mxtips + 1;       
+  
+  buildSimpleTree(tr, pr, perm[1], perm[2], perm[3]);
+  
+  f = tr->start;       
+  
+  while(tr->ntips < tr->mxtips) 
+    {   
+      nodeptr q;
+      
+      tr->bestParsimony = INT_MAX;
+      nextsp = ++(tr->ntips);
+      p = tr->nodep[perm[nextsp]];
+      q = tr->nodep[(tr->nextnode)++];
+      p->back = q;
+      q->back = p;
+        
+      if(tr->grouped)
+        {
+          int 
+            number = p->back->number;
+
+          tr->constraintVector[number] = -9;
+        }
+          
+      stepwiseAddition(tr, pr, q, f->back);
+      
+      {
+        nodeptr   
+          r = tr->insertNode->back;
+        
+        int counter = 4;
+        
+        hookupDefault(q->next,       tr->insertNode);
+        hookupDefault(q->next->next, r);
+        
+        computeTraversalInfoParsimony(q, tr->ti, &counter, tr->mxtips, PLL_FALSE);              
+        tr->ti[0] = counter;
+        
+        newviewParsimonyIterativeFast(tr, pr);
+      }
+    }    
+  
+  nodeRectifierPars(tr);
+  
+  unsigned int randomMP = tr->bestParsimony;          
+  unsigned int startMP;
+  do
+    {
+      startMP = randomMP;
+      nodeRectifierPars(tr);
+      for(i = 1; i <= tr->mxtips + tr->mxtips - 2; i++)
+        {
+          rearrangeParsimony(tr, pr, tr->nodep[i], 1, sprDist, PLL_FALSE);
+          if(tr->bestParsimony < randomMP)
+            {           
+              restoreTreeRearrangeParsimony(tr, pr);
+              randomMP = tr->bestParsimony;
+            }
+        }                          
+    }
+  while(randomMP < startMP);  
+  rax_free(perm);
+} 
+
+/**
+ * DTH: optimize whatever tree is stored in tr by parsimony SPR
+ * @param tr:              the tree instance 
+ * @param partition        the data partition
+ * @param maxSprIterations maximum number of iterations
+ * @param maxtrav          maximum spr radius
+ * @return best parsimony score found
+ * 
+ */
+int pllOptimizeWithParsimonySPR(pllInstance * tr, partitionList * pr, int maxSprIterations, int maxtrav ){
+  int perSiteScores = 1; //In Diep Thi Hoang's code, initialized to: globalParam->gbo_replicates > 0;
+  int mintrav       = 1; //In Diep's code, this is a parameter
+	                       //Diep's code declared: unsigned int bestIterationScoreHits = 1;
+
+  allocateParsimonyDataStructures(tr, pr); 
+
+  assert(!tr->constrained);
+
+  nodeRectifierPars(tr);
+  tr->bestParsimony = UINT_MAX;
+  tr->bestParsimony = evaluateParsimony(tr, pr, tr->start, PLL_TRUE);
+  //printf("initial parsimony %d\n", tr->bestParsimony);
+
+  int          iterationsToGo = maxSprIterations;
+  unsigned int randomMP       = tr->bestParsimony;
+  int          nodeCount      = tr->mxtips + tr->mxtips - 2;
+  unsigned int startMP;
+  unsigned int sprMovesDone   = 0; //Count of moves done so far
+
+  tr->ntips = tr->mxtips; //<-- THIS was the important additional statement, in Diep's code
+
+  do{
+    startMP = randomMP;
+    nodeRectifierPars(tr);
+    for(int i = 1; i <= nodeCount; ++i){
+      tr->insertNode = NULL;
+      tr->removeNode = NULL;
+      rearrangeParsimony(tr, pr, tr->nodep[i], mintrav, maxtrav, PLL_FALSE);
+      if (tr->removeNode!=NULL && tr->insertNode!=NULL) {
+        if (tr->bestParsimony < randomMP) {
+          restoreTreeRearrangeParsimony(tr, pr);
+          randomMP = tr->bestParsimony;
+          ++sprMovesDone;
+        } 
+      } else {
+        tr->bestParsimony = randomMP; //James B. 10-May-2021
+      }
+    } 
+    //printf("Parsimony now %d after %d moves\n", randomMP, sprMovesDone);
+    --iterationsToGo;
+  } while(randomMP < startMP && 0<iterationsToGo);
+
+  pllFreeParsimonyDataStructures(tr, pr); 
+  return maxSprIterations - iterationsToGo; //Return # of iterations 
+}
+
+
+/*
+Diep 2021-05-06
+Create alike pllEvaluateParsimony from parsimony.c because CMakeLists currently does not contain parsimony.c
+*/
+unsigned int pllEvaluateParsimonyFast(pllInstance *tr, partitionList *pr, nodeptr p, pllBoolean full)
+{
+    nodeRectifierPars(tr);
+  volatile unsigned int result;
+  nodeptr q = p->back;
+  int
+    *ti = tr->ti,
+    counter = 4;
+  
+  ti[1] = p->number;
+  ti[2] = q->number;
+
+  if(full)
+    {
+      if(p->number > tr->mxtips)
+        computeTraversalInfoParsimony(p, ti, &counter, tr->mxtips, full);
+      if(q->number > tr->mxtips)
+        computeTraversalInfoParsimony(q, ti, &counter, tr->mxtips, full); 
+    }
+  else
+    {
+      if(p->number > tr->mxtips && !p->xPars)
+        computeTraversalInfoParsimony(p, ti, &counter, tr->mxtips, full);
+      if(q->number > tr->mxtips && !q->xPars)
+        computeTraversalInfoParsimony(q, ti, &counter, tr->mxtips, full); 
+    }
+
+  ti[0] = counter;
+
+  result = evaluateParsimonyIterativeFast(tr, pr);
+
+  return result;
+}