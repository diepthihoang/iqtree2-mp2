--- conflicted
+++ resolved
@@ -66,15 +66,9 @@
 typedef struct {
 	bool speednni;
 	vector<pllNNIMove> posNNIList; // positive NNI list
-<<<<<<< HEAD
-	set<string> affectBranches; // Set of branches that are affected by the previous NNIs
-	double curLogl;
-	int evalType;
-=======
 	unordered_set<string> affectBranches; // Set of branches that are affected by the previous NNIs
 	double curLogl; // Current tree log-likelihood
 	NNI_Type nni_type;
->>>>>>> e848af82
 	int numAppliedNNIs; // total number of applied NNIs sofar
 	int curNumAppliedNNIs; // number of applied NNIs at the current step
 	int curNumNNISteps;
