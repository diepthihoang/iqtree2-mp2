/***************************************************************************
 *   Copyright (C) 2009-2015 by                                            *
 *   BUI Quang Minh <minh.bui@univie.ac.at>                                *
 *   Lam-Tung Nguyen <nltung@gmail.com>                                    *
 *                                                                         *
 *                                                                         *
 *   This program is free software; you can redistribute it and/or modify  *
 *   it under the terms of the GNU General Public License as published by  *
 *   the Free Software Foundation; either version 2 of the License, or     *
 *   (at your option) any later version.                                   *
 *                                                                         *
 *   This program is distributed in the hope that it will be useful,       *
 *   but WITHOUT ANY WARRANTY; without even the implied warranty of        *
 *   MERCHANTABILITY or FITNESS FOR A PARTICULAR PURPOSE.  See the         *
 *   GNU General Public License for more details.                          *
 *                                                                         *
 *   You should have received a copy of the GNU General Public License     *
 *   along with this program; if not, write to the                         *
 *   Free Software Foundation, Inc.,                                       *
 *   59 Temple Place - Suite 330, Boston, MA  02111-1307, USA.             *
 ***************************************************************************/



#include "tools.h"
#include "timeutil.h"
#include "gzstream.h"
#include "MPIHelper.h"

#if defined(Backtrace_FOUND)
#include <execinfo.h>
#include <cxxabi.h>
#endif

VerboseMode verbose_mode;

/*
        WIN32 does not define gettimeofday() function.
        Here declare it extra for WIN32 only.
 */
//#if defined(WIN32) && !defined(HAVE_GETTIMEOFDAY)
#if defined(WIN32)
#include <sstream>
#endif
//
//struct timezone {
//};
//
//void gettimeofday(struct timeval* t, void* timezone) {
//    struct _timeb timebuffer;
//    _ftime(&timebuffer);
//    t->tv_sec = timebuffer.time;
//    t->tv_usec = 1000 * timebuffer.millitm;
//}
//#else
//#include <sys/time.h>
//#endif


/********************************************************
        Defining DoubleMatrix methods
 ********************************************************/

/*DoubleMatrix::DoubleMatrix(int arows, int acols) {
        rows = arows;
        cols = acols;
        size =  rows * cols;
        value = new double[size];
}

void DoubleMatrix::setZero() {
        memset(value, 0, size * sizeof(double));
}


DoubleMatrix::~DoubleMatrix() {
        if (value) delete value;
        value = NULL;
}
 */

/********************************************************
        Miscellaneous
 ********************************************************/

/**
        Output an error to screen, then exit program
        @param error error message
 */
/*
void outError(char *error)
{
        cerr << "ERROR: " << error << endl;
        exit(2);
}
 */


/**
        Output an error to screen, then exit program
        @param error error message
 */
void outError(const char *error, bool quit) {
	if (error == ERR_NO_MEMORY) {
        print_stacktrace(cerr);
	}
	cerr << "ERROR: " << error << endl;
    if (quit)
    	exit(2);
}

/**
        Output an error to screen, then exit program
        @param error error message
 */
void outError(string error, bool quit) {
    outError(error.c_str(), quit);
}

void outError(const char *error, const char *msg, bool quit) {
    string str = error;
    str += msg;
    outError(str, quit);
}

void outError(const char *error, string msg, bool quit) {
    string str = error;
    str += msg;
    outError(str, quit);
}

/**
        Output a warning message to screen
        @param error warning message
 */
void outWarning(const char *warn) {
    cout << "WARNING: " << warn << endl;
}

void outWarning(string warn) {
    outWarning(warn.c_str());
}

double randomLen(Params &params) {
    double ran = static_cast<double> (random_int(999) + 1) / 1000;
    double len = -params.mean_len * log(ran);

    if (len < params.min_len) {
        int fac = random_int(1000);
        double delta = static_cast<double> (fac) / 1000.0; //delta < 1.0
        len = params.min_len + delta / 1000.0;
    }

    if (len > params.max_len) {
        int fac = random_int(1000);
        double delta = static_cast<double> (fac) / 1000.0; //delta < 1.0
        len = params.max_len - delta / 1000.0;
    }
    return len;
}

std::istream& safeGetline(std::istream& is, std::string& t)
{
    t.clear();

    // The characters in the stream are read one-by-one using a std::streambuf.
    // That is faster than reading them one-by-one using the std::istream.
    // Code that uses streambuf this way must be guarded by a sentry object.
    // The sentry object performs various tasks,
    // such as thread synchronization and updating the stream state.

    std::istream::sentry se(is, true);
    std::streambuf* sb = is.rdbuf();

    for(;;) {
        int c = sb->sbumpc();
        switch (c) {
        case '\n':
            return is;
        case '\r':
            if(sb->sgetc() == '\n')
                sb->sbumpc();
            return is;
        case EOF:
            // Also handle the case when the last line has no line ending
            if(t.empty())
                is.setstate(std::ios::eofbit);
            return is;
        default:
            t += (char)c;
        }
    }
}

//From Tung

string convertIntToString(int number) {
    stringstream ss; //create a stringstream
    ss << number; //add number to the stream
    return ss.str(); //return a string with the contents of the stream
}

string convertInt64ToString(int64_t number) {
    stringstream ss; //create a stringstream
    ss << number; //add number to the stream
    return ss.str(); //return a string with the contents of the stream
}

string convertDoubleToString(double number) {
    stringstream ss; //create a stringstream
    ss << number; //add number to the stream
    return ss.str(); //return a string with the contents of the stream
}

//From Tung

bool copyFile(const char SRC[], const char DEST[]) {
    std::ifstream src; // the source file
    std::ofstream dest; // the destination file

    src.open(SRC, std::ios::binary); // open in binary to prevent jargon at the end of the buffer
    dest.open(DEST, std::ios::binary); // same again, binary
    if (!src.is_open() || !dest.is_open())
        return false; // could not be copied

    dest << src.rdbuf(); // copy the content
    dest.close(); // close destination file
    src.close(); // close source file

    return true; // file copied successfully
}

bool fileExists(string strFilename) {
    struct stat stFileInfo;
    bool blnReturn;
    int intStat;

    // Attempt to get the file attributes
    intStat = stat(strFilename.c_str(), &stFileInfo);
    if (intStat == 0) {
        // We were able to get the file attributes
        // so the file obviously exists.
        blnReturn = true;
    } else {
        // We were not able to get the file attributes.
        // This may mean that we don't have permission to
        // access the folder which contains this file. If you
        // need to do that level of checking, lookup the
        // return values of stat which will give you
        // more details on why stat failed.
        blnReturn = false;
    }
    return (blnReturn);
}

int convert_int(const char *str) throw (string) {
    char *endptr;
    int i = strtol(str, &endptr, 10);

    if ((i == 0 && endptr == str) || abs(i) == HUGE_VALL || *endptr != 0) {
        string err = "Expecting integer, but found \"";
        err += str;
        err += "\" instead";
        throw err;
    }

    return i;
}

int convert_int(const char *str, int &end_pos) throw (string) {
	char *endptr;
	int i = strtol(str, &endptr, 10);

	if ((i == 0 && endptr == str) || abs(i) == HUGE_VALL) {
		string err = "Expecting integer, but found \"";
		err += str;
		err += "\" instead";
		throw err;
	}
	end_pos = endptr - str;
	return i;
}

void convert_int_vec(const char *str, IntVector &vec) throw (string) {
    char *beginptr = (char*)str, *endptr;
    vec.clear();
    do {
		int i = strtol(beginptr, &endptr, 10);

		if ((i == 0 && endptr == beginptr) || abs(i) == HUGE_VALL) {
			string err = "Expecting integer, but found \"";
			err += beginptr;
			err += "\" instead";
			throw err;
		}
		vec.push_back(i);
		if (*endptr == ',') endptr++;
		beginptr = endptr;
    } while (*endptr != 0);
}


int64_t convert_int64(const char *str) throw (string) {
    char *endptr;
    int64_t i = (int64_t)strtoll(str, &endptr, 10); // casted because 'long long' may be larger than int64_t

    if ((i == 0 && endptr == str) || abs(i) == HUGE_VALL || *endptr != 0) {
        string err = "Expecting large integer , but found \"";
        err += str;
        err += "\" instead";
        throw err;
    }

    return i;
}

int64_t convert_int64(const char *str, int &end_pos) throw (string) {
	char *endptr;
	int64_t i = (int64_t)strtoll(str, &endptr, 10); // casted because 'long long' may be larger than int64_t

	if ((i == 0 && endptr == str) || abs(i) == HUGE_VALL) {
		string err = "Expecting large integer, but found \"";
		err += str;
		err += "\" instead";
		throw err;
	}
	end_pos = endptr - str;
	return i;
}


double convert_double(const char *str) throw (string) {
    char *endptr;
    double d = strtod(str, &endptr);
    if ((d == 0.0 && endptr == str) || fabs(d) == HUGE_VALF || *endptr != 0) {
        string err = "Expecting floating-point number, but found \"";
        err += str;
        err += "\" instead";
        throw err;
    }
    return d;
}

double convert_double(const char *str, int &end_pos) throw (string) {
	char *endptr;
	double d = strtod(str, &endptr);
	if ((d == 0.0 && endptr == str) || fabs(d) == HUGE_VALF) {
		string err = "Expecting floating-point number, but found \"";
		err += str;
		err += "\" instead";
		throw err;
	}
	end_pos = endptr - str;
	return d;
}

void convert_double_vec(const char *str, DoubleVector &vec, char separator) throw (string) {
    char *beginptr = (char*)str, *endptr;
    vec.clear();
    do {
		double d = strtod(beginptr, &endptr);

		if ((d == 0.0 && endptr == beginptr) || fabs(d) == HUGE_VALF) {
			string err = "Expecting floating-point number, but found \"";
			err += beginptr;
			err += "\" instead";
			throw err;
		}
		vec.push_back(d);
		if (*endptr == separator) endptr++;
		beginptr = endptr;
    } while (*endptr != 0);
}

string convert_time(const double sec) {
    int sec_int = (int) floor(sec);
    int secs = sec_int % 60;
    int mins = (sec_int % 3600) / 60;
    int hours = sec_int / 3600;
    stringstream ss;
    ss << hours << "h:" << mins << "m:" << secs << "s";
    return ss.str();
}

void convert_range(const char *str, int &lower, int &upper, int &step_size) throw (string) {
    char *endptr;
    char *beginptr = (char*) str;

    // parse the lower bound of the range
    int d = strtol(str, &endptr, 10);
    if ((d == 0 && endptr == str) || abs(d) == HUGE_VALL || (*endptr != 0 && *endptr != ':')) {
        string err = "Expecting integer, but found \"";
        err += str;
        err += "\" instead";
        throw err;
    }
    //lower = d;
    int d_save = d;
    upper = d;
    if (*endptr == 0) return;


    // parse the upper bound of the range
    str = endptr + 1;
    d = strtol(str, &endptr, 10);
    if ((d == 0 && endptr == str) || abs(d) == HUGE_VALL || (*endptr != 0 && *endptr != ':')) {
        string err = "Expecting integer, but found \"";
        err += str;
        err += "\" instead";
        throw err;
    }

    lower = d_save;
    upper = d;
    if (*endptr == 0) return;

    // parse the step size of the range
    str = endptr + 1;
    d = strtol(str, &endptr, 10);
    if ((d == 0 && endptr == str) || abs(d) == HUGE_VALL || *endptr != 0) {
        string err = "Expecting integer, but found \"";
        err += str;
        err += "\" instead";
        throw err;
    }

    step_size = d;
    str = beginptr;

}

void convert_range(const char *str, double &lower, double &upper, double &step_size) throw (string) {
    char *endptr;
    char *beginptr = (char*) str;

    // parse the lower bound of the range
    double d = strtod(str, &endptr);
    if ((d == 0.0 && endptr == str) || fabs(d) == HUGE_VALF || (*endptr != 0 && *endptr != ':')) {
        string err = "Expecting floating-point number, but found \"";
        err += str;
        err += "\" instead";
        throw err;
    }
    //lower = d;
    double d_save = d;
    upper = d;
    if (*endptr == 0) return;


    // parse the upper bound of the range
    str = endptr + 1;
    d = strtod(str, &endptr);
    if ((d == 0.0 && endptr == str) || fabs(d) == HUGE_VALF || (*endptr != 0 && *endptr != ':')) {
        string err = "Expecting floating-point number, but found \"";
        err += str;
        err += "\" instead";
        throw err;
    }

    lower = d_save;
    upper = d;
    if (*endptr == 0) return;

    // parse the step size of the range
    str = endptr + 1;
    d = strtod(str, &endptr);
    if ((d == 0.0 && endptr == str) || fabs(d) == HUGE_VALF || *endptr != 0) {
        string err = "Expecting floating-point number, but found \"";
        err += str;
        err += "\" instead";
        throw err;
    }

    step_size = d;
    str = beginptr;

}

void convert_string_vec(const char *str, StrVector &vec) throw (string) {
    char *beginptr = (char*)str, *endptr;
    vec.clear();
    string elem;
    do {
    	endptr = strchr(beginptr, ',');
    	if (!endptr) {
    		elem.assign(beginptr);
    		vec.push_back(elem);
    		return;
    	}
    	elem.assign(beginptr, endptr-beginptr);
    	vec.push_back(elem);
		beginptr = endptr+1;
    } while (*endptr != 0);

}

void readWeightFile(Params &params, int ntaxa, double &scale, StrVector &tax_name, DoubleVector &tax_weight) {
    cout << "Reading scale factor and taxa weights file " << params.param_file << " ..." << endl;
    try {
        ifstream in;
        in.exceptions(ios::failbit | ios::badbit);
        in.open(params.param_file);
        string name, tmp;

        in >> tmp;
        scale = convert_double(tmp.c_str());

        for (; !in.eof() && ntaxa > 0; ntaxa--) {
            // remove the failbit
            in.exceptions(ios::badbit);
            if (!(in >> name)) break;
            // set the failbit again
            in.exceptions(ios::failbit | ios::badbit);

            tax_name.push_back(name);
            // read the sequence weight
            in >> tmp;
            tax_weight.push_back(convert_double(tmp.c_str()));
        }
        in.clear();
        // set the failbit again
        in.exceptions(ios::failbit | ios::badbit);
        in.close();
    } catch (ios::failure) {
        outError(ERR_READ_INPUT);
    } catch (string str) {
        outError(str);
    }
}

void readStringFile(const char* filename, int max_num, StrVector &strv) {
    try {
        ifstream in;
        // set the failbit and badbit
        in.exceptions(ios::failbit | ios::badbit);
        in.open(filename);
        string name;

        // remove the failbit
        in.exceptions(ios::badbit);
        for (; !in.eof() && max_num > 0; max_num--) {
            if (!(in >> name)) break;
            strv.push_back(name);
        }
        in.clear();
        // set the failbit again
        in.exceptions(ios::failbit | ios::badbit);
        in.close();
    } catch (ios::failure) {
        outError(ERR_READ_INPUT);
    }
}

void readInitTaxaFile(Params &params, int ntaxa, StrVector &tax_name) {
    cout << "Reading initial taxa set file " << params.initial_file << " ..." << endl;
    readStringFile(params.initial_file, ntaxa, tax_name);
}

void printString2File(string myString, string filename) {
    ofstream myfile(filename.c_str());
    if (myfile.is_open()) {
        myfile << myString;
        myfile.close();
    } else {
        cout << "Unable to open file " << filename << endl;
    }
}

void readInitAreaFile(Params &params, int nareas, StrVector &area_name) {
    cout << "Reading initial area file " << params.initial_area_file << " ..." << endl;
    readStringFile(params.initial_area_file, nareas, area_name);
}

void readAreasBoundary(char *file_name, MSetsBlock *areas, double *areas_boundary) {

    try {
        ifstream in;
        in.exceptions(ios::failbit | ios::badbit);
        in.open(file_name);

        int nset;
        in >> nset;
        if (nset != areas->getNSets())
            throw "File has different number of areas";
        int pos = 0, seq1, seq2;
        for (seq1 = 0; seq1 < nset; seq1++) {
            string seq_name;
            in >> seq_name;
            if (seq_name != areas->getSet(seq1)->name)
                throw "Area name " + seq_name + " is different from " + areas->getSet(seq1)->name;
            for (seq2 = 0; seq2 < nset; seq2++) {
                in >> areas_boundary[pos++];
            }
        }
        // check for symmetric matrix
        for (seq1 = 0; seq1 < nset - 1; seq1++) {
            if (areas_boundary[seq1 * nset + seq1] <= 1e-6)
                throw "Diagonal elements of distance matrix should represent the boundary of single areas";
            for (seq2 = seq1 + 1; seq2 < nset; seq2++)
                if (areas_boundary[seq1 * nset + seq2] != areas_boundary[seq2 * nset + seq1])
                    throw "Shared boundary between " + areas->getSet(seq1)->name + " and " + areas->getSet(seq2)->name + " is not symmetric";
        }


        in.close();
        cout << "Areas relation matrix was read from " << file_name << endl;
    } catch (const char *str) {
        outError(str);
    } catch (string str) {
        outError(str);
    } catch (ios::failure) {
        outError(ERR_READ_INPUT, file_name);
    }

}

void readTaxaSets(char *filename, MSetsBlock *sets) {
    TaxaSetNameVector *allsets = sets->getSets();
    try {
        int count = 0;
        ifstream in;
        // set the failbit and badbit
        in.exceptions(ios::failbit | ios::badbit);
        in.open(filename);
        string name;

        // remove the failbit
        in.exceptions(ios::badbit);
        while (!in.eof()) {
            int ntaxa = 0;
            string str;
            if (!(in >> str)) break;
            ntaxa = convert_int(str.c_str());
            if (ntaxa <= 0) throw "Number of taxa must be > 0";
            count++;
            //allsets->resize(allsets->size()+1);
            TaxaSetName *myset = new TaxaSetName;
            allsets->push_back(myset);
            myset->name = "";
            myset->name += count;
            for (; ntaxa > 0; ntaxa--) {
                string str;
                if (!(in >> str)) throw "Cannot read in taxon name";
                if ((ntaxa > 1) && in.eof()) throw "Unexpected end of file while reading taxon names";
                myset->taxlist.push_back(str);
            }
        }
        in.clear();
        // set the failbit again
        in.exceptions(ios::failbit | ios::badbit);
        in.close();
        if (count == 0) throw "No set found, you must specify at least 1 set";
    } catch (ios::failure) {
        outError(ERR_READ_INPUT);
    } catch (const char *str) {
        outError(str);
    } catch (string str) {
        outError(str);
    }
}

void get2RandNumb(const int size, int &first, int &second) {
    // pick a random element
    first = random_int(size);
    // pick a random element from what's left (there is one fewer to choose from)...
    second = random_int(size - 1);
    // ...and adjust second choice to take into account the first choice
    if (second >= first) {
        ++second;
    }
}

void quickStartGuide();

void parseArg(int argc, char *argv[], Params &params) {
    int cnt;
    verbose_mode = VB_MIN;
    params.tree_gen = NONE;
    params.user_file = NULL;
    params.constraint_tree_file = NULL;
    params.opt_gammai = true;
    params.opt_gammai_fast = false;
    params.opt_gammai_keep_bran = false;
    params.testAlphaEpsAdaptive = false;
    params.randomAlpha = false;
    params.testAlphaEps = 0.1;
    params.exh_ai = false;
    params.alpha_invar_file = NULL;
    params.out_prefix = NULL;
    params.out_file = NULL;
    params.sub_size = 0;
    params.pd_proportion = 0.0;
    params.min_proportion = 0.0;
    params.step_proportion = 0.01;
    params.min_size = 0;
    params.step_size = 1;
    params.find_all = false;
    params.run_mode = DETECTED;
    params.detected_mode = DETECTED;
    params.param_file = NULL;
    params.initial_file = NULL;
    params.initial_area_file = NULL;
    params.pdtaxa_file = NULL;
    params.areas_boundary_file = NULL;
    params.boundary_modifier = 1.0;
    params.dist_file = NULL;
    params.compute_obs_dist = false;
    params.compute_jc_dist = true;
    params.compute_ml_dist = true;
    params.compute_ml_tree = true;
    params.budget_file = NULL;
    params.overlap = 0;
    params.is_rooted = false;
    params.sample_size = -1;
    params.repeated_time = 1;
    //params.nr_output = 10000;
    params.nr_output = 0;
    //params.smode = EXHAUSTIVE;
    params.intype = IN_OTHER;
    params.budget = -1;
    params.min_budget = -1;
    params.step_budget = 1;
    params.root = NULL;
    params.num_splits = 0;
    params.min_len = 0.001;
    params.mean_len = 0.1;
    params.max_len = 0.999;
    params.num_zero_len = 0;
    params.pd_limit = 100;
    params.calc_pdgain = false;
    params.multi_tree = false;
    params.second_tree = NULL;
    params.tree_weight_file = NULL;
    params.consensus_type = CT_NONE;
    params.find_pd_min = false;
    params.branch_cluster = 0;
    params.taxa_order_file = NULL;
    params.endemic_pd = false;
    params.exclusive_pd = false;
    params.complement_area = NULL;
    params.scaling_factor = -1;
    params.numeric_precision = -1;
    params.binary_programming = false;
    params.quad_programming = false;
    params.test_input = TEST_NONE;
    params.tree_burnin = 0;
    params.tree_max_count = 1000000;
    params.split_threshold = 0.0;
    params.split_threshold_str = NULL;
    params.split_weight_threshold = -1000;
    params.split_weight_summary = SW_SUM;
    params.gurobi_format = true;
    params.gurobi_threads = 1;
    params.num_bootstrap_samples = 0;
    params.bootstrap_spec = NULL;

    params.aln_file = NULL;
    params.phylip_sequential_format = false;
    params.treeset_file = NULL;
    params.topotest_replicates = 0;
    params.do_weighted_test = false;
    params.do_au_test = false;
    params.siteLL_file = NULL; //added by MA
    params.partition_file = NULL;
    params.partition_type = 0;
    params.partfinder_rcluster = 100;
    params.remove_empty_seq = true;
    params.terrace_aware = true;
    params.sequence_type = NULL;
    params.aln_output = NULL;
    params.aln_site_list = NULL;
    params.aln_output_format = ALN_PHYLIP;
    params.gap_masked_aln = NULL;
    params.concatenate_aln = NULL;
    params.aln_nogaps = false;
    params.aln_no_const_sites = false;
//    params.parsimony = false;
//    params.parsimony_tree = false;
    params.tree_spr = false;
    params.nexus_output = false;
    params.k_representative = 4;
    params.loglh_epsilon = 0.001;
    params.numSmoothTree = 1;
    params.nni5 = true;
    params.leastSquareBranch = false;
    params.pars_branch_length = false;
    params.bayes_branch_length = false;
    params.manuel_analytic_approx = false;
    params.leastSquareNNI = false;
    params.ls_var_type = OLS;
    params.maxCandidates = 20;
    params.popSize = 5;
    params.p_delete = -1;
    params.min_iterations = -1;
    params.max_iterations = 1;
    params.num_param_iterations = 100;
    params.stop_condition = SC_UNSUCCESS_ITERATION;
    params.stop_confidence = 0.95;
    params.model_name = "";
    params.model_set = NULL;
    params.model_extra_set = NULL;
    params.model_subset = NULL;
    params.state_freq_set = NULL;
    params.ratehet_set = NULL;
    params.model_def_file = NULL;
    params.model_test_again = false;
    params.model_test_and_tree = 0;
    params.model_test_separate_rate = false;
    params.optimize_mixmodel_weight = false;
    params.optimize_rate_matrix = false;
    params.store_trans_matrix = false;
    //params.freq_type = FREQ_EMPIRICAL;
    params.freq_type = FREQ_UNKNOWN;
    params.min_rate_cats = 2;
    params.num_rate_cats = 4;
    params.max_rate_cats = 10;
    params.gamma_shape = -1.0;
    params.min_gamma_shape = MIN_GAMMA_SHAPE;
    params.gamma_median = false;
    params.p_invar_sites = -1.0;
    params.optimize_model_rate_joint = false;
    params.optimize_by_newton = true;
    params.optimize_alg = "2-BFGS-B,EM";
    params.optimize_alg_gammai = "EM";
    params.fixed_branch_length = false;
    params.min_branch_length = 0.0; // this is now adjusted later based on alignment length
    params.max_branch_length = 100.0;
    params.iqp_assess_quartet = IQP_DISTANCE;
    params.iqp = false;
    params.write_intermediate_trees = 0;
//    params.avoid_duplicated_trees = false;
    params.writeDistImdTrees = false;
    params.rf_dist_mode = 0;
    params.mvh_site_rate = false;
    params.rate_mh_type = true;
    params.discard_saturated_site = false;
    params.mean_rate = 1.0;
    params.aLRT_threshold = 101;
    params.aLRT_replicates = 0;
    params.aLRT_test = false;
    params.aBayes_test = false;
    params.localbp_replicates = 0;
#ifdef INCLUDE_AVX512
    params.SSE = LK_AVX512;
#else
    params.SSE = LK_AVX_FMA;
#endif
    params.lk_safe_scaling = false;
    params.numseq_safe_scaling = 2000;
    params.kernel_nonrev = false;
    params.print_site_lh = WSL_NONE;
    params.print_partition_lh = false;
    params.print_site_prob = WSL_NONE;
    params.print_site_state_freq = WSF_NONE;
    params.print_site_rate = false;
    params.print_trees_site_posterior = 0;
    params.print_ancestral_sequence = AST_NONE;
    params.min_ancestral_prob = 0.95;
    params.print_tree_lh = false;
    params.lambda = 1;
    params.speed_conf = 1.0;
    params.whtest_simulations = 1000;
    params.mcat_type = MCAT_LOG + MCAT_PATTERN;
    params.rate_file = NULL;
    params.ngs_file = NULL;
    params.ngs_mapped_reads = NULL;
    params.ngs_ignore_gaps = true;
    params.do_pars_multistate = false;
    params.gene_pvalue_file = NULL;
    params.gene_scale_factor = -1;
    params.gene_pvalue_loga = false;
    params.second_align = NULL;
    params.ncbi_taxid = 0;
    params.ncbi_taxon_level = NULL;
    params.ncbi_names_file = NULL;
    params.ncbi_ignore_level = NULL;

	params.eco_dag_file  = NULL;
	params.eco_type = NULL;
	params.eco_detail_file = NULL;
	params.k_percent = 0;
	params.diet_min = 0;
	params.diet_max = 0;
	params.diet_step = 0;
	params.eco_weighted = false;
	params.eco_run = 0;

	params.upper_bound = false;
	params.upper_bound_NNI = false;
	params.upper_bound_frac = 0.0;

    params.gbo_replicates = 0;
	params.ufboot_epsilon = 0.5;
    params.check_gbo_sample_size = 0;
    params.use_rell_method = true;
    params.use_elw_method = false;
    params.use_weighted_bootstrap = false;
    params.use_max_tree_per_bootstrap = true;
    params.max_candidate_trees = 0;
    params.distinct_trees = false;
    params.online_bootstrap = true;
    params.min_correlation = 0.99;
    params.step_iterations = 100;
//    params.store_candidate_trees = false;
	params.print_ufboot_trees = 0;
    params.contree_rfdist = -1;
    //const double INF_NNI_CUTOFF = -1000000.0;
    params.nni_cutoff = -1000000.0;
    params.estimate_nni_cutoff = false;
    params.nni_sort = false;
    //params.nni_opt_5branches = false;
    params.testNNI = false;
    params.approximate_nni = false;
    params.do_compression = false;

    params.new_heuristic = true;
    params.iteration_multiple = 1;
    params.initPS = 0.5;
#ifdef USING_PLL
    params.pll = true;
#else
    params.pll = false;
#endif
    params.modelEps = 0.01;
    params.parbran = false;
    params.binary_aln_file = NULL;
    params.maxtime = 1000000;
    params.reinsert_par = false;
    params.bestStart = true;
    params.snni = true; // turn on sNNI default now
//    params.autostop = true; // turn on auto stopping rule by default now
    params.unsuccess_iteration = 100;
    params.speednni = true; // turn on reduced hill-climbing NNI by default now
    params.numInitTrees = 100;
    params.fixStableSplits = false;
    params.stableSplitThreshold = 0.9;
    params.five_plus_five = false;
    params.memCheck = false;
    params.tabu = false;
    params.adaptPertubation = false;
    params.numSupportTrees = 20;
//    params.sprDist = 20;
    params.sprDist = 6;
    params.numNNITrees = 20;
    params.avh_test = 0;
    params.bootlh_test = 0;
    params.bootlh_partitions = NULL;
    params.site_freq_file = NULL;
    params.tree_freq_file = NULL;
#ifdef _OPENMP
    params.num_threads = -1;
#else
    params.num_threads = 1;
#endif
    params.model_test_criterion = MTC_BIC;
//    params.model_test_stop_rule = MTC_ALL;
    params.model_test_sample_size = 0;
    params.root_state = NULL;
    params.print_bootaln = false;
    params.print_boot_site_freq = false;
	params.print_subaln = false;
	params.print_partition_info = false;
	params.print_conaln = false;
	params.count_trees = false;
    params.pomo = false;
    params.pomo_random_sampling = false;
	// params.pomo_counts_file_flag = false;
	params.pomo_pop_size = 9;
	params.print_branch_lengths = false;
	params.lh_mem_save = LM_PER_NODE; // auto detect
	params.start_tree = STT_PLL_PARSIMONY;
	params.print_splits_file = false;
    params.ignore_identical_seqs = true;
    params.write_init_tree = false;
    params.write_candidate_trees = false;
    params.freq_const_patterns = NULL;
    params.no_rescale_gamma_invar = false;
    params.compute_seq_identity_along_tree = false;
    params.lmap_num_quartets = -1;
    params.lmap_cluster_file = NULL;
    params.print_lmap_quartet_lh = false;
    params.link_alpha = false;
    params.ignore_checkpoint = false;
    params.checkpoint_dump_interval = 20;
    params.force_unfinished = false;
    params.suppress_output_flags = 0;
#ifdef USE_EIGEN3
    params.matrix_exp_technique = MET_EIGEN3LIB_DECOMPOSITION;
#else
    params.matrix_exp_technique = MET_SCALING_SQUARING;
#endif

	if (params.nni5) {
	    params.nni_type = NNI5;
	} else {
	    params.nni_type = NNI1;
	}

    struct timeval tv;
    struct timezone tz;
    // initialize random seed based on current time
    gettimeofday(&tv, &tz);
    //params.ran_seed = (unsigned) (tv.tv_sec+tv.tv_usec);
    params.ran_seed = (tv.tv_usec);

    for (cnt = 1; cnt < argc; cnt++) {
        try {

            if (strcmp(argv[cnt], "-h") == 0 || strcmp(argv[cnt], "--help") == 0) {
#ifdef IQ_TREE
                usage_iqtree(argv, false);
#else
                usage(argv, false);
#endif
                continue;
            }
			if (strcmp(argv[cnt], "-ho") == 0 || strcmp(argv[cnt], "-?") == 0) {
				usage_iqtree(argv, false);
				continue;
			}
			if (strcmp(argv[cnt], "-hh") == 0
					|| strcmp(argv[cnt], "-hhh") == 0) {
				usage(argv, true);
				continue;
			}
			if (strcmp(argv[cnt], "-v0") == 0) {
				verbose_mode = VB_QUIET;
				continue;
			}
			if (strcmp(argv[cnt], "-v") == 0 || strcmp(argv[cnt], "-v1") == 0) {
				verbose_mode = VB_MED;
				continue;
			}
			if (strcmp(argv[cnt], "-vv") == 0
					|| strcmp(argv[cnt], "-v2") == 0) {
				verbose_mode = VB_MAX;
				continue;
			}
			if (strcmp(argv[cnt], "-vvv") == 0
					|| strcmp(argv[cnt], "-v3") == 0) {
				verbose_mode = VB_DEBUG;
				continue;
			}
			if (strcmp(argv[cnt], "-k") == 0) {
				cnt++;
				if (cnt >= argc)
					throw "Use -k <num_taxa>";
				convert_range(argv[cnt], params.min_size, params.sub_size,
						params.step_size);
				params.k_representative = params.min_size;
				continue;
			}
			if (strcmp(argv[cnt], "-pre") == 0) {
				cnt++;
				if (cnt >= argc)
					throw "Use -pre <output_prefix>";
				params.out_prefix = argv[cnt];
				continue;
			}
			if (strcmp(argv[cnt], "-pp") == 0) {
				cnt++;
				if (cnt >= argc)
					throw "Use -pp <pd_proportion>";
				convert_range(argv[cnt], params.min_proportion,
						params.pd_proportion, params.step_proportion);
				if (params.pd_proportion < 0 || params.pd_proportion > 1)
					throw "PD proportion must be between 0 and 1";
				continue;
			}
			if (strcmp(argv[cnt], "-mk") == 0) {
				cnt++;
				if (cnt >= argc)
					throw "Use -mk <min_taxa>";
				params.min_size = convert_int(argv[cnt]);
				continue;
			}
			if (strcmp(argv[cnt], "-bud") == 0) {
				cnt++;
				if (cnt >= argc)
					throw "Use -bud <budget>";
				convert_range(argv[cnt], params.min_budget, params.budget,
						params.step_budget);
				continue;
			}
			if (strcmp(argv[cnt], "-mb") == 0) {
				cnt++;
				if (cnt >= argc)
					throw "Use -mb <min_budget>";
				params.min_budget = convert_int(argv[cnt]);
				continue;
			}
			if (strcmp(argv[cnt], "-o") == 0) {
				cnt++;
				if (cnt >= argc)
					throw "Use -o <taxon>";
				params.root = argv[cnt];
				continue;
			}
			if (strcmp(argv[cnt], "-optalg") == 0) {
				cnt++;
				if (cnt >= argc)
					throw "Use -opt_alg <1-BFGS|2-BFGS|EM>";
				params.optimize_alg = argv[cnt];
				continue;
			}
            if (strcmp(argv[cnt], "-optalg_gammai") == 0) {
                cnt++;
                if (cnt >= argc)
                    throw "Use -optalg_gammai <Brent|BFGS|EM>";
                params.optimize_alg_gammai = argv[cnt];
                continue;
            }
			if (strcmp(argv[cnt], "-root") == 0) {
				params.is_rooted = true;
				continue;
			}
			if (strcmp(argv[cnt], "-all") == 0) {
				params.find_all = true;
				continue;
			}
			if (strcmp(argv[cnt], "--greedy") == 0) {
				params.run_mode = GREEDY;
				continue;
			}
			if (strcmp(argv[cnt], "-pr") == 0
					|| strcmp(argv[cnt], "--pruning") == 0) {
				params.run_mode = PRUNING;
				//continue; } if (strcmp(argv[cnt],"--both") == 0) {
				//params.run_mode = BOTH_ALG;
				continue;
			}
			if (strcmp(argv[cnt], "-e") == 0) {
				cnt++;
				if (cnt >= argc)
					throw "Use -e <file>";
				params.param_file = argv[cnt];
				continue;
			}
			if (strcmp(argv[cnt], "-if") == 0) {
				cnt++;
				if (cnt >= argc)
					throw "Use -if <file>";
				params.initial_file = argv[cnt];
				continue;
			}
			if (strcmp(argv[cnt], "-nni_nr_step") == 0) {
				cnt++;
				if (cnt >= argc)
					throw "Use -nni_nr_step <newton_raphson_steps>";
				NNI_MAX_NR_STEP = convert_int(argv[cnt]);
				continue;
			}
			if (strcmp(argv[cnt], "-ia") == 0) {
				cnt++;
				if (cnt >= argc)
					throw "Use -ia <file>";
				params.initial_area_file = argv[cnt];
				continue;
			}
			if (strcmp(argv[cnt], "-u") == 0) {
				// file containing budget information
				cnt++;
				if (cnt >= argc)
					throw "Use -u <file>";
				params.budget_file = argv[cnt];
				continue;
			}
			if (strcmp(argv[cnt], "-dd") == 0) {
				// compute distribution of PD score on random sets
				cnt++;
				if (cnt >= argc)
					throw "Use -dd <sample_size>";
				params.run_mode = PD_DISTRIBUTION;
				params.sample_size = convert_int(argv[cnt]);
				continue;
			}
			if (strcmp(argv[cnt], "-ts") == 0) {
				// calculate PD score a taxa set listed in the file
				cnt++;
				//params.run_mode = PD_USER_SET;
				if (cnt >= argc)
					throw "Use -ts <taxa_file>";
				params.pdtaxa_file = argv[cnt];
				continue;
			}
			if (strcmp(argv[cnt], "-bound") == 0) {
				// boundary length of areas
				cnt++;
				if (cnt >= argc)
					throw "Use -bound <file>";
				params.areas_boundary_file = argv[cnt];
				continue;
			}
			if (strcmp(argv[cnt], "-blm") == 0) {
				// boundary length modifier
				cnt++;
				if (cnt >= argc)
					throw "Use -blm <boundary_modifier>";
				params.boundary_modifier = convert_double(argv[cnt]);
				continue;
			}
			if (strcmp(argv[cnt], "-dist") == 0
					|| strcmp(argv[cnt], "-d") == 0) {
				// calculate distance matrix from the tree
				params.run_mode = CALC_DIST;
				cnt++;
				if (cnt >= argc)
					throw "Use -dist <distance_file>";
				params.dist_file = argv[cnt];
				continue;
			}
			if (strcmp(argv[cnt], "-djc") == 0) {
				params.compute_ml_dist = false;
				continue;
			}
			if (strcmp(argv[cnt], "-dobs") == 0) {
				params.compute_obs_dist = true;
				continue;
			}
			if (strcmp(argv[cnt], "-r") == 0) {
				cnt++;
				if (cnt >= argc)
					throw "Use -r <num_taxa>";
				params.sub_size = convert_int(argv[cnt]);
				params.tree_gen = YULE_HARDING;
				continue;
			}
			if (strcmp(argv[cnt], "-rs") == 0) {
				cnt++;
				if (cnt >= argc)
					throw "Use -rs <alignment_file>";
				params.tree_gen = YULE_HARDING;
				params.aln_file = argv[cnt];
				continue;
			}
			if (strcmp(argv[cnt], "-rstar") == 0) {
				cnt++;
				if (cnt >= argc)
					throw "Use -rstar <num_taxa>";
				params.sub_size = convert_int(argv[cnt]);
				params.tree_gen = STAR_TREE;
				continue;
			}
			if (strcmp(argv[cnt], "-ru") == 0) {
				cnt++;
				if (cnt >= argc)
					throw "Use -ru <num_taxa>";
				params.sub_size = convert_int(argv[cnt]);
				params.tree_gen = UNIFORM;
				continue;
			}
			if (strcmp(argv[cnt], "-rcat") == 0) {
				cnt++;
				if (cnt >= argc)
					throw "Use -rcat <num_taxa>";
				params.sub_size = convert_int(argv[cnt]);
				params.tree_gen = CATERPILLAR;
				continue;
			}
			if (strcmp(argv[cnt], "-rbal") == 0) {
				cnt++;
				if (cnt >= argc)
					throw "Use -rbal <num_taxa>";
				params.sub_size = convert_int(argv[cnt]);
				params.tree_gen = BALANCED;
				continue;
			}
            if (strcmp(argv[cnt], "-keep_ident") == 0 || strcmp(argv[cnt], "-keep-ident") == 0) {
                params.ignore_identical_seqs = false;
                continue;
            }
			if (strcmp(argv[cnt], "-rcsg") == 0) {
				cnt++;
				if (cnt >= argc)
					throw "Use -rcsg <num_taxa>";
				params.sub_size = convert_int(argv[cnt]);
				params.tree_gen = CIRCULAR_SPLIT_GRAPH;
				continue;
			}
			if (strcmp(argv[cnt], "-rpam") == 0) {
				cnt++;
				if (cnt >= argc)
					throw "Use -rpam <num_splits>";
				params.num_splits = convert_int(argv[cnt]);
				continue;
			}
			if (strcmp(argv[cnt], "-rlen") == 0) {
				cnt++;
				if (cnt >= argc - 2)
					throw "Use -rlen <min_len> <mean_len> <max_len>";
				params.min_len = convert_double(argv[cnt]);
				params.mean_len = convert_double(argv[cnt + 1]);
				params.max_len = convert_double(argv[cnt + 2]);
				cnt += 2;
				continue;
			}
			if (strcmp(argv[cnt], "-rzero") == 0) {
				cnt++;
				if (cnt >= argc)
					throw "Use -rzero <num_zero_branch>";
				params.num_zero_len = convert_int(argv[cnt]);
				if (params.num_zero_len < 0)
					throw "num_zero_len must not be negative";
				continue;
			}
			if (strcmp(argv[cnt], "-rset") == 0) {
				cnt++;
				if (cnt >= argc - 1)
					throw "Use -rset <overlap> <outfile>";
				params.overlap = convert_int(argv[cnt]);
				cnt++;
				params.pdtaxa_file = argv[cnt];
				params.tree_gen = TAXA_SET;
				continue;
			}
			if (strcmp(argv[cnt], "-rep") == 0) {
				cnt++;
				if (cnt >= argc)
					throw "Use -rep <repeated_times>";
				params.repeated_time = convert_int(argv[cnt]);
				continue;
			}
			if (strcmp(argv[cnt], "-lim") == 0) {
				cnt++;
				if (cnt >= argc)
					throw "Use -lim <pd_limit>";
				params.pd_limit = convert_int(argv[cnt]);
				continue;
			}
			if (strcmp(argv[cnt], "-noout") == 0) {
				params.nr_output = 0;
				continue;
			}
			if (strcmp(argv[cnt], "-1out") == 0) {
				params.nr_output = 1;
				continue;
			}
			if (strcmp(argv[cnt], "-oldout") == 0) {
				params.nr_output = 100;
				continue;
			}
			if (strcmp(argv[cnt], "-nexout") == 0) {
				params.nexus_output = true;
				continue;
			}
			if (strcmp(argv[cnt], "-exhaust") == 0) {
				params.run_mode = EXHAUSTIVE;
				continue;
			}
			if (strcmp(argv[cnt], "-seed") == 0) {
				cnt++;
				if (cnt >= argc)
					throw "Use -seed <random_seed>";
				params.ran_seed = abs(convert_int(argv[cnt]));
				continue;
			}
			if (strcmp(argv[cnt], "-pdgain") == 0) {
				params.calc_pdgain = true;
				continue;
			}
			if (strcmp(argv[cnt], "-sup") == 0) {
				cnt++;
				if (cnt >= argc)
					throw "Use -sup <target_tree_file>";
				params.second_tree = argv[cnt];
				params.consensus_type = CT_ASSIGN_SUPPORT;
				continue;
			}
			if (strcmp(argv[cnt], "-suptag") == 0) {
				cnt++;
				if (cnt >= argc)
					throw "Use -suptag <tagname or ALL>";
				params.support_tag = argv[cnt];
				continue;
			}
			if (strcmp(argv[cnt], "-sup2") == 0) {
				cnt++;
				if (cnt >= argc)
					throw "Use -sup2 <target_tree_file>";
				params.second_tree = argv[cnt];
				params.consensus_type = CT_ASSIGN_SUPPORT_EXTENDED;
				continue;
			}
			if (strcmp(argv[cnt], "-treew") == 0) {
				cnt++;
				if (cnt >= argc)
					throw "Use -treew <tree_weight_file>";
				params.tree_weight_file = argv[cnt];
				continue;
			}
			if (strcmp(argv[cnt], "-con") == 0) {
				params.consensus_type = CT_CONSENSUS_TREE;
				continue;
			}
			if (strcmp(argv[cnt], "-net") == 0) {
				params.consensus_type = CT_CONSENSUS_NETWORK;
			} /**MINH ANH: to serve some statistics on tree*/
			else if (strcmp(argv[cnt], "-comp") == 0) {
				cnt++;
				if (cnt >= argc)
					throw "Use -comp <treefile>";
				params.consensus_type = COMPARE;
				params.second_tree = argv[cnt];
				continue;
			}
			if (strcmp(argv[cnt], "-stats") == 0) {
				params.run_mode = STATS;
				continue;
			}
			if (strcmp(argv[cnt], "-gbo") == 0) { //guided bootstrap
				cnt++;
				if (cnt >= argc)
					throw "Use -gbo <site likelihod file>";
				params.siteLL_file = argv[cnt];
				//params.run_mode = GBO;
			} // MA
			else if (strcmp(argv[cnt], "-mprob") == 0) { //compute multinomial distribution probability
				cnt++;
				if (cnt >= argc)
					throw "Use -mprob <ref_alignment>";
				params.second_align = argv[cnt];
				//params.run_mode = MPRO;
			} // MA
			else if (strcmp(argv[cnt], "-min") == 0) {
				params.find_pd_min = true;
				continue;
			}
			if (strcmp(argv[cnt], "-excl") == 0) {
				params.exclusive_pd = true;
				continue;
			}
			if (strcmp(argv[cnt], "-endem") == 0) {
				params.endemic_pd = true;
				continue;
			}
			if (strcmp(argv[cnt], "-compl") == 0) {
				cnt++;
				if (cnt >= argc)
					throw "Use -compl <area_name>";
				params.complement_area = argv[cnt];
				continue;
			}
			if (strcmp(argv[cnt], "-cluster") == 0) {
				params.branch_cluster = 4;
				cnt++;
				if (cnt >= argc)
					throw "Use -cluster <taxa_order_file>";
				params.taxa_order_file = argv[cnt];
				continue;
			}
			if (strcmp(argv[cnt], "-taxa") == 0) {
				params.run_mode = PRINT_TAXA;
				continue;
			}
			if (strcmp(argv[cnt], "-area") == 0) {
				params.run_mode = PRINT_AREA;
				continue;
			}
			if (strcmp(argv[cnt], "-scale") == 0) {
				cnt++;
				if (cnt >= argc)
					throw "Use -scale <scaling_factor>";
				params.scaling_factor = convert_double(argv[cnt]);
				continue;
			}
			if (strcmp(argv[cnt], "-scaleg") == 0) {
				cnt++;
				if (cnt >= argc)
					throw "Use -scaleg <gene_scale_factor>";
				params.gene_scale_factor = convert_double(argv[cnt]);
				continue;
			}
			if (strcmp(argv[cnt], "-scalebranch") == 0) {
				params.run_mode = SCALE_BRANCH_LEN;
				cnt++;
				if (cnt >= argc)
					throw "Use -scalebranch <scaling_factor>";
				params.scaling_factor = convert_double(argv[cnt]);
				continue;
			}
			if (strcmp(argv[cnt], "-scalenode") == 0) {
				params.run_mode = SCALE_NODE_NAME;
				cnt++;
				if (cnt >= argc)
					throw "Use -scalenode <scaling_factor>";
				params.scaling_factor = convert_double(argv[cnt]);
				continue;
			}
			if (strcmp(argv[cnt], "-prec") == 0) {
				cnt++;
				if (cnt >= argc)
					throw "Use -prec <numeric_precision>";
				params.numeric_precision = convert_int(argv[cnt]);
				continue;
			}
			if (strcmp(argv[cnt], "-lp") == 0) {
				params.run_mode = LINEAR_PROGRAMMING;
				continue;
			}
			if (strcmp(argv[cnt], "-lpbin") == 0) {
				params.run_mode = LINEAR_PROGRAMMING;
				params.binary_programming = true;
				continue;
			}
			if (strcmp(argv[cnt], "-qp") == 0) {
				params.gurobi_format = true;
				params.quad_programming = true;
				continue;
			}
			if (strcmp(argv[cnt], "-quiet") == 0) {
				verbose_mode = VB_QUIET;
				continue;
			}
			if (strcmp(argv[cnt], "-mult") == 0) {
				params.multi_tree = true;
				continue;
			}
			if (strcmp(argv[cnt], "-bi") == 0) {
				cnt++;
				if (cnt >= argc)
					throw "Use -bi <burnin_value>";
				params.tree_burnin = convert_int(argv[cnt]);
				if (params.tree_burnin < 0)
					throw "Burnin value must not be negative";
				continue;
			}
			if (strcmp(argv[cnt], "-tm") == 0) {
				cnt++;
				if (cnt >= argc)
					throw "Use -tm <tree_max_count>";
				params.tree_max_count = convert_int(argv[cnt]);
				if (params.tree_max_count < 0)
					throw "tree_max_count must not be negative";
				continue;
			}
			if (strcmp(argv[cnt], "-minsup") == 0) {
				cnt++;
				if (cnt >= argc)
					throw "Use -minsup <split_threshold>";
				params.split_threshold = convert_double(argv[cnt]);
				if (params.split_threshold < 0 || params.split_threshold > 1)
					throw "Split threshold must be between 0 and 1";
				continue;
			}
			if (strcmp(argv[cnt], "-minsupnew") == 0) {
				cnt++;
				if (cnt >= argc)
					throw "Use -minsupnew <split_threshold_1/.../split_threshold_k>";
				params.split_threshold_str = argv[cnt];
				continue;
			}
			if (strcmp(argv[cnt], "-tw") == 0) {
				cnt++;
				if (cnt >= argc)
					throw "Use -tw <split_weight_threshold>";
				params.split_weight_threshold = convert_double(argv[cnt]);
				if (params.split_weight_threshold < 0)
					throw "Split weight threshold is negative";
				continue;
			}
			if (strcmp(argv[cnt], "-swc") == 0) {
				params.split_weight_summary = SW_COUNT;
				continue;
			}
			if (strcmp(argv[cnt], "-swa") == 0) {
				params.split_weight_summary = SW_AVG_ALL;
				continue;
			}
			if (strcmp(argv[cnt], "-swp") == 0) {
				params.split_weight_summary = SW_AVG_PRESENT;
				continue;
			}
			if (strcmp(argv[cnt], "-iwc") == 0) {
				params.test_input = TEST_WEAKLY_COMPATIBLE;
				continue;
			}
			if (strcmp(argv[cnt], "-aln") == 0
					|| strcmp(argv[cnt], "-s") == 0) {
				cnt++;
				if (cnt >= argc)
					throw "Use -aln, -s <alignment_file>";
				params.aln_file = argv[cnt];
				continue;
			}
			if (strcmp(argv[cnt], "--sequential") == 0) {
                params.phylip_sequential_format = true;
                continue;
            }
			if (strcmp(argv[cnt], "-z") == 0) {
				cnt++;
				if (cnt >= argc)
					throw "Use -aln, -z <user_trees_file>";
				params.treeset_file = argv[cnt];
				continue;
			}
			if (strcmp(argv[cnt], "-zb") == 0) {
				cnt++;
				if (cnt >= argc)
					throw "Use -zb <#replicates>";
				params.topotest_replicates = convert_int(argv[cnt]);
				if (params.topotest_replicates < 1000)
					throw "Please specify at least 1000 replicates";
				continue;
			}
			if (strcmp(argv[cnt], "-zw") == 0) {
				params.do_weighted_test = true;
				continue;
			}
			if (strcmp(argv[cnt], "-au") == 0) {
				params.do_au_test = true;
				continue;
			}
			if (strcmp(argv[cnt], "-sp") == 0) {
				cnt++;
				if (cnt >= argc)
					throw "Use -sp <partition_file>";
				params.partition_file = argv[cnt];
				continue;
			}
			if (strcmp(argv[cnt], "-spp") == 0) {
				cnt++;
				if (cnt >= argc)
					throw "Use -spp <type of partition model>";
				params.partition_file = argv[cnt];
				params.partition_type = 'p';
                params.opt_gammai = false;
				continue;
			}
			if (strcmp(argv[cnt], "-spj") == 0 || strcmp(argv[cnt], "-q") == 0) {
				cnt++;
				if (cnt >= argc)
					throw "Use -q <type of partition model>";
				params.partition_file = argv[cnt];
				params.partition_type = 'j';
                params.optimize_alg_gammai = "Brent";
                params.opt_gammai = false;
				continue;
			}
			if (strcmp(argv[cnt], "-M") == 0) {
                params.partition_type = 0;
                continue;
            }
            if (strcmp(argv[cnt], "-rcluster") == 0) {
				cnt++;
				if (cnt >= argc)
					throw "Use -rcluster <percent>";
                params.partfinder_rcluster = convert_double(argv[cnt]);
                if (params.partfinder_rcluster < 0 || params.partfinder_rcluster > 100)
                    throw "rcluster percentage must be between 0 and 100";
				continue;
            }
			if (strcmp(argv[cnt], "-keep_empty_seq") == 0) {
				params.remove_empty_seq = false;
				continue;
			}
			if (strcmp(argv[cnt], "-no_terrace") == 0) {
				params.terrace_aware = false;
				continue;
			}
			if (strcmp(argv[cnt], "-sf") == 0) {
				cnt++;
				if (cnt >= argc)
					throw "Use -sf <ngs_file>";
				params.ngs_file = argv[cnt];
				continue;
			}
			if (strcmp(argv[cnt], "-sm") == 0) {
				cnt++;
				if (cnt >= argc)
					throw "Use -sm <ngs_mapped_read_file>";
				params.ngs_mapped_reads = argv[cnt];
				continue;
			}
			if (strcmp(argv[cnt], "-ngs_gap") == 0) {
				params.ngs_ignore_gaps = false;
				continue;
			}
			if (strcmp(argv[cnt], "-st") == 0) {
				cnt++;
				if (cnt >= argc)
					throw "Use -st BIN or -st DNA or -st AA or -st CODON or -st MORPH or -st CRXX or -st CFxx.";
                string arg = argv[cnt];
                params.sequence_type = argv[cnt];
                // if (arg.substr(0,2) == "CR") params.pomo_random_sampling = true;
                // if (arg.substr(0,2) == "CF" || arg.substr(0,2) == "CR") {
                //     outWarning("Setting the sampling method and population size with this flag is deprecated.");
                //     outWarning("Please use the model string instead (see `iqtree --help`).");
                //     if (arg.length() > 2) {
                //         int ps = convert_int(arg.substr(2).c_str());
                //         params.pomo_pop_size = ps;
                //         if (((ps != 10) && (ps != 2) && (ps % 2 == 0)) || (ps < 2) || (ps > 19)) {
                //             std::cout << "Please give a correct PoMo sequence type parameter; e.g., `-st CF09`." << std::endl;
                //             outError("Custom virtual population size of PoMo not 2, 10 or any other odd number between 3 and 19.");   
                //         }
                //     }
                // }
				continue;
			}
            
			if (strcmp(argv[cnt], "-starttree") == 0) {
				cnt++;
				if (cnt >= argc)
					throw "Use -starttree BIONJ|PARS|PLLPARS";
				if (strcmp(argv[cnt], "BIONJ") == 0)
					params.start_tree = STT_BIONJ;
				else if (strcmp(argv[cnt], "PARS") == 0)
					params.start_tree = STT_PARSIMONY;
				else if (strcmp(argv[cnt], "PLLPARS") == 0)
					params.start_tree = STT_PLL_PARSIMONY;
				else
					throw "Invalid option, please use -starttree with BIONJ or PARS or PLLPARS";
				continue;
			}

			if (strcmp(argv[cnt], "-ao") == 0) {
				cnt++;
				if (cnt >= argc)
					throw "Use -ao <alignment_file>";
				params.aln_output = argv[cnt];
				continue;
			}
			if (strcmp(argv[cnt], "-as") == 0) {
				cnt++;
				if (cnt >= argc)
					throw "Use -as <aln_site_list>";
				params.aln_site_list = argv[cnt];
				continue;
			}
			if (strcmp(argv[cnt], "-an") == 0) {
				cnt++;
				if (cnt >= argc)
					throw "Use -an <ref_seq_name>";
				params.ref_seq_name = argv[cnt];
				continue;
			}
			if (strcmp(argv[cnt], "-af") == 0) {
				cnt++;
				if (cnt >= argc)
					throw "Use -af phy|fasta";
				if (strcmp(argv[cnt], "phy") == 0)
					params.aln_output_format = ALN_PHYLIP;
				else if (strcmp(argv[cnt], "fasta") == 0)
					params.aln_output_format = ALN_FASTA;
				else
					throw "Unknown output format";
				continue;
			}
			if (strcmp(argv[cnt], "-am") == 0) {
				cnt++;
				if (cnt >= argc)
					throw "Use -am <gap_masked_aln>";
				params.gap_masked_aln = argv[cnt];
				continue;
			}
			if (strcmp(argv[cnt], "-ac") == 0) {
				cnt++;
				if (cnt >= argc)
					throw "Use -ac <concatenate_aln>";
				params.concatenate_aln = argv[cnt];
				continue;
			}
			if (strcmp(argv[cnt], "-nogap") == 0) {
				params.aln_nogaps = true;
				continue;
			}
			if (strcmp(argv[cnt], "-noconst") == 0) {
				params.aln_no_const_sites = true;
				continue;
			}
//			if (strcmp(argv[cnt], "-parstree") == 0) {
				// maximum parsimony
//				params.parsimony_tree = true;
//            continue; } if (strcmp(argv[cnt], "-pars") == 0) {
//                // maximum parsimony
//                params.parsimony = true;
//				continue;
//			}
			if (strcmp(argv[cnt], "-spr") == 0) {
				// subtree pruning and regrafting
				params.tree_spr = true;
				continue;
			}
			if (strcmp(argv[cnt], "-krep") == 0) {
				cnt++;
				if (cnt >= argc)
					throw "Use -krep <num_k>";
				params.k_representative = convert_int(argv[cnt]);
				continue;
			}
			if (strcmp(argv[cnt], "-pdel") == 0
					|| strcmp(argv[cnt], "-p") == 0) {
				cnt++;
				if (cnt >= argc)
					throw "Use -pdel <probability>";
				params.p_delete = convert_double(argv[cnt]);
				if (params.p_delete < 0.0 || params.p_delete > 1.0)
					throw "Probability of deleting a leaf must be between 0 and 1";
				continue;
			}
			if (strcmp(argv[cnt], "-pers") == 0) {
				cnt++;
				if (cnt >= argc)
					throw "Use -pers <perturbation_strength>";
				params.initPS = convert_double(argv[cnt]);
				continue;
			}
			if (strcmp(argv[cnt], "-n") == 0) {
				cnt++;
				if (cnt >= argc)
					throw "Use -n <#iterations>";
                if (params.gbo_replicates != 0) {
                    outError("Ultrafast bootstrap does not work with -n option");
                }
				params.min_iterations = convert_int(argv[cnt]);
				params.stop_condition = SC_FIXED_ITERATION;
//                params.autostop = false;
				continue;
			}
			if (strcmp(argv[cnt], "-nparam") == 0) {
				cnt++;
				if (cnt >= argc)
					throw "Use -nparam <#iterations>";
				params.num_param_iterations = convert_int(argv[cnt]);
				if (params.num_param_iterations < 0)
					throw "Number of parameter optimization iterations (-nparam) must be non negative";
				continue;
			}

			if (strcmp(argv[cnt], "-nb") == 0) {
				cnt++;
				if (cnt >= argc)
					throw "Use -nb <#bootstrap_replicates>";
				params.min_iterations = convert_int(argv[cnt]);
				params.iqp_assess_quartet = IQP_BOOTSTRAP;
//				params.avoid_duplicated_trees = true;
				continue;
			}
			if (strcmp(argv[cnt], "-mod") == 0
					|| strcmp(argv[cnt], "-m") == 0) {
				cnt++;
				if (cnt >= argc)
					throw "Use -mod <model_name>";
				params.model_name = argv[cnt];
				continue;
			}
			if (strcmp(argv[cnt], "-mset") == 0) {
				cnt++;
				if (cnt >= argc)
					throw "Use -mset <model_set>";
				params.model_set = argv[cnt];
				continue;
			}
			if (strcmp(argv[cnt], "-madd") == 0) {
				cnt++;
				if (cnt >= argc)
					throw "Use -madd <extra_model_set>";
				params.model_extra_set = argv[cnt];
				continue;
			}
			if (strcmp(argv[cnt], "-msub") == 0) {
				cnt++;
				if (cnt >= argc)
					throw "Use -msub <model_subset>";
				params.model_subset = argv[cnt];
				continue;
			}
			if (strcmp(argv[cnt], "-mfreq") == 0) {
				cnt++;
				if (cnt >= argc)
					throw "Use -mfreq <state_freq_set>";
				params.state_freq_set = argv[cnt];
				continue;
			}
			if (strcmp(argv[cnt], "-mrate") == 0) {
				cnt++;
				if (cnt >= argc)
					throw "Use -mrate <rate_set>";
				params.ratehet_set = argv[cnt];
				continue;
			}
			if (strcmp(argv[cnt], "-mdef") == 0) {
				cnt++;
				if (cnt >= argc)
					throw "Use -mdef <model_definition_file>";
				params.model_def_file = argv[cnt];
				continue;
			}
			if (strcmp(argv[cnt], "-mredo") == 0) {
				params.model_test_again = true;
				continue;
			}
			if (strcmp(argv[cnt], "-mtree") == 0) {
				params.model_test_and_tree = 1;
				continue;
			}
			if (strcmp(argv[cnt], "-mretree") == 0) {
				params.model_test_and_tree = 2;
				continue;
			}
			if (strcmp(argv[cnt], "-msep") == 0) {
				params.model_test_separate_rate = true;
				continue;
			}
			if (strcmp(argv[cnt], "-mwopt") == 0) {
				params.optimize_mixmodel_weight = true;
				continue;
			}
			if (strcmp(argv[cnt], "--opt-rate-mat") == 0) {
				params.optimize_rate_matrix = true;
				continue;
			}
//			if (strcmp(argv[cnt], "-mh") == 0) {
//				params.mvh_site_rate = true;
//				params.discard_saturated_site = false;
//				params.SSE = LK_NORMAL;
//				continue;
//			}
//			if (strcmp(argv[cnt], "-mhs") == 0) {
//				params.mvh_site_rate = true;
//				params.discard_saturated_site = true;
//				params.SSE = LK_NORMAL;
//				continue;
//			}
			if (strcmp(argv[cnt], "-rl") == 0) {
				params.rate_mh_type = false;
				continue;
			}
			if (strcmp(argv[cnt], "-nr") == 0) {
				cnt++;
				if (cnt >= argc)
					throw "Use -nr <mean_rate>";
				params.mean_rate = convert_double(argv[cnt]);
				if (params.mean_rate < 0)
					throw "Wrong mean rate for MH model";
				continue;
			}
			if (strcmp(argv[cnt], "-mstore") == 0) {
				params.store_trans_matrix = true;
				continue;
			}
			if (strcmp(argv[cnt], "-nni_lh") == 0) {
				params.nni_lh = true;
				continue;
			}
			if (strcmp(argv[cnt], "-lmd") == 0) {
				cnt++;
				if (cnt >= argc)
					throw "Use -lmd <lambda>";
                params.lambda = convert_double(argv[cnt]);
				if (params.lambda > 1.0)
					throw "Lambda must be in (0,1]";
				continue;
			}

            if (strcmp(argv[cnt], "-lk") == 0) {
				cnt++;
				if (cnt >= argc)
                    throw "-lk x86|SSE|AVX|FMA|AVX512";
                if (strcmp(argv[cnt], "x86") == 0)
                    params.SSE = LK_386;
                else if (strcmp(argv[cnt], "SSE") == 0)
                    params.SSE = LK_SSE2;
                else if (strcmp(argv[cnt], "AVX") == 0)
                    params.SSE = LK_AVX;
                else if (strcmp(argv[cnt], "FMA") == 0)
                    params.SSE = LK_AVX_FMA;
                else if (strcmp(argv[cnt], "AVX512") == 0)
                    params.SSE = LK_AVX512;
                else
                    throw "Incorrect -lk likelihood kernel option";
				continue;
			}

			if (strcmp(argv[cnt], "-safe") == 0) {
				params.lk_safe_scaling = true;
				continue;
			}

			if (strcmp(argv[cnt], "-safe-seq") == 0) {
				cnt++;
				if (cnt >= argc)
                    throw "-safe-seq <number of sequences>";
				params.numseq_safe_scaling = convert_int(argv[cnt]);
                if (params.numseq_safe_scaling < 10)
                    throw "Too small -safe-seq";
				continue;
			}

            if (strcmp(argv[cnt], "--kernel-nonrev") == 0) {
                params.kernel_nonrev = true;
                continue;
            }

			if (strcmp(argv[cnt], "-f") == 0) {
				cnt++;
				if (cnt >= argc)
					throw "Use -f <c | o | u | q>";
				if (strcmp(argv[cnt], "q") == 0 || strcmp(argv[cnt], "EQ") == 0)
					params.freq_type = FREQ_EQUAL;
				else if (strcmp(argv[cnt], "c") == 0
						|| strcmp(argv[cnt], "EM") == 0)
					params.freq_type = FREQ_EMPIRICAL;
				else if (strcmp(argv[cnt], "o") == 0
						|| strcmp(argv[cnt], "ES") == 0)
					params.freq_type = FREQ_ESTIMATE;
				else if (strcmp(argv[cnt], "u") == 0
						|| strcmp(argv[cnt], "UD") == 0)
					params.freq_type = FREQ_USER_DEFINED;
				else
					throw "Use -f <c | o | u | q>";
				continue;
			}
			if (strcmp(argv[cnt], "-fs") == 0) {
                if (params.tree_freq_file)
                    throw "Specifying both -fs and -ft not allowed";
				cnt++;
				if (cnt >= argc)
					throw "Use -fs <site_freq_file>";
				params.site_freq_file = argv[cnt];
//				params.SSE = LK_EIGEN;
				continue;
			}
			if (strcmp(argv[cnt], "-ft") == 0) {
                if (params.site_freq_file)
                    throw "Specifying both -fs and -ft not allowed";
                cnt++;
				if (cnt >= argc)
					throw "Use -ft <treefile_to_infer_site_frequency_model>";
                params.tree_freq_file = argv[cnt];
                if (params.print_site_state_freq == WSF_NONE)
                    params.print_site_state_freq = WSF_POSTERIOR_MEAN;
                continue;
            }

			if (strcmp(argv[cnt], "-fconst") == 0) {
				cnt++;
				if (cnt >= argc)
					throw "Use -fconst <const_pattern_frequencies>";
				params.freq_const_patterns = argv[cnt];
				continue;
			}
			if (strcmp(argv[cnt], "-c") == 0) {
				cnt++;
				if (cnt >= argc)
					throw "Use -c <#rate_category>";
				params.num_rate_cats = convert_int(argv[cnt]);
				if (params.num_rate_cats < 1)
					throw "Wrong number of rate categories";
				continue;
			}
			if (strcmp(argv[cnt], "-cmin") == 0) {
				cnt++;
				if (cnt >= argc)
					throw "Use -cmin <#min_rate_category>";
				params.min_rate_cats = convert_int(argv[cnt]);
				if (params.min_rate_cats < 2)
					throw "Wrong number of rate categories for -cmin";
				continue;
			}
			if (strcmp(argv[cnt], "-cmax") == 0) {
				cnt++;
				if (cnt >= argc)
					throw "Use -cmax <#max_rate_category>";
				params.max_rate_cats = convert_int(argv[cnt]);
				if (params.max_rate_cats < 2)
					throw "Wrong number of rate categories for -cmax";
				continue;
			}
			if (strcmp(argv[cnt], "-a") == 0) {
				cnt++;
				if (cnt >= argc)
					throw "Use -a <gamma_shape>";
				params.gamma_shape = convert_double(argv[cnt]);
				if (params.gamma_shape <= 0)
					throw "Wrong gamma shape parameter (alpha)";
				continue;
			}

			if (strcmp(argv[cnt], "-amin") == 0) {
				cnt++;
				if (cnt >= argc)
					throw "Use -amin <min_gamma_shape>";
				params.min_gamma_shape = convert_double(argv[cnt]);
				if (params.min_gamma_shape <= 0)
					throw "Wrong minimum gamma shape parameter (alpha)";
				continue;
			}

			if (strcmp(argv[cnt], "-gmean") == 0) {
				params.gamma_median = false;
				continue;
			}
			if (strcmp(argv[cnt], "-gmedian") == 0) {
				params.gamma_median = true;
				continue;
			}
			if (strcmp(argv[cnt], "-i") == 0) {
				cnt++;
				if (cnt >= argc)
					throw "Use -i <p_invar_sites>";
				params.p_invar_sites = convert_double(argv[cnt]);
				if (params.p_invar_sites < 0)
					throw "Wrong number of proportion of invariable sites";
				continue;
			}
			if (strcmp(argv[cnt], "-brent") == 0) {
				params.optimize_by_newton = false;
				continue;
			}
			if (strcmp(argv[cnt], "-jointopt") == 0) {
				params.optimize_model_rate_joint = true;
				continue;
			}
			if (strcmp(argv[cnt], "-brent_ginvar") == 0) {
				params.optimize_model_rate_joint = false;
				continue;
			}
			if (strcmp(argv[cnt], "-fixbr") == 0 || strcmp(argv[cnt], "-blfix") == 0) {
				params.fixed_branch_length = BRLEN_FIX;
                params.optimize_alg_gammai = "Brent";
                params.opt_gammai = false;
                params.min_iterations = 0;
                params.stop_condition = SC_FIXED_ITERATION;
				continue;
			}
			if (strcmp(argv[cnt], "-blscale") == 0) {
				params.fixed_branch_length = BRLEN_SCALE;
                params.optimize_alg_gammai = "Brent";
                params.opt_gammai = false;
                params.min_iterations = 0;
                params.stop_condition = SC_FIXED_ITERATION;
				continue;
			}
			if (strcmp(argv[cnt], "-blmin") == 0) {
				cnt++;
				if (cnt >= argc)
					throw "Use -blmin <min_branch_length>";
				params.min_branch_length = convert_double(argv[cnt]);
				if (params.min_branch_length < 0.0)
					outError("Negative -blmin not allowed!");
				if (params.min_branch_length == 0.0)
					outError("Zero -blmin is not allowed due to numerical problems");
				if (params.min_branch_length > 0.1)
					outError("-blmin must be < 0.1");

				continue;
			}
			if (strcmp(argv[cnt], "-blmax") == 0) {
				cnt++;
				if (cnt >= argc)
					throw "Use -blmax <max_branch_length>";
				params.max_branch_length = convert_double(argv[cnt]);
				if (params.max_branch_length < 0.5)
					outError("-blmax smaller than 0.5 is not allowed");
				continue;
			}
			if (strcmp(argv[cnt], "-sr") == 0) {
				params.stop_condition = SC_WEIBULL;
				cnt++;
				if (cnt >= argc)
					throw "Use -sr <#max_iteration>";
				params.max_iterations = convert_int(argv[cnt]);
				if (params.max_iterations <= params.min_iterations)
					throw "Specified max iteration must be greater than min iteration";
				continue;
			}
			if (strcmp(argv[cnt], "-nm") == 0) {
				cnt++;
				if (cnt >= argc)
					throw "Use -nm <#max_iteration>";
				params.max_iterations = convert_int(argv[cnt]);
				if (params.max_iterations <= params.min_iterations)
					throw "Specified max iteration must be greater than min iteration";
				continue;
			}
			if (strcmp(argv[cnt], "-sc") == 0) {
				cnt++;
				if (cnt >= argc)
					throw "Use -sc <stop_confidence_value>";
				params.stop_confidence = convert_double(argv[cnt]);
				if (params.stop_confidence <= 0.5
						|| params.stop_confidence >= 1)
					throw "Stop confidence value must be in range (0.5,1)";
				continue;
			}
			if (strcmp(argv[cnt], "-gurobi") == 0) {
				params.gurobi_format = true;
				continue;
			}
			if (strcmp(argv[cnt], "-gthreads") == 0) {
				params.gurobi_format = true;
				cnt++;
				if (cnt >= argc)
					throw "Use -gthreads <gurobi_threads>";
				params.gurobi_threads = convert_int(argv[cnt]);
				if (params.gurobi_threads < 1)
					throw "Wrong number of threads";
				continue;
			}
			if (strcmp(argv[cnt], "-b") == 0 || strcmp(argv[cnt], "-bo") == 0) {
				params.multi_tree = true;
				if (strcmp(argv[cnt], "-bo") == 0)
					params.compute_ml_tree = false;
				if (strcmp(argv[cnt], "-b") == 0)
					params.consensus_type = CT_CONSENSUS_TREE;
				cnt++;
				if (cnt >= argc)
					throw "Use -b <num_bootstrap_samples>";
				params.num_bootstrap_samples = convert_int(argv[cnt]);
				if (params.num_bootstrap_samples < 1)
					throw "Wrong number of bootstrap samples";
				if (params.num_bootstrap_samples == 1)
					params.compute_ml_tree = false;
				if (params.num_bootstrap_samples == 1)
					params.consensus_type = CT_NONE;
				continue;
			}
			if (strcmp(argv[cnt], "-bspec") == 0) {
				cnt++;
				if (cnt >= argc)
					throw "Use -bspec <bootstrap_specification>";
				params.bootstrap_spec = argv[cnt];
				continue;
			}
			if (strcmp(argv[cnt], "-bc") == 0) {
				params.multi_tree = true;
				params.compute_ml_tree = false;
				cnt++;
				if (cnt >= argc)
					throw "Use -bc <num_bootstrap_samples>";
				params.num_bootstrap_samples = convert_int(argv[cnt]);
				if (params.num_bootstrap_samples < 1)
					throw "Wrong number of bootstrap samples";
				if (params.num_bootstrap_samples > 1)
					params.consensus_type = CT_CONSENSUS_TREE;
				continue;
			}
			if (strcmp(argv[cnt], "-iqppars") == 0) {
				params.iqp_assess_quartet = IQP_PARSIMONY;
				continue;
			}
			if (strcmp(argv[cnt], "-iqp") == 0) {
				params.iqp = true;
				continue;
			}
			if (strcmp(argv[cnt], "-wct") == 0) {
				params.write_candidate_trees = true;
				continue;
			}

			if (strcmp(argv[cnt], "-wt") == 0) {
				params.write_intermediate_trees = 1;
				continue;
			}

            if (strcmp(argv[cnt], "-wdt") == 0) {
                params.writeDistImdTrees = true;
                continue;
            }

            if (strcmp(argv[cnt], "-wtc") == 0) {
                params.write_intermediate_trees = 1;
                params.print_tree_lh = true;
                continue;
            }

			if (strcmp(argv[cnt], "-wt2") == 0) {
				params.write_intermediate_trees = 2;
//				params.avoid_duplicated_trees = true;
				params.print_tree_lh = true;
				continue;
			}
			if (strcmp(argv[cnt], "-wt3") == 0) {
				params.write_intermediate_trees = 3;
//				params.avoid_duplicated_trees = true;
				params.print_tree_lh = true;
				continue;
			}
			if (strcmp(argv[cnt], "-wbl") == 0) {
				params.print_branch_lengths = true;
				continue;
			}
            if (strcmp(argv[cnt], "-wit") == 0) {
                params.write_init_tree = true;
                continue;
            }
//			if (strcmp(argv[cnt], "-nodup") == 0) {
//				params.avoid_duplicated_trees = true;
//				continue;
//			}
			if (strcmp(argv[cnt], "-rf_all") == 0) {
				params.rf_dist_mode = RF_ALL_PAIR;
				continue;
			}
			if (strcmp(argv[cnt], "-rf_adj") == 0) {
				params.rf_dist_mode = RF_ADJACENT_PAIR;
				continue;
			}
			if (strcmp(argv[cnt], "-rf") == 0) {
				params.rf_dist_mode = RF_TWO_TREE_SETS;
				cnt++;
				if (cnt >= argc)
					throw "Use -rf <second_tree>";
				params.second_tree = argv[cnt];
				continue;
			}
			if (strcmp(argv[cnt], "-rf2") == 0) {
				params.rf_dist_mode = RF_TWO_TREE_SETS_EXTENDED;
				cnt++;
				if (cnt >= argc)
					throw "Use -rf2 <second_tree>";
				params.second_tree = argv[cnt];
				continue;
			}
			if (strcmp(argv[cnt], "-aLRT") == 0) {
				cnt++;
				if (cnt + 1 >= argc)
					throw "Use -aLRT <threshold%> <#replicates>";
				params.aLRT_threshold = convert_int(argv[cnt]);
				if (params.aLRT_threshold < 85 || params.aLRT_threshold > 101)
					throw "aLRT threshold must be between 85 and 100";
				cnt++;
				params.aLRT_replicates = convert_int(argv[cnt]);
				if (params.aLRT_replicates < 1000
						&& params.aLRT_replicates != 0)
					throw "aLRT replicates must be at least 1000";
				continue;
			}
			if (strcmp(argv[cnt], "-alrt") == 0) {
				cnt++;
				if (cnt >= argc)
					throw "Use -alrt <#replicates | 0>";
                int reps = convert_int(argv[cnt]);
                if (reps == 0)
                    params.aLRT_test = true;
                else {
                    params.aLRT_replicates = reps;
                    if (params.aLRT_replicates < 1000)
                        throw "aLRT replicates must be at least 1000";
                }
				continue;
			}
			if (strcmp(argv[cnt], "-abayes") == 0) {
				params.aBayes_test = true;
				continue;
			}
			if (strcmp(argv[cnt], "-lbp") == 0) {
				cnt++;
				if (cnt >= argc)
					throw "Use -lbp <#replicates>";
				params.localbp_replicates = convert_int(argv[cnt]);
				if (params.localbp_replicates < 1000
						&& params.localbp_replicates != 0)
					throw "Local bootstrap (LBP) replicates must be at least 1000";
				continue;
			}
			if (strcmp(argv[cnt], "-wsl") == 0) {
				params.print_site_lh = WSL_SITE;
				continue;
			}

			if (strcmp(argv[cnt], "-wpl") == 0) {
				params.print_partition_lh = true;
				continue;
			}

			if (strcmp(argv[cnt], "-wslg") == 0 || strcmp(argv[cnt], "-wslr") == 0) {
				params.print_site_lh = WSL_RATECAT;
				continue;
			}

			if (strcmp(argv[cnt], "-wslm") == 0) {
				params.print_site_lh = WSL_MIXTURE;
				continue;
			}
			if (strcmp(argv[cnt], "-wslmr") == 0 || strcmp(argv[cnt], "-wslrm") == 0) {
				params.print_site_lh = WSL_MIXTURE_RATECAT;
				continue;
			}

			if (strcmp(argv[cnt], "-wspr") == 0) {
				params.print_site_prob = WSL_RATECAT;
				continue;
			}

			if (strcmp(argv[cnt], "-wspm") == 0) {
				params.print_site_prob = WSL_MIXTURE;
				continue;
			}
			if (strcmp(argv[cnt], "-wspmr") == 0 || strcmp(argv[cnt], "-wsprm") == 0) {
				params.print_site_prob = WSL_MIXTURE_RATECAT;
				continue;
			}

			if (strcmp(argv[cnt], "-asr") == 0) {
				params.print_ancestral_sequence = AST_MARGINAL;
                params.ignore_identical_seqs = false;
				continue;
			}

			if (strcmp(argv[cnt], "-asr-min") == 0) {
                cnt++;
				if (cnt >= argc)
					throw "Use -asr-min <probability>";
                
                params.min_ancestral_prob = convert_double(argv[cnt]);
                if (params.min_ancestral_prob < 0.5 || params.min_ancestral_prob > 1)
                    throw "Minimum ancestral probability [-asr-min] must be between 0.5 and 1.0";
                continue;
            }

			if (strcmp(argv[cnt], "-asr-joint") == 0) {
				params.print_ancestral_sequence = AST_JOINT;
                params.ignore_identical_seqs = false;
				continue;
			}

			if (strcmp(argv[cnt], "-wsr") == 0) {
				params.print_site_rate = true;
				continue;
			}
			if (strcmp(argv[cnt], "-wsptrees") == 0) {
				params.print_trees_site_posterior = 1;
				continue;
			}
			if (strcmp(argv[cnt], "-wsf") == 0) {
				params.print_site_state_freq = WSF_POSTERIOR_MEAN;
				continue;
			}
			if (strcmp(argv[cnt], "-wsfm") == 0 || strcmp(argv[cnt], "-fmax") == 0) {
				params.print_site_state_freq = WSF_POSTERIOR_MAX;
				continue;
			}
			if (strcmp(argv[cnt], "-wba") == 0) {
				params.print_bootaln = true;
				continue;
			}
			if (strcmp(argv[cnt], "-wbsf") == 0) {
				params.print_boot_site_freq = true;
				continue;
			}
			if (strcmp(argv[cnt], "-wsa") == 0) {
				params.print_subaln = true;
				continue;
			}
			if (strcmp(argv[cnt], "-wtl") == 0) {
				params.print_tree_lh = true;
				continue;
			}
			if (strcmp(argv[cnt], "-wpi") == 0) {
				params.print_partition_info = true;
				params.print_conaln = true;
				continue;
			}
			if (strcmp(argv[cnt], "-wca") == 0) {
				params.print_conaln = true;
				continue;
			}

			if (strcmp(argv[cnt], "-wsplits") == 0) {
				params.print_splits_file = true;
				continue;
			}
			if (strcmp(argv[cnt], "-ns") == 0) {
				cnt++;
				if (cnt >= argc)
					throw "Use -ns <num_simulations>";
				params.whtest_simulations = convert_int(argv[cnt]);
				if (params.whtest_simulations < 1)
					throw "Wrong number of simulations for WH-test";
				continue;
			}
			if (strcmp(argv[cnt], "-mr") == 0) {
				cnt++;
				if (cnt >= argc)
					throw "Use -mr <rate_file>";
				params.rate_file = argv[cnt];
				continue;
			}
			if (strcmp(argv[cnt], "-cat_mean") == 0) {
				params.mcat_type |= MCAT_MEAN;
				continue;
			}
			if (strcmp(argv[cnt], "-cat_nolog") == 0) {
				params.mcat_type &= (127 - MCAT_LOG);
				continue;
			}
			if (strcmp(argv[cnt], "-cat_site") == 0) {
				params.mcat_type &= (127 - MCAT_PATTERN);
				continue;
			}
			if (strcmp(argv[cnt], "-tina") == 0) {
				params.do_pars_multistate = true;
				continue;
			}
			if (strcmp(argv[cnt], "-pval") == 0) {
				cnt++;
				if (cnt >= argc)
					throw "Use -pval <gene_pvalue_file>";
				params.gene_pvalue_file = argv[cnt];
				continue;
			}
			if (strcmp(argv[cnt], "-nnitest") == 0) {
				params.testNNI = true;
				continue;
			}
			if (strcmp(argv[cnt], "-anni") == 0) {
				params.approximate_nni = true;
				continue;
			}
			if (strcmp(argv[cnt], "-nnicut") == 0) {
				params.estimate_nni_cutoff = true;
				//nni_cutoff = -5.41/2;
				continue;
			}
			if (strcmp(argv[cnt], "-nnichi2") == 0) {
				params.nni_cutoff = -5.41 / 2;
				continue;
			}
			if (strcmp(argv[cnt], "-nnicutval") == 0) {
				cnt++;
				if (cnt >= argc)
					throw "Use -nnicutval <log_diff_value>";
				params.nni_cutoff = convert_double(argv[cnt]);
				if (params.nni_cutoff >= 0)
					throw "cutoff value for -nnicutval must be negative";
				continue;
			}
			if (strcmp(argv[cnt], "-nnisort") == 0) {
				params.nni_sort = true;
				continue;
			}
			if (strcmp(argv[cnt], "-plog") == 0) {
				params.gene_pvalue_loga = true;
				continue;
			}
			if (strcmp(argv[cnt], "-dmp") == 0) {
				cnt++;
				if (cnt >= argc)
					throw "Use -dmp <ncbi_taxid>";
				params.ncbi_taxid = convert_int(argv[cnt]);
				continue;
			}
			if (strcmp(argv[cnt], "-dmplevel") == 0
					|| strcmp(argv[cnt], "-dmprank") == 0) {
				cnt++;
				if (cnt >= argc)
					throw "Use -dmprank <ncbi_taxon_rank>";
				params.ncbi_taxon_level = argv[cnt];
				continue;
			}
			if (strcmp(argv[cnt], "-dmpignore") == 0) {
				cnt++;
				if (cnt >= argc)
					throw "Use -dmpignore <ncbi_ignore_level>";
				params.ncbi_ignore_level = argv[cnt];
				continue;
			}
			if (strcmp(argv[cnt], "-dmpname") == 0) {
				cnt++;
				if (cnt >= argc)
					throw "Use -dmpname <ncbi_names_file>";
				params.ncbi_names_file = argv[cnt];
				continue;
			}
			if (strcmp(argv[cnt], "-eco") == 0) {
				cnt++;
				if (cnt >= argc)
					throw "Use -eco <eco_dag_file>";
				params.eco_dag_file = argv[cnt];
				continue;
			}
			if (strcmp(argv[cnt], "-k%") == 0) {
				cnt++;
				if (cnt >= argc)
					throw "Use -k% <k in %>";
				//convert_range(argv[cnt], params.k_percent, params.sub_size, params.step_size);
				params.k_percent = convert_int(argv[cnt]);
				continue;
			}
			if (strcmp(argv[cnt], "-diet") == 0) {
				cnt++;
				if (cnt >= argc)
					throw "Use -diet <d in %>";
				convert_range(argv[cnt], params.diet_min, params.diet_max,
						params.diet_step);
				//params.diet = convert_int(argv[cnt]);
				continue;
			}
			if (strcmp(argv[cnt], "-up") == 0) {
				params.upper_bound = true;
				continue;
			}
			if (strcmp(argv[cnt], "-upNNI") == 0) {
 				params.upper_bound_NNI = true;
			}
			if (strcmp(argv[cnt], "-upFrac") == 0) {
				cnt++;
				if (cnt >= argc)
				  throw "Use -upFrac <fraction>";
				params.upper_bound_frac = convert_double(argv[cnt]);
			}
			if (strcmp(argv[cnt], "-ecoR") == 0) {
				cnt++;
				if (cnt >= argc)
					throw "Use -ecoR <run number>";
				params.eco_run = convert_int(argv[cnt]);
				continue;
			}
			if (strcmp(argv[cnt], "-bb") == 0) {
				cnt++;
				if (cnt >= argc)
					throw "Use -bb <#replicates>";
                if (params.min_iterations != -1) {
                    outError("Ultrafast bootstrap does not work with -te or -n option");
                }
				params.gbo_replicates = convert_int(argv[cnt]);
//				params.avoid_duplicated_trees = true;
				if (params.gbo_replicates < 1000)
					throw "#replicates must be >= 1000";
				params.consensus_type = CT_CONSENSUS_TREE;
				params.stop_condition = SC_BOOTSTRAP_CORRELATION;
				//params.nni5Branches = true;
				continue;
			}
			if (strcmp(argv[cnt], "-beps") == 0) {
				cnt++;
				if (cnt >= argc)
					throw "Use -beps <epsilon>";
				params.ufboot_epsilon = convert_double(argv[cnt]);
				if (params.ufboot_epsilon <= 0.0)
					throw "Epsilon must be positive";
				continue;
			}
			if (strcmp(argv[cnt], "-wbt") == 0) {
				params.print_ufboot_trees = 1;
				continue;
			}
			if (strcmp(argv[cnt], "-wbtl") == 0) {
                // print ufboot trees with branch lengths
				params.print_ufboot_trees = 2;
				continue;
			}
			if (strcmp(argv[cnt], "-bs") == 0) {
				cnt++;
				if (cnt >= argc)
					throw "Use -bs <begin_sampling_size>";
				params.check_gbo_sample_size = convert_int(argv[cnt]);
				continue;
			}
			if (strcmp(argv[cnt], "-bmax") == 0) {
				cnt++;
				if (cnt >= argc)
					throw "Use -bmax <max_candidate_trees>";
				params.max_candidate_trees = convert_int(argv[cnt]);
				continue;
			}
			if (strcmp(argv[cnt], "-bcor") == 0) {
				cnt++;
				if (cnt >= argc)
					throw "Use -bcor <min_correlation>";
				params.min_correlation = convert_double(argv[cnt]);
				continue;
			}
			if (strcmp(argv[cnt], "-nstep") == 0) {
				cnt++;
				if (cnt >= argc)
					throw "Use -nstep <step_iterations>";
				params.step_iterations = convert_int(argv[cnt]);
				if (params.step_iterations < 10
						|| params.step_iterations % 2 == 1)
					throw "At least step size of 10 and even number please";
				params.min_iterations = params.step_iterations;
				continue;
			}
			if (strcmp(argv[cnt], "-boff") == 0) {
				params.online_bootstrap = false;
				continue;
			}
//			if (strcmp(argv[cnt], "-nostore") == 0
//					|| strcmp(argv[cnt], "-memsave") == 0) {
//				params.store_candidate_trees = false;
//				continue;
//			}
			if (strcmp(argv[cnt], "-mem") == 0) {
				cnt++;
				if (cnt >= argc)
                    throw "Use -mem max_mem_size";
				params.lh_mem_save = LM_MEM_SAVE;
                int end_pos;
                double mem = convert_double(argv[cnt], end_pos);
                if (mem < 0)
                    throw "-mem must be non-negative";
                if (argv[cnt][end_pos] == 'G') {
                    params.max_mem_size = mem * 1073741824.0;
                } else if (argv[cnt][end_pos] == 'M') {
                    params.max_mem_size = mem * 1048576.0;
                } else if (argv[cnt][end_pos] == '%'){
                    params.max_mem_size = mem * 0.01;
                    if (params.max_mem_size > 1)
                        throw "-mem percentage must be between 0 and 100";
                } else {
                    if (mem > 1)
                        throw "Invalid -mem option. Example: -mem 200M, -mem 10G";
                    params.max_mem_size = mem;
                }
				continue;
			}
//			if (strcmp(argv[cnt], "-storetrees") == 0) {
//				params.store_candidate_trees = true;
//				continue;
//			}
			if (strcmp(argv[cnt], "-nodiff") == 0) {
				params.distinct_trees = false;
				continue;
			}
			if (strcmp(argv[cnt], "-treediff") == 0) {
				params.distinct_trees = true;
				continue;
			}
			if (strcmp(argv[cnt], "-norell") == 0) {
				params.use_rell_method = false;
				continue;
			}
			if (strcmp(argv[cnt], "-elw") == 0) {
				params.use_elw_method = true;
				continue;
			}
			if (strcmp(argv[cnt], "-noweight") == 0) {
				params.use_weighted_bootstrap = false;
				continue;
			}
			if (strcmp(argv[cnt], "-nomore") == 0) {
				params.use_max_tree_per_bootstrap = true;
				continue;
			}
			if (strcmp(argv[cnt], "-bweight") == 0) {
				params.use_weighted_bootstrap = true;
				continue;
			}
			if (strcmp(argv[cnt], "-bmore") == 0) {
				params.use_max_tree_per_bootstrap = false;
				continue;
			}
			if (strcmp(argv[cnt], "-gz") == 0) {
				params.do_compression = true;
				continue;
			}
			if (strcmp(argv[cnt], "-newheu") == 0) {
				params.new_heuristic = true;
				// Enable RAxML kernel
				continue;
			}
			if (strcmp(argv[cnt], "-maxtime") == 0) {
				cnt++;
				if (cnt >= argc)
					throw "Use -maxtime <time_in_minutes>";
				params.maxtime = convert_double(argv[cnt]);
				params.min_iterations = 1000000;
				params.stop_condition = SC_REAL_TIME;
				continue;
			}
			if (strcmp(argv[cnt], "-numpars") == 0 || strcmp(argv[cnt], "-ninit") == 0) {
				cnt++;
				if (cnt >= argc)
					throw "Use -ninit <number_of_parsimony_trees>";
				params.numInitTrees = convert_int(argv[cnt]);
                if (params.numInitTrees < 0)
                    throw "-ninit must be non-negative";
				if (params.numInitTrees < params.numNNITrees)
					params.numNNITrees = params.numInitTrees;
				continue;
			}
			if (strcmp(argv[cnt], "-fss") == 0) {
				params.fixStableSplits = true;
//				params.five_plus_five = true;
				continue;
			}
            if (strcmp(argv[cnt], "--stable-thres") == 0) {
                cnt++;
                if (cnt >= argc)
                    throw "Use --stable-thres <support_value_threshold>";
                params.stableSplitThreshold = convert_double(argv[cnt]);
                continue;
            }
			if (strcmp(argv[cnt], "-ff") == 0) {
				params.five_plus_five = true;
				continue;
			}

			if (strcmp(argv[cnt], "-tabu") == 0) {
                params.fixStableSplits = true;
				params.tabu = true;
                params.maxCandidates = params.numSupportTrees;
				continue;
			}

            if (strcmp(argv[cnt], "--adt-pert") == 0) {
                if (params.tabu == true) {
                    outError("option -tabu and --adt-pert cannot be combined");
                }
                params.adaptPertubation = true;
                params.stableSplitThreshold = 1.0;
                continue;
            }

            if (strcmp(argv[cnt], "-memcheck") == 0) {
                params.memCheck = true;
                continue;
            }

			if (strcmp(argv[cnt], "-toppars") == 0 || strcmp(argv[cnt], "-ntop") == 0) {
				cnt++;
				if (cnt >= argc)
					throw "Use -ntop <number_of_top_parsimony_trees>";
				params.numNNITrees = convert_int(argv[cnt]);
				continue;
			}
			if (strcmp(argv[cnt], "--num-sup-trees") == 0) {
				cnt++;
				if (cnt >= argc)
					throw "Use --num-sup-trees <number_of_support_trees>";
				params.numSupportTrees = convert_int(argv[cnt]);
				continue;
			}
			if (strcmp(argv[cnt], "-fixai") == 0) {
				cnt++;
				if (cnt >= argc)
					throw "Use -fixai <alpha_invar_file>";
				params.alpha_invar_file = argv[cnt];
				continue;
			}

            if (strcmp(argv[cnt], "--opt-gamma-inv") == 0) {
                params.opt_gammai = true;
                continue;
            }

            if (strcmp(argv[cnt], "--no-opt-gamma-inv") == 0) {
                params.opt_gammai = false;
                continue;
            }

            if (strcmp(argv[cnt], "--opt-gammai-fast") == 0) {
                params.opt_gammai_fast = true;
                params.opt_gammai = true;
                continue;
            }

            if (strcmp(argv[cnt], "--opt-gammai-kb") == 0) {
                params.opt_gammai_keep_bran = true;
                params.opt_gammai = true;
                continue;
            }

            if (strcmp(argv[cnt], "--adaptive-eps") == 0) {
                params.testAlphaEpsAdaptive = true;
                continue;
            }
            if (strcmp(argv[cnt], "--rand-alpha") == 0) {
                params.randomAlpha = true;
                continue;
            }

            if (strcmp(argv[cnt], "-eai") == 0) {
                params.exh_ai = true;
                continue;
            }
			if (strcmp(argv[cnt], "-poplim") == 0) {
				cnt++;
				if (cnt >= argc)
					throw "Use -poplim <max_pop_size>";
				params.maxCandidates = convert_int(argv[cnt]);
				continue;
			}
			if (strcmp(argv[cnt], "-popsize") == 0
					|| strcmp(argv[cnt], "-numcand") == 0 || strcmp(argv[cnt], "-nbest") == 0) {
				cnt++;
				if (cnt >= argc)
					throw "Use -nbest <number_of_candidate_trees>";
				params.popSize = convert_int(argv[cnt]);
				assert(params.popSize < params.numInitTrees);
				continue;
			}
			if (strcmp(argv[cnt], "-beststart") == 0) {
				params.bestStart = true;
				cnt++;
				if (cnt >= argc)
					throw "Use -best_start <binary_alignment_file>";
				params.binary_aln_file = argv[cnt];
				continue;
			}
			if (strcmp(argv[cnt], "-pll") == 0) {
                outError("-pll option is discontinued.");
				params.pll = true;
				continue;
			}
			if (strcmp(argv[cnt], "-me") == 0) {
				cnt++;
				if (cnt >= argc)
					throw "Use -me <model_epsilon>";
				params.modelEps = convert_double(argv[cnt]);
				if (params.modelEps <= 0.0)
					throw "Model epsilon must be positive";
				if (params.modelEps > 0.1)
					throw "Model epsilon must not be larger than 0.1";
				continue;
			}
			if (strcmp(argv[cnt], "-pars_ins") == 0) {
				params.reinsert_par = true;
				continue;
			}
			if (strcmp(argv[cnt], "-allnni") == 0) {
				params.speednni = false;
				continue;
			}
            
			if (strcmp(argv[cnt], "-snni") == 0) {
				params.snni = true;
				// dont need to turn this on here
				//params.autostop = true;
				//params.speednni = true;
				// Minh: why do you turn this on? it doubles curPerStrength at some point
				//params.adaptPert = true;
				continue;
			}
			if (strcmp(argv[cnt], "-iqpnni") == 0) {
				params.snni = false;
				params.start_tree = STT_BIONJ;
				params.numNNITrees = 1;
//            continue; } if (strcmp(argv[cnt], "-auto") == 0) {
//            	params.autostop = true;
				continue;
			}
			if (strcmp(argv[cnt], "-stop_cond") == 0 || strcmp(argv[cnt], "-numstop") == 0
                 || strcmp(argv[cnt], "-nstop") == 0) {
				if (params.stop_condition != SC_BOOTSTRAP_CORRELATION)
					params.stop_condition = SC_UNSUCCESS_ITERATION;
				cnt++;
				if (cnt >= argc)
					throw "Use -nstop <#iterations>";
				params.unsuccess_iteration = convert_int(argv[cnt]);
                if (params.unsuccess_iteration <= 0)
                    throw "-nstop iterations must be positive";
				continue;
			}
			if (strcmp(argv[cnt], "-lsbran") == 0) {
				params.leastSquareBranch = true;
				continue;
			}
			if (strcmp(argv[cnt], "-manuel") == 0) {
				params.manuel_analytic_approx = true;
				continue;
			}
			if (strcmp(argv[cnt], "-parsbran") == 0) {
				params.pars_branch_length = true;
				continue;
			}
			if (strcmp(argv[cnt], "-bayesbran") == 0) {
				params.bayes_branch_length = true;
				continue;
			}
			if (strcmp(argv[cnt], "-fivebran") == 0
					|| strcmp(argv[cnt], "-nni5") == 0) {
				params.nni5 = true;
				params.nni_type = NNI5;
				continue;
			}
			if (strcmp(argv[cnt], "-onebran") == 0
					|| strcmp(argv[cnt], "-nni1") == 0) {
				params.nni_type = NNI1;
				params.nni5 = false;
				continue;
			}
			if (strcmp(argv[cnt], "-smooth") == 0) {
				cnt++;
				if (cnt >= argc)
					throw "Use -smooth <num_iterations>";
				params.numSmoothTree = convert_int(argv[cnt]);
				continue;
			}
			if (strcmp(argv[cnt], "-lsnni") == 0) {
				params.leastSquareNNI = true;
				continue;
			}
			if (strcmp(argv[cnt], "-lsvar") == 0) {
				cnt++;
				if (cnt >= argc)
					throw "Use -lsvar <o|ft|fm|st|p>";
				if (strcmp(argv[cnt], "o") == 0
						|| strcmp(argv[cnt], "ols") == 0) {
					params.ls_var_type = OLS;
					continue;
				}
				if (strcmp(argv[cnt], "ft") == 0
						|| strcmp(argv[cnt], "first_taylor") == 0) {
					params.ls_var_type = WLS_FIRST_TAYLOR;
					continue;
				}
				if (strcmp(argv[cnt], "fm") == 0
						|| strcmp(argv[cnt], "fitch_margoliash") == 0) {
					params.ls_var_type = WLS_FITCH_MARGOLIASH;
					continue;
				}
				if (strcmp(argv[cnt], "st") == 0
						|| strcmp(argv[cnt], "second_taylor") == 0) {
					params.ls_var_type = WLS_SECOND_TAYLOR;
					continue;
				}
				if (strcmp(argv[cnt], "p") == 0
						|| strcmp(argv[cnt], "pauplin") == 0) {
					params.ls_var_type = WLS_PAUPLIN;
				} else {
					throw "Use -lsvar <o|ft|fm|st|p>";
				}
				continue;
			}
			if (strcmp(argv[cnt], "-eps") == 0) {
				cnt++;
				if (cnt >= argc)
					throw "Use -eps <log-likelihood epsilon>";
				params.loglh_epsilon = convert_double(argv[cnt]);
				continue;
			}
			if (strcmp(argv[cnt], "-pb") == 0) { // Enable parsimony branch length estimation
				params.parbran = true;
				continue;
			}
			if (strcmp(argv[cnt], "-x") == 0) {
				cnt++;
				if (cnt >= argc)
					throw "Use -x <iteration_multiple>";
				params.iteration_multiple = convert_int(argv[cnt]);
				continue;
			}
			if (strcmp(argv[cnt], "-sp_iter") == 0) {
				cnt++;
				if (cnt >= argc)
					throw "Use -sp_iter <number_iteration>";
				params.speedup_iter = convert_int(argv[cnt]);
				continue;
			}
			if (strcmp(argv[cnt], "-avh") == 0) {
				cnt++;
				if (cnt >= argc)
					throw "Use -avh <arndt_#bootstrap>";
				params.avh_test = convert_int(argv[cnt]);
				continue;
			}
			if (strcmp(argv[cnt], "-bootlh") == 0) {
				cnt++;
				if (cnt >= argc)
					throw "Use -bootlh <#replicates>";
				params.bootlh_test = convert_int(argv[cnt]);
				continue;
			}
			if (strcmp(argv[cnt], "-bootpart") == 0) {
				cnt++;
				if (cnt >= argc)
					throw "Use -bootpart <part1_length,part2_length,...>";
				params.bootlh_partitions = argv[cnt];
				continue;
			}
			if (strcmp(argv[cnt], "-AIC") == 0) {
				params.model_test_criterion = MTC_AIC;
				continue;
			}
			if (strcmp(argv[cnt], "-AICc") == 0 || strcmp(argv[cnt], "-AICC") == 0) {
				params.model_test_criterion = MTC_AICC;
				continue;
			}
			if (strcmp(argv[cnt], "-merit") == 0) {
                cnt++;
				if (cnt >= argc)
					throw "Use -merit AIC|AICC|BIC";
                if (strcmp(argv[cnt], "AIC") == 0)
                    params.model_test_criterion = MTC_AIC;
                else if (strcmp(argv[cnt], "AICc") == 0 || strcmp(argv[cnt], "AICC") == 0)
                    params.model_test_criterion = MTC_AICC;
                else if (strcmp(argv[cnt], "BIC") == 0)
                    params.model_test_criterion = MTC_BIC;
                else throw "Use -merit AIC|AICC|BIC";
				continue;
			}
			if (strcmp(argv[cnt], "-ms") == 0) {
				cnt++;
				if (cnt >= argc)
					throw "Use -ms <model_test_sample_size>";
				params.model_test_sample_size = convert_int(argv[cnt]);
				continue;
			}
			if (strcmp(argv[cnt], "-omp") == 0 || strcmp(argv[cnt], "-nt") == 0) {
				cnt++;
				if (cnt >= argc)
				throw "Use -nt <num_threads|AUTO>";
                if (strcmp(argv[cnt], "AUTO") == 0)
                    params.num_threads = 0;
                else {
                    params.num_threads = convert_int(argv[cnt]);
                    if (params.num_threads < 1)
                        throw "At least 1 thread please";
                }
				continue;
			}
//			if (strcmp(argv[cnt], "-rootstate") == 0) {
//                cnt++;
//                if (cnt >= argc)
//                    throw "Use -rootstate <rootstate>";
//                params.root_state = argv[cnt];
//                params.SSE = LK_NORMAL;
//                continue;
//			}
			if (strcmp(argv[cnt], "-ct") == 0) {
            	params.count_trees = true;
            	continue;
			}
			if (strcmp(argv[cnt], "-sprdist") == 0 || strcmp(argv[cnt], "-sprrad") == 0) {
				cnt++;
				if (cnt >= argc)
					throw "Use -sprrad <SPR radius used in parsimony search>";
				params.sprDist = convert_int(argv[cnt]);
				continue;
			}
			if (strcmp(argv[cnt], "-no_rescale_gamma_invar") == 0) {
				params.no_rescale_gamma_invar = true;
				continue;
			}

			if (strcmp(argv[cnt], "-wsi") == 0) {
				params.compute_seq_identity_along_tree = true;
				continue;
			}
			if (strcmp(argv[cnt], "-t") == 0 || strcmp(argv[cnt], "-te") == 0) {
                if (strcmp(argv[cnt], "-te") == 0) {
                    if (params.gbo_replicates != 0) {
                        outError("Ultrafast bootstrap does not work with -te option");
                    }
                    params.min_iterations = 0;
                    params.stop_condition = SC_FIXED_ITERATION;
                }
				cnt++;
				if (cnt >= argc)
					throw "Use -t,-te <start_tree | BIONJ | PARS | PLLPARS>";
				if (strcmp(argv[cnt], "BIONJ") == 0)
					params.start_tree = STT_BIONJ;
				else if (strcmp(argv[cnt], "PARS") == 0)
					params.start_tree = STT_PARSIMONY;
				else if (strcmp(argv[cnt], "PLLPARS") == 0)
					params.start_tree = STT_PLL_PARSIMONY;
                else if (strcmp(argv[cnt], "RANDOM") == 0)
					params.start_tree = STT_RANDOM_TREE;
				else
                    params.user_file = argv[cnt];
				continue;
			}
            
            if (strcmp(argv[cnt], "-g") == 0) {
                cnt++;
                if (cnt >= argc)
                    throw "Use -g <constraint_tree>";
                params.constraint_tree_file = argv[cnt];
                continue;
            }
            
			if (strcmp(argv[cnt], "-lmap") == 0) {
				cnt++;
				if (cnt >= argc)
					throw "Use -lmap <likelihood_mapping_num_quartets>";
                if (strcmp(argv[cnt],"ALL") == 0) {
                    params.lmap_num_quartets = 0;
                } else {
                    params.lmap_num_quartets = convert_int64(argv[cnt]);
                    if (params.lmap_num_quartets < 0)
                        throw "Number of quartets must be >= 1";
                }
				continue;
			}

			if (strcmp(argv[cnt], "-lmclust") == 0) {
				cnt++;
				if (cnt >= argc)
					throw "Use -lmclust <likelihood_mapping_cluster_file>";
				params.lmap_cluster_file = argv[cnt];
				// '-keep_ident' is currently required to allow a 1-to-1 mapping of the 
				// user-given groups (HAS) - possibly obsolete in the future versions
				params.ignore_identical_seqs = false;
                if (params.lmap_num_quartets < 0)
                    params.lmap_num_quartets = 0;
				continue;
			}

			if (strcmp(argv[cnt], "-wql") == 0) {
				params.print_lmap_quartet_lh = true;
				continue;
			}
            
			if (strcmp(argv[cnt], "--link-alpha") == 0) {
				params.link_alpha = true;
				continue;
			}

			if (strcmp(argv[cnt], "-redo") == 0) {
				params.ignore_checkpoint = true;
				continue;
			}

			if (strcmp(argv[cnt], "--force-unfinish") == 0) {
				params.force_unfinished = true;
				continue;
			}

			if (strcmp(argv[cnt], "-cptime") == 0) {
				cnt++;
				if (cnt >= argc)
					throw "Use -cptime <checkpoint_time_interval>";
				params.checkpoint_dump_interval = convert_int(argv[cnt]);
				continue;
			}
            
			if (strcmp(argv[cnt], "--no-log") == 0) {
				params.suppress_output_flags |= OUT_LOG;
				continue;
			}

			if (strcmp(argv[cnt], "--no-treefile") == 0) {
				params.suppress_output_flags |= OUT_TREEFILE;
				continue;
			}
			if (strcmp(argv[cnt], "--no-iqtree") == 0) {
				params.suppress_output_flags |= OUT_IQTREE;
				continue;
			}
			if (strcmp(argv[cnt], "--no-outfiles") == 0) {
				params.suppress_output_flags |= OUT_LOG + OUT_TREEFILE + OUT_IQTREE;
				continue;
			}

<<<<<<< HEAD
            
            if (strcmp(argv[cnt], "--scaling-squaring") == 0) {
                params.matrix_exp_technique = MET_SCALING_SQUARING;
                continue;
            }
            if (strcmp(argv[cnt], "--eigenlib") == 0) {
                params.matrix_exp_technique = MET_EIGEN3LIB_DECOMPOSITION;
                continue;
            }
            if (strcmp(argv[cnt], "--eigen") == 0) {
                params.matrix_exp_technique = MET_EIGEN_DECOMPOSITION;
                continue;
            }
            if (strcmp(argv[cnt], "--lie-markov") == 0) {
                params.matrix_exp_technique = MET_LIE_MARKOV_DECOMPOSITION;
                continue;
            }
            
=======
			if (strcmp(argv[cnt], "--no-uniqueseq") == 0) {
				params.suppress_output_flags |= OUT_UNIQUESEQ;
				continue;
			}

>>>>>>> 9a59a344
			if (argv[cnt][0] == '-') {
                string err = "Invalid \"";
                err += argv[cnt];
                err += "\" option.";
                throw err;
            } else {
                if (params.user_file == NULL)
                    params.user_file = argv[cnt];
                else
                    params.out_file = argv[cnt];
            }
            if (params.root != NULL && params.is_rooted)
                throw "Not allowed to specify both -o <taxon> and -root";

        }
        // try
        catch (const char *str) {
            outError(str);
            //} catch (char *str) {
            //outError(str);
        } catch (string str) {
            outError(str);
        } catch (...) {
            string err = "Unknown argument \"";
            err += argv[cnt];
            err += "\"";
            outError(err);
        }

    } // for
    if (!params.user_file && !params.aln_file && !params.ngs_file && !params.ngs_mapped_reads && !params.partition_file) {
#ifdef IQ_TREE
        quickStartGuide();
//        usage_iqtree(argv, false);
#else
        usage(argv, false);
#endif
    }
    
    if (params.do_au_test && params.topotest_replicates == 0)
        outError("For AU test please please specify number of bootstrap replicates via -zb option");

    if (params.lh_mem_save == LM_MEM_SAVE && params.partition_file)
        outError("-mem option does not work with partition models yet");

    if (params.gbo_replicates && params.num_bootstrap_samples)
        outError("UFBoot (-bb) and standard bootstrap (-b) must not be specified together");

    if ((params.model_name.find("ONLY") != string::npos || (params.model_name.substr(0,2) == "MF" && params.model_name.substr(0,3) != "MFP")) && (params.gbo_replicates || params.num_bootstrap_samples))
        outError("ModelFinder only cannot be combined with bootstrap analysis");


    if (!params.out_prefix) {
    	if (params.eco_dag_file)
    		params.out_prefix = params.eco_dag_file;
    	else if (params.partition_file)
            params.out_prefix = params.partition_file;
        else if (params.aln_file)
            params.out_prefix = params.aln_file;
        else if (params.ngs_file)
            params.out_prefix = params.ngs_file;
        else if (params.ngs_mapped_reads)
            params.out_prefix = params.ngs_mapped_reads;
        else
            params.out_prefix = params.user_file;
    }
//    if (MPIHelper::getInstance().isWorker()) {
    // BUG: setting out_prefix this way cause access to stack, which is cleaned up after returning from this function
//        string newPrefix = string(params.out_prefix) + "."  + NumberToString(MPIHelper::getInstance().getProcessID()) ;
//        params.out_prefix = (char *) newPrefix.c_str();
//    }

}

extern void printCopyright(ostream &out);

void usage(char* argv[], bool full_command) {
    printCopyright(cout);
    cout << "Usage: " << argv[0] << " [OPTIONS] <file_name> [<output_file>]" << endl;
    cout << "GENERAL OPTIONS:" << endl;
    cout << "  -hh               Print this help dialog" << endl;
    cout << "  -h                Print help options for phylogenetic inference" << endl;
    cout << "  <file_name>       User tree in NEWICK format or split network in NEXUS format" << endl;
    cout << "  <output_file>     Output file to store results, default is '<file_name>.pda'" << endl;
    cout << "  -k <num_taxa>     Find optimal set of size <num_taxa>" << endl;
    cout << "  -k <min>:<max>    Find optimal sets of size from <min> to <max>" << endl;
    cout << "  -k <min>:<max>:<step>" << endl;
    cout << "                    Find optimal sets of size min, min+step, min+2*step,..." << endl;
    cout << "  -o <taxon>        Root name to compute rooted PD (default: unrooted)" << endl;
    cout << "  -if <file>        File containing taxa to be included into optimal sets" << endl;
    cout << "  -e <file>         File containing branch/split scale and taxa weights" << endl;
    cout << "  -all              Identify all multiple optimal sets" << endl;
    cout << "  -lim <max_limit>  The maximum number of optimal sets for each k if -a is specified" << endl;
    cout << "  -min              Compute minimal sets (default: maximal)" << endl;
    cout << "  -1out             Print taxa sets and scores to separate files" << endl;
    cout << "  -oldout           Print output compatible with version 0.3" << endl;
    cout << "  -v                Verbose mode" << endl;
    cout << endl;
    cout << "OPTIONS FOR PHYLOGENETIC DIVERSITY (PD):" << endl;
    cout << "  -root             Make the tree ROOTED, default is unrooted" << endl;
    cout << "    NOTE: this option and -o <taxon> cannot be both specified" << endl;
    cout << "  -g                Run greedy algorithm only (default: auto)" << endl;
    cout << "  -pr               Run pruning algorithm only (default: auto)" << endl;
    cout << endl;
    /*
    cout << "OPTIONS FOR SPLIT DIVERSITY:" << endl;
    cout << "  -exhaust          Force to use exhaustive search" << endl;
    cout << "    NOTE: by default, the program applies dynamic programming algorithm" << endl;
    cout << "          on circular networks and exhaustive search on general networks" << endl;
    cout << endl;*/
    cout << "OPTIONS FOR BUDGET CONSTRAINTS:" << endl;
    cout << "  -u <file>         File containing total budget and taxa preservation costs" << endl;
    cout << "  -b <budget>       Total budget to conserve taxa" << endl;
    cout << "  -b <min>:<max>    Find all sets with budget from <min> to <max>" << endl;
    cout << "  -b <min>:<max>:<step>" << endl;
    cout << "                    Find optimal sets with budget min, min+step, min+2*step,..." << endl;
    cout << endl;
    cout << "OPTIONS FOR AREA ANALYSIS:" << endl;
    cout << "  -ts <taxa_file>   Compute/maximize PD/SD of areas (combine with -k to maximize)" << endl;
    cout << "  -excl             Compute exclusive PD/SD" << endl;
    cout << "  -endem            Compute endemic PD/SD" << endl;
    cout << "  -compl <areas>    Compute complementary PD/SD given the listed <areas>" << endl;
    cout << endl;

    cout << "OPTIONS FOR VIABILITY CONSTRAINTS:" << endl;
    cout << "  -eco <food_web>   File containing food web matrix" << endl;
    cout << "  -k% <n>           Find optimal set of size relative the total number of taxa" << endl;
    cout << "  -diet <min_diet>  Minimum diet portion (%) to be preserved for each predator" << endl;
    cout << endl;
    //if (!full_command) exit(0);

    cout << "MISCELLANEOUS:" << endl;
    cout << "  -dd <sample_size> Compute PD distribution of random sets of size k" << endl;
    /*
    cout << "  -gbo <sitelh_file> Compute and output the alignment of (normalized)" << endl;
    cout << "                    expected frequencies given in site_ll_file" << endl;
	*/

    //	cout << "  -rep <times>        Repeat algorithm a number of times." << endl;
    //	cout << "  -noout              Print no output file." << endl;
    cout << endl;
    //cout << "HIDDEN OPTIONS: see the source code file pda.cpp::parseArg()" << endl;

    exit(0);
}

void usage_iqtree(char* argv[], bool full_command) {
    printCopyright(cout);
    cout << "Usage: " << argv[0] << " -s <alignment> [OPTIONS]" << endl << endl;
    cout << "GENERAL OPTIONS:" << endl
            << "  -? or -h             Print this help dialog" << endl
            << "  -s <alignment>       Input alignment in PHYLIP/FASTA/NEXUS/CLUSTAL/MSF format" << endl
            << "  -st <data_type>      BIN, DNA, AA, NT2AA, CODON, MORPH (default: auto-detect)" << endl
            << "  -q <partition_file>  Edge-linked partition model (file in NEXUS/RAxML format)" << endl
            << " -spp <partition_file> Like -q option but allowing partition-specific rates" << endl
            << "  -sp <partition_file> Edge-unlinked partition model (like -M option of RAxML)" << endl
            << "  -t <start_tree_file> or -t BIONJ or -t RANDOM" << endl
            << "                       Starting tree (default: 99 parsimony tree and BIONJ)" << endl
            << "  -te <user_tree_file> Like -t but fixing user tree (no tree search performed)" << endl
            << "  -o <outgroup_taxon>  Outgroup taxon name for writing .treefile" << endl
            << "  -pre <PREFIX>        Prefix for all output files (default: aln/partition)" << endl
#ifdef _OPENMP
            << "  -nt <#cpu_cores>     Number of cores/threads to use (REQUIRED)" << endl
#endif
            << "  -seed <number>       Random seed number, normally used for debugging purpose" << endl
            << "  -v, -vv, -vvv        Verbose mode, printing more messages to screen" << endl
            << "  -quiet               Quiet mode, suppress printing to screen (stdout)" << endl
            << "  -keep-ident          Keep identical sequences (default: remove & finally add)" << endl
            << "  -safe                Safe likelihood kernel to avoid numerical underflow" << endl
            << "  -mem RAM             Maximal RAM usage for memory saving mode" << endl
            << endl << "CHECKPOINTING TO RESUME STOPPED RUN:" << endl
            << "  -redo                Redo analysis even for successful runs (default: resume)" << endl
            << "  -cptime <seconds>    Minimum checkpoint time interval (default: 20)" << endl
            << endl << "LIKELIHOOD MAPPING ANALYSIS:" << endl
            << "  -lmap <#quartets>    Number of quartets for likelihood mapping analysis" << endl
            << "  -lmclust <clustfile> NEXUS file containing clusters for likelihood mapping" << endl
            << "  -wql                 Print quartet log-likelihoods to .quartetlh file" << endl
            << endl << "NEW STOCHASTIC TREE SEARCH ALGORITHM:" << endl
//            << "  -pll                 Use phylogenetic likelihood library (PLL) (default: off)" << endl
            << "  -ninit <number>      Number of initial parsimony trees (default: 100)" << endl
            << "  -ntop <number>       Number of top initial trees (default: 20)" << endl
            << "  -nbest <number>      Number of best trees retained during search (defaut: 5)" << endl
            << "  -n <#iterations>     Fix number of iterations to stop (default: auto)" << endl
            << "  -nstop <number>      Number of unsuccessful iterations to stop (default: 100)" << endl
            << "  -pers <proportion>   Perturbation strength for randomized NNI (default: 0.5)" << endl
            << "  -sprrad <number>     Radius for parsimony SPR search (default: 6)" << endl
            << "  -allnni              Perform more thorough NNI search (default: off)" << endl
            << "  -g <constraint_tree> (Multifurcating) topological constraint tree file" << endl
//            << "  -iqp                 Use the IQP tree perturbation (default: randomized NNI)" << endl
//            << "  -iqpnni              Switch back to the old IQPNNI tree search algorithm" << endl
            << endl << "ULTRAFAST BOOTSTRAP:" << endl
            << "  -bb <#replicates>    Ultrafast bootstrap (>=1000)" << endl
            << "  -wbt                 Write bootstrap trees to .ufboot file (default: none)" << endl
            << "  -wbtl                Like -wbt but also writing branch lengths" << endl
//            << "  -n <#iterations>     Minimum number of iterations (default: 100)" << endl
            << "  -nm <#iterations>    Maximum number of iterations (default: 1000)" << endl
			<< "  -nstep <#iterations> #Iterations for UFBoot stopping rule (default: 100)" << endl
            << "  -bcor <min_corr>     Minimum correlation coefficient (default: 0.99)" << endl
			<< "  -beps <epsilon>      RELL epsilon to break tie (default: 0.5)" << endl
            << endl << "STANDARD NON-PARAMETRIC BOOTSTRAP:" << endl
            << "  -b <#replicates>     Bootstrap + ML tree + consensus tree (>=100)" << endl
            << "  -bc <#replicates>    Bootstrap + consensus tree" << endl
            << "  -bo <#replicates>    Bootstrap only" << endl
//            << "  -t <threshold>       Minimum bootstrap support [0...1) for consensus tree" << endl
            << endl << "SINGLE BRANCH TEST:" << endl
            << "  -alrt <#replicates>  SH-like approximate likelihood ratio test (SH-aLRT)" << endl
            << "  -alrt 0              Parametric aLRT test (Anisimova and Gascuel 2006)" << endl
            << "  -abayes              approximate Bayes test (Anisimova et al. 2011)" << endl
            << "  -lbp <#replicates>   Fast local bootstrap probabilities" << endl
            << endl << "MODEL-FINDER:" << endl
            << "  -m TESTONLY          Standard model selection (like jModelTest, ProtTest)" << endl
            << "  -m TEST              Standard model selection followed by tree inference" << endl
            << "  -m MF                Extended model selection with FreeRate heterogeneity" << endl
            << "  -m MFP               Extended model selection followed by tree inference" << endl
            << "  -m TESTMERGEONLY     Find best partition scheme (like PartitionFinder)" << endl
            << "  -m TESTMERGE         Find best partition scheme followed by tree inference" << endl
            << "  -m MF+MERGE          Find best partition scheme incl. FreeRate heterogeneity" << endl
            << "  -m MFP+MERGE         Like -m MF+MERGE followed by tree inference" << endl
            << "  -rcluster <percent>  Percentage of partition pairs (relaxed clustering alg.)" << endl
            << "  -mset program        Restrict search to models supported by other programs" << endl
            << "                       (raxml, phyml or mrbayes)" << endl
            << "  -mset m1,...,mk      Restrict search to models in a comma-separated list" << endl
            << "                       (e.g. -mset WAG,LG,JTT)" << endl            
            << "  -msub source         Restrict search to AA models for specific sources" << endl
            << "                       (nuclear, mitochondrial, chloroplast or viral)" << endl
            << "  -mfreq f1,...,fk     Restrict search to using a list of state frequencies" << endl
            << "                       (default AA: -mfreq FU,F; codon: -mfreq ,F1x4,F3x4,F)" << endl
            << "  -mrate r1,...,rk     Restrict search to a list of rate-across-sites models" << endl
            << "                       (e.g. -mrate E,I,G,I+G,R is used for -m MF)" << endl
            << "  -cmin <kmin>         Min #categories for FreeRate model [+R] (default: 2)" << endl
            << "  -cmax <kmax>         Max #categories for FreeRate model [+R] (default: 10)" << endl
            << "  -merit AIC|AICc|BIC  Optimality criterion to use (default: all)" << endl
//            << "  -msep                Perform model selection and then rate selection" << endl
            << "  -mtree               Perform full tree search for each model considered" << endl
            << "  -mredo               Ignore model results computed earlier (default: reuse)" << endl
            << "  -madd mx1,...,mxk    List of mixture models to also consider" << endl
            << "  -mdef <nexus_file>   A model definition NEXUS file (see Manual)" << endl

            << endl << "SUBSTITUTION MODEL:" << endl
            << "  -m <model_name>" << endl
            << "                  DNA: HKY (default), JC, F81, K2P, K3P, K81uf, TN/TrN, TNef," << endl
            << "                       TIM, TIMef, TVM, TVMef, SYM, GTR, or 6-digit model" << endl
            << "                       specification (e.g., 010010 = HKY)" << endl
            << "              Protein: LG (default), Poisson, cpREV, mtREV, Dayhoff, mtMAM," << endl
            << "                       JTT, WAG, mtART, mtZOA, VT, rtREV, DCMut, PMB, HIVb," << endl
            << "                       HIVw, JTTDCMut, FLU, Blosum62, GTR20" << endl
            << "      Protein mixture: C10,...,C60, EX2, EX3, EHO, UL2, UL3, EX_EHO, LG4M, LG4X" << endl
            << "               Binary: JC2 (default), GTR2" << endl
            << "      Empirical codon: KOSI07, SCHN05" << endl 
            << "    Mechanistic codon: GY (default), MG, MGK, GY0K, GY1KTS, GY1KTV, GY2K," << endl
            << "                       MG1KTS, MG1KTV, MG2K" << endl
            << " Semi-empirical codon: XX_YY where XX is empirical and YY is mechanistic model" << endl
            << "       Morphology/SNP: MK (default), ORDERED" << endl
            << "       Lie Markov DNA: Add prefix LM and an optional suffix RY, WS or MK to:" << endl
            << "                       1.1,  2.2b, 3.3a, 3.3b,  3.3c," << endl
	        << "                       3.4,  4.4a, 4.4b, 4.5a,  4.5b," << endl
	        << "                       5.6a, 5.6b, 5.7a, 5.7b,  5.7c," << endl
	        << "                       5.11a,5.11b,5.11c,5.16,  6.6," << endl
	        << "                       6.7a, 6.7b, 6.8a, 6.8b,  6.17a," << endl
	        << "                       6.17b,8.8,  8.10a,8.10b, 8.16," << endl
	        << "                       8.17, 8.18, 9.20a,9.20b,10.12," << endl
	        << "                       10.34,12.12" << endl
            << "       Non-reversible: UNREST (most general unrestricted model)" << endl
            << "            Otherwise: Name of file containing user-model parameters" << endl
            << "                       (rate parameters and state frequencies)" << endl
<<<<<<< HEAD
            << endl << "STATE FREQUENCY:" << endl
            << "  Append one of the following +F... to -m <model_name>" << endl
            << "  +F                   Empirically counted frequencies from alignment" << endl
            << "  +FO (letter-O)       Optimized frequencies by maximum-likelihood" << endl
            << "  +FQ                  Equal frequencies" << endl
            << "  +FU                  Amino-acid frequencies by the given protein matrix" << endl
            << "  +F1x4 (codon model)  Equal NT frequencies over three codon positions" << endl 
            << "  +F3x4 (codon model)  Unequal NT frequencies over three codon positions" << endl
            << endl << "MIXTURE MODEL:" << endl
            << "  -m \"MIX{model1,...,modelK}\"   Mixture model with K components" << endl
            << "  -m \"FMIX{freq1,...freqK}\"     Frequency mixture model with K components" << endl
            << "  -mwopt               Turn on optimizing mixture weights (default: none)" << endl
            << endl

            << "POLYMORPHISM AWARE MODELS (PoMo):"                                                   << endl
            << "PoMo uses counts files (please refer to the manual)."                                << endl
            << "  -m <sm>+<pm>         Default: `HKY+rP`."                                           << endl
            << "                 <sm>: Substitution model."                                          << endl
            << "                  DNA: HKY (default), JC, F81, K2P, K3P, K81uf, TN/TrN, TNef,"       << endl
            << "                       TIM, TIMef, TVM, TVMef, SYM, GTR, or a 6-digit model"         << endl
            << "                       specification (e.g., 010010 = HKY)."                          << endl
            << "                 <pm>: PoMo model."                                                  << endl
            << "                       - rP (default; reversible PoMo with tree inference)."         << endl
            // << "                       - nrP (non-reversible PoMo; tree has to be given separately;" << endl
            // << "                         not implemented yet)."                                      << endl
            << "  -m <model>+<ft>      Frequency type (optional; default: +F, counted)."             << endl
            << "                       F or +FO or +FU or +FQ."                                      << endl
            << "                       Counted, optimized, user-defined, equal state frequency."     << endl
            << "                       This overwrites the specifications of the DNA model."         << endl
            << "  -m <model>+N<ps>     Set virtual population size to `ps` (optional; default: 9)."  << endl
            << "                       3 <= ps <= 19; ps has to be an odd number or 2 or 10."        << endl
            << "  -m <model>+[W|S]     Specify sampling method (optional; default: W)."              << endl
            << "                       W: Weighted sampling method (partial likelihoods at the tip"  << endl
            << "                          of the tree are set to the probabilities of leading to the"<< endl
            << "                          observed data)."                                           << endl
            << "                       S: Sampled sampling method (determine PoMo states by randomly"<< endl
            << "                          drawing N bases per site from the data)."                  << endl
            << "  The full default model string is: `-m HKY+rP+N9+W+F."                              << endl
            << "  Another example: `-m GTR+rP+N15+S."                                                << endl
            << "  You can use mixture models like so: -m \"MIX{JC+rP,HKY+rP}+N11\"."                 << endl
            << "  A mixture model with equal state frequency: -m \"MIX{JC,HKY}+FQ\"."                << endl
            << "  Until now, only DNA models work with PoMo."                                        << endl
            << "  Model testing and rate heterogeneity do not work with PoMo yet."                   << endl
            << "  Example of a standard run (for more examples please see the manual):"              << endl
            << "    iqtree -s counts_file.cf"                                                        << endl

            << endl << "RATE HETEROGENEITY AMONG SITES:" << endl
            << "  -m modelname+I       A proportion of invariable sites" << endl
            << "  -m modelname+G[n]    Discrete Gamma model with n categories (default n=4)" << endl
            << "  -m modelname+I+G[n]  Invariable sites plus Gamma model with n categories" << endl
            << "  -m modelname+R[n]    FreeRate model with n categories (default n=4)" << endl
            << "  -m modelname+I+R[n]  Invariable sites plus FreeRate model with n categories" << endl
=======
            << "  -m <model_name>+F or +FO or +FU or +FQ (default: auto)" << endl
            << "                       counted, optimized, user-defined, equal state frequency" << endl
            << "  -m <model_name>+F1x4 or +F3x4" << endl
            << "                       Codon frequencies" << endl
            << "  -m <model_name>+ASC  Ascertainment bias correction for morphological/SNP data" << endl
            << "  -m \"MIX{m1,...mK}\"   Mixture model with K components" << endl
            << "  -m \"FMIX{f1,...fK}\"  Frequency mixture model with K components" << endl
            << "  -mwopt               Turn on optimizing mixture weights (default: auto)" << endl
            << endl << "RATE HETEROGENEITY AMONG SITES:" << endl
            << "  -m <model_name>+I or +G[n] or +I+G[n] or +R[n]" << endl
            << "                       Invar, Gamma, Invar+Gamma, or FreeRate model where n is" << endl
            << "                       number of categories (default: n=4)" << endl
>>>>>>> 9a59a344
            << "  -a <Gamma_shape>     Gamma shape parameter for site rates (default: estimate)" << endl
            << "  -amin <min_shape>    Min Gamma shape parameter for site rates (default: 0.02)" << endl
            << "  -gmedian             Median approximation for +G site rates (default: mean)" << endl
            << "  --opt-gamma-inv      More thorough estimation for +I+G model parameters" << endl
            << "  -i <p_invar>         Proportion of invariable sites (default: estimate)" << endl
            << "  -wsr                 Write site rates to .rate file" << endl
            << "  -mh                  Computing site-specific rates to .mhrate file using" << endl
            << "                       Meyer & von Haeseler (2003) method" << endl
            << endl << "ASCERTAINMENT BIAS CORRECTION:" << endl
            << "  -m modelname+ASC     Correction for absence of invariant sites in alignment" << endl
            << endl << "SITE-SPECIFIC FREQUENCY MODEL:" << endl 
            << "  -ft <tree_file>      Input tree to infer site frequency model" << endl
            << "  -fs <in_freq_file>   Input site frequency model file" << endl
            << "  -fmax                Posterior maximum instead of mean approximation" << endl
            //<< "  -wsf                 Write site frequency model to .sitefreq file" << endl
            //<< "  -c <#categories>     Number of Gamma rate categories (default: 4)" << endl
//            << endl << "TEST OF MODEL HOMOGENEITY:" << endl
//            << "  -m WHTEST            Testing model (GTR+G) homogeneity assumption using" << endl
//            << "                       Weiss & von Haeseler (2003) method" << endl
//            << "  -ns <#simulations>   #Simulations to obtain null-distribution (default: 1000)" << endl
//            << endl << "TREE INFERENCE:" << endl
//            << "  -p <probability>     IQP: Probability of deleting leaves (default: auto)" << endl
//            << "  -k <#representative> IQP: Size of representative leaf set (default: 4)" << endl
//            << "  -n <#iterations>     Number of iterations  (default: auto)" << endl
//            << "  -sr <#iterations>    Stopping rule with max. #iterations (default: off)" << endl
//            << "  -sc <confidence>     Confidence value for stopping rule (default: 0.95)" << endl
//            << "  -spc <level>         Confidence level for NNI adaptive search (default 0.95)" << endl
//            << "  -sp_iter <number>    #iterations before NNI adaptive heuristic is started" << endl
//            << "  -lmd <lambda>        lambda parameter for the PhyML search (default 0.75)" << endl
//            << "  -nosse               Disable SSE instructions" << endl
//            << "  -wt                  Writing all intermediate trees into .treels file" << endl
//            << "  -d <file>            Reading genetic distances from file (default: JC)" << endl
//            << "  -fixbr               Fix branch lengths of <treefile>" << endl
//            << "  -seed <number>       Random seed number, normally used for debugging purpose" << endl
//            << "  -v, -vv, -vvv        Verbose mode, printing more messages to screen" << endl
            << endl << "CONSENSUS RECONSTRUCTION:" << endl
            << "  -t <tree_file>       Set of input trees for consensus reconstruction" << endl
            << "  -minsup <threshold>  Min split support in range [0,1]; 0.5 for majority-rule" << endl
            << "                       consensus (default: 0, i.e. extended consensus)" << endl
            << "  -bi <burnin>         Discarding <burnin> trees at beginning of <treefile>" << endl
            << "  -con                 Computing consensus tree to .contree file" << endl
            << "  -net                 Computing consensus network to .nex file" << endl
            << "  -sup <target_tree>   Assigning support values for <target_tree> to .suptree" << endl
            << "  -suptag <name>       Node name (or ALL) to assign tree IDs where node occurs" << endl
            << endl << "ROBINSON-FOULDS DISTANCE:" << endl
            << "  -rf_all              Computing all-to-all RF distances of trees in <treefile>" << endl
            << "  -rf <treefile2>      Computing all RF distances between two sets of trees" << endl
            << "                       stored in <treefile> and <treefile2>" << endl
            << "  -rf_adj              Computing RF distances of adjacent trees in <treefile>" << endl
            << endl << "TREE TOPOLOGY TEST:" << endl
            << "  -z <trees_file>      Evaluating a set of user trees" << endl
            << "  -zb <#replicates>    Performing BP,KH,SH,ELW tests for trees passed via -z" << endl
            << "  -zw                  Also performing weighted-KH and weighted-SH tests" << endl
            << "  -au                  Also performing approximately unbiased (AU) test" << endl
//            << endl << "ANCESTRAL SEQUENCE RECONSTRUCTION:" << endl
//            << "  -asr                 Compute ancestral states by marginal reconstruction" << endl
//            << "  -asr-min <prob>      Min probability to assign ancestral sequence (default: 0.95)" << endl
//            << "  -wja                 Write ancestral sequences by joint reconstruction" << endl


            << endl;

			cout << "GENERATING RANDOM TREES:" << endl;
			cout << "  -r <num_taxa>        Create a random tree under Yule-Harding model" << endl;
			cout << "  -ru <num_taxa>       Create a random tree under Uniform model" << endl;
			cout << "  -rcat <num_taxa>     Create a random caterpillar tree" << endl;
			cout << "  -rbal <num_taxa>     Create a random balanced tree" << endl;
			cout << "  -rcsg <num_taxa>     Create a random circular split network" << endl;
			cout << "  -rlen <min_len> <mean_len> <max_len>  " << endl;
			cout << "                       min, mean, and max branch lengths of random trees" << endl;

			cout << endl << "MISCELLANEOUS:" << endl
		    << "  -wt                  Write locally optimal trees into .treels file" << endl
			<< "  -blfix               Fix branch lengths of user tree passed via -te" << endl
            << "  -blscale             Scale branch lengths of user tree passed via -t" << endl
			<< "  -blmin               Min branch length for optimization (default 0.000001)" << endl
			<< "  -blmax               Max branch length for optimization (default 100)" << endl
			<< "  -wsr                 Write site rates and categories to .rate file" << endl
			<< "  -wsl                 Write site log-likelihoods to .sitelh file" << endl
            << "  -wslr                Write site log-likelihoods per rate category" << endl
            << "  -wslm                Write site log-likelihoods per mixture class" << endl
            << "  -wslmr               Write site log-likelihoods per mixture+rate class" << endl
            << "  -wspr                Write site probabilities per rate category" << endl
            << "  -wspm                Write site probabilities per mixture class" << endl
            << "  -wspmr               Write site probabilities per mixture+rate class" << endl
			<< "  -wpl                 Write partition log-likelihoods to .partlh file" << endl
            << "  -fconst f1,...,fN    Add constant patterns into alignment (N=#nstates)" << endl
<<<<<<< HEAD
            << "  -me <epsilon>        Logl epsilon for model parameter optimization (default 0.01)" << endl
            << "  --no-outfiles        Suppress printing output files" << endl
            << "  --eigenlib           Use Eigen3 library" << endl;
=======
            << "  -me <epsilon>        LogL epsilon for parameter estimation (default 0.01)" << endl
            << "  --no-outfiles        Suppress printing output files" << endl;
>>>>>>> 9a59a344
//            << "  -d <file>            Reading genetic distances from file (default: JC)" << endl
//			<< "  -d <outfile>         Calculate the distance matrix inferred from tree" << endl
//			<< "  -stats <outfile>     Output some statistics about branch lengths" << endl
//			<< "  -comp <treefile>     Compare tree with each in the input trees" << endl;


			cout << endl;

    if (full_command) {
        //TODO Print other options here (to be added)
    }

    exit(0);
}

void quickStartGuide() {
    printCopyright(cout);
<<<<<<< HEAD
    cout << "---" << endl;
    cout << "Minimal command-line examples (replace 'iqtree ...' with actual path to executable):" << endl << endl
         << "1. Reconstruct maximum-likelihood tree from a sequence alignment (example.phy)" << endl
         << "   with the best-fit substitution model automatically selected:" << endl
         << "     iqtree -s example.phy -m TEST" << endl << endl
         << "2. Reconstruct ML tree and assess branch supports with ultrafast bootstrap" << endl
         << "   and SH-aLRT test (1000 replicates):" << endl
         << "     iqtree -s example.phy -m TEST -alrt 1000 -bb 1000" << endl << endl
         << "3. Perform partitioned analysis with partition definition file (example.nex)" << endl
         << "   in Nexus or RAxML format using edge-linked model and gene-specific rates:" << endl
         << "     iqtree -s example.phy -spp example.nex -m TEST" << endl << endl
         << "   (for edge-unlinked model replace '-spp' with '-sp' option)" << endl << endl
         << "4. Merge partitions to reduce model complexity:" << endl
         << "     iqtree -s example.phy -sp example.nex -m TESTMERGE" << endl << endl
         << "5. Perform model selection only: use '-m TESTONLY' or '-m TESTMERGEONLY'" << endl << endl
=======
    cout << "Command-line examples (replace 'iqtree ...' by actual path to executable):" << endl << endl
         << "1. Infer maximum-likelihood tree from a sequence alignment (example.phy)" << endl
         << "   with the best-fit model automatically selected by ModelFinder:" << endl
         << "     iqtree -s example.phy" << endl << endl
         << "2. Perform ModelFinder without subsequent tree inference:" << endl
         << "     iqtree -s example.phy -m MF" << endl
         << "   (use '-m TEST' to resemble jModelTest/ProtTest)" << endl << endl
         << "3. Combine ModelFinder, tree search, ultrafast bootstrap and SH-aLRT test:" << endl
         << "     iqtree -s example.phy -alrt 1000 -bb 1000" << endl << endl
         << "4. Perform edge-linked proportional partition model (example.nex):" << endl
         << "     iqtree -s example.phy -spp example.nex" << endl
         << "   (replace '-spp' by '-sp' for edge-unlinked model)" << endl << endl
         << "5. Find best partition scheme by possibly merging partitions:" << endl
         << "     iqtree -s example.phy -sp example.nex -m MF+MERGE" << endl
         << "   (use '-m TESTMERGEONLY' to resemble PartitionFinder)" << endl << endl
         << "6. Find best partition scheme followed by tree inference and bootstrap:" << endl
         << "     iqtree -s example.phy -spp example.nex -m MFP+MERGE -bb 1000" << endl << endl
>>>>>>> 9a59a344
#ifdef _OPENMP
         << "7. Use 4 CPU cores to speed up computation: add '-nt 4' option" << endl << endl
#endif
         << "---" << endl
         << "PoMo command-line examples:" << endl
         << "1. Standard tree inference (HKY model and empirical nucleotide frequencies):" << endl
         << "     iqtree -s counts_file.cf" << endl << endl
         << "2. Set virtual population size to 15:" << endl
         << "     iqtree -s counts_file.cf -m HKY+rP+N15" << endl << endl
         << "3. Use GTR model and estimate allele frequencies during maximization of likelihood:" << endl
         << "     iqtree -s counts_file.cf -m GTR+rP+FO" << endl << endl
         << "4. Use the sampled input method and N=9 (advanced setting; see manual or publication):" << endl
         << "     iqtree -s counts_file.cf -m HKY+rP+N9+S" << endl << endl
         << "---" << endl
         << "To show all available options: run 'iqtree -h'" << endl << endl
         << "Have a look at the tutorial and manual for more information:" << endl
         << "     http://www.iqtree.org" << endl << endl;
    exit(0);
}

InputType detectInputFile(char *input_file) {

    try {
        igzstream in;
        in.exceptions(ios::failbit | ios::badbit);
        in.open(input_file);

        unsigned char ch, ch2;
        int count = 0;
        do {
            in >> ch;
        } while (ch <= 32 && !in.eof() && count++ < 20);
        in >> ch2;
        in.close();
        switch (ch) {
            case '#': return IN_NEXUS;
            case '(': return IN_NEWICK;
            case '[': return IN_NEWICK;
            case '>': return IN_FASTA;
            case 'C': if (ch2 == 'L') return IN_CLUSTAL;
                      else if (ch2 == 'O') return IN_COUNTS;
                      else return IN_OTHER;
            case '!': if (ch2 == '!') return IN_MSF; else return IN_OTHER;
            default:
                if (isdigit(ch)) return IN_PHYLIP;
                return IN_OTHER;
        }
    } catch (ios::failure) {
        outError("Cannot read file ", input_file);
    }
    return IN_OTHER;
}

bool overwriteFile(char *filename) {
    ifstream infile(filename);
    if (infile.is_open()) {
        cout << "Overwrite " << filename << " (y/n)? ";
        char ch;
        cin >> ch;
        if (ch != 'Y' && ch != 'y') {
            infile.close();
            return false;
        }
    }
    infile.close();
    return true;
}

void parseAreaName(char *area_names, set<string> &areas) {
    string all = area_names;
    int pos;
    while (!all.empty()) {
        pos = all.find(',');
        if (pos < 0) pos = all.length();
        areas.insert(all.substr(0, pos));
        if (pos >= all.length())
            all = "";
        else
            all = all.substr(pos + 1);
    }
}

double logFac(const int num) {
    if (num < 0) return -1.0;
    if (num == 0) return 0.0;
    double ret = 0;
    for (int i = 1; i <= num; i++)
        ret += log((double) i);
    return ret;
}

template <typename I>
I random_element(I begin, I end)
{
    const unsigned long n = std::distance(begin, end);
    const unsigned long divisor = (RAND_MAX + 1) / n;

    unsigned long k;
    do { k = std::rand() / divisor; } while (k >= n);

    return std::advance(begin, k);
}

template <class T>
inline T quantile(const vector<T>& v, const double q) {
    unsigned int size = v.size();
    if (q <= 0) return *std::min_element(v.begin(), v.end());
    if (q >= 1) return *std::max_element(v.begin(), v.end());
    //double pos = (size - 1) * q;
    //unsigned int ind = (unsigned int)(pos);
    //double delta = pos - ind;
    vector<T> w(size);
    std::copy(v, v.begin() + size, w.begin());
}

#define RAN_STANDARD 1
#define RAN_SPRNG    2
#define RAN_RAND4    3

#define RAN_TYPE 2

#if RAN_TYPE == RAN_STANDARD

int init_random(int seed) {
    srand(seed);
    cout << "(Using rand() - Standard Random Number Generator)" << endl;
    return seed;
}

int finish_random() {
	return 0;
}


#elif RAN_TYPE == RAN_RAND4
/******************************************************************************/
/* random numbers generator  (Numerical recipes)                              */
/******************************************************************************/

/* variable */
long _idum;

/* definitions */
#define IM1 2147483563
#define IM2 2147483399
#define AM (1.0/IM1)
#define IMM1 (IM1-1)
#define IA1 40014
#define IA2 40692
#define IQ1 53668
#define IQ2 52774
#define IR1 12211
#define IR2 3791
#define NTAB 32
#define NDIV (1+IMM1/NTAB)
#define EPS 1.2e-7
#define RNMX (1.0-EPS)

double randomunitintervall()
/* Long period (> 2e18) random number generator. Returns a uniform random
   deviate between 0.0 and 1.0 (exclusive of endpoint values).

   Source:
   Press et al., "Numerical recipes in C", Cambridge University Press, 1992
   (chapter 7 "Random numbers", ran2 random number generator) */ {
    int j;
    long k;
    static long _idum2 = 123456789;
    static long iy = 0;
    static long iv[NTAB];
    double temp;

    if (_idum <= 0) {
        if (-(_idum) < 1)
            _idum = 1;
        else
            _idum = -(_idum);
        _idum2 = (_idum);
        for (j = NTAB + 7; j >= 0; j--) {
            k = (_idum) / IQ1;
            _idum = IA1 * (_idum - k * IQ1) - k*IR1;
            if (_idum < 0)
                _idum += IM1;
            if (j < NTAB)
                iv[j] = _idum;
        }
        iy = iv[0];
    }
    k = (_idum) / IQ1;
    _idum = IA1 * (_idum - k * IQ1) - k*IR1;
    if (_idum < 0)
        _idum += IM1;
    k = _idum2 / IQ2;
    _idum2 = IA2 * (_idum2 - k * IQ2) - k*IR2;
    if (_idum2 < 0)
        _idum2 += IM2;
    j = iy / NDIV;
    iy = iv[j] - _idum2;
    iv[j] = _idum;
    if (iy < 1)
        iy += IMM1;
    if ((temp = AM * iy) > RNMX)
        return RNMX;
    else
        return temp;
} /* randomunitintervall */

#undef IM1
#undef IM2
#undef AM
#undef IMM1
#undef IA1
#undef IA2
#undef IQ1
#undef IQ2
#undef IR1
#undef IR2
#undef NTAB
#undef NDIV
#undef EPS
#undef RNMX

int init_random(int seed) /* RAND4 */ {
    //    srand((unsigned) time(NULL));
    //    if (seed < 0)
    // 	seed = rand();
    _idum = -(long) seed;
#ifndef PARALLEL
    cout << "(Using RAND4 Random Number Generator)" << endl;
#else /* PARALLEL */
    {
        int n;
        if (PP_IamMaster) {
            cout << "(Using RAND4 Random Number Generator with leapfrog method)" << endl;
        }
        for (n = 0; n < PP_Myid; n++)
            (void) randomunitintervall();
        if (verbose_mode >= VB_MED) {
            cout << "(" << PP_Myid << ") !!! random seed set to " << seed << ", " << n << " drawn !!!" << endl;
        }
    }
#endif
    return (seed);
} /* initrandom */

int finish_random() {
	return 0;
}
/******************/

#else /* SPRNG */

/******************/

int *randstream;

int init_random(int seed, bool write_info, int** rstream) {
    //    srand((unsigned) time(NULL));
    if (seed < 0)
        seed = make_sprng_seed();
#ifndef PARALLEL
    if (write_info)
    	cout << "(Using SPRNG - Scalable Parallel Random Number Generator)" << endl;
    if (rstream) {
        *rstream = init_sprng(0, 1, seed, SPRNG_DEFAULT); /*init stream*/
    } else {
        randstream = init_sprng(0, 1, seed, SPRNG_DEFAULT); /*init stream*/
        if (verbose_mode >= VB_MED) {
            print_sprng(randstream);
        }
    }
#else /* PARALLEL */
    if (PP_IamMaster && write_info) {
        cout << "(Using SPRNG - Scalable Parallel Random Number Generator)" << endl;
    }
    /* MPI_Bcast(&seed, 1, MPI_UNSIGNED, PP_MyMaster, MPI_COMM_WORLD); */
    if (rstream) {
        *rstream = init_sprng(PP_Myid, PP_NumProcs, seed, SPRNG_DEFAULT); /*initialize stream*/
    } else {
        randstream = init_sprng(PP_Myid, PP_NumProcs, seed, SPRNG_DEFAULT); /*initialize stream*/
        if (verbose_mode >= VB_MED) {
            cout << "(" << PP_Myid << ") !!! random seed set to " << seed << " !!!" << endl;
            print_sprng(randstream);
        }
    }
#endif /* PARALLEL */
    return (seed);
} /* initrandom */

int finish_random(int *rstream) {
    if (rstream)
        return free_sprng(rstream);
    else
        return free_sprng(randstream);
}

#endif /* USE_SPRNG */

/******************/

/* returns a random integer in the range [0; n - 1] */
int random_int(int n, int *rstream) {
    return (int) floor(random_double(rstream) * n);
} /* randominteger */

/* returns a random integer in the range [a; b] */
int random_int(int a, int b) {
	assert(b > a);
	//return a + (RAND_MAX * rand() + rand()) % (b + 1 - a);
	return a + random_int(b - a);
}

double random_double(int *rstream) {
#ifndef FIXEDINTRAND
#ifndef PARALLEL
#if RAN_TYPE == RAN_STANDARD
    return ((double) rand()) / ((double) RAND_MAX + 1);
#elif RAN_TYPE == RAN_SPRNG
    if (rstream)
        return sprng(rstream);
    else
        return sprng(randstream);
#else /* NO_SPRNG */
    return randomunitintervall();
#endif /* NO_SPRNG */
#else /* NOT PARALLEL */
#if RAN_TYPE == RAN_SPRNG
    if (rstream)
        return sprng(rstream);
    else
        return sprng(randstream);
#else /* NO_SPRNG */
    int m;
    for (m = 1; m < PP_NumProcs; m++)
        (void) randomunitintervall();
    PP_randn += (m - 1);
    PP_rand++;
    return randomunitintervall();
#endif /* NO_SPRNG */
#endif /* NOT PARALLEL */
#else /* FIXEDINTRAND */
    cerr << "!!! fixed \"random\" integers for testing purposes !!!" << endl;
    return 0.0;
#endif /* FIXEDINTRAND */

}

/* Following part is taken from ModelTest software */
#define	BIGX            20.0                                 /* max value to represent exp (x) */
#define	LOG_SQRT_PI     0.5723649429247000870717135          /* log (sqrt (pi)) */
#define	I_SQRT_PI       0.5641895835477562869480795          /* 1 / sqrt (pi) */
#define	Z_MAX           6.0                                  /* maximum meaningful z value */
#define	ex(x)           (((x) < -BIGX) ? 0.0 : exp (x))

/************** Normalz: probability of normal z value *********************/

/*
ALGORITHM:	Adapted from a polynomial approximation in:
                        Ibbetson D, Algorithm 209
                        Collected Algorithms of the CACM 1963 p. 616
                Note:
                        This routine has six digit accuracy, so it is only useful for absolute
                        z values < 6.  For z values >= to 6.0, Normalz() returns 0.0.
 */

double Normalz(double z) /*VAR returns cumulative probability from -oo to z VAR normal z value */ {
    double y, x, w;

    if (z == 0.0)
        x = 0.0;
    else {
        y = 0.5 * fabs(z);
        if (y >= (Z_MAX * 0.5))
            x = 1.0;
        else if (y < 1.0) {
            w = y*y;
            x = ((((((((0.000124818987 * w
                    - 0.001075204047) * w + 0.005198775019) * w
                    - 0.019198292004) * w + 0.059054035642) * w
                    - 0.151968751364) * w + 0.319152932694) * w
                    - 0.531923007300) * w + 0.797884560593) * y * 2.0;
        } else {
            y -= 2.0;
            x = (((((((((((((-0.000045255659 * y
                    + 0.000152529290) * y - 0.000019538132) * y
                    - 0.000676904986) * y + 0.001390604284) * y
                    - 0.000794620820) * y - 0.002034254874) * y
                    + 0.006549791214) * y - 0.010557625006) * y
                    + 0.011630447319) * y - 0.009279453341) * y
                    + 0.005353579108) * y - 0.002141268741) * y
                    + 0.000535310849) * y + 0.999936657524;
        }
    }
    return (z > 0.0 ? ((x + 1.0) * 0.5) : ((1.0 - x) * 0.5));
}


/**************  ChiSquare: probability of chi square value *************/

/*ALGORITHM Compute probability of chi square value.
Adapted from: 	Hill, I. D. and Pike, M. C.  Algorithm 299.Collected Algorithms for the CACM 1967 p. 243
Updated for rounding errors based on remark inACM TOMS June 1985, page 185. Found in Perlman.lib*/

double computePValueChiSquare(double x, int df) /* x: obtained chi-square value,  df: degrees of freedom */ {
    double a, y, s;
    double e, c, z;
    int even; /* true if df is an even number */

    if (x <= 0.0 || df < 1)
        return (1.0);

    y = 1;

    a = 0.5 * x;
    even = (2 * (df / 2)) == df;
    if (df > 1)
        y = ex(-a);
    s = (even ? y : (2.0 * Normalz(-sqrt(x))));
    if (df > 2) {
        x = 0.5 * (df - 1.0);
        z = (even ? 1.0 : 0.5);
        if (a > BIGX) {
            e = (even ? 0.0 : LOG_SQRT_PI);
            c = log(a);
            while (z <= x) {
                e = log(z) + e;
                s += ex(c * z - a - e);
                z += 1.0;
            }
            return (s);
        } else {
            e = (even ? 1.0 : (I_SQRT_PI / sqrt(a)));
            c = 0.0;
            while (z <= x) {
                e = e * (a / z);
                c = c + e;
                z += 1.0;
            }
            return (c * y + s);
        }
    } else
        return (s);
}

void trimString(string &str) {
    str.erase(0, str.find_first_not_of(" \n\r\t"));
    str.erase(str.find_last_not_of(" \n\r\t")+1);
}



Params& Params::getInstance() {
    static Params instance;
    return instance;
}


int countPhysicalCPUCores() {
    uint32_t registers[4];
    unsigned logicalcpucount;
    unsigned physicalcpucount;
#if defined(_WIN32) || defined(WIN32)
    SYSTEM_INFO systeminfo;
    GetSystemInfo( &systeminfo );
    logicalcpucount = systeminfo.dwNumberOfProcessors;
#else
    logicalcpucount = sysconf( _SC_NPROCESSORS_ONLN );
#endif
    if (logicalcpucount < 1) logicalcpucount = 1;
    return logicalcpucount;
    
    if (logicalcpucount % 2 != 0)
        return logicalcpucount;
    __asm__ __volatile__ ("cpuid " :
                          "=a" (registers[0]),
                          "=b" (registers[1]),
                          "=c" (registers[2]),
                          "=d" (registers[3])
                          : "a" (1), "c" (0));

    unsigned CPUFeatureSet = registers[3];
    bool hyperthreading = CPUFeatureSet & (1 << 28);    
    if (hyperthreading){
        physicalcpucount = logicalcpucount / 2;
    } else {
        physicalcpucount = logicalcpucount;
    }
    if (physicalcpucount < 1) physicalcpucount = 1;
    return physicalcpucount;
}

// stacktrace.h (c) 2008, Timo Bingmann from http://idlebox.net/
// published under the WTFPL v2.0

/** Print a demangled stack backtrace of the caller function to FILE* out. */

#if  !defined(Backtrace_FOUND)

// donothing for WIN32
void print_stacktrace(ostream &out, unsigned int max_frames) {}

#else

void print_stacktrace(ostream &out, unsigned int max_frames)
{
#ifdef _OPENMP
#pragma omp master
{
#endif
    out << "STACK TRACE FOR DEBUGGING:" << endl;

    // storage array for stack trace address data
    void* addrlist[max_frames+1];

    // retrieve current stack addresses
    int addrlen = backtrace(addrlist, sizeof(addrlist) / sizeof(void*));

//    if (addrlen == 0) {
//        out << "  <empty, possibly corrupt>" << endl;
//        return;
//    }

    // resolve addresses into strings containing "filename(function+address)",
    // this array must be free()-ed
    char** symbollist = backtrace_symbols(addrlist, addrlen);

    // allocate string which will be filled with the demangled function name
    size_t funcnamesize = 256;
    char* funcname = (char*)malloc(funcnamesize);

    // iterate over the returned symbol lines. skip the first, it is the
    // address of this function.
    for (int i = 1; i < addrlen; i++)
    {
	char *begin_name = 0, *begin_offset = 0;

	// find parentheses and +address offset surrounding the mangled name:
#ifdef __clang__
      // OSX style stack trace
      for ( char *p = symbollist[i]; *p; ++p )
      {
         if (( *p == '_' ) && ( *(p-1) == ' ' ))
            begin_name = p-1;
         else if ( *p == '+' )
            begin_offset = p-1;
      }

      if ( begin_name && begin_offset && ( begin_name < begin_offset ))
      {
         *begin_name++ = '\0';
         *begin_offset++ = '\0';

         // mangled name is now in [begin_name, begin_offset) and caller
         // offset in [begin_offset, end_offset). now apply
         // __cxa_demangle():
         int status;
         char* ret = abi::__cxa_demangle( begin_name, &funcname[0],
                                          &funcnamesize, &status );
         if ( status == 0 )
         {
            funcname = ret; // use possibly realloc()-ed string
//            out << "  " << symbollist[i] << " : " << funcname << "+"<< begin_offset << endl;
            out << i << "   "  << funcname << endl;
         } else {
            // demangling failed. Output function name as a C function with
            // no arguments.
//             out << "  " << symbollist[i] << " : " << begin_name << "()+"<< begin_offset << endl;
            out << i << "   " << begin_name << "()" << endl;
         }

#else // !DARWIN - but is posix
         // ./module(function+0x15c) [0x8048a6d]
    char *end_offset = 0;
	for (char *p = symbollist[i]; *p; ++p)
	{
	    if (*p == '(')
		begin_name = p;
	    else if (*p == '+')
		begin_offset = p;
	    else if (*p == ')' && begin_offset) {
		end_offset = p;
		break;
	    }
	}

	if (begin_name && begin_offset && end_offset
	    && begin_name < begin_offset)
	{
	    *begin_name++ = '\0';
	    *begin_offset++ = '\0';
	    *end_offset = '\0';

	    // mangled name is now in [begin_name, begin_offset) and caller
	    // offset in [begin_offset, end_offset). now apply
	    // __cxa_demangle():

	    int status;
	    char* ret = abi::__cxa_demangle(begin_name,
					    funcname, &funcnamesize, &status);
	    if (status == 0) {
            funcname = ret; // use possibly realloc()-ed string
//            out << "  " << symbollist[i] << " : " << funcname << "+"<< begin_offset << endl;
            out << i << "   " << funcname << endl;
	    }
	    else {
            // demangling failed. Output function name as a C function with
            // no arguments.
//            out << "  " << symbollist[i] << " : " << begin_name << "()+"<< begin_offset << endl;
            out << i << "   " << begin_name << "()" << endl;
	    }
#endif
	}
	else
	{
	    // couldn't parse the line? print the whole line.
//	    out << i << ". " << symbollist[i] << endl;
	}
    }

    free(funcname);
    free(symbollist);
#ifdef _OPENMP
}
#endif

}

#endif // Backtrace_FOUND

bool memcmpcpy(void * destination, const void * source, size_t num) {
    bool diff = (memcmp(destination, source, num) != 0);
    memcpy(destination, source, num);
    return diff;
}

// Pairing function: see https://en.wikipedia.org/wiki/Pairing_function
int pairInteger(int int1, int int2) {
    if (int1 <= int2) {
        return ((int1 + int2)*(int1 + int2 + 1)/2 + int2);
    } else {
        return ((int1 + int2)*(int1 + int2 + 1)/2 + int1);
    }
}<|MERGE_RESOLUTION|>--- conflicted
+++ resolved
@@ -3235,8 +3235,8 @@
 				continue;
 			}
 
-<<<<<<< HEAD
-            
+            // TODO: Check if merge was OK.
+            // TODO: From PoMo:
             if (strcmp(argv[cnt], "--scaling-squaring") == 0) {
                 params.matrix_exp_technique = MET_SCALING_SQUARING;
                 continue;
@@ -3254,13 +3254,13 @@
                 continue;
             }
             
-=======
+            // TODO: From master:
 			if (strcmp(argv[cnt], "--no-uniqueseq") == 0) {
 				params.suppress_output_flags |= OUT_UNIQUESEQ;
 				continue;
 			}
-
->>>>>>> 9a59a344
+            // TODO: End merge.
+
 			if (argv[cnt][0] == '-') {
                 string err = "Invalid \"";
                 err += argv[cnt];
@@ -3526,21 +3526,15 @@
             << "       Non-reversible: UNREST (most general unrestricted model)" << endl
             << "            Otherwise: Name of file containing user-model parameters" << endl
             << "                       (rate parameters and state frequencies)" << endl
-<<<<<<< HEAD
-            << endl << "STATE FREQUENCY:" << endl
-            << "  Append one of the following +F... to -m <model_name>" << endl
-            << "  +F                   Empirically counted frequencies from alignment" << endl
-            << "  +FO (letter-O)       Optimized frequencies by maximum-likelihood" << endl
-            << "  +FQ                  Equal frequencies" << endl
-            << "  +FU                  Amino-acid frequencies by the given protein matrix" << endl
-            << "  +F1x4 (codon model)  Equal NT frequencies over three codon positions" << endl 
-            << "  +F3x4 (codon model)  Unequal NT frequencies over three codon positions" << endl
-            << endl << "MIXTURE MODEL:" << endl
-            << "  -m \"MIX{model1,...,modelK}\"   Mixture model with K components" << endl
-            << "  -m \"FMIX{freq1,...freqK}\"     Frequency mixture model with K components" << endl
-            << "  -mwopt               Turn on optimizing mixture weights (default: none)" << endl
+            << "  -m <model_name>+F or +FO or +FU or +FQ (default: auto)" << endl
+            << "                       counted, optimized, user-defined, equal state frequency" << endl
+            << "  -m <model_name>+F1x4 or +F3x4" << endl
+            << "                       Codon frequencies" << endl
+            << "  -m <model_name>+ASC  Ascertainment bias correction for morphological/SNP data" << endl
+            << "  -m \"MIX{m1,...mK}\"   Mixture model with K components" << endl
+            << "  -m \"FMIX{f1,...fK}\"  Frequency mixture model with K components" << endl
+            << "  -mwopt               Turn on optimizing mixture weights (default: auto)" << endl
             << endl
-
             << "POLYMORPHISM AWARE MODELS (PoMo):"                                                   << endl
             << "PoMo uses counts files (please refer to the manual)."                                << endl
             << "  -m <sm>+<pm>         Default: `HKY+rP`."                                           << endl
@@ -3574,25 +3568,9 @@
             << "    iqtree -s counts_file.cf"                                                        << endl
 
             << endl << "RATE HETEROGENEITY AMONG SITES:" << endl
-            << "  -m modelname+I       A proportion of invariable sites" << endl
-            << "  -m modelname+G[n]    Discrete Gamma model with n categories (default n=4)" << endl
-            << "  -m modelname+I+G[n]  Invariable sites plus Gamma model with n categories" << endl
-            << "  -m modelname+R[n]    FreeRate model with n categories (default n=4)" << endl
-            << "  -m modelname+I+R[n]  Invariable sites plus FreeRate model with n categories" << endl
-=======
-            << "  -m <model_name>+F or +FO or +FU or +FQ (default: auto)" << endl
-            << "                       counted, optimized, user-defined, equal state frequency" << endl
-            << "  -m <model_name>+F1x4 or +F3x4" << endl
-            << "                       Codon frequencies" << endl
-            << "  -m <model_name>+ASC  Ascertainment bias correction for morphological/SNP data" << endl
-            << "  -m \"MIX{m1,...mK}\"   Mixture model with K components" << endl
-            << "  -m \"FMIX{f1,...fK}\"  Frequency mixture model with K components" << endl
-            << "  -mwopt               Turn on optimizing mixture weights (default: auto)" << endl
-            << endl << "RATE HETEROGENEITY AMONG SITES:" << endl
             << "  -m <model_name>+I or +G[n] or +I+G[n] or +R[n]" << endl
             << "                       Invar, Gamma, Invar+Gamma, or FreeRate model where n is" << endl
             << "                       number of categories (default: n=4)" << endl
->>>>>>> 9a59a344
             << "  -a <Gamma_shape>     Gamma shape parameter for site rates (default: estimate)" << endl
             << "  -amin <min_shape>    Min Gamma shape parameter for site rates (default: 0.02)" << endl
             << "  -gmedian             Median approximation for +G site rates (default: mean)" << endl
@@ -3680,14 +3658,9 @@
             << "  -wspmr               Write site probabilities per mixture+rate class" << endl
 			<< "  -wpl                 Write partition log-likelihoods to .partlh file" << endl
             << "  -fconst f1,...,fN    Add constant patterns into alignment (N=#nstates)" << endl
-<<<<<<< HEAD
             << "  -me <epsilon>        Logl epsilon for model parameter optimization (default 0.01)" << endl
             << "  --no-outfiles        Suppress printing output files" << endl
             << "  --eigenlib           Use Eigen3 library" << endl;
-=======
-            << "  -me <epsilon>        LogL epsilon for parameter estimation (default 0.01)" << endl
-            << "  --no-outfiles        Suppress printing output files" << endl;
->>>>>>> 9a59a344
 //            << "  -d <file>            Reading genetic distances from file (default: JC)" << endl
 //			<< "  -d <outfile>         Calculate the distance matrix inferred from tree" << endl
 //			<< "  -stats <outfile>     Output some statistics about branch lengths" << endl
@@ -3705,23 +3678,6 @@
 
 void quickStartGuide() {
     printCopyright(cout);
-<<<<<<< HEAD
-    cout << "---" << endl;
-    cout << "Minimal command-line examples (replace 'iqtree ...' with actual path to executable):" << endl << endl
-         << "1. Reconstruct maximum-likelihood tree from a sequence alignment (example.phy)" << endl
-         << "   with the best-fit substitution model automatically selected:" << endl
-         << "     iqtree -s example.phy -m TEST" << endl << endl
-         << "2. Reconstruct ML tree and assess branch supports with ultrafast bootstrap" << endl
-         << "   and SH-aLRT test (1000 replicates):" << endl
-         << "     iqtree -s example.phy -m TEST -alrt 1000 -bb 1000" << endl << endl
-         << "3. Perform partitioned analysis with partition definition file (example.nex)" << endl
-         << "   in Nexus or RAxML format using edge-linked model and gene-specific rates:" << endl
-         << "     iqtree -s example.phy -spp example.nex -m TEST" << endl << endl
-         << "   (for edge-unlinked model replace '-spp' with '-sp' option)" << endl << endl
-         << "4. Merge partitions to reduce model complexity:" << endl
-         << "     iqtree -s example.phy -sp example.nex -m TESTMERGE" << endl << endl
-         << "5. Perform model selection only: use '-m TESTONLY' or '-m TESTMERGEONLY'" << endl << endl
-=======
     cout << "Command-line examples (replace 'iqtree ...' by actual path to executable):" << endl << endl
          << "1. Infer maximum-likelihood tree from a sequence alignment (example.phy)" << endl
          << "   with the best-fit model automatically selected by ModelFinder:" << endl
@@ -3739,7 +3695,6 @@
          << "   (use '-m TESTMERGEONLY' to resemble PartitionFinder)" << endl << endl
          << "6. Find best partition scheme followed by tree inference and bootstrap:" << endl
          << "     iqtree -s example.phy -spp example.nex -m MFP+MERGE -bb 1000" << endl << endl
->>>>>>> 9a59a344
 #ifdef _OPENMP
          << "7. Use 4 CPU cores to speed up computation: add '-nt 4' option" << endl << endl
 #endif
