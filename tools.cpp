/***************************************************************************
 *   Copyright (C) 2009-2015 by                                            *
 *   BUI Quang Minh <minh.bui@univie.ac.at>                                *
 *   Lam-Tung Nguyen <nltung@gmail.com>                                    *
 *                                                                         *
 *                                                                         *
 *   This program is free software; you can redistribute it and/or modify  *
 *   it under the terms of the GNU General Public License as published by  *
 *   the Free Software Foundation; either version 2 of the License, or     *
 *   (at your option) any later version.                                   *
 *                                                                         *
 *   This program is distributed in the hope that it will be useful,       *
 *   but WITHOUT ANY WARRANTY; without even the implied warranty of        *
 *   MERCHANTABILITY or FITNESS FOR A PARTICULAR PURPOSE.  See the         *
 *   GNU General Public License for more details.                          *
 *                                                                         *
 *   You should have received a copy of the GNU General Public License     *
 *   along with this program; if not, write to the                         *
 *   Free Software Foundation, Inc.,                                       *
 *   59 Temple Place - Suite 330, Boston, MA  02111-1307, USA.             *
 ***************************************************************************/



#include "tools.h"
#include "timeutil.h"
#include "MPIHelper.h"

#if defined(Backtrace_FOUND)
#include <execinfo.h>
#include <cxxabi.h>
#endif

#include "tools.h"
#include "timeutil.h"
#include "gzstream.h"
#include "MPIHelper.h"
#include "alignment.h"

VerboseMode verbose_mode;

/*
        WIN32 does not define gettimeofday() function.
        Here declare it extra for WIN32 only.
 */
//#if defined(WIN32) && !defined(HAVE_GETTIMEOFDAY)
#if defined(WIN32)
#include <sstream>
#endif
//
//struct timezone {
//};
//
//void gettimeofday(struct timeval* t, void* timezone) {
//    struct _timeb timebuffer;
//    _ftime(&timebuffer);
//    t->tv_sec = timebuffer.time;
//    t->tv_usec = 1000 * timebuffer.millitm;
//}
//#else
//#include <sys/time.h>
//#endif


/********************************************************
        Defining DoubleMatrix methods
 ********************************************************/

/*DoubleMatrix::DoubleMatrix(int arows, int acols) {
        rows = arows;
        cols = acols;
        size =  rows * cols;
        value = new double[size];
}

void DoubleMatrix::setZero() {
        memset(value, 0, size * sizeof(double));
}


DoubleMatrix::~DoubleMatrix() {
        if (value) delete value;
        value = NULL;
}
 */

/********************************************************
        Miscellaneous
 ********************************************************/

/**
        Output an error to screen, then exit program
        @param error error message
 */
/*
void outError(char *error)
{
        cerr << "ERROR: " << error << endl;
        exit(2);
}
 */


/**
        Output an error to screen, then exit program
        @param error error message
 */
void outError(const char *error, bool quit) {
	if (error == ERR_NO_MEMORY) {
        print_stacktrace(cerr);
	}
	cerr << "ERROR: " << error << endl;
    if (quit)
    	exit(2);
}

/**
        Output an error to screen, then exit program
        @param error error message
 */
void outError(string error, bool quit) {
    outError(error.c_str(), quit);
}

void outError(const char *error, const char *msg, bool quit) {
    string str = error;
    str += msg;
    outError(str, quit);
}

void outError(const char *error, string msg, bool quit) {
    string str = error;
    str += msg;
    outError(str, quit);
}

/**
        Output a warning message to screen
        @param error warning message
 */
void outWarning(const char *warn) {
    cout << "WARNING: " << warn << endl;
}

void outWarning(string warn) {
    outWarning(warn.c_str());
}

double randomLen(Params &params) {
    double ran = static_cast<double> (random_int(999) + 1) / 1000;
    double len = -params.mean_len * log(ran);

    if (len < params.min_len) {
        int fac = random_int(1000);
        double delta = static_cast<double> (fac) / 1000.0; //delta < 1.0
        len = params.min_len + delta / 1000.0;
    }

    if (len > params.max_len) {
        int fac = random_int(1000);
        double delta = static_cast<double> (fac) / 1000.0; //delta < 1.0
        len = params.max_len - delta / 1000.0;
    }
    return len;
}

std::istream& safeGetline(std::istream& is, std::string& t)
{
    t.clear();

    // The characters in the stream are read one-by-one using a std::streambuf.
    // That is faster than reading them one-by-one using the std::istream.
    // Code that uses streambuf this way must be guarded by a sentry object.
    // The sentry object performs various tasks,
    // such as thread synchronization and updating the stream state.

    std::istream::sentry se(is, true);
    std::streambuf* sb = is.rdbuf();

    for(;;) {
        int c = sb->sbumpc();
        switch (c) {
        case '\n':
            return is;
        case '\r':
            if(sb->sgetc() == '\n')
                sb->sbumpc();
            return is;
        case EOF:
            // Also handle the case when the last line has no line ending
            if(t.empty())
                is.setstate(std::ios::eofbit);
            return is;
        default:
            t += (char)c;
        }
    }
}

//From Tung

string convertIntToString(int number) {
    stringstream ss; //create a stringstream
    ss << number; //add number to the stream
    return ss.str(); //return a string with the contents of the stream
}

string convertInt64ToString(int64_t number) {
    stringstream ss; //create a stringstream
    ss << number; //add number to the stream
    return ss.str(); //return a string with the contents of the stream
}

string convertDoubleToString(double number) {
    stringstream ss; //create a stringstream
    ss << number; //add number to the stream
    return ss.str(); //return a string with the contents of the stream
}

//From Tung

bool copyFile(const char SRC[], const char DEST[]) {
    std::ifstream src; // the source file
    std::ofstream dest; // the destination file

    src.open(SRC, std::ios::binary); // open in binary to prevent jargon at the end of the buffer
    dest.open(DEST, std::ios::binary); // same again, binary
    if (!src.is_open() || !dest.is_open())
        return false; // could not be copied

    dest << src.rdbuf(); // copy the content
    dest.close(); // close destination file
    src.close(); // close source file

    return true; // file copied successfully
}

bool fileExists(string strFilename) {
    struct stat stFileInfo;
    bool blnReturn;
    int intStat;

    // Attempt to get the file attributes
    intStat = stat(strFilename.c_str(), &stFileInfo);
    if (intStat == 0) {
        // We were able to get the file attributes
        // so the file obviously exists.
        blnReturn = true;
    } else {
        // We were not able to get the file attributes.
        // This may mean that we don't have permission to
        // access the folder which contains this file. If you
        // need to do that level of checking, lookup the
        // return values of stat which will give you
        // more details on why stat failed.
        blnReturn = false;
    }
    return (blnReturn);
}

int convert_int(const char *str) throw (string) {
    char *endptr;
    int i = strtol(str, &endptr, 10);

    if ((i == 0 && endptr == str) || abs(i) == HUGE_VALL || *endptr != 0) {
        string err = "Expecting integer, but found \"";
        err += str;
        err += "\" instead";
        throw err;
    }

    return i;
}

int convert_int(const char *str, int &end_pos) throw (string) {
	char *endptr;
	int i = strtol(str, &endptr, 10);

	if ((i == 0 && endptr == str) || abs(i) == HUGE_VALL) {
		string err = "Expecting integer, but found \"";
		err += str;
		err += "\" instead";
		throw err;
	}
	end_pos = endptr - str;
	return i;
}

void convert_int_vec(const char *str, IntVector &vec) throw (string) {
    char *beginptr = (char*)str, *endptr;
    vec.clear();
    do {
		int i = strtol(beginptr, &endptr, 10);

		if ((i == 0 && endptr == beginptr) || abs(i) == HUGE_VALL) {
			string err = "Expecting integer, but found \"";
			err += beginptr;
			err += "\" instead";
			throw err;
		}
		vec.push_back(i);
		if (*endptr == ',') endptr++;
		beginptr = endptr;
    } while (*endptr != 0);
}


int64_t convert_int64(const char *str) throw (string) {
    char *endptr;
    int64_t i = (int64_t)strtoll(str, &endptr, 10); // casted because 'long long' may be larger than int64_t

    if ((i == 0 && endptr == str) || abs(i) == HUGE_VALL || *endptr != 0) {
        string err = "Expecting large integer , but found \"";
        err += str;
        err += "\" instead";
        throw err;
    }

    return i;
}

int64_t convert_int64(const char *str, int &end_pos) throw (string) {
	char *endptr;
	int64_t i = (int64_t)strtoll(str, &endptr, 10); // casted because 'long long' may be larger than int64_t

	if ((i == 0 && endptr == str) || abs(i) == HUGE_VALL) {
		string err = "Expecting large integer, but found \"";
		err += str;
		err += "\" instead";
		throw err;
	}
	end_pos = endptr - str;
	return i;
}


double convert_double(const char *str) throw (string) {
    char *endptr;
    double d = strtod(str, &endptr);
    if ((d == 0.0 && endptr == str) || fabs(d) == HUGE_VALF || *endptr != 0) {
        string err = "Expecting floating-point number, but found \"";
        err += str;
        err += "\" instead";
        throw err;
    }
    return d;
}

double convert_double(const char *str, int &end_pos) throw (string) {
	char *endptr;
	double d = strtod(str, &endptr);
	if ((d == 0.0 && endptr == str) || fabs(d) == HUGE_VALF) {
		string err = "Expecting floating-point number, but found \"";
		err += str;
		err += "\" instead";
		throw err;
	}
	end_pos = endptr - str;
	return d;
}

void convert_double_vec(const char *str, DoubleVector &vec, char separator) throw (string) {
    char *beginptr = (char*)str, *endptr;
    vec.clear();
    do {
		double d = strtod(beginptr, &endptr);

		if ((d == 0.0 && endptr == beginptr) || fabs(d) == HUGE_VALF) {
			string err = "Expecting floating-point number, but found \"";
			err += beginptr;
			err += "\" instead";
			throw err;
		}
		vec.push_back(d);
		if (*endptr == separator) endptr++;
		beginptr = endptr;
    } while (*endptr != 0);
}

string convert_time(const double sec) {
    int sec_int = (int) floor(sec);
    int secs = sec_int % 60;
    int mins = (sec_int % 3600) / 60;
    int hours = sec_int / 3600;
    stringstream ss;
    ss << hours << "h:" << mins << "m:" << secs << "s";
    return ss.str();
}

void convert_range(const char *str, int &lower, int &upper, int &step_size) throw (string) {
    char *endptr;
    char *beginptr = (char*) str;

    // parse the lower bound of the range
    int d = strtol(str, &endptr, 10);
    if ((d == 0 && endptr == str) || abs(d) == HUGE_VALL || (*endptr != 0 && *endptr != ':')) {
        string err = "Expecting integer, but found \"";
        err += str;
        err += "\" instead";
        throw err;
    }
    //lower = d;
    int d_save = d;
    upper = d;
    if (*endptr == 0) return;


    // parse the upper bound of the range
    str = endptr + 1;
    d = strtol(str, &endptr, 10);
    if ((d == 0 && endptr == str) || abs(d) == HUGE_VALL || (*endptr != 0 && *endptr != ':')) {
        string err = "Expecting integer, but found \"";
        err += str;
        err += "\" instead";
        throw err;
    }

    lower = d_save;
    upper = d;
    if (*endptr == 0) return;

    // parse the step size of the range
    str = endptr + 1;
    d = strtol(str, &endptr, 10);
    if ((d == 0 && endptr == str) || abs(d) == HUGE_VALL || *endptr != 0) {
        string err = "Expecting integer, but found \"";
        err += str;
        err += "\" instead";
        throw err;
    }

    step_size = d;
    str = beginptr;

}

void convert_range(const char *str, double &lower, double &upper, double &step_size) throw (string) {
    char *endptr;
    char *beginptr = (char*) str;

    // parse the lower bound of the range
    double d = strtod(str, &endptr);
    if ((d == 0.0 && endptr == str) || fabs(d) == HUGE_VALF || (*endptr != 0 && *endptr != ':')) {
        string err = "Expecting floating-point number, but found \"";
        err += str;
        err += "\" instead";
        throw err;
    }
    //lower = d;
    double d_save = d;
    upper = d;
    if (*endptr == 0) return;


    // parse the upper bound of the range
    str = endptr + 1;
    d = strtod(str, &endptr);
    if ((d == 0.0 && endptr == str) || fabs(d) == HUGE_VALF || (*endptr != 0 && *endptr != ':')) {
        string err = "Expecting floating-point number, but found \"";
        err += str;
        err += "\" instead";
        throw err;
    }

    lower = d_save;
    upper = d;
    if (*endptr == 0) return;

    // parse the step size of the range
    str = endptr + 1;
    d = strtod(str, &endptr);
    if ((d == 0.0 && endptr == str) || fabs(d) == HUGE_VALF || *endptr != 0) {
        string err = "Expecting floating-point number, but found \"";
        err += str;
        err += "\" instead";
        throw err;
    }

    step_size = d;
    str = beginptr;

}

void convert_string_vec(const char *str, StrVector &vec) throw (string) {
    char *beginptr = (char*)str, *endptr;
    vec.clear();
    string elem;
    do {
    	endptr = strchr(beginptr, ',');
    	if (!endptr) {
    		elem.assign(beginptr);
    		vec.push_back(elem);
    		return;
    	}
    	elem.assign(beginptr, endptr-beginptr);
    	vec.push_back(elem);
		beginptr = endptr+1;
    } while (*endptr != 0);

}

void readWeightFile(Params &params, int ntaxa, double &scale, StrVector &tax_name, DoubleVector &tax_weight) {
    cout << "Reading scale factor and taxa weights file " << params.param_file << " ..." << endl;
    try {
        ifstream in;
        in.exceptions(ios::failbit | ios::badbit);
        in.open(params.param_file);
        string name, tmp;

        in >> tmp;
        scale = convert_double(tmp.c_str());

        for (; !in.eof() && ntaxa > 0; ntaxa--) {
            // remove the failbit
            in.exceptions(ios::badbit);
            if (!(in >> name)) break;
            // set the failbit again
            in.exceptions(ios::failbit | ios::badbit);

            tax_name.push_back(name);
            // read the sequence weight
            in >> tmp;
            tax_weight.push_back(convert_double(tmp.c_str()));
        }
        in.clear();
        // set the failbit again
        in.exceptions(ios::failbit | ios::badbit);
        in.close();
    } catch (ios::failure) {
        outError(ERR_READ_INPUT);
    } catch (string str) {
        outError(str);
    }
}

void readStringFile(const char* filename, int max_num, StrVector &strv) {
    try {
        ifstream in;
        // set the failbit and badbit
        in.exceptions(ios::failbit | ios::badbit);
        in.open(filename);
        string name;

        // remove the failbit
        in.exceptions(ios::badbit);
        for (; !in.eof() && max_num > 0; max_num--) {
            if (!(in >> name)) break;
            strv.push_back(name);
        }
        in.clear();
        // set the failbit again
        in.exceptions(ios::failbit | ios::badbit);
        in.close();
    } catch (ios::failure) {
        outError(ERR_READ_INPUT);
    }
}

void readInitTaxaFile(Params &params, int ntaxa, StrVector &tax_name) {
    cout << "Reading initial taxa set file " << params.initial_file << " ..." << endl;
    readStringFile(params.initial_file, ntaxa, tax_name);
}

void printString2File(string myString, string filename) {
    ofstream myfile(filename.c_str());
    if (myfile.is_open()) {
        myfile << myString;
        myfile.close();
    } else {
        cout << "Unable to open file " << filename << endl;
    }
}

void readInitAreaFile(Params &params, int nareas, StrVector &area_name) {
    cout << "Reading initial area file " << params.initial_area_file << " ..." << endl;
    readStringFile(params.initial_area_file, nareas, area_name);
}

void readAreasBoundary(char *file_name, MSetsBlock *areas, double *areas_boundary) {

    try {
        ifstream in;
        in.exceptions(ios::failbit | ios::badbit);
        in.open(file_name);

        int nset;
        in >> nset;
        if (nset != areas->getNSets())
            throw "File has different number of areas";
        int pos = 0, seq1, seq2;
        for (seq1 = 0; seq1 < nset; seq1++) {
            string seq_name;
            in >> seq_name;
            if (seq_name != areas->getSet(seq1)->name)
                throw "Area name " + seq_name + " is different from " + areas->getSet(seq1)->name;
            for (seq2 = 0; seq2 < nset; seq2++) {
                in >> areas_boundary[pos++];
            }
        }
        // check for symmetric matrix
        for (seq1 = 0; seq1 < nset - 1; seq1++) {
            if (areas_boundary[seq1 * nset + seq1] <= 1e-6)
                throw "Diagonal elements of distance matrix should represent the boundary of single areas";
            for (seq2 = seq1 + 1; seq2 < nset; seq2++)
                if (areas_boundary[seq1 * nset + seq2] != areas_boundary[seq2 * nset + seq1])
                    throw "Shared boundary between " + areas->getSet(seq1)->name + " and " + areas->getSet(seq2)->name + " is not symmetric";
        }


        in.close();
        cout << "Areas relation matrix was read from " << file_name << endl;
    } catch (const char *str) {
        outError(str);
    } catch (string str) {
        outError(str);
    } catch (ios::failure) {
        outError(ERR_READ_INPUT, file_name);
    }

}

void readTaxaSets(char *filename, MSetsBlock *sets) {
    TaxaSetNameVector *allsets = sets->getSets();
    try {
        int count = 0;
        ifstream in;
        // set the failbit and badbit
        in.exceptions(ios::failbit | ios::badbit);
        in.open(filename);
        string name;

        // remove the failbit
        in.exceptions(ios::badbit);
        while (!in.eof()) {
            int ntaxa = 0;
            string str;
            if (!(in >> str)) break;
            ntaxa = convert_int(str.c_str());
            if (ntaxa <= 0) throw "Number of taxa must be > 0";
            count++;
            //allsets->resize(allsets->size()+1);
            TaxaSetName *myset = new TaxaSetName;
            allsets->push_back(myset);
            myset->name = "";
            myset->name += count;
            for (; ntaxa > 0; ntaxa--) {
                string str;
                if (!(in >> str)) throw "Cannot read in taxon name";
                if ((ntaxa > 1) && in.eof()) throw "Unexpected end of file while reading taxon names";
                myset->taxlist.push_back(str);
            }
        }
        in.clear();
        // set the failbit again
        in.exceptions(ios::failbit | ios::badbit);
        in.close();
        if (count == 0) throw "No set found, you must specify at least 1 set";
    } catch (ios::failure) {
        outError(ERR_READ_INPUT);
    } catch (const char *str) {
        outError(str);
    } catch (string str) {
        outError(str);
    }
}

void get2RandNumb(const int size, int &first, int &second) {
    // pick a random element
    first = random_int(size);
    // pick a random element from what's left (there is one fewer to choose from)...
    second = random_int(size - 1);
    // ...and adjust second choice to take into account the first choice
    if (second >= first) {
        ++second;
    }
}

void quickStartGuide();

void parseArg(int argc, char *argv[], Params &params) {
    int cnt;
    verbose_mode = VB_MIN;
    params.tree_gen = NONE;
    params.user_file = NULL;
    params.constraint_tree_file = NULL;
    params.opt_gammai = true;
    params.opt_gammai_fast = false;
    params.opt_gammai_keep_bran = false;
    params.testAlphaEpsAdaptive = false;
    params.randomAlpha = false;
    params.testAlphaEps = 0.1;
    params.exh_ai = false;
    params.alpha_invar_file = NULL;
    params.out_prefix = NULL;
    params.out_file = NULL;
    params.sub_size = 0;
    params.pd_proportion = 0.0;
    params.min_proportion = 0.0;
    params.step_proportion = 0.01;
    params.min_size = 0;
    params.step_size = 1;
    params.find_all = false;
    params.run_mode = DETECTED;
    params.detected_mode = DETECTED;
    params.param_file = NULL;
    params.initial_file = NULL;
    params.initial_area_file = NULL;
    params.pdtaxa_file = NULL;
    params.areas_boundary_file = NULL;
    params.boundary_modifier = 1.0;
    params.dist_file = NULL;
    params.compute_obs_dist = false;
    params.compute_jc_dist = true;
    params.compute_ml_dist = true;
    params.compute_ml_tree = true;
    params.budget_file = NULL;
    params.overlap = 0;
    params.is_rooted = false;
    params.sample_size = -1;
    params.repeated_time = 1;
    //params.nr_output = 10000;
    params.nr_output = 0;
    //params.smode = EXHAUSTIVE;
    params.intype = IN_OTHER;
    params.budget = -1;
    params.min_budget = -1;
    params.step_budget = 1;
    params.root = NULL;
    params.num_splits = 0;
    params.min_len = 0.001;
    params.mean_len = 0.1;
    params.max_len = 0.999;
    params.num_zero_len = 0;
    params.pd_limit = 100;
    params.calc_pdgain = false;
    params.multi_tree = false;
    params.second_tree = NULL;
    params.tree_weight_file = NULL;
    params.consensus_type = CT_NONE;
    params.find_pd_min = false;
    params.branch_cluster = 0;
    params.taxa_order_file = NULL;
    params.endemic_pd = false;
    params.exclusive_pd = false;
    params.complement_area = NULL;
    params.scaling_factor = -1;
    params.numeric_precision = -1;
    params.binary_programming = false;
    params.quad_programming = false;
    params.test_input = TEST_NONE;
    params.tree_burnin = 0;
    params.tree_max_count = 1000000;
    params.split_threshold = 0.0;
    params.split_threshold_str = NULL;
    params.split_weight_threshold = -1000;
    params.split_weight_summary = SW_SUM;
    params.gurobi_format = true;
    params.gurobi_threads = 1;
    params.num_bootstrap_samples = 0;
    params.bootstrap_spec = NULL;

    params.aln_file = NULL;
    params.phylip_sequential_format = false;
    params.treeset_file = NULL;
    params.topotest_replicates = 0;
    params.do_weighted_test = false;
    params.do_au_test = false;
    params.siteLL_file = NULL; //added by MA
    params.partition_file = NULL;
    params.partition_type = 0;
    params.partfinder_rcluster = 100;
    params.remove_empty_seq = true;
    params.terrace_aware = true;
    params.sequence_type = NULL;
    params.aln_output = NULL;
    params.aln_site_list = NULL;
    params.aln_output_format = ALN_PHYLIP;
    params.gap_masked_aln = NULL;
    params.concatenate_aln = NULL;
    params.aln_nogaps = false;
    params.aln_no_const_sites = false;
//    params.parsimony = false;
//    params.parsimony_tree = false;
    params.tree_spr = false;
    params.nexus_output = false;
    params.k_representative = 4;
    params.loglh_epsilon = 0.001;
    params.numSmoothTree = 1;
    params.nni5 = true;
    params.leastSquareBranch = false;
    params.pars_branch_length = false;
    params.bayes_branch_length = false;
    params.manuel_analytic_approx = false;
    params.leastSquareNNI = false;
    params.ls_var_type = OLS;
    params.maxCandidates = 20;
    params.popSize = 5;
    params.p_delete = -1;
    params.min_iterations = -1;
    params.max_iterations = 1;
    params.num_param_iterations = 100;
    params.stop_condition = SC_UNSUCCESS_ITERATION;
    params.stop_confidence = 0.95;
    params.model_name = "";
    params.model_set = NULL;
    params.model_extra_set = NULL;
    params.model_subset = NULL;
    params.state_freq_set = NULL;
    params.ratehet_set = NULL;
    params.model_def_file = NULL;
    params.model_test_again = false;
    params.model_test_and_tree = 0;
    params.model_test_separate_rate = false;
    params.optimize_mixmodel_weight = false;
    params.optimize_rate_matrix = false;
    params.store_trans_matrix = false;
    //params.freq_type = FREQ_EMPIRICAL;
    params.freq_type = FREQ_UNKNOWN;
    params.min_rate_cats = 2;
    params.num_rate_cats = 4;
    params.max_rate_cats = 10;
    params.gamma_shape = -1.0;
    params.min_gamma_shape = MIN_GAMMA_SHAPE;
    params.gamma_median = false;
    params.p_invar_sites = -1.0;
    params.optimize_model_rate_joint = false;
    params.optimize_by_newton = true;
    params.optimize_alg = "2-BFGS-B,EM";
    params.optimize_alg_gammai = "EM";
    params.fixed_branch_length = false;
    params.min_branch_length = 0.0; // this is now adjusted later based on alignment length
    params.max_branch_length = 100.0;
    params.iqp_assess_quartet = IQP_DISTANCE;
    params.iqp = false;
    params.write_intermediate_trees = 0;
//    params.avoid_duplicated_trees = false;
    params.writeDistImdTrees = false;
    params.rf_dist_mode = 0;
    params.mvh_site_rate = false;
    params.rate_mh_type = true;
    params.discard_saturated_site = false;
    params.mean_rate = 1.0;
    params.aLRT_threshold = 101;
    params.aLRT_replicates = 0;
    params.aLRT_test = false;
    params.aBayes_test = false;
    params.localbp_replicates = 0;
#ifdef INCLUDE_AVX512
    params.SSE = LK_AVX512;
#else
    params.SSE = LK_AVX_FMA;
#endif
    params.lk_safe_scaling = false;
    params.numseq_safe_scaling = 2000;
    params.kernel_nonrev = false;
    params.print_site_lh = WSL_NONE;
    params.print_partition_lh = false;
    params.print_site_prob = WSL_NONE;
    params.print_site_state_freq = WSF_NONE;
    params.print_site_rate = false;
    params.print_trees_site_posterior = 0;
    params.print_ancestral_sequence = AST_NONE;
    params.min_ancestral_prob = 0.95;
    params.print_tree_lh = false;
    params.lambda = 1;
    params.speed_conf = 1.0;
    params.whtest_simulations = 1000;
    params.mcat_type = MCAT_LOG + MCAT_PATTERN;
    params.rate_file = NULL;
    params.ngs_file = NULL;
    params.ngs_mapped_reads = NULL;
    params.ngs_ignore_gaps = true;
    params.do_pars_multistate = false;
    params.gene_pvalue_file = NULL;
    params.gene_scale_factor = -1;
    params.gene_pvalue_loga = false;
    params.second_align = NULL;
    params.ncbi_taxid = 0;
    params.ncbi_taxon_level = NULL;
    params.ncbi_names_file = NULL;
    params.ncbi_ignore_level = NULL;

	params.eco_dag_file  = NULL;
	params.eco_type = NULL;
	params.eco_detail_file = NULL;
	params.k_percent = 0;
	params.diet_min = 0;
	params.diet_max = 0;
	params.diet_step = 0;
	params.eco_weighted = false;
	params.eco_run = 0;

	params.upper_bound = false;
	params.upper_bound_NNI = false;
	params.upper_bound_frac = 0.0;

    params.gbo_replicates = 0;
	params.ufboot_epsilon = 0.5;
    params.check_gbo_sample_size = 0;
    params.use_rell_method = true;
    params.use_elw_method = false;
    params.use_weighted_bootstrap = false;
    params.use_max_tree_per_bootstrap = true;
    params.max_candidate_trees = 0;
    params.distinct_trees = false;
    params.online_bootstrap = true;
    params.min_correlation = 0.99;
    params.step_iterations = 100;
//    params.store_candidate_trees = false;
	params.print_ufboot_trees = 0;
    params.contree_rfdist = -1;
    //const double INF_NNI_CUTOFF = -1000000.0;
    params.nni_cutoff = -1000000.0;
    params.estimate_nni_cutoff = false;
    params.nni_sort = false;
    //params.nni_opt_5branches = false;
    params.testNNI = false;
    params.approximate_nni = false;
    params.do_compression = false;

    params.new_heuristic = true;
    params.iteration_multiple = 1;
    params.initPS = 0.5;
#ifdef USING_PLL
    params.pll = true;
#else
    params.pll = false;
#endif
    params.modelEps = 0.01;
    params.parbran = false;
    params.binary_aln_file = NULL;
    params.maxtime = 1000000;
    params.reinsert_par = false;
    params.bestStart = true;
    params.snni = true; // turn on sNNI default now
//    params.autostop = true; // turn on auto stopping rule by default now
    params.unsuccess_iteration = 100;
    params.speednni = true; // turn on reduced hill-climbing NNI by default now
    params.numInitTrees = 100;
    params.fixStableSplits = false;
    params.stableSplitThreshold = 0.9;
    params.five_plus_five = false;
    params.memCheck = false;
    params.tabu = false;
    params.adaptPertubation = false;
    params.numSupportTrees = 20;
//    params.sprDist = 20;
    params.sprDist = 6;
    params.numNNITrees = 20;
    params.avh_test = 0;
    params.bootlh_test = 0;
    params.bootlh_partitions = NULL;
    params.site_freq_file = NULL;
    params.tree_freq_file = NULL;
#ifdef _OPENMP
    params.num_threads = -1;
#else
    params.num_threads = 1;
#endif
    params.model_test_criterion = MTC_BIC;
//    params.model_test_stop_rule = MTC_ALL;
    params.model_test_sample_size = 0;
    params.root_state = NULL;
    params.print_bootaln = false;
    params.print_boot_site_freq = false;
	params.print_subaln = false;
	params.print_partition_info = false;
	params.print_conaln = false;
	params.count_trees = false;
    params.pomo = false;
    params.pomo_random_sampling = false;
	// params.pomo_counts_file_flag = false;
	params.pomo_pop_size = 9;
	params.print_branch_lengths = false;
	params.lh_mem_save = LM_PER_NODE; // auto detect
	params.start_tree = STT_PLL_PARSIMONY;
	params.print_splits_file = false;
    params.ignore_identical_seqs = true;
    params.write_init_tree = false;
    params.write_candidate_trees = false;
    params.freq_const_patterns = NULL;
    params.no_rescale_gamma_invar = false;
    params.compute_seq_identity_along_tree = false;
    params.lmap_num_quartets = -1;
    params.lmap_cluster_file = NULL;
    params.print_lmap_quartet_lh = false;
    params.link_alpha = false;
    params.ignore_checkpoint = false;
    params.checkpoint_dump_interval = 20;
    params.force_unfinished = false;
    params.suppress_output_flags = 0;
#ifdef USE_EIGEN3
    params.matrix_exp_technique = MET_EIGEN3LIB_DECOMPOSITION;
#else
    params.matrix_exp_technique = MET_SCALING_SQUARING;
#endif

	if (params.nni5) {
	    params.nni_type = NNI5;
	} else {
	    params.nni_type = NNI1;
	}

    struct timeval tv;
    struct timezone tz;
    // initialize random seed based on current time
    gettimeofday(&tv, &tz);
    //params.ran_seed = (unsigned) (tv.tv_sec+tv.tv_usec);
    params.ran_seed = (tv.tv_usec);

    for (cnt = 1; cnt < argc; cnt++) {
        try {

            if (strcmp(argv[cnt], "-h") == 0 || strcmp(argv[cnt], "--help") == 0) {
#ifdef IQ_TREE
                usage_iqtree(argv, false);
#else
                usage(argv, false);
#endif
                continue;
            }
			if (strcmp(argv[cnt], "-ho") == 0 || strcmp(argv[cnt], "-?") == 0) {
				usage_iqtree(argv, false);
				continue;
			}
			if (strcmp(argv[cnt], "-hh") == 0
					|| strcmp(argv[cnt], "-hhh") == 0) {
				usage(argv, true);
				continue;
			}
			if (strcmp(argv[cnt], "-v0") == 0) {
				verbose_mode = VB_QUIET;
				continue;
			}
			if (strcmp(argv[cnt], "-v") == 0 || strcmp(argv[cnt], "-v1") == 0) {
				verbose_mode = VB_MED;
				continue;
			}
			if (strcmp(argv[cnt], "-vv") == 0
					|| strcmp(argv[cnt], "-v2") == 0) {
				verbose_mode = VB_MAX;
				continue;
			}
			if (strcmp(argv[cnt], "-vvv") == 0
					|| strcmp(argv[cnt], "-v3") == 0) {
				verbose_mode = VB_DEBUG;
				continue;
			}
			if (strcmp(argv[cnt], "-k") == 0) {
				cnt++;
				if (cnt >= argc)
					throw "Use -k <num_taxa>";
				convert_range(argv[cnt], params.min_size, params.sub_size,
						params.step_size);
				params.k_representative = params.min_size;
				continue;
			}
			if (strcmp(argv[cnt], "-pre") == 0) {
				cnt++;
				if (cnt >= argc)
					throw "Use -pre <output_prefix>";
				params.out_prefix = argv[cnt];
				continue;
			}
			if (strcmp(argv[cnt], "-pp") == 0) {
				cnt++;
				if (cnt >= argc)
					throw "Use -pp <pd_proportion>";
				convert_range(argv[cnt], params.min_proportion,
						params.pd_proportion, params.step_proportion);
				if (params.pd_proportion < 0 || params.pd_proportion > 1)
					throw "PD proportion must be between 0 and 1";
				continue;
			}
			if (strcmp(argv[cnt], "-mk") == 0) {
				cnt++;
				if (cnt >= argc)
					throw "Use -mk <min_taxa>";
				params.min_size = convert_int(argv[cnt]);
				continue;
			}
			if (strcmp(argv[cnt], "-bud") == 0) {
				cnt++;
				if (cnt >= argc)
					throw "Use -bud <budget>";
				convert_range(argv[cnt], params.min_budget, params.budget,
						params.step_budget);
				continue;
			}
			if (strcmp(argv[cnt], "-mb") == 0) {
				cnt++;
				if (cnt >= argc)
					throw "Use -mb <min_budget>";
				params.min_budget = convert_int(argv[cnt]);
				continue;
			}
			if (strcmp(argv[cnt], "-o") == 0) {
				cnt++;
				if (cnt >= argc)
					throw "Use -o <taxon>";
				params.root = argv[cnt];
				continue;
			}
			if (strcmp(argv[cnt], "-optalg") == 0) {
				cnt++;
				if (cnt >= argc)
					throw "Use -opt_alg <1-BFGS|2-BFGS|EM>";
				params.optimize_alg = argv[cnt];
				continue;
			}
            if (strcmp(argv[cnt], "-optalg_gammai") == 0) {
                cnt++;
                if (cnt >= argc)
                    throw "Use -optalg_gammai <Brent|BFGS|EM>";
                params.optimize_alg_gammai = argv[cnt];
                continue;
            }
			if (strcmp(argv[cnt], "-root") == 0) {
				params.is_rooted = true;
				continue;
			}
			if (strcmp(argv[cnt], "-all") == 0) {
				params.find_all = true;
				continue;
			}
			if (strcmp(argv[cnt], "--greedy") == 0) {
				params.run_mode = GREEDY;
				continue;
			}
			if (strcmp(argv[cnt], "-pr") == 0
					|| strcmp(argv[cnt], "--pruning") == 0) {
				params.run_mode = PRUNING;
				//continue; } if (strcmp(argv[cnt],"--both") == 0) {
				//params.run_mode = BOTH_ALG;
				continue;
			}
			if (strcmp(argv[cnt], "-e") == 0) {
				cnt++;
				if (cnt >= argc)
					throw "Use -e <file>";
				params.param_file = argv[cnt];
				continue;
			}
			if (strcmp(argv[cnt], "-if") == 0) {
				cnt++;
				if (cnt >= argc)
					throw "Use -if <file>";
				params.initial_file = argv[cnt];
				continue;
			}
			if (strcmp(argv[cnt], "-nni_nr_step") == 0) {
				cnt++;
				if (cnt >= argc)
					throw "Use -nni_nr_step <newton_raphson_steps>";
				NNI_MAX_NR_STEP = convert_int(argv[cnt]);
				continue;
			}
			if (strcmp(argv[cnt], "-ia") == 0) {
				cnt++;
				if (cnt >= argc)
					throw "Use -ia <file>";
				params.initial_area_file = argv[cnt];
				continue;
			}
			if (strcmp(argv[cnt], "-u") == 0) {
				// file containing budget information
				cnt++;
				if (cnt >= argc)
					throw "Use -u <file>";
				params.budget_file = argv[cnt];
				continue;
			}
			if (strcmp(argv[cnt], "-dd") == 0) {
				// compute distribution of PD score on random sets
				cnt++;
				if (cnt >= argc)
					throw "Use -dd <sample_size>";
				params.run_mode = PD_DISTRIBUTION;
				params.sample_size = convert_int(argv[cnt]);
				continue;
			}
			if (strcmp(argv[cnt], "-ts") == 0) {
				// calculate PD score a taxa set listed in the file
				cnt++;
				//params.run_mode = PD_USER_SET;
				if (cnt >= argc)
					throw "Use -ts <taxa_file>";
				params.pdtaxa_file = argv[cnt];
				continue;
			}
			if (strcmp(argv[cnt], "-bound") == 0) {
				// boundary length of areas
				cnt++;
				if (cnt >= argc)
					throw "Use -bound <file>";
				params.areas_boundary_file = argv[cnt];
				continue;
			}
			if (strcmp(argv[cnt], "-blm") == 0) {
				// boundary length modifier
				cnt++;
				if (cnt >= argc)
					throw "Use -blm <boundary_modifier>";
				params.boundary_modifier = convert_double(argv[cnt]);
				continue;
			}
			if (strcmp(argv[cnt], "-dist") == 0
					|| strcmp(argv[cnt], "-d") == 0) {
				// calculate distance matrix from the tree
				params.run_mode = CALC_DIST;
				cnt++;
				if (cnt >= argc)
					throw "Use -dist <distance_file>";
				params.dist_file = argv[cnt];
				continue;
			}
			if (strcmp(argv[cnt], "-djc") == 0) {
				params.compute_ml_dist = false;
				continue;
			}
			if (strcmp(argv[cnt], "-dobs") == 0) {
				params.compute_obs_dist = true;
				continue;
			}
			if (strcmp(argv[cnt], "-r") == 0) {
				cnt++;
				if (cnt >= argc)
					throw "Use -r <num_taxa>";
				params.sub_size = convert_int(argv[cnt]);
				params.tree_gen = YULE_HARDING;
				continue;
			}
			if (strcmp(argv[cnt], "-rs") == 0) {
				cnt++;
				if (cnt >= argc)
					throw "Use -rs <alignment_file>";
				params.tree_gen = YULE_HARDING;
				params.aln_file = argv[cnt];
				continue;
			}
			if (strcmp(argv[cnt], "-rstar") == 0) {
				cnt++;
				if (cnt >= argc)
					throw "Use -rstar <num_taxa>";
				params.sub_size = convert_int(argv[cnt]);
				params.tree_gen = STAR_TREE;
				continue;
			}
			if (strcmp(argv[cnt], "-ru") == 0) {
				cnt++;
				if (cnt >= argc)
					throw "Use -ru <num_taxa>";
				params.sub_size = convert_int(argv[cnt]);
				params.tree_gen = UNIFORM;
				continue;
			}
			if (strcmp(argv[cnt], "-rcat") == 0) {
				cnt++;
				if (cnt >= argc)
					throw "Use -rcat <num_taxa>";
				params.sub_size = convert_int(argv[cnt]);
				params.tree_gen = CATERPILLAR;
				continue;
			}
			if (strcmp(argv[cnt], "-rbal") == 0) {
				cnt++;
				if (cnt >= argc)
					throw "Use -rbal <num_taxa>";
				params.sub_size = convert_int(argv[cnt]);
				params.tree_gen = BALANCED;
				continue;
			}
            if (strcmp(argv[cnt], "-keep_ident") == 0 || strcmp(argv[cnt], "-keep-ident") == 0) {
                params.ignore_identical_seqs = false;
                continue;
            }
			if (strcmp(argv[cnt], "-rcsg") == 0) {
				cnt++;
				if (cnt >= argc)
					throw "Use -rcsg <num_taxa>";
				params.sub_size = convert_int(argv[cnt]);
				params.tree_gen = CIRCULAR_SPLIT_GRAPH;
				continue;
			}
			if (strcmp(argv[cnt], "-rpam") == 0) {
				cnt++;
				if (cnt >= argc)
					throw "Use -rpam <num_splits>";
				params.num_splits = convert_int(argv[cnt]);
				continue;
			}
			if (strcmp(argv[cnt], "-rlen") == 0) {
				cnt++;
				if (cnt >= argc - 2)
					throw "Use -rlen <min_len> <mean_len> <max_len>";
				params.min_len = convert_double(argv[cnt]);
				params.mean_len = convert_double(argv[cnt + 1]);
				params.max_len = convert_double(argv[cnt + 2]);
				cnt += 2;
				continue;
			}
			if (strcmp(argv[cnt], "-rzero") == 0) {
				cnt++;
				if (cnt >= argc)
					throw "Use -rzero <num_zero_branch>";
				params.num_zero_len = convert_int(argv[cnt]);
				if (params.num_zero_len < 0)
					throw "num_zero_len must not be negative";
				continue;
			}
			if (strcmp(argv[cnt], "-rset") == 0) {
				cnt++;
				if (cnt >= argc - 1)
					throw "Use -rset <overlap> <outfile>";
				params.overlap = convert_int(argv[cnt]);
				cnt++;
				params.pdtaxa_file = argv[cnt];
				params.tree_gen = TAXA_SET;
				continue;
			}
			if (strcmp(argv[cnt], "-rep") == 0) {
				cnt++;
				if (cnt >= argc)
					throw "Use -rep <repeated_times>";
				params.repeated_time = convert_int(argv[cnt]);
				continue;
			}
			if (strcmp(argv[cnt], "-lim") == 0) {
				cnt++;
				if (cnt >= argc)
					throw "Use -lim <pd_limit>";
				params.pd_limit = convert_int(argv[cnt]);
				continue;
			}
			if (strcmp(argv[cnt], "-noout") == 0) {
				params.nr_output = 0;
				continue;
			}
			if (strcmp(argv[cnt], "-1out") == 0) {
				params.nr_output = 1;
				continue;
			}
			if (strcmp(argv[cnt], "-oldout") == 0) {
				params.nr_output = 100;
				continue;
			}
			if (strcmp(argv[cnt], "-nexout") == 0) {
				params.nexus_output = true;
				continue;
			}
			if (strcmp(argv[cnt], "-exhaust") == 0) {
				params.run_mode = EXHAUSTIVE;
				continue;
			}
			if (strcmp(argv[cnt], "-seed") == 0) {
				cnt++;
				if (cnt >= argc)
					throw "Use -seed <random_seed>";
				params.ran_seed = abs(convert_int(argv[cnt]));
				continue;
			}
			if (strcmp(argv[cnt], "-pdgain") == 0) {
				params.calc_pdgain = true;
				continue;
			}
			if (strcmp(argv[cnt], "-sup") == 0) {
				cnt++;
				if (cnt >= argc)
					throw "Use -sup <target_tree_file>";
				params.second_tree = argv[cnt];
				params.consensus_type = CT_ASSIGN_SUPPORT;
				continue;
			}
			if (strcmp(argv[cnt], "-suptag") == 0) {
				cnt++;
				if (cnt >= argc)
					throw "Use -suptag <tagname or ALL>";
				params.support_tag = argv[cnt];
				continue;
			}
			if (strcmp(argv[cnt], "-sup2") == 0) {
				cnt++;
				if (cnt >= argc)
					throw "Use -sup2 <target_tree_file>";
				params.second_tree = argv[cnt];
				params.consensus_type = CT_ASSIGN_SUPPORT_EXTENDED;
				continue;
			}
			if (strcmp(argv[cnt], "-treew") == 0) {
				cnt++;
				if (cnt >= argc)
					throw "Use -treew <tree_weight_file>";
				params.tree_weight_file = argv[cnt];
				continue;
			}
			if (strcmp(argv[cnt], "-con") == 0) {
				params.consensus_type = CT_CONSENSUS_TREE;
				continue;
			}
			if (strcmp(argv[cnt], "-net") == 0) {
				params.consensus_type = CT_CONSENSUS_NETWORK;
			} /**MINH ANH: to serve some statistics on tree*/
			else if (strcmp(argv[cnt], "-comp") == 0) {
				cnt++;
				if (cnt >= argc)
					throw "Use -comp <treefile>";
				params.consensus_type = COMPARE;
				params.second_tree = argv[cnt];
				continue;
			}
			if (strcmp(argv[cnt], "-stats") == 0) {
				params.run_mode = STATS;
				continue;
			}
			if (strcmp(argv[cnt], "-gbo") == 0) { //guided bootstrap
				cnt++;
				if (cnt >= argc)
					throw "Use -gbo <site likelihod file>";
				params.siteLL_file = argv[cnt];
				//params.run_mode = GBO;
			} // MA
			else if (strcmp(argv[cnt], "-mprob") == 0) { //compute multinomial distribution probability
				cnt++;
				if (cnt >= argc)
					throw "Use -mprob <ref_alignment>";
				params.second_align = argv[cnt];
				//params.run_mode = MPRO;
			} // MA
			else if (strcmp(argv[cnt], "-min") == 0) {
				params.find_pd_min = true;
				continue;
			}
			if (strcmp(argv[cnt], "-excl") == 0) {
				params.exclusive_pd = true;
				continue;
			}
			if (strcmp(argv[cnt], "-endem") == 0) {
				params.endemic_pd = true;
				continue;
			}
			if (strcmp(argv[cnt], "-compl") == 0) {
				cnt++;
				if (cnt >= argc)
					throw "Use -compl <area_name>";
				params.complement_area = argv[cnt];
				continue;
			}
			if (strcmp(argv[cnt], "-cluster") == 0) {
				params.branch_cluster = 4;
				cnt++;
				if (cnt >= argc)
					throw "Use -cluster <taxa_order_file>";
				params.taxa_order_file = argv[cnt];
				continue;
			}
			if (strcmp(argv[cnt], "-taxa") == 0) {
				params.run_mode = PRINT_TAXA;
				continue;
			}
			if (strcmp(argv[cnt], "-area") == 0) {
				params.run_mode = PRINT_AREA;
				continue;
			}
			if (strcmp(argv[cnt], "-scale") == 0) {
				cnt++;
				if (cnt >= argc)
					throw "Use -scale <scaling_factor>";
				params.scaling_factor = convert_double(argv[cnt]);
				continue;
			}
			if (strcmp(argv[cnt], "-scaleg") == 0) {
				cnt++;
				if (cnt >= argc)
					throw "Use -scaleg <gene_scale_factor>";
				params.gene_scale_factor = convert_double(argv[cnt]);
				continue;
			}
			if (strcmp(argv[cnt], "-scalebranch") == 0) {
				params.run_mode = SCALE_BRANCH_LEN;
				cnt++;
				if (cnt >= argc)
					throw "Use -scalebranch <scaling_factor>";
				params.scaling_factor = convert_double(argv[cnt]);
				continue;
			}
			if (strcmp(argv[cnt], "-scalenode") == 0) {
				params.run_mode = SCALE_NODE_NAME;
				cnt++;
				if (cnt >= argc)
					throw "Use -scalenode <scaling_factor>";
				params.scaling_factor = convert_double(argv[cnt]);
				continue;
			}
			if (strcmp(argv[cnt], "-prec") == 0) {
				cnt++;
				if (cnt >= argc)
					throw "Use -prec <numeric_precision>";
				params.numeric_precision = convert_int(argv[cnt]);
				continue;
			}
			if (strcmp(argv[cnt], "-lp") == 0) {
				params.run_mode = LINEAR_PROGRAMMING;
				continue;
			}
			if (strcmp(argv[cnt], "-lpbin") == 0) {
				params.run_mode = LINEAR_PROGRAMMING;
				params.binary_programming = true;
				continue;
			}
			if (strcmp(argv[cnt], "-qp") == 0) {
				params.gurobi_format = true;
				params.quad_programming = true;
				continue;
			}
			if (strcmp(argv[cnt], "-quiet") == 0) {
				verbose_mode = VB_QUIET;
				continue;
			}
			if (strcmp(argv[cnt], "-mult") == 0) {
				params.multi_tree = true;
				continue;
			}
			if (strcmp(argv[cnt], "-bi") == 0) {
				cnt++;
				if (cnt >= argc)
					throw "Use -bi <burnin_value>";
				params.tree_burnin = convert_int(argv[cnt]);
				if (params.tree_burnin < 0)
					throw "Burnin value must not be negative";
				continue;
			}
			if (strcmp(argv[cnt], "-tm") == 0) {
				cnt++;
				if (cnt >= argc)
					throw "Use -tm <tree_max_count>";
				params.tree_max_count = convert_int(argv[cnt]);
				if (params.tree_max_count < 0)
					throw "tree_max_count must not be negative";
				continue;
			}
			if (strcmp(argv[cnt], "-minsup") == 0) {
				cnt++;
				if (cnt >= argc)
					throw "Use -minsup <split_threshold>";
				params.split_threshold = convert_double(argv[cnt]);
				if (params.split_threshold < 0 || params.split_threshold > 1)
					throw "Split threshold must be between 0 and 1";
				continue;
			}
			if (strcmp(argv[cnt], "-minsupnew") == 0) {
				cnt++;
				if (cnt >= argc)
					throw "Use -minsupnew <split_threshold_1/.../split_threshold_k>";
				params.split_threshold_str = argv[cnt];
				continue;
			}
			if (strcmp(argv[cnt], "-tw") == 0) {
				cnt++;
				if (cnt >= argc)
					throw "Use -tw <split_weight_threshold>";
				params.split_weight_threshold = convert_double(argv[cnt]);
				if (params.split_weight_threshold < 0)
					throw "Split weight threshold is negative";
				continue;
			}
			if (strcmp(argv[cnt], "-swc") == 0) {
				params.split_weight_summary = SW_COUNT;
				continue;
			}
			if (strcmp(argv[cnt], "-swa") == 0) {
				params.split_weight_summary = SW_AVG_ALL;
				continue;
			}
			if (strcmp(argv[cnt], "-swp") == 0) {
				params.split_weight_summary = SW_AVG_PRESENT;
				continue;
			}
			if (strcmp(argv[cnt], "-iwc") == 0) {
				params.test_input = TEST_WEAKLY_COMPATIBLE;
				continue;
			}
			if (strcmp(argv[cnt], "-aln") == 0
					|| strcmp(argv[cnt], "-s") == 0) {
				cnt++;
				if (cnt >= argc)
					throw "Use -aln, -s <alignment_file>";
				params.aln_file = argv[cnt];
				continue;
			}
			if (strcmp(argv[cnt], "--sequential") == 0) {
                params.phylip_sequential_format = true;
                continue;
            }
			if (strcmp(argv[cnt], "-z") == 0) {
				cnt++;
				if (cnt >= argc)
					throw "Use -aln, -z <user_trees_file>";
				params.treeset_file = argv[cnt];
				continue;
			}
			if (strcmp(argv[cnt], "-zb") == 0) {
				cnt++;
				if (cnt >= argc)
					throw "Use -zb <#replicates>";
				params.topotest_replicates = convert_int(argv[cnt]);
				if (params.topotest_replicates < 1000)
					throw "Please specify at least 1000 replicates";
				continue;
			}
			if (strcmp(argv[cnt], "-zw") == 0) {
				params.do_weighted_test = true;
				continue;
			}
			if (strcmp(argv[cnt], "-au") == 0) {
				params.do_au_test = true;
				continue;
			}
			if (strcmp(argv[cnt], "-sp") == 0) {
				cnt++;
				if (cnt >= argc)
					throw "Use -sp <partition_file>";
				params.partition_file = argv[cnt];
				continue;
			}
			if (strcmp(argv[cnt], "-spp") == 0) {
				cnt++;
				if (cnt >= argc)
					throw "Use -spp <type of partition model>";
				params.partition_file = argv[cnt];
				params.partition_type = 'p';
                params.opt_gammai = false;
				continue;
			}
			if (strcmp(argv[cnt], "-spj") == 0 || strcmp(argv[cnt], "-q") == 0) {
				cnt++;
				if (cnt >= argc)
					throw "Use -q <type of partition model>";
				params.partition_file = argv[cnt];
				params.partition_type = 'j';
                params.optimize_alg_gammai = "Brent";
                params.opt_gammai = false;
				continue;
			}
			if (strcmp(argv[cnt], "-M") == 0) {
                params.partition_type = 0;
                continue;
            }
            if (strcmp(argv[cnt], "-rcluster") == 0) {
				cnt++;
				if (cnt >= argc)
					throw "Use -rcluster <percent>";
                params.partfinder_rcluster = convert_double(argv[cnt]);
                if (params.partfinder_rcluster < 0 || params.partfinder_rcluster > 100)
                    throw "rcluster percentage must be between 0 and 100";
				continue;
            }
			if (strcmp(argv[cnt], "-keep_empty_seq") == 0) {
				params.remove_empty_seq = false;
				continue;
			}
			if (strcmp(argv[cnt], "-no_terrace") == 0) {
				params.terrace_aware = false;
				continue;
			}
			if (strcmp(argv[cnt], "-sf") == 0) {
				cnt++;
				if (cnt >= argc)
					throw "Use -sf <ngs_file>";
				params.ngs_file = argv[cnt];
				continue;
			}
			if (strcmp(argv[cnt], "-sm") == 0) {
				cnt++;
				if (cnt >= argc)
					throw "Use -sm <ngs_mapped_read_file>";
				params.ngs_mapped_reads = argv[cnt];
				continue;
			}
			if (strcmp(argv[cnt], "-ngs_gap") == 0) {
				params.ngs_ignore_gaps = false;
				continue;
			}
			if (strcmp(argv[cnt], "-st") == 0) {
				cnt++;
				if (cnt >= argc)
					throw "Use -st BIN or -st DNA or -st AA or -st CODON or -st MORPH or -st CRXX or -st CFxx.";
                string arg = argv[cnt];
                params.sequence_type = argv[cnt];
                // if (arg.substr(0,2) == "CR") params.pomo_random_sampling = true;
                // if (arg.substr(0,2) == "CF" || arg.substr(0,2) == "CR") {
                //     outWarning("Setting the sampling method and population size with this flag is deprecated.");
                //     outWarning("Please use the model string instead (see `iqtree --help`).");
                //     if (arg.length() > 2) {
                //         int ps = convert_int(arg.substr(2).c_str());
                //         params.pomo_pop_size = ps;
                //         if (((ps != 10) && (ps != 2) && (ps % 2 == 0)) || (ps < 2) || (ps > 19)) {
                //             std::cout << "Please give a correct PoMo sequence type parameter; e.g., `-st CF09`." << std::endl;
                //             outError("Custom virtual population size of PoMo not 2, 10 or any other odd number between 3 and 19.");   
                //         }
                //     }
                // }
				continue;
			}
            
			if (strcmp(argv[cnt], "-starttree") == 0) {
				cnt++;
				if (cnt >= argc)
					throw "Use -starttree BIONJ|PARS|PLLPARS";
				if (strcmp(argv[cnt], "BIONJ") == 0)
					params.start_tree = STT_BIONJ;
				else if (strcmp(argv[cnt], "PARS") == 0)
					params.start_tree = STT_PARSIMONY;
				else if (strcmp(argv[cnt], "PLLPARS") == 0)
					params.start_tree = STT_PLL_PARSIMONY;
				else
					throw "Invalid option, please use -starttree with BIONJ or PARS or PLLPARS";
				continue;
			}

			if (strcmp(argv[cnt], "-ao") == 0) {
				cnt++;
				if (cnt >= argc)
					throw "Use -ao <alignment_file>";
				params.aln_output = argv[cnt];
				continue;
			}
			if (strcmp(argv[cnt], "-as") == 0) {
				cnt++;
				if (cnt >= argc)
					throw "Use -as <aln_site_list>";
				params.aln_site_list = argv[cnt];
				continue;
			}
			if (strcmp(argv[cnt], "-an") == 0) {
				cnt++;
				if (cnt >= argc)
					throw "Use -an <ref_seq_name>";
				params.ref_seq_name = argv[cnt];
				continue;
			}
			if (strcmp(argv[cnt], "-af") == 0) {
				cnt++;
				if (cnt >= argc)
					throw "Use -af phy|fasta";
				if (strcmp(argv[cnt], "phy") == 0)
					params.aln_output_format = ALN_PHYLIP;
				else if (strcmp(argv[cnt], "fasta") == 0)
					params.aln_output_format = ALN_FASTA;
				else
					throw "Unknown output format";
				continue;
			}
			if (strcmp(argv[cnt], "-am") == 0) {
				cnt++;
				if (cnt >= argc)
					throw "Use -am <gap_masked_aln>";
				params.gap_masked_aln = argv[cnt];
				continue;
			}
			if (strcmp(argv[cnt], "-ac") == 0) {
				cnt++;
				if (cnt >= argc)
					throw "Use -ac <concatenate_aln>";
				params.concatenate_aln = argv[cnt];
				continue;
			}
			if (strcmp(argv[cnt], "-nogap") == 0) {
				params.aln_nogaps = true;
				continue;
			}
			if (strcmp(argv[cnt], "-noconst") == 0) {
				params.aln_no_const_sites = true;
				continue;
			}
//			if (strcmp(argv[cnt], "-parstree") == 0) {
				// maximum parsimony
//				params.parsimony_tree = true;
//            continue; } if (strcmp(argv[cnt], "-pars") == 0) {
//                // maximum parsimony
//                params.parsimony = true;
//				continue;
//			}
			if (strcmp(argv[cnt], "-spr") == 0) {
				// subtree pruning and regrafting
				params.tree_spr = true;
				continue;
			}
			if (strcmp(argv[cnt], "-krep") == 0) {
				cnt++;
				if (cnt >= argc)
					throw "Use -krep <num_k>";
				params.k_representative = convert_int(argv[cnt]);
				continue;
			}
			if (strcmp(argv[cnt], "-pdel") == 0
					|| strcmp(argv[cnt], "-p") == 0) {
				cnt++;
				if (cnt >= argc)
					throw "Use -pdel <probability>";
				params.p_delete = convert_double(argv[cnt]);
				if (params.p_delete < 0.0 || params.p_delete > 1.0)
					throw "Probability of deleting a leaf must be between 0 and 1";
				continue;
			}
			if (strcmp(argv[cnt], "-pers") == 0) {
				cnt++;
				if (cnt >= argc)
					throw "Use -pers <perturbation_strength>";
				params.initPS = convert_double(argv[cnt]);
				continue;
			}
			if (strcmp(argv[cnt], "-n") == 0) {
				cnt++;
				if (cnt >= argc)
					throw "Use -n <#iterations>";
                if (params.gbo_replicates != 0) {
                    outError("Ultrafast bootstrap does not work with -n option");
                }
				params.min_iterations = convert_int(argv[cnt]);
				params.stop_condition = SC_FIXED_ITERATION;
//                params.autostop = false;
				continue;
			}
			if (strcmp(argv[cnt], "-nparam") == 0) {
				cnt++;
				if (cnt >= argc)
					throw "Use -nparam <#iterations>";
				params.num_param_iterations = convert_int(argv[cnt]);
				if (params.num_param_iterations < 0)
					throw "Number of parameter optimization iterations (-nparam) must be non negative";
				continue;
			}

			if (strcmp(argv[cnt], "-nb") == 0) {
				cnt++;
				if (cnt >= argc)
					throw "Use -nb <#bootstrap_replicates>";
				params.min_iterations = convert_int(argv[cnt]);
				params.iqp_assess_quartet = IQP_BOOTSTRAP;
//				params.avoid_duplicated_trees = true;
				continue;
			}
			if (strcmp(argv[cnt], "-mod") == 0
					|| strcmp(argv[cnt], "-m") == 0) {
				cnt++;
				if (cnt >= argc)
					throw "Use -mod <model_name>";
				params.model_name = argv[cnt];
				continue;
			}
			if (strcmp(argv[cnt], "-mset") == 0) {
				cnt++;
				if (cnt >= argc)
					throw "Use -mset <model_set>";
				params.model_set = argv[cnt];
				continue;
			}
			if (strcmp(argv[cnt], "-madd") == 0) {
				cnt++;
				if (cnt >= argc)
					throw "Use -madd <extra_model_set>";
				params.model_extra_set = argv[cnt];
				continue;
			}
			if (strcmp(argv[cnt], "-msub") == 0) {
				cnt++;
				if (cnt >= argc)
					throw "Use -msub <model_subset>";
				params.model_subset = argv[cnt];
				continue;
			}
			if (strcmp(argv[cnt], "-mfreq") == 0) {
				cnt++;
				if (cnt >= argc)
					throw "Use -mfreq <state_freq_set>";
				params.state_freq_set = argv[cnt];
				continue;
			}
			if (strcmp(argv[cnt], "-mrate") == 0) {
				cnt++;
				if (cnt >= argc)
					throw "Use -mrate <rate_set>";
				params.ratehet_set = argv[cnt];
				continue;
			}
			if (strcmp(argv[cnt], "-mdef") == 0) {
				cnt++;
				if (cnt >= argc)
					throw "Use -mdef <model_definition_file>";
				params.model_def_file = argv[cnt];
				continue;
			}
			if (strcmp(argv[cnt], "-mredo") == 0) {
				params.model_test_again = true;
				continue;
			}
			if (strcmp(argv[cnt], "-mtree") == 0) {
				params.model_test_and_tree = 1;
				continue;
			}
			if (strcmp(argv[cnt], "-mretree") == 0) {
				params.model_test_and_tree = 2;
				continue;
			}
			if (strcmp(argv[cnt], "-msep") == 0) {
				params.model_test_separate_rate = true;
				continue;
			}
			if (strcmp(argv[cnt], "-mwopt") == 0) {
				params.optimize_mixmodel_weight = true;
				continue;
			}
			if (strcmp(argv[cnt], "--opt-rate-mat") == 0) {
				params.optimize_rate_matrix = true;
				continue;
			}
//			if (strcmp(argv[cnt], "-mh") == 0) {
//				params.mvh_site_rate = true;
//				params.discard_saturated_site = false;
//				params.SSE = LK_NORMAL;
//				continue;
//			}
//			if (strcmp(argv[cnt], "-mhs") == 0) {
//				params.mvh_site_rate = true;
//				params.discard_saturated_site = true;
//				params.SSE = LK_NORMAL;
//				continue;
//			}
			if (strcmp(argv[cnt], "-rl") == 0) {
				params.rate_mh_type = false;
				continue;
			}
			if (strcmp(argv[cnt], "-nr") == 0) {
				cnt++;
				if (cnt >= argc)
					throw "Use -nr <mean_rate>";
				params.mean_rate = convert_double(argv[cnt]);
				if (params.mean_rate < 0)
					throw "Wrong mean rate for MH model";
				continue;
			}
			if (strcmp(argv[cnt], "-mstore") == 0) {
				params.store_trans_matrix = true;
				continue;
			}
			if (strcmp(argv[cnt], "-nni_lh") == 0) {
				params.nni_lh = true;
				continue;
			}
			if (strcmp(argv[cnt], "-lmd") == 0) {
				cnt++;
				if (cnt >= argc)
					throw "Use -lmd <lambda>";
                params.lambda = convert_double(argv[cnt]);
				if (params.lambda > 1.0)
					throw "Lambda must be in (0,1]";
				continue;
			}

            if (strcmp(argv[cnt], "-lk") == 0) {
				cnt++;
				if (cnt >= argc)
                    throw "-lk x86|SSE|AVX|FMA|AVX512";
                if (strcmp(argv[cnt], "x86") == 0)
                    params.SSE = LK_386;
                else if (strcmp(argv[cnt], "SSE") == 0)
                    params.SSE = LK_SSE2;
                else if (strcmp(argv[cnt], "AVX") == 0)
                    params.SSE = LK_AVX;
                else if (strcmp(argv[cnt], "FMA") == 0)
                    params.SSE = LK_AVX_FMA;
                else if (strcmp(argv[cnt], "AVX512") == 0)
                    params.SSE = LK_AVX512;
                else
                    throw "Incorrect -lk likelihood kernel option";
				continue;
			}

			if (strcmp(argv[cnt], "-safe") == 0) {
				params.lk_safe_scaling = true;
				continue;
			}

			if (strcmp(argv[cnt], "-safe-seq") == 0) {
				cnt++;
				if (cnt >= argc)
                    throw "-safe-seq <number of sequences>";
				params.numseq_safe_scaling = convert_int(argv[cnt]);
                if (params.numseq_safe_scaling < 10)
                    throw "Too small -safe-seq";
				continue;
			}

            if (strcmp(argv[cnt], "--kernel-nonrev") == 0) {
                params.kernel_nonrev = true;
                continue;
            }

			if (strcmp(argv[cnt], "-f") == 0) {
				cnt++;
				if (cnt >= argc)
				        throw "Use -f <c | o | u | q | ry | ws | mk | <digits>>";
				if (strcmp(argv[cnt], "q") == 0 || strcmp(argv[cnt], "EQ") == 0)
					params.freq_type = FREQ_EQUAL;
				else if (strcmp(argv[cnt], "c") == 0
						|| strcmp(argv[cnt], "EM") == 0)
					params.freq_type = FREQ_EMPIRICAL;
				else if (strcmp(argv[cnt], "o") == 0
						|| strcmp(argv[cnt], "ES") == 0)
					params.freq_type = FREQ_ESTIMATE;
				else if (strcmp(argv[cnt], "u") == 0
						|| strcmp(argv[cnt], "UD") == 0)
					params.freq_type = FREQ_USER_DEFINED;
				else if (strcmp(argv[cnt], "ry") == 0
						|| strcmp(argv[cnt], "RY") == 0)
					params.freq_type = FREQ_DNA_RY;
				else if (strcmp(argv[cnt], "ws") == 0
						|| strcmp(argv[cnt], "WS") == 0)
					params.freq_type = FREQ_DNA_WS;
				else if (strcmp(argv[cnt], "mk") == 0
						|| strcmp(argv[cnt], "MK") == 0)
					params.freq_type = FREQ_DNA_MK;
				else
				        // throws error message if can't parse
				        params.freq_type = parseStateFreqDigits(argv[cnt]);
				continue;
			}
			if (strcmp(argv[cnt], "-fs") == 0) {
                if (params.tree_freq_file)
                    throw "Specifying both -fs and -ft not allowed";
				cnt++;
				if (cnt >= argc)
					throw "Use -fs <site_freq_file>";
				params.site_freq_file = argv[cnt];
//				params.SSE = LK_EIGEN;
				continue;
			}
			if (strcmp(argv[cnt], "-ft") == 0) {
                if (params.site_freq_file)
                    throw "Specifying both -fs and -ft not allowed";
                cnt++;
				if (cnt >= argc)
					throw "Use -ft <treefile_to_infer_site_frequency_model>";
                params.tree_freq_file = argv[cnt];
                if (params.print_site_state_freq == WSF_NONE)
                    params.print_site_state_freq = WSF_POSTERIOR_MEAN;
                continue;
            }

			if (strcmp(argv[cnt], "-fconst") == 0) {
				cnt++;
				if (cnt >= argc)
					throw "Use -fconst <const_pattern_frequencies>";
				params.freq_const_patterns = argv[cnt];
				continue;
			}
			if (strcmp(argv[cnt], "-c") == 0) {
				cnt++;
				if (cnt >= argc)
					throw "Use -c <#rate_category>";
				params.num_rate_cats = convert_int(argv[cnt]);
				if (params.num_rate_cats < 1)
					throw "Wrong number of rate categories";
				continue;
			}
			if (strcmp(argv[cnt], "-cmin") == 0) {
				cnt++;
				if (cnt >= argc)
					throw "Use -cmin <#min_rate_category>";
				params.min_rate_cats = convert_int(argv[cnt]);
				if (params.min_rate_cats < 2)
					throw "Wrong number of rate categories for -cmin";
				continue;
			}
			if (strcmp(argv[cnt], "-cmax") == 0) {
				cnt++;
				if (cnt >= argc)
					throw "Use -cmax <#max_rate_category>";
				params.max_rate_cats = convert_int(argv[cnt]);
				if (params.max_rate_cats < 2)
					throw "Wrong number of rate categories for -cmax";
				continue;
			}
			if (strcmp(argv[cnt], "-a") == 0) {
				cnt++;
				if (cnt >= argc)
					throw "Use -a <gamma_shape>";
				params.gamma_shape = convert_double(argv[cnt]);
				if (params.gamma_shape <= 0)
					throw "Wrong gamma shape parameter (alpha)";
				continue;
			}

			if (strcmp(argv[cnt], "-amin") == 0) {
				cnt++;
				if (cnt >= argc)
					throw "Use -amin <min_gamma_shape>";
				params.min_gamma_shape = convert_double(argv[cnt]);
				if (params.min_gamma_shape <= 0)
					throw "Wrong minimum gamma shape parameter (alpha)";
				continue;
			}

			if (strcmp(argv[cnt], "-gmean") == 0) {
				params.gamma_median = false;
				continue;
			}
			if (strcmp(argv[cnt], "-gmedian") == 0) {
				params.gamma_median = true;
				continue;
			}
			if (strcmp(argv[cnt], "-i") == 0) {
				cnt++;
				if (cnt >= argc)
					throw "Use -i <p_invar_sites>";
				params.p_invar_sites = convert_double(argv[cnt]);
				if (params.p_invar_sites < 0)
					throw "Wrong number of proportion of invariable sites";
				continue;
			}
			if (strcmp(argv[cnt], "-brent") == 0) {
				params.optimize_by_newton = false;
				continue;
			}
			if (strcmp(argv[cnt], "-jointopt") == 0) {
				params.optimize_model_rate_joint = true;
				continue;
			}
			if (strcmp(argv[cnt], "-brent_ginvar") == 0) {
				params.optimize_model_rate_joint = false;
				continue;
			}
			if (strcmp(argv[cnt], "-fixbr") == 0 || strcmp(argv[cnt], "-blfix") == 0) {
				params.fixed_branch_length = BRLEN_FIX;
                params.optimize_alg_gammai = "Brent";
                params.opt_gammai = false;
                params.min_iterations = 0;
                params.stop_condition = SC_FIXED_ITERATION;
				continue;
			}
			if (strcmp(argv[cnt], "-blscale") == 0) {
				params.fixed_branch_length = BRLEN_SCALE;
                params.optimize_alg_gammai = "Brent";
                params.opt_gammai = false;
                params.min_iterations = 0;
                params.stop_condition = SC_FIXED_ITERATION;
				continue;
			}
			if (strcmp(argv[cnt], "-blmin") == 0) {
				cnt++;
				if (cnt >= argc)
					throw "Use -blmin <min_branch_length>";
				params.min_branch_length = convert_double(argv[cnt]);
				if (params.min_branch_length < 0.0)
					outError("Negative -blmin not allowed!");
				if (params.min_branch_length == 0.0)
					outError("Zero -blmin is not allowed due to numerical problems");
				if (params.min_branch_length > 0.1)
					outError("-blmin must be < 0.1");

				continue;
			}
			if (strcmp(argv[cnt], "-blmax") == 0) {
				cnt++;
				if (cnt >= argc)
					throw "Use -blmax <max_branch_length>";
				params.max_branch_length = convert_double(argv[cnt]);
				if (params.max_branch_length < 0.5)
					outError("-blmax smaller than 0.5 is not allowed");
				continue;
			}
			if (strcmp(argv[cnt], "-sr") == 0) {
				params.stop_condition = SC_WEIBULL;
				cnt++;
				if (cnt >= argc)
					throw "Use -sr <#max_iteration>";
				params.max_iterations = convert_int(argv[cnt]);
				if (params.max_iterations <= params.min_iterations)
					throw "Specified max iteration must be greater than min iteration";
				continue;
			}
			if (strcmp(argv[cnt], "-nm") == 0) {
				cnt++;
				if (cnt >= argc)
					throw "Use -nm <#max_iteration>";
				params.max_iterations = convert_int(argv[cnt]);
				if (params.max_iterations <= params.min_iterations)
					throw "Specified max iteration must be greater than min iteration";
				continue;
			}
			if (strcmp(argv[cnt], "-sc") == 0) {
				cnt++;
				if (cnt >= argc)
					throw "Use -sc <stop_confidence_value>";
				params.stop_confidence = convert_double(argv[cnt]);
				if (params.stop_confidence <= 0.5
						|| params.stop_confidence >= 1)
					throw "Stop confidence value must be in range (0.5,1)";
				continue;
			}
			if (strcmp(argv[cnt], "-gurobi") == 0) {
				params.gurobi_format = true;
				continue;
			}
			if (strcmp(argv[cnt], "-gthreads") == 0) {
				params.gurobi_format = true;
				cnt++;
				if (cnt >= argc)
					throw "Use -gthreads <gurobi_threads>";
				params.gurobi_threads = convert_int(argv[cnt]);
				if (params.gurobi_threads < 1)
					throw "Wrong number of threads";
				continue;
			}
			if (strcmp(argv[cnt], "-b") == 0 || strcmp(argv[cnt], "-bo") == 0) {
				params.multi_tree = true;
				if (strcmp(argv[cnt], "-bo") == 0)
					params.compute_ml_tree = false;
				if (strcmp(argv[cnt], "-b") == 0)
					params.consensus_type = CT_CONSENSUS_TREE;
				cnt++;
				if (cnt >= argc)
					throw "Use -b <num_bootstrap_samples>";
				params.num_bootstrap_samples = convert_int(argv[cnt]);
				if (params.num_bootstrap_samples < 1)
					throw "Wrong number of bootstrap samples";
				if (params.num_bootstrap_samples == 1)
					params.compute_ml_tree = false;
				if (params.num_bootstrap_samples == 1)
					params.consensus_type = CT_NONE;
				continue;
			}
			if (strcmp(argv[cnt], "-bspec") == 0) {
				cnt++;
				if (cnt >= argc)
					throw "Use -bspec <bootstrap_specification>";
				params.bootstrap_spec = argv[cnt];
				continue;
			}
			if (strcmp(argv[cnt], "-bc") == 0) {
				params.multi_tree = true;
				params.compute_ml_tree = false;
				cnt++;
				if (cnt >= argc)
					throw "Use -bc <num_bootstrap_samples>";
				params.num_bootstrap_samples = convert_int(argv[cnt]);
				if (params.num_bootstrap_samples < 1)
					throw "Wrong number of bootstrap samples";
				if (params.num_bootstrap_samples > 1)
					params.consensus_type = CT_CONSENSUS_TREE;
				continue;
			}
			if (strcmp(argv[cnt], "-iqppars") == 0) {
				params.iqp_assess_quartet = IQP_PARSIMONY;
				continue;
			}
			if (strcmp(argv[cnt], "-iqp") == 0) {
				params.iqp = true;
				continue;
			}
			if (strcmp(argv[cnt], "-wct") == 0) {
				params.write_candidate_trees = true;
				continue;
			}

			if (strcmp(argv[cnt], "-wt") == 0) {
				params.write_intermediate_trees = 1;
				continue;
			}

            if (strcmp(argv[cnt], "-wdt") == 0) {
                params.writeDistImdTrees = true;
                continue;
            }

            if (strcmp(argv[cnt], "-wtc") == 0) {
                params.write_intermediate_trees = 1;
                params.print_tree_lh = true;
                continue;
            }

			if (strcmp(argv[cnt], "-wt2") == 0) {
				params.write_intermediate_trees = 2;
//				params.avoid_duplicated_trees = true;
				params.print_tree_lh = true;
				continue;
			}
			if (strcmp(argv[cnt], "-wt3") == 0) {
				params.write_intermediate_trees = 3;
//				params.avoid_duplicated_trees = true;
				params.print_tree_lh = true;
				continue;
			}
			if (strcmp(argv[cnt], "-wbl") == 0) {
				params.print_branch_lengths = true;
				continue;
			}
            if (strcmp(argv[cnt], "-wit") == 0) {
                params.write_init_tree = true;
                continue;
            }
//			if (strcmp(argv[cnt], "-nodup") == 0) {
//				params.avoid_duplicated_trees = true;
//				continue;
//			}
			if (strcmp(argv[cnt], "-rf_all") == 0) {
				params.rf_dist_mode = RF_ALL_PAIR;
				continue;
			}
			if (strcmp(argv[cnt], "-rf_adj") == 0) {
				params.rf_dist_mode = RF_ADJACENT_PAIR;
				continue;
			}
			if (strcmp(argv[cnt], "-rf") == 0) {
				params.rf_dist_mode = RF_TWO_TREE_SETS;
				cnt++;
				if (cnt >= argc)
					throw "Use -rf <second_tree>";
				params.second_tree = argv[cnt];
				continue;
			}
			if (strcmp(argv[cnt], "-rf2") == 0) {
				params.rf_dist_mode = RF_TWO_TREE_SETS_EXTENDED;
				cnt++;
				if (cnt >= argc)
					throw "Use -rf2 <second_tree>";
				params.second_tree = argv[cnt];
				continue;
			}
			if (strcmp(argv[cnt], "-aLRT") == 0) {
				cnt++;
				if (cnt + 1 >= argc)
					throw "Use -aLRT <threshold%> <#replicates>";
				params.aLRT_threshold = convert_int(argv[cnt]);
				if (params.aLRT_threshold < 85 || params.aLRT_threshold > 101)
					throw "aLRT threshold must be between 85 and 100";
				cnt++;
				params.aLRT_replicates = convert_int(argv[cnt]);
				if (params.aLRT_replicates < 1000
						&& params.aLRT_replicates != 0)
					throw "aLRT replicates must be at least 1000";
				continue;
			}
			if (strcmp(argv[cnt], "-alrt") == 0) {
				cnt++;
				if (cnt >= argc)
					throw "Use -alrt <#replicates | 0>";
                int reps = convert_int(argv[cnt]);
                if (reps == 0)
                    params.aLRT_test = true;
                else {
                    params.aLRT_replicates = reps;
                    if (params.aLRT_replicates < 1000)
                        throw "aLRT replicates must be at least 1000";
                }
				continue;
			}
			if (strcmp(argv[cnt], "-abayes") == 0) {
				params.aBayes_test = true;
				continue;
			}
			if (strcmp(argv[cnt], "-lbp") == 0) {
				cnt++;
				if (cnt >= argc)
					throw "Use -lbp <#replicates>";
				params.localbp_replicates = convert_int(argv[cnt]);
				if (params.localbp_replicates < 1000
						&& params.localbp_replicates != 0)
					throw "Local bootstrap (LBP) replicates must be at least 1000";
				continue;
			}
			if (strcmp(argv[cnt], "-wsl") == 0) {
				params.print_site_lh = WSL_SITE;
				continue;
			}

			if (strcmp(argv[cnt], "-wpl") == 0) {
				params.print_partition_lh = true;
				continue;
			}

			if (strcmp(argv[cnt], "-wslg") == 0 || strcmp(argv[cnt], "-wslr") == 0) {
				params.print_site_lh = WSL_RATECAT;
				continue;
			}

			if (strcmp(argv[cnt], "-wslm") == 0) {
				params.print_site_lh = WSL_MIXTURE;
				continue;
			}
			if (strcmp(argv[cnt], "-wslmr") == 0 || strcmp(argv[cnt], "-wslrm") == 0) {
				params.print_site_lh = WSL_MIXTURE_RATECAT;
				continue;
			}

			if (strcmp(argv[cnt], "-wspr") == 0) {
				params.print_site_prob = WSL_RATECAT;
				continue;
			}

			if (strcmp(argv[cnt], "-wspm") == 0) {
				params.print_site_prob = WSL_MIXTURE;
				continue;
			}
			if (strcmp(argv[cnt], "-wspmr") == 0 || strcmp(argv[cnt], "-wsprm") == 0) {
				params.print_site_prob = WSL_MIXTURE_RATECAT;
				continue;
			}

			if (strcmp(argv[cnt], "-asr") == 0) {
				params.print_ancestral_sequence = AST_MARGINAL;
                params.ignore_identical_seqs = false;
				continue;
			}

			if (strcmp(argv[cnt], "-asr-min") == 0) {
                cnt++;
				if (cnt >= argc)
					throw "Use -asr-min <probability>";
                
                params.min_ancestral_prob = convert_double(argv[cnt]);
                if (params.min_ancestral_prob < 0.5 || params.min_ancestral_prob > 1)
                    throw "Minimum ancestral probability [-asr-min] must be between 0.5 and 1.0";
                continue;
            }

			if (strcmp(argv[cnt], "-asr-joint") == 0) {
				params.print_ancestral_sequence = AST_JOINT;
                params.ignore_identical_seqs = false;
				continue;
			}

			if (strcmp(argv[cnt], "-wsr") == 0) {
				params.print_site_rate = true;
				continue;
			}
			if (strcmp(argv[cnt], "-wsptrees") == 0) {
				params.print_trees_site_posterior = 1;
				continue;
			}
			if (strcmp(argv[cnt], "-wsf") == 0) {
				params.print_site_state_freq = WSF_POSTERIOR_MEAN;
				continue;
			}
			if (strcmp(argv[cnt], "-wsfm") == 0 || strcmp(argv[cnt], "-fmax") == 0) {
				params.print_site_state_freq = WSF_POSTERIOR_MAX;
				continue;
			}
			if (strcmp(argv[cnt], "-wba") == 0) {
				params.print_bootaln = true;
				continue;
			}
			if (strcmp(argv[cnt], "-wbsf") == 0) {
				params.print_boot_site_freq = true;
				continue;
			}
			if (strcmp(argv[cnt], "-wsa") == 0) {
				params.print_subaln = true;
				continue;
			}
			if (strcmp(argv[cnt], "-wtl") == 0) {
				params.print_tree_lh = true;
				continue;
			}
			if (strcmp(argv[cnt], "-wpi") == 0) {
				params.print_partition_info = true;
				params.print_conaln = true;
				continue;
			}
			if (strcmp(argv[cnt], "-wca") == 0) {
				params.print_conaln = true;
				continue;
			}

			if (strcmp(argv[cnt], "-wsplits") == 0) {
				params.print_splits_file = true;
				continue;
			}
			if (strcmp(argv[cnt], "-ns") == 0) {
				cnt++;
				if (cnt >= argc)
					throw "Use -ns <num_simulations>";
				params.whtest_simulations = convert_int(argv[cnt]);
				if (params.whtest_simulations < 1)
					throw "Wrong number of simulations for WH-test";
				continue;
			}
			if (strcmp(argv[cnt], "-mr") == 0) {
				cnt++;
				if (cnt >= argc)
					throw "Use -mr <rate_file>";
				params.rate_file = argv[cnt];
				continue;
			}
			if (strcmp(argv[cnt], "-cat_mean") == 0) {
				params.mcat_type |= MCAT_MEAN;
				continue;
			}
			if (strcmp(argv[cnt], "-cat_nolog") == 0) {
				params.mcat_type &= (127 - MCAT_LOG);
				continue;
			}
			if (strcmp(argv[cnt], "-cat_site") == 0) {
				params.mcat_type &= (127 - MCAT_PATTERN);
				continue;
			}
			if (strcmp(argv[cnt], "-tina") == 0) {
				params.do_pars_multistate = true;
				continue;
			}
			if (strcmp(argv[cnt], "-pval") == 0) {
				cnt++;
				if (cnt >= argc)
					throw "Use -pval <gene_pvalue_file>";
				params.gene_pvalue_file = argv[cnt];
				continue;
			}
			if (strcmp(argv[cnt], "-nnitest") == 0) {
				params.testNNI = true;
				continue;
			}
			if (strcmp(argv[cnt], "-anni") == 0) {
				params.approximate_nni = true;
				continue;
			}
			if (strcmp(argv[cnt], "-nnicut") == 0) {
				params.estimate_nni_cutoff = true;
				//nni_cutoff = -5.41/2;
				continue;
			}
			if (strcmp(argv[cnt], "-nnichi2") == 0) {
				params.nni_cutoff = -5.41 / 2;
				continue;
			}
			if (strcmp(argv[cnt], "-nnicutval") == 0) {
				cnt++;
				if (cnt >= argc)
					throw "Use -nnicutval <log_diff_value>";
				params.nni_cutoff = convert_double(argv[cnt]);
				if (params.nni_cutoff >= 0)
					throw "cutoff value for -nnicutval must be negative";
				continue;
			}
			if (strcmp(argv[cnt], "-nnisort") == 0) {
				params.nni_sort = true;
				continue;
			}
			if (strcmp(argv[cnt], "-plog") == 0) {
				params.gene_pvalue_loga = true;
				continue;
			}
			if (strcmp(argv[cnt], "-dmp") == 0) {
				cnt++;
				if (cnt >= argc)
					throw "Use -dmp <ncbi_taxid>";
				params.ncbi_taxid = convert_int(argv[cnt]);
				continue;
			}
			if (strcmp(argv[cnt], "-dmplevel") == 0
					|| strcmp(argv[cnt], "-dmprank") == 0) {
				cnt++;
				if (cnt >= argc)
					throw "Use -dmprank <ncbi_taxon_rank>";
				params.ncbi_taxon_level = argv[cnt];
				continue;
			}
			if (strcmp(argv[cnt], "-dmpignore") == 0) {
				cnt++;
				if (cnt >= argc)
					throw "Use -dmpignore <ncbi_ignore_level>";
				params.ncbi_ignore_level = argv[cnt];
				continue;
			}
			if (strcmp(argv[cnt], "-dmpname") == 0) {
				cnt++;
				if (cnt >= argc)
					throw "Use -dmpname <ncbi_names_file>";
				params.ncbi_names_file = argv[cnt];
				continue;
			}
			if (strcmp(argv[cnt], "-eco") == 0) {
				cnt++;
				if (cnt >= argc)
					throw "Use -eco <eco_dag_file>";
				params.eco_dag_file = argv[cnt];
				continue;
			}
			if (strcmp(argv[cnt], "-k%") == 0) {
				cnt++;
				if (cnt >= argc)
					throw "Use -k% <k in %>";
				//convert_range(argv[cnt], params.k_percent, params.sub_size, params.step_size);
				params.k_percent = convert_int(argv[cnt]);
				continue;
			}
			if (strcmp(argv[cnt], "-diet") == 0) {
				cnt++;
				if (cnt >= argc)
					throw "Use -diet <d in %>";
				convert_range(argv[cnt], params.diet_min, params.diet_max,
						params.diet_step);
				//params.diet = convert_int(argv[cnt]);
				continue;
			}
			if (strcmp(argv[cnt], "-up") == 0) {
				params.upper_bound = true;
				continue;
			}
			if (strcmp(argv[cnt], "-upNNI") == 0) {
 				params.upper_bound_NNI = true;
			}
			if (strcmp(argv[cnt], "-upFrac") == 0) {
				cnt++;
				if (cnt >= argc)
				  throw "Use -upFrac <fraction>";
				params.upper_bound_frac = convert_double(argv[cnt]);
			}
			if (strcmp(argv[cnt], "-ecoR") == 0) {
				cnt++;
				if (cnt >= argc)
					throw "Use -ecoR <run number>";
				params.eco_run = convert_int(argv[cnt]);
				continue;
			}
			if (strcmp(argv[cnt], "-bb") == 0) {
				cnt++;
				if (cnt >= argc)
					throw "Use -bb <#replicates>";
                if (params.min_iterations != -1) {
                    outError("Ultrafast bootstrap does not work with -te or -n option");
                }
				params.gbo_replicates = convert_int(argv[cnt]);
//				params.avoid_duplicated_trees = true;
				if (params.gbo_replicates < 1000)
					throw "#replicates must be >= 1000";
				params.consensus_type = CT_CONSENSUS_TREE;
				params.stop_condition = SC_BOOTSTRAP_CORRELATION;
				//params.nni5Branches = true;
				continue;
			}
			if (strcmp(argv[cnt], "-beps") == 0) {
				cnt++;
				if (cnt >= argc)
					throw "Use -beps <epsilon>";
				params.ufboot_epsilon = convert_double(argv[cnt]);
				if (params.ufboot_epsilon <= 0.0)
					throw "Epsilon must be positive";
				continue;
			}
			if (strcmp(argv[cnt], "-wbt") == 0) {
				params.print_ufboot_trees = 1;
				continue;
			}
			if (strcmp(argv[cnt], "-wbtl") == 0) {
                // print ufboot trees with branch lengths
				params.print_ufboot_trees = 2;
				continue;
			}
			if (strcmp(argv[cnt], "-bs") == 0) {
				cnt++;
				if (cnt >= argc)
					throw "Use -bs <begin_sampling_size>";
				params.check_gbo_sample_size = convert_int(argv[cnt]);
				continue;
			}
			if (strcmp(argv[cnt], "-bmax") == 0) {
				cnt++;
				if (cnt >= argc)
					throw "Use -bmax <max_candidate_trees>";
				params.max_candidate_trees = convert_int(argv[cnt]);
				continue;
			}
			if (strcmp(argv[cnt], "-bcor") == 0) {
				cnt++;
				if (cnt >= argc)
					throw "Use -bcor <min_correlation>";
				params.min_correlation = convert_double(argv[cnt]);
				continue;
			}
			if (strcmp(argv[cnt], "-nstep") == 0) {
				cnt++;
				if (cnt >= argc)
					throw "Use -nstep <step_iterations>";
				params.step_iterations = convert_int(argv[cnt]);
				if (params.step_iterations < 10
						|| params.step_iterations % 2 == 1)
					throw "At least step size of 10 and even number please";
				params.min_iterations = params.step_iterations;
				continue;
			}
			if (strcmp(argv[cnt], "-boff") == 0) {
				params.online_bootstrap = false;
				continue;
			}
//			if (strcmp(argv[cnt], "-nostore") == 0
//					|| strcmp(argv[cnt], "-memsave") == 0) {
//				params.store_candidate_trees = false;
//				continue;
//			}
			if (strcmp(argv[cnt], "-mem") == 0) {
				cnt++;
				if (cnt >= argc)
                    throw "Use -mem max_mem_size";
				params.lh_mem_save = LM_MEM_SAVE;
                int end_pos;
                double mem = convert_double(argv[cnt], end_pos);
                if (mem < 0)
                    throw "-mem must be non-negative";
                if (argv[cnt][end_pos] == 'G') {
                    params.max_mem_size = mem * 1073741824.0;
                } else if (argv[cnt][end_pos] == 'M') {
                    params.max_mem_size = mem * 1048576.0;
                } else if (argv[cnt][end_pos] == '%'){
                    params.max_mem_size = mem * 0.01;
                    if (params.max_mem_size > 1)
                        throw "-mem percentage must be between 0 and 100";
                } else {
                    if (mem > 1)
                        throw "Invalid -mem option. Example: -mem 200M, -mem 10G";
                    params.max_mem_size = mem;
                }
				continue;
			}
//			if (strcmp(argv[cnt], "-storetrees") == 0) {
//				params.store_candidate_trees = true;
//				continue;
//			}
			if (strcmp(argv[cnt], "-nodiff") == 0) {
				params.distinct_trees = false;
				continue;
			}
			if (strcmp(argv[cnt], "-treediff") == 0) {
				params.distinct_trees = true;
				continue;
			}
			if (strcmp(argv[cnt], "-norell") == 0) {
				params.use_rell_method = false;
				continue;
			}
			if (strcmp(argv[cnt], "-elw") == 0) {
				params.use_elw_method = true;
				continue;
			}
			if (strcmp(argv[cnt], "-noweight") == 0) {
				params.use_weighted_bootstrap = false;
				continue;
			}
			if (strcmp(argv[cnt], "-nomore") == 0) {
				params.use_max_tree_per_bootstrap = true;
				continue;
			}
			if (strcmp(argv[cnt], "-bweight") == 0) {
				params.use_weighted_bootstrap = true;
				continue;
			}
			if (strcmp(argv[cnt], "-bmore") == 0) {
				params.use_max_tree_per_bootstrap = false;
				continue;
			}
			if (strcmp(argv[cnt], "-gz") == 0) {
				params.do_compression = true;
				continue;
			}
			if (strcmp(argv[cnt], "-newheu") == 0) {
				params.new_heuristic = true;
				// Enable RAxML kernel
				continue;
			}
			if (strcmp(argv[cnt], "-maxtime") == 0) {
				cnt++;
				if (cnt >= argc)
					throw "Use -maxtime <time_in_minutes>";
				params.maxtime = convert_double(argv[cnt]);
				params.min_iterations = 1000000;
				params.stop_condition = SC_REAL_TIME;
				continue;
			}
			if (strcmp(argv[cnt], "-numpars") == 0 || strcmp(argv[cnt], "-ninit") == 0) {
				cnt++;
				if (cnt >= argc)
					throw "Use -ninit <number_of_parsimony_trees>";
				params.numInitTrees = convert_int(argv[cnt]);
                if (params.numInitTrees < 0)
                    throw "-ninit must be non-negative";
				if (params.numInitTrees < params.numNNITrees)
					params.numNNITrees = params.numInitTrees;
				continue;
			}
			if (strcmp(argv[cnt], "-fss") == 0) {
				params.fixStableSplits = true;
//				params.five_plus_five = true;
				continue;
			}
            if (strcmp(argv[cnt], "--stable-thres") == 0) {
                cnt++;
                if (cnt >= argc)
                    throw "Use --stable-thres <support_value_threshold>";
                params.stableSplitThreshold = convert_double(argv[cnt]);
                continue;
            }
			if (strcmp(argv[cnt], "-ff") == 0) {
				params.five_plus_five = true;
				continue;
			}

			if (strcmp(argv[cnt], "-tabu") == 0) {
                params.fixStableSplits = true;
				params.tabu = true;
                params.maxCandidates = params.numSupportTrees;
				continue;
			}

            if (strcmp(argv[cnt], "--adt-pert") == 0) {
                if (params.tabu == true) {
                    outError("option -tabu and --adt-pert cannot be combined");
                }
                params.adaptPertubation = true;
                params.stableSplitThreshold = 1.0;
                continue;
            }

            if (strcmp(argv[cnt], "-memcheck") == 0) {
                params.memCheck = true;
                continue;
            }

			if (strcmp(argv[cnt], "-toppars") == 0 || strcmp(argv[cnt], "-ntop") == 0) {
				cnt++;
				if (cnt >= argc)
					throw "Use -ntop <number_of_top_parsimony_trees>";
				params.numNNITrees = convert_int(argv[cnt]);
				continue;
			}
			if (strcmp(argv[cnt], "--num-sup-trees") == 0) {
				cnt++;
				if (cnt >= argc)
					throw "Use --num-sup-trees <number_of_support_trees>";
				params.numSupportTrees = convert_int(argv[cnt]);
				continue;
			}
			if (strcmp(argv[cnt], "-fixai") == 0) {
				cnt++;
				if (cnt >= argc)
					throw "Use -fixai <alpha_invar_file>";
				params.alpha_invar_file = argv[cnt];
				continue;
			}

            if (strcmp(argv[cnt], "--opt-gamma-inv") == 0) {
                params.opt_gammai = true;
                continue;
            }

            if (strcmp(argv[cnt], "--no-opt-gamma-inv") == 0) {
                params.opt_gammai = false;
                continue;
            }

            if (strcmp(argv[cnt], "--opt-gammai-fast") == 0) {
                params.opt_gammai_fast = true;
                params.opt_gammai = true;
                continue;
            }

            if (strcmp(argv[cnt], "--opt-gammai-kb") == 0) {
                params.opt_gammai_keep_bran = true;
                params.opt_gammai = true;
                continue;
            }

            if (strcmp(argv[cnt], "--adaptive-eps") == 0) {
                params.testAlphaEpsAdaptive = true;
                continue;
            }
            if (strcmp(argv[cnt], "--rand-alpha") == 0) {
                params.randomAlpha = true;
                continue;
            }

            if (strcmp(argv[cnt], "-eai") == 0) {
                params.exh_ai = true;
                continue;
            }
			if (strcmp(argv[cnt], "-poplim") == 0) {
				cnt++;
				if (cnt >= argc)
					throw "Use -poplim <max_pop_size>";
				params.maxCandidates = convert_int(argv[cnt]);
				continue;
			}
			if (strcmp(argv[cnt], "-popsize") == 0
					|| strcmp(argv[cnt], "-numcand") == 0 || strcmp(argv[cnt], "-nbest") == 0) {
				cnt++;
				if (cnt >= argc)
					throw "Use -nbest <number_of_candidate_trees>";
				params.popSize = convert_int(argv[cnt]);
				assert(params.popSize < params.numInitTrees);
				continue;
			}
			if (strcmp(argv[cnt], "-beststart") == 0) {
				params.bestStart = true;
				cnt++;
				if (cnt >= argc)
					throw "Use -best_start <binary_alignment_file>";
				params.binary_aln_file = argv[cnt];
				continue;
			}
			if (strcmp(argv[cnt], "-pll") == 0) {
                outError("-pll option is discontinued.");
				params.pll = true;
				continue;
			}
			if (strcmp(argv[cnt], "-me") == 0) {
				cnt++;
				if (cnt >= argc)
					throw "Use -me <model_epsilon>";
				params.modelEps = convert_double(argv[cnt]);
				if (params.modelEps <= 0.0)
					throw "Model epsilon must be positive";
				if (params.modelEps > 0.1)
					throw "Model epsilon must not be larger than 0.1";
				continue;
			}
			if (strcmp(argv[cnt], "-pars_ins") == 0) {
				params.reinsert_par = true;
				continue;
			}
			if (strcmp(argv[cnt], "-allnni") == 0) {
				params.speednni = false;
				continue;
			}
            
			if (strcmp(argv[cnt], "-snni") == 0) {
				params.snni = true;
				// dont need to turn this on here
				//params.autostop = true;
				//params.speednni = true;
				// Minh: why do you turn this on? it doubles curPerStrength at some point
				//params.adaptPert = true;
				continue;
			}
			if (strcmp(argv[cnt], "-iqpnni") == 0) {
				params.snni = false;
				params.start_tree = STT_BIONJ;
				params.numNNITrees = 1;
//            continue; } if (strcmp(argv[cnt], "-auto") == 0) {
//            	params.autostop = true;
				continue;
			}
			if (strcmp(argv[cnt], "-stop_cond") == 0 || strcmp(argv[cnt], "-numstop") == 0
                 || strcmp(argv[cnt], "-nstop") == 0) {
				if (params.stop_condition != SC_BOOTSTRAP_CORRELATION)
					params.stop_condition = SC_UNSUCCESS_ITERATION;
				cnt++;
				if (cnt >= argc)
					throw "Use -nstop <#iterations>";
				params.unsuccess_iteration = convert_int(argv[cnt]);
                if (params.unsuccess_iteration <= 0)
                    throw "-nstop iterations must be positive";
				continue;
			}
			if (strcmp(argv[cnt], "-lsbran") == 0) {
				params.leastSquareBranch = true;
				continue;
			}
			if (strcmp(argv[cnt], "-manuel") == 0) {
				params.manuel_analytic_approx = true;
				continue;
			}
			if (strcmp(argv[cnt], "-parsbran") == 0) {
				params.pars_branch_length = true;
				continue;
			}
			if (strcmp(argv[cnt], "-bayesbran") == 0) {
				params.bayes_branch_length = true;
				continue;
			}
			if (strcmp(argv[cnt], "-fivebran") == 0
					|| strcmp(argv[cnt], "-nni5") == 0) {
				params.nni5 = true;
				params.nni_type = NNI5;
				continue;
			}
			if (strcmp(argv[cnt], "-onebran") == 0
					|| strcmp(argv[cnt], "-nni1") == 0) {
				params.nni_type = NNI1;
				params.nni5 = false;
				continue;
			}
			if (strcmp(argv[cnt], "-smooth") == 0) {
				cnt++;
				if (cnt >= argc)
					throw "Use -smooth <num_iterations>";
				params.numSmoothTree = convert_int(argv[cnt]);
				continue;
			}
			if (strcmp(argv[cnt], "-lsnni") == 0) {
				params.leastSquareNNI = true;
				continue;
			}
			if (strcmp(argv[cnt], "-lsvar") == 0) {
				cnt++;
				if (cnt >= argc)
					throw "Use -lsvar <o|ft|fm|st|p>";
				if (strcmp(argv[cnt], "o") == 0
						|| strcmp(argv[cnt], "ols") == 0) {
					params.ls_var_type = OLS;
					continue;
				}
				if (strcmp(argv[cnt], "ft") == 0
						|| strcmp(argv[cnt], "first_taylor") == 0) {
					params.ls_var_type = WLS_FIRST_TAYLOR;
					continue;
				}
				if (strcmp(argv[cnt], "fm") == 0
						|| strcmp(argv[cnt], "fitch_margoliash") == 0) {
					params.ls_var_type = WLS_FITCH_MARGOLIASH;
					continue;
				}
				if (strcmp(argv[cnt], "st") == 0
						|| strcmp(argv[cnt], "second_taylor") == 0) {
					params.ls_var_type = WLS_SECOND_TAYLOR;
					continue;
				}
				if (strcmp(argv[cnt], "p") == 0
						|| strcmp(argv[cnt], "pauplin") == 0) {
					params.ls_var_type = WLS_PAUPLIN;
				} else {
					throw "Use -lsvar <o|ft|fm|st|p>";
				}
				continue;
			}
			if (strcmp(argv[cnt], "-eps") == 0) {
				cnt++;
				if (cnt >= argc)
					throw "Use -eps <log-likelihood epsilon>";
				params.loglh_epsilon = convert_double(argv[cnt]);
				continue;
			}
			if (strcmp(argv[cnt], "-pb") == 0) { // Enable parsimony branch length estimation
				params.parbran = true;
				continue;
			}
			if (strcmp(argv[cnt], "-x") == 0) {
				cnt++;
				if (cnt >= argc)
					throw "Use -x <iteration_multiple>";
				params.iteration_multiple = convert_int(argv[cnt]);
				continue;
			}
			if (strcmp(argv[cnt], "-sp_iter") == 0) {
				cnt++;
				if (cnt >= argc)
					throw "Use -sp_iter <number_iteration>";
				params.speedup_iter = convert_int(argv[cnt]);
				continue;
			}
			if (strcmp(argv[cnt], "-avh") == 0) {
				cnt++;
				if (cnt >= argc)
					throw "Use -avh <arndt_#bootstrap>";
				params.avh_test = convert_int(argv[cnt]);
				continue;
			}
			if (strcmp(argv[cnt], "-bootlh") == 0) {
				cnt++;
				if (cnt >= argc)
					throw "Use -bootlh <#replicates>";
				params.bootlh_test = convert_int(argv[cnt]);
				continue;
			}
			if (strcmp(argv[cnt], "-bootpart") == 0) {
				cnt++;
				if (cnt >= argc)
					throw "Use -bootpart <part1_length,part2_length,...>";
				params.bootlh_partitions = argv[cnt];
				continue;
			}
			if (strcmp(argv[cnt], "-AIC") == 0) {
				params.model_test_criterion = MTC_AIC;
				continue;
			}
			if (strcmp(argv[cnt], "-AICc") == 0 || strcmp(argv[cnt], "-AICC") == 0) {
				params.model_test_criterion = MTC_AICC;
				continue;
			}
			if (strcmp(argv[cnt], "-merit") == 0) {
                cnt++;
				if (cnt >= argc)
					throw "Use -merit AIC|AICC|BIC";
                if (strcmp(argv[cnt], "AIC") == 0)
                    params.model_test_criterion = MTC_AIC;
                else if (strcmp(argv[cnt], "AICc") == 0 || strcmp(argv[cnt], "AICC") == 0)
                    params.model_test_criterion = MTC_AICC;
                else if (strcmp(argv[cnt], "BIC") == 0)
                    params.model_test_criterion = MTC_BIC;
                else throw "Use -merit AIC|AICC|BIC";
				continue;
			}
			if (strcmp(argv[cnt], "-ms") == 0) {
				cnt++;
				if (cnt >= argc)
					throw "Use -ms <model_test_sample_size>";
				params.model_test_sample_size = convert_int(argv[cnt]);
				continue;
			}
			if (strcmp(argv[cnt], "-omp") == 0 || strcmp(argv[cnt], "-nt") == 0) {
				cnt++;
				if (cnt >= argc)
				throw "Use -nt <num_threads|AUTO>";
                if (strcmp(argv[cnt], "AUTO") == 0)
                    params.num_threads = 0;
                else {
                    params.num_threads = convert_int(argv[cnt]);
                    if (params.num_threads < 1)
                        throw "At least 1 thread please";
                }
				continue;
			}
//			if (strcmp(argv[cnt], "-rootstate") == 0) {
//                cnt++;
//                if (cnt >= argc)
//                    throw "Use -rootstate <rootstate>";
//                params.root_state = argv[cnt];
//                params.SSE = LK_NORMAL;
//                continue;
//			}
			if (strcmp(argv[cnt], "-ct") == 0) {
            	params.count_trees = true;
            	continue;
			}
			if (strcmp(argv[cnt], "-sprdist") == 0 || strcmp(argv[cnt], "-sprrad") == 0) {
				cnt++;
				if (cnt >= argc)
					throw "Use -sprrad <SPR radius used in parsimony search>";
				params.sprDist = convert_int(argv[cnt]);
				continue;
			}
			if (strcmp(argv[cnt], "-no_rescale_gamma_invar") == 0) {
				params.no_rescale_gamma_invar = true;
				continue;
			}

			if (strcmp(argv[cnt], "-wsi") == 0) {
				params.compute_seq_identity_along_tree = true;
				continue;
			}
			if (strcmp(argv[cnt], "-t") == 0 || strcmp(argv[cnt], "-te") == 0) {
                if (strcmp(argv[cnt], "-te") == 0) {
                    if (params.gbo_replicates != 0) {
                        outError("Ultrafast bootstrap does not work with -te option");
                    }
                    params.min_iterations = 0;
                    params.stop_condition = SC_FIXED_ITERATION;
                }
				cnt++;
				if (cnt >= argc)
					throw "Use -t,-te <start_tree | BIONJ | PARS | PLLPARS>";
				if (strcmp(argv[cnt], "BIONJ") == 0)
					params.start_tree = STT_BIONJ;
				else if (strcmp(argv[cnt], "PARS") == 0)
					params.start_tree = STT_PARSIMONY;
				else if (strcmp(argv[cnt], "PLLPARS") == 0)
					params.start_tree = STT_PLL_PARSIMONY;
                else if (strcmp(argv[cnt], "RANDOM") == 0)
					params.start_tree = STT_RANDOM_TREE;
				else
                    params.user_file = argv[cnt];
				continue;
			}
            
            if (strcmp(argv[cnt], "-g") == 0) {
                cnt++;
                if (cnt >= argc)
                    throw "Use -g <constraint_tree>";
                params.constraint_tree_file = argv[cnt];
                continue;
            }
            
			if (strcmp(argv[cnt], "-lmap") == 0) {
				cnt++;
				if (cnt >= argc)
					throw "Use -lmap <likelihood_mapping_num_quartets>";
                if (strcmp(argv[cnt],"ALL") == 0) {
                    params.lmap_num_quartets = 0;
                } else {
                    params.lmap_num_quartets = convert_int64(argv[cnt]);
                    if (params.lmap_num_quartets < 0)
                        throw "Number of quartets must be >= 1";
                }
				continue;
			}

			if (strcmp(argv[cnt], "-lmclust") == 0) {
				cnt++;
				if (cnt >= argc)
					throw "Use -lmclust <likelihood_mapping_cluster_file>";
				params.lmap_cluster_file = argv[cnt];
				// '-keep_ident' is currently required to allow a 1-to-1 mapping of the 
				// user-given groups (HAS) - possibly obsolete in the future versions
				params.ignore_identical_seqs = false;
                if (params.lmap_num_quartets < 0)
                    params.lmap_num_quartets = 0;
				continue;
			}

			if (strcmp(argv[cnt], "-wql") == 0) {
				params.print_lmap_quartet_lh = true;
				continue;
			}
            
			if (strcmp(argv[cnt], "--link-alpha") == 0) {
				params.link_alpha = true;
				continue;
			}

			if (strcmp(argv[cnt], "-redo") == 0) {
				params.ignore_checkpoint = true;
				continue;
			}

			if (strcmp(argv[cnt], "--force-unfinish") == 0) {
				params.force_unfinished = true;
				continue;
			}

			if (strcmp(argv[cnt], "-cptime") == 0) {
				cnt++;
				if (cnt >= argc)
					throw "Use -cptime <checkpoint_time_interval>";
				params.checkpoint_dump_interval = convert_int(argv[cnt]);
				continue;
			}
            
			if (strcmp(argv[cnt], "--no-log") == 0) {
				params.suppress_output_flags |= OUT_LOG;
				continue;
			}

			if (strcmp(argv[cnt], "--no-treefile") == 0) {
				params.suppress_output_flags |= OUT_TREEFILE;
				continue;
			}
			if (strcmp(argv[cnt], "--no-iqtree") == 0) {
				params.suppress_output_flags |= OUT_IQTREE;
				continue;
			}
			if (strcmp(argv[cnt], "--no-outfiles") == 0) {
				params.suppress_output_flags |= OUT_LOG + OUT_TREEFILE + OUT_IQTREE;
				continue;
			}

            
            if (strcmp(argv[cnt], "--scaling-squaring") == 0) {
                params.matrix_exp_technique = MET_SCALING_SQUARING;
                continue;
            }
            if (strcmp(argv[cnt], "--eigenlib") == 0) {
                params.matrix_exp_technique = MET_EIGEN3LIB_DECOMPOSITION;
                continue;
            }
            if (strcmp(argv[cnt], "--eigen") == 0) {
                params.matrix_exp_technique = MET_EIGEN_DECOMPOSITION;
                continue;
            }
            if (strcmp(argv[cnt], "--lie-markov") == 0) {
                params.matrix_exp_technique = MET_LIE_MARKOV_DECOMPOSITION;
                continue;
            }
            
			if (strcmp(argv[cnt], "--no-uniqueseq") == 0) {
				params.suppress_output_flags |= OUT_UNIQUESEQ;
				continue;
			}

			if (argv[cnt][0] == '-') {
                string err = "Invalid \"";
                err += argv[cnt];
                err += "\" option.";
                throw err;
            } else {
                if (params.user_file == NULL)
                    params.user_file = argv[cnt];
                else
                    params.out_file = argv[cnt];
            }
            if (params.root != NULL && params.is_rooted)
                throw "Not allowed to specify both -o <taxon> and -root";

        }
        // try
        catch (const char *str) {
            outError(str);
            //} catch (char *str) {
            //outError(str);
        } catch (string str) {
            outError(str);
        } catch (...) {
            string err = "Unknown argument \"";
            err += argv[cnt];
            err += "\"";
            outError(err);
        }

    } // for
    if (!params.user_file && !params.aln_file && !params.ngs_file && !params.ngs_mapped_reads && !params.partition_file) {
#ifdef IQ_TREE
        quickStartGuide();
//        usage_iqtree(argv, false);
#else
        usage(argv, false);
#endif
    }
    
    if (params.do_au_test && params.topotest_replicates == 0)
        outError("For AU test please please specify number of bootstrap replicates via -zb option");

    if (params.lh_mem_save == LM_MEM_SAVE && params.partition_file)
        outError("-mem option does not work with partition models yet");

    if (params.gbo_replicates && params.num_bootstrap_samples)
        outError("UFBoot (-bb) and standard bootstrap (-b) must not be specified together");

    if ((params.model_name.find("ONLY") != string::npos || (params.model_name.substr(0,2) == "MF" && params.model_name.substr(0,3) != "MFP")) && (params.gbo_replicates || params.num_bootstrap_samples))
        outError("ModelFinder only cannot be combined with bootstrap analysis");


    if (!params.out_prefix) {
    	if (params.eco_dag_file)
    		params.out_prefix = params.eco_dag_file;
    	else if (params.partition_file)
            params.out_prefix = params.partition_file;
        else if (params.aln_file)
            params.out_prefix = params.aln_file;
        else if (params.ngs_file)
            params.out_prefix = params.ngs_file;
        else if (params.ngs_mapped_reads)
            params.out_prefix = params.ngs_mapped_reads;
        else
            params.out_prefix = params.user_file;
    }
//    if (MPIHelper::getInstance().isWorker()) {
    // BUG: setting out_prefix this way cause access to stack, which is cleaned up after returning from this function
//        string newPrefix = string(params.out_prefix) + "."  + NumberToString(MPIHelper::getInstance().getProcessID()) ;
//        params.out_prefix = (char *) newPrefix.c_str();
//    }

}

extern void printCopyright(ostream &out);

void usage(char* argv[], bool full_command) {
    printCopyright(cout);
    cout << "Usage: " << argv[0] << " [OPTIONS] <file_name> [<output_file>]" << endl;
    cout << "GENERAL OPTIONS:" << endl;
    cout << "  -hh               Print this help dialog" << endl;
    cout << "  -h                Print help options for phylogenetic inference" << endl;
    cout << "  <file_name>       User tree in NEWICK format or split network in NEXUS format" << endl;
    cout << "  <output_file>     Output file to store results, default is '<file_name>.pda'" << endl;
    cout << "  -k <num_taxa>     Find optimal set of size <num_taxa>" << endl;
    cout << "  -k <min>:<max>    Find optimal sets of size from <min> to <max>" << endl;
    cout << "  -k <min>:<max>:<step>" << endl;
    cout << "                    Find optimal sets of size min, min+step, min+2*step,..." << endl;
    cout << "  -o <taxon>        Root name to compute rooted PD (default: unrooted)" << endl;
    cout << "  -if <file>        File containing taxa to be included into optimal sets" << endl;
    cout << "  -e <file>         File containing branch/split scale and taxa weights" << endl;
    cout << "  -all              Identify all multiple optimal sets" << endl;
    cout << "  -lim <max_limit>  The maximum number of optimal sets for each k if -a is specified" << endl;
    cout << "  -min              Compute minimal sets (default: maximal)" << endl;
    cout << "  -1out             Print taxa sets and scores to separate files" << endl;
    cout << "  -oldout           Print output compatible with version 0.3" << endl;
    cout << "  -v                Verbose mode" << endl;
    cout << endl;
    cout << "OPTIONS FOR PHYLOGENETIC DIVERSITY (PD):" << endl;
    cout << "  -root             Make the tree ROOTED, default is unrooted" << endl;
    cout << "    NOTE: this option and -o <taxon> cannot be both specified" << endl;
    cout << "  -g                Run greedy algorithm only (default: auto)" << endl;
    cout << "  -pr               Run pruning algorithm only (default: auto)" << endl;
    cout << endl;
    /*
    cout << "OPTIONS FOR SPLIT DIVERSITY:" << endl;
    cout << "  -exhaust          Force to use exhaustive search" << endl;
    cout << "    NOTE: by default, the program applies dynamic programming algorithm" << endl;
    cout << "          on circular networks and exhaustive search on general networks" << endl;
    cout << endl;*/
    cout << "OPTIONS FOR BUDGET CONSTRAINTS:" << endl;
    cout << "  -u <file>         File containing total budget and taxa preservation costs" << endl;
    cout << "  -b <budget>       Total budget to conserve taxa" << endl;
    cout << "  -b <min>:<max>    Find all sets with budget from <min> to <max>" << endl;
    cout << "  -b <min>:<max>:<step>" << endl;
    cout << "                    Find optimal sets with budget min, min+step, min+2*step,..." << endl;
    cout << endl;
    cout << "OPTIONS FOR AREA ANALYSIS:" << endl;
    cout << "  -ts <taxa_file>   Compute/maximize PD/SD of areas (combine with -k to maximize)" << endl;
    cout << "  -excl             Compute exclusive PD/SD" << endl;
    cout << "  -endem            Compute endemic PD/SD" << endl;
    cout << "  -compl <areas>    Compute complementary PD/SD given the listed <areas>" << endl;
    cout << endl;

    cout << "OPTIONS FOR VIABILITY CONSTRAINTS:" << endl;
    cout << "  -eco <food_web>   File containing food web matrix" << endl;
    cout << "  -k% <n>           Find optimal set of size relative the total number of taxa" << endl;
    cout << "  -diet <min_diet>  Minimum diet portion (%) to be preserved for each predator" << endl;
    cout << endl;
    //if (!full_command) exit(0);

    cout << "MISCELLANEOUS:" << endl;
    cout << "  -dd <sample_size> Compute PD distribution of random sets of size k" << endl;
    /*
    cout << "  -gbo <sitelh_file> Compute and output the alignment of (normalized)" << endl;
    cout << "                    expected frequencies given in site_ll_file" << endl;
	*/

    //	cout << "  -rep <times>        Repeat algorithm a number of times." << endl;
    //	cout << "  -noout              Print no output file." << endl;
    cout << endl;
    //cout << "HIDDEN OPTIONS: see the source code file pda.cpp::parseArg()" << endl;

    exit(0);
}

void usage_iqtree(char* argv[], bool full_command) {
    printCopyright(cout);
    cout << "Usage: " << argv[0] << " -s <alignment> [OPTIONS]" << endl << endl;
    cout << "GENERAL OPTIONS:" << endl
            << "  -? or -h             Print this help dialog" << endl
            << "  -s <alignment>       Input alignment in PHYLIP/FASTA/NEXUS/CLUSTAL/MSF format" << endl
            << "  -st <data_type>      BIN, DNA, AA, NT2AA, CODON, MORPH (default: auto-detect)" << endl
            << "  -q <partition_file>  Edge-linked partition model (file in NEXUS/RAxML format)" << endl
            << " -spp <partition_file> Like -q option but allowing partition-specific rates" << endl
            << "  -sp <partition_file> Edge-unlinked partition model (like -M option of RAxML)" << endl
            << "  -t <start_tree_file> or -t BIONJ or -t RANDOM" << endl
            << "                       Starting tree (default: 99 parsimony tree and BIONJ)" << endl
            << "  -te <user_tree_file> Like -t but fixing user tree (no tree search performed)" << endl
            << "  -o <outgroup_taxon>  Outgroup taxon name for writing .treefile" << endl
            << "  -pre <PREFIX>        Prefix for all output files (default: aln/partition)" << endl
#ifdef _OPENMP
            << "  -nt <#cpu_cores>     Number of cores/threads to use (REQUIRED)" << endl
#endif
            << "  -seed <number>       Random seed number, normally used for debugging purpose" << endl
            << "  -v, -vv, -vvv        Verbose mode, printing more messages to screen" << endl
            << "  -quiet               Quiet mode, suppress printing to screen (stdout)" << endl
            << "  -keep-ident          Keep identical sequences (default: remove & finally add)" << endl
            << "  -safe                Safe likelihood kernel to avoid numerical underflow" << endl
            << "  -mem RAM             Maximal RAM usage for memory saving mode" << endl
            << endl << "CHECKPOINTING TO RESUME STOPPED RUN:" << endl
            << "  -redo                Redo analysis even for successful runs (default: resume)" << endl
            << "  -cptime <seconds>    Minimum checkpoint time interval (default: 20)" << endl
            << endl << "LIKELIHOOD MAPPING ANALYSIS:" << endl
            << "  -lmap <#quartets>    Number of quartets for likelihood mapping analysis" << endl
            << "  -lmclust <clustfile> NEXUS file containing clusters for likelihood mapping" << endl
            << "  -wql                 Print quartet log-likelihoods to .quartetlh file" << endl
            << endl << "NEW STOCHASTIC TREE SEARCH ALGORITHM:" << endl
//            << "  -pll                 Use phylogenetic likelihood library (PLL) (default: off)" << endl
            << "  -ninit <number>      Number of initial parsimony trees (default: 100)" << endl
            << "  -ntop <number>       Number of top initial trees (default: 20)" << endl
            << "  -nbest <number>      Number of best trees retained during search (defaut: 5)" << endl
            << "  -n <#iterations>     Fix number of iterations to stop (default: auto)" << endl
            << "  -nstop <number>      Number of unsuccessful iterations to stop (default: 100)" << endl
            << "  -pers <proportion>   Perturbation strength for randomized NNI (default: 0.5)" << endl
            << "  -sprrad <number>     Radius for parsimony SPR search (default: 6)" << endl
            << "  -allnni              Perform more thorough NNI search (default: off)" << endl
            << "  -g <constraint_tree> (Multifurcating) topological constraint tree file" << endl
//            << "  -iqp                 Use the IQP tree perturbation (default: randomized NNI)" << endl
//            << "  -iqpnni              Switch back to the old IQPNNI tree search algorithm" << endl
            << endl << "ULTRAFAST BOOTSTRAP:" << endl
            << "  -bb <#replicates>    Ultrafast bootstrap (>=1000)" << endl
            << "  -wbt                 Write bootstrap trees to .ufboot file (default: none)" << endl
            << "  -wbtl                Like -wbt but also writing branch lengths" << endl
//            << "  -n <#iterations>     Minimum number of iterations (default: 100)" << endl
            << "  -nm <#iterations>    Maximum number of iterations (default: 1000)" << endl
			<< "  -nstep <#iterations> #Iterations for UFBoot stopping rule (default: 100)" << endl
            << "  -bcor <min_corr>     Minimum correlation coefficient (default: 0.99)" << endl
			<< "  -beps <epsilon>      RELL epsilon to break tie (default: 0.5)" << endl
            << endl << "STANDARD NON-PARAMETRIC BOOTSTRAP:" << endl
            << "  -b <#replicates>     Bootstrap + ML tree + consensus tree (>=100)" << endl
            << "  -bc <#replicates>    Bootstrap + consensus tree" << endl
            << "  -bo <#replicates>    Bootstrap only" << endl
//            << "  -t <threshold>       Minimum bootstrap support [0...1) for consensus tree" << endl
            << endl << "SINGLE BRANCH TEST:" << endl
            << "  -alrt <#replicates>  SH-like approximate likelihood ratio test (SH-aLRT)" << endl
            << "  -alrt 0              Parametric aLRT test (Anisimova and Gascuel 2006)" << endl
            << "  -abayes              approximate Bayes test (Anisimova et al. 2011)" << endl
            << "  -lbp <#replicates>   Fast local bootstrap probabilities" << endl
            << endl << "MODEL-FINDER:" << endl
            << "  -m TESTONLY          Standard model selection (like jModelTest, ProtTest)" << endl
            << "  -m TEST              Standard model selection followed by tree inference" << endl
            << "  -m MF                Extended model selection with FreeRate heterogeneity" << endl
            << "  -m MFP               Extended model selection followed by tree inference" << endl
            << "  -m TESTMERGEONLY     Find best partition scheme (like PartitionFinder)" << endl
            << "  -m TESTMERGE         Find best partition scheme followed by tree inference" << endl
            << "  -m MF+MERGE          Find best partition scheme incl. FreeRate heterogeneity" << endl
            << "  -m MFP+MERGE         Like -m MF+MERGE followed by tree inference" << endl
            << "  -rcluster <percent>  Percentage of partition pairs (relaxed clustering alg.)" << endl
            << "  -mset program        Restrict search to models supported by other programs" << endl
<<<<<<< HEAD
            << "                       (i.e., raxml, phyml or mrbayes)" << endl
            << "  -mset <lm-subset>    Restrict search to a subset of the Lie-Markov models" << endl
            << "                       Options for lm-subset are:" << endl
            << "                       liemarkov, liemarkovry, liemarkovws, liemarkovmk, strandsymmetric" << endl
=======
            << "                       (raxml, phyml or mrbayes)" << endl
>>>>>>> 793f61a3
            << "  -mset m1,...,mk      Restrict search to models in a comma-separated list" << endl
            << "                       (e.g. -mset WAG,LG,JTT)" << endl            
            << "  -msub source         Restrict search to AA models for specific sources" << endl
            << "                       (nuclear, mitochondrial, chloroplast or viral)" << endl
            << "  -mfreq f1,...,fk     Restrict search to using a list of state frequencies" << endl
            << "                       (default AA: -mfreq FU,F; codon: -mfreq ,F1x4,F3x4,F)" << endl
            << "  -mrate r1,...,rk     Restrict search to a list of rate-across-sites models" << endl
            << "                       (e.g. -mrate E,I,G,I+G,R is used for -m MF)" << endl
            << "  -cmin <kmin>         Min #categories for FreeRate model [+R] (default: 2)" << endl
            << "  -cmax <kmax>         Max #categories for FreeRate model [+R] (default: 10)" << endl
            << "  -merit AIC|AICc|BIC  Optimality criterion to use (default: all)" << endl
//            << "  -msep                Perform model selection and then rate selection" << endl
            << "  -mtree               Perform full tree search for each model considered" << endl
            << "  -mredo               Ignore model results computed earlier (default: reuse)" << endl
            << "  -madd mx1,...,mxk    List of mixture models to also consider" << endl
            << "  -mdef <nexus_file>   A model definition NEXUS file (see Manual)" << endl

            << endl << "SUBSTITUTION MODEL:" << endl
            << "  -m <model_name>" << endl
            << "                  DNA: HKY (default), JC, F81, K2P, K3P, K81uf, TN/TrN, TNef," << endl
            << "                       TIM, TIMef, TVM, TVMef, SYM, GTR, or 6-digit model" << endl
            << "                       specification (e.g., 010010 = HKY)" << endl
            << "              Protein: LG (default), Poisson, cpREV, mtREV, Dayhoff, mtMAM," << endl
            << "                       JTT, WAG, mtART, mtZOA, VT, rtREV, DCMut, PMB, HIVb," << endl
            << "                       HIVw, JTTDCMut, FLU, Blosum62, GTR20" << endl
            << "      Protein mixture: C10,...,C60, EX2, EX3, EHO, UL2, UL3, EX_EHO, LG4M, LG4X" << endl
            << "               Binary: JC2 (default), GTR2" << endl
            << "      Empirical codon: KOSI07, SCHN05" << endl 
            << "    Mechanistic codon: GY (default), MG, MGK, GY0K, GY1KTS, GY1KTV, GY2K," << endl
            << "                       MG1KTS, MG1KTV, MG2K" << endl
            << " Semi-empirical codon: XX_YY where XX is empirical and YY is mechanistic model" << endl
            << "       Morphology/SNP: MK (default), ORDERED" << endl
            << "       Lie Markov DNA: One of the following, optionally prefixed by RY, WS or MK:" << endl
            << "                       1.1,  2.2b, 3.3a, 3.3b,  3.3c," << endl
            << "                       3.4,  4.4a, 4.4b, 4.5a,  4.5b," << endl
            << "                       5.6a, 5.6b, 5.7a, 5.7b,  5.7c," << endl
            << "                       5.11a,5.11b,5.11c,5.16,  6.6," << endl
            << "                       6.7a, 6.7b, 6.8a, 6.8b,  6.17a," << endl
            << "                       6.17b,8.8,  8.10a,8.10b, 8.16," << endl
            << "                       8.17, 8.18, 9.20a,9.20b,10.12," << endl
            << "                       10.34,12.12" << endl
            << "       Non-reversible: STRSYM (strand symmetric model, synonymous with WS6.6)" << endl
            << "       Non-reversible: UNREST (most general unrestricted model, functionally equivalent to 12.12)" << endl
            << "            Otherwise: Name of file containing user-model parameters" << endl
            << "                       (rate parameters and state frequencies)" << endl
<<<<<<< HEAD
            << endl << "STATE FREQUENCY:" << endl
            << "  Append one of the following +F... to -m <model_name>" << endl
            << "  +F                   Empirically counted frequencies from alignment" << endl
            << "  +FO (letter-O)       Optimized frequencies by maximum-likelihood" << endl
            << "  +FQ                  Equal frequencies" << endl
            << "  +FRY, +FWS, +FMK     For DNA models only, +FRY is freq(A+G)=1/2=freq(C+T)," << endl
            << "                       +FWS is freq(A+T)=1/2=freq(C+G), +FMK is freq(A+C)=1/2=freq(G+T)." << endl
            << "  +F####               where # are digits - for DNA models only, for basis in ACGT order," << endl        
            << "                       digits indicate which frequencies are constrained to be the same." << endl
            << "                       E.g. +F1221 means freq(A)=freq(T), freq(C)=freq(G)." << endl
            << "  +FU                  Amino-acid frequencies by the given protein matrix" << endl
            << "  +F1x4 (codon model)  Equal NT frequencies over three codon positions" << endl 
            << "  +F3x4 (codon model)  Unequal NT frequencies over three codon positions" << endl
            << endl << "MIXTURE MODEL:" << endl
            << "  -m \"MIX{model1,...,modelK}\"   Mixture model with K components" << endl
            << "  -m \"FMIX{freq1,...freqK}\"     Frequency mixture model with K components" << endl
            << "  -mwopt               Turn on optimizing mixture weights (default: none)" << endl
            << endl

            << "POLYMORPHISM AWARE MODELS (PoMo):"                                                   << endl
            << "PoMo uses counts files (please refer to the manual)."                                << endl
            << "  -m <sm>+<pm>         Default: `HKY+rP`."                                           << endl
            << "                 <sm>: Substitution model."                                          << endl
            << "                  DNA: HKY (default), JC, F81, K2P, K3P, K81uf, TN/TrN, TNef,"       << endl
            << "                       TIM, TIMef, TVM, TVMef, SYM, GTR, or a 6-digit model"         << endl
            << "                       specification (e.g., 010010 = HKY)."                          << endl
            << "                 <pm>: PoMo model."                                                  << endl
            << "                       - rP (default; reversible PoMo with tree inference)."         << endl
            // << "                       - nrP (non-reversible PoMo; tree has to be given separately;" << endl
            // << "                         not implemented yet)."                                      << endl
            << "  -m <model>+<ft>      Frequency type (optional; default: +F, counted)."             << endl
            << "                       F or +FO or +FU or +FQ."                                      << endl
            << "                       Counted, optimized, user-defined, equal state frequency."     << endl
            << "                       This overwrites the specifications of the DNA model."         << endl
            << "  -m <model>+N<ps>     Set virtual population size to `ps` (optional; default: 9)."  << endl
            << "                       3 <= ps <= 19; ps has to be an odd number or 2 or 10."        << endl
            << "  -m <model>+[W|S]     Specify sampling method (optional; default: W)."              << endl
            << "                       W: Weighted sampling method (partial likelihoods at the tip"  << endl
            << "                          of the tree are set to the probabilities of leading to the"<< endl
            << "                          observed data)."                                           << endl
            << "                       S: Sampled sampling method (determine PoMo states by randomly"<< endl
            << "                          drawing N bases per site from the data)."                  << endl
            << "  The full default model string is: `-m HKY+rP+N9+W+F."                              << endl
            << "  Another example: `-m GTR+rP+N15+S."                                                << endl
            << "  You can use mixture models like so: -m \"MIX{JC+rP,HKY+rP}+N11\"."                 << endl
            << "  A mixture model with equal state frequency: -m \"MIX{JC,HKY}+FQ\"."                << endl
            << "  Until now, only DNA models work with PoMo."                                        << endl
            << "  Model testing and rate heterogeneity do not work with PoMo yet."                   << endl
            << "  Example of a standard run (for more examples please see the manual):"              << endl
            << "    iqtree -s counts_file.cf"                                                        << endl

            << endl << "RATE HETEROGENEITY AMONG SITES:" << endl
            << "  -m modelname+I       A proportion of invariable sites" << endl
            << "  -m modelname+G[n]    Discrete Gamma model with n categories (default n=4)" << endl
            << "  -m modelname+I+G[n]  Invariable sites plus Gamma model with n categories" << endl
            << "  -m modelname+R[n]    FreeRate model with n categories (default n=4)" << endl
            << "  -m modelname+I+R[n]  Invariable sites plus FreeRate model with n categories" << endl
=======
            << "  -m <model_name>+F or +FO or +FU or +FQ (default: auto)" << endl
            << "                       counted, optimized, user-defined, equal state frequency" << endl
            << "  -m <model_name>+F1x4 or +F3x4" << endl
            << "                       Codon frequencies" << endl
            << "  -m <model_name>+ASC  Ascertainment bias correction for morphological/SNP data" << endl
            << "  -m \"MIX{m1,...mK}\"   Mixture model with K components" << endl
            << "  -m \"FMIX{f1,...fK}\"  Frequency mixture model with K components" << endl
            << "  -mwopt               Turn on optimizing mixture weights (default: auto)" << endl
            << endl << "RATE HETEROGENEITY AMONG SITES:" << endl
            << "  -m <model_name>+I or +G[n] or +I+G[n] or +R[n]" << endl
            << "                       Invar, Gamma, Invar+Gamma, or FreeRate model where n is" << endl
            << "                       number of categories (default: n=4)" << endl
>>>>>>> 793f61a3
            << "  -a <Gamma_shape>     Gamma shape parameter for site rates (default: estimate)" << endl
            << "  -amin <min_shape>    Min Gamma shape parameter for site rates (default: 0.02)" << endl
            << "  -gmedian             Median approximation for +G site rates (default: mean)" << endl
            << "  --opt-gamma-inv      More thorough estimation for +I+G model parameters" << endl
            << "  -i <p_invar>         Proportion of invariable sites (default: estimate)" << endl
            << "  -wsr                 Write site rates to .rate file" << endl
            << "  -mh                  Computing site-specific rates to .mhrate file using" << endl
            << "                       Meyer & von Haeseler (2003) method" << endl
            << endl << "ASCERTAINMENT BIAS CORRECTION:" << endl
            << "  -m modelname+ASC     Correction for absence of invariant sites in alignment" << endl
            << endl << "SITE-SPECIFIC FREQUENCY MODEL:" << endl 
            << "  -ft <tree_file>      Input tree to infer site frequency model" << endl
            << "  -fs <in_freq_file>   Input site frequency model file" << endl
            << "  -fmax                Posterior maximum instead of mean approximation" << endl
            //<< "  -wsf                 Write site frequency model to .sitefreq file" << endl
            //<< "  -c <#categories>     Number of Gamma rate categories (default: 4)" << endl
//            << endl << "TEST OF MODEL HOMOGENEITY:" << endl
//            << "  -m WHTEST            Testing model (GTR+G) homogeneity assumption using" << endl
//            << "                       Weiss & von Haeseler (2003) method" << endl
//            << "  -ns <#simulations>   #Simulations to obtain null-distribution (default: 1000)" << endl
//            << endl << "TREE INFERENCE:" << endl
//            << "  -p <probability>     IQP: Probability of deleting leaves (default: auto)" << endl
//            << "  -k <#representative> IQP: Size of representative leaf set (default: 4)" << endl
//            << "  -n <#iterations>     Number of iterations  (default: auto)" << endl
//            << "  -sr <#iterations>    Stopping rule with max. #iterations (default: off)" << endl
//            << "  -sc <confidence>     Confidence value for stopping rule (default: 0.95)" << endl
//            << "  -spc <level>         Confidence level for NNI adaptive search (default 0.95)" << endl
//            << "  -sp_iter <number>    #iterations before NNI adaptive heuristic is started" << endl
//            << "  -lmd <lambda>        lambda parameter for the PhyML search (default 0.75)" << endl
//            << "  -nosse               Disable SSE instructions" << endl
//            << "  -wt                  Writing all intermediate trees into .treels file" << endl
//            << "  -d <file>            Reading genetic distances from file (default: JC)" << endl
//            << "  -fixbr               Fix branch lengths of <treefile>" << endl
//            << "  -seed <number>       Random seed number, normally used for debugging purpose" << endl
//            << "  -v, -vv, -vvv        Verbose mode, printing more messages to screen" << endl
            << endl << "CONSENSUS RECONSTRUCTION:" << endl
            << "  -t <tree_file>       Set of input trees for consensus reconstruction" << endl
            << "  -minsup <threshold>  Min split support in range [0,1]; 0.5 for majority-rule" << endl
            << "                       consensus (default: 0, i.e. extended consensus)" << endl
            << "  -bi <burnin>         Discarding <burnin> trees at beginning of <treefile>" << endl
            << "  -con                 Computing consensus tree to .contree file" << endl
            << "  -net                 Computing consensus network to .nex file" << endl
            << "  -sup <target_tree>   Assigning support values for <target_tree> to .suptree" << endl
            << "  -suptag <name>       Node name (or ALL) to assign tree IDs where node occurs" << endl
            << endl << "ROBINSON-FOULDS DISTANCE:" << endl
            << "  -rf_all              Computing all-to-all RF distances of trees in <treefile>" << endl
            << "  -rf <treefile2>      Computing all RF distances between two sets of trees" << endl
            << "                       stored in <treefile> and <treefile2>" << endl
            << "  -rf_adj              Computing RF distances of adjacent trees in <treefile>" << endl
            << endl << "TREE TOPOLOGY TEST:" << endl
            << "  -z <trees_file>      Evaluating a set of user trees" << endl
            << "  -zb <#replicates>    Performing BP,KH,SH,ELW tests for trees passed via -z" << endl
            << "  -zw                  Also performing weighted-KH and weighted-SH tests" << endl
            << "  -au                  Also performing approximately unbiased (AU) test" << endl
//            << endl << "ANCESTRAL SEQUENCE RECONSTRUCTION:" << endl
//            << "  -asr                 Compute ancestral states by marginal reconstruction" << endl
//            << "  -asr-min <prob>      Min probability to assign ancestral sequence (default: 0.95)" << endl
//            << "  -wja                 Write ancestral sequences by joint reconstruction" << endl


            << endl;

			cout << "GENERATING RANDOM TREES:" << endl;
			cout << "  -r <num_taxa>        Create a random tree under Yule-Harding model" << endl;
			cout << "  -ru <num_taxa>       Create a random tree under Uniform model" << endl;
			cout << "  -rcat <num_taxa>     Create a random caterpillar tree" << endl;
			cout << "  -rbal <num_taxa>     Create a random balanced tree" << endl;
			cout << "  -rcsg <num_taxa>     Create a random circular split network" << endl;
			cout << "  -rlen <min_len> <mean_len> <max_len>  " << endl;
			cout << "                       min, mean, and max branch lengths of random trees" << endl;

			cout << endl << "MISCELLANEOUS:" << endl
		    << "  -wt                  Write locally optimal trees into .treels file" << endl
			<< "  -blfix               Fix branch lengths of user tree passed via -te" << endl
            << "  -blscale             Scale branch lengths of user tree passed via -t" << endl
			<< "  -blmin               Min branch length for optimization (default 0.000001)" << endl
			<< "  -blmax               Max branch length for optimization (default 100)" << endl
			<< "  -wsr                 Write site rates and categories to .rate file" << endl
			<< "  -wsl                 Write site log-likelihoods to .sitelh file" << endl
            << "  -wslr                Write site log-likelihoods per rate category" << endl
            << "  -wslm                Write site log-likelihoods per mixture class" << endl
            << "  -wslmr               Write site log-likelihoods per mixture+rate class" << endl
            << "  -wspr                Write site probabilities per rate category" << endl
            << "  -wspm                Write site probabilities per mixture class" << endl
            << "  -wspmr               Write site probabilities per mixture+rate class" << endl
			<< "  -wpl                 Write partition log-likelihoods to .partlh file" << endl
            << "  -fconst f1,...,fN    Add constant patterns into alignment (N=#nstates)" << endl
<<<<<<< HEAD
            << "  -me <epsilon>        Logl epsilon for model parameter optimization (default 0.01)" << endl
            << "  --no-outfiles        Suppress printing output files" << endl
            << "  --eigenlib           Use Eigen3 library" << endl;
=======
            << "  -me <epsilon>        LogL epsilon for parameter estimation (default 0.01)" << endl
            << "  --no-outfiles        Suppress printing output files" << endl;
>>>>>>> 793f61a3
//            << "  -d <file>            Reading genetic distances from file (default: JC)" << endl
//			<< "  -d <outfile>         Calculate the distance matrix inferred from tree" << endl
//			<< "  -stats <outfile>     Output some statistics about branch lengths" << endl
//			<< "  -comp <treefile>     Compare tree with each in the input trees" << endl;


			cout << endl;

    if (full_command) {
        //TODO Print other options here (to be added)
    }

    exit(0);
}

void quickStartGuide() {
    printCopyright(cout);
<<<<<<< HEAD
    cout << "---" << endl;
    cout << "Minimal command-line examples (replace 'iqtree ...' with actual path to executable):" << endl << endl
         << "1. Reconstruct maximum-likelihood tree from a sequence alignment (example.phy)" << endl
         << "   with the best-fit substitution model automatically selected:" << endl
         << "     iqtree -s example.phy -m TEST" << endl << endl
         << "2. Reconstruct ML tree and assess branch supports with ultrafast bootstrap" << endl
         << "   and SH-aLRT test (1000 replicates):" << endl
         << "     iqtree -s example.phy -m TEST -alrt 1000 -bb 1000" << endl << endl
         << "3. Perform partitioned analysis with partition definition file (example.nex)" << endl
         << "   in Nexus or RAxML format using edge-linked model and gene-specific rates:" << endl
         << "     iqtree -s example.phy -spp example.nex -m TEST" << endl << endl
         << "   (for edge-unlinked model replace '-spp' with '-sp' option)" << endl << endl
         << "4. Merge partitions to reduce model complexity:" << endl
         << "     iqtree -s example.phy -sp example.nex -m TESTMERGE" << endl << endl
         << "5. Perform model selection only: use '-m TESTONLY' or '-m TESTMERGEONLY'" << endl << endl
=======
    cout << "Command-line examples (replace 'iqtree ...' by actual path to executable):" << endl << endl
         << "1. Infer maximum-likelihood tree from a sequence alignment (example.phy)" << endl
         << "   with the best-fit model automatically selected by ModelFinder:" << endl
         << "     iqtree -s example.phy" << endl << endl
         << "2. Perform ModelFinder without subsequent tree inference:" << endl
         << "     iqtree -s example.phy -m MF" << endl
         << "   (use '-m TEST' to resemble jModelTest/ProtTest)" << endl << endl
         << "3. Combine ModelFinder, tree search, ultrafast bootstrap and SH-aLRT test:" << endl
         << "     iqtree -s example.phy -alrt 1000 -bb 1000" << endl << endl
         << "4. Perform edge-linked proportional partition model (example.nex):" << endl
         << "     iqtree -s example.phy -spp example.nex" << endl
         << "   (replace '-spp' by '-sp' for edge-unlinked model)" << endl << endl
         << "5. Find best partition scheme by possibly merging partitions:" << endl
         << "     iqtree -s example.phy -sp example.nex -m MF+MERGE" << endl
         << "   (use '-m TESTMERGEONLY' to resemble PartitionFinder)" << endl << endl
         << "6. Find best partition scheme followed by tree inference and bootstrap:" << endl
         << "     iqtree -s example.phy -spp example.nex -m MFP+MERGE -bb 1000" << endl << endl
>>>>>>> 793f61a3
#ifdef _OPENMP
         << "7. Use 4 CPU cores to speed up computation: add '-nt 4' option" << endl << endl
#endif
         << "---" << endl
         << "PoMo command-line examples:" << endl
         << "1. Standard tree inference (HKY model and empirical nucleotide frequencies):" << endl
         << "     iqtree -s counts_file.cf" << endl << endl
         << "2. Set virtual population size to 15:" << endl
         << "     iqtree -s counts_file.cf -m HKY+rP+N15" << endl << endl
         << "3. Use GTR model and estimate allele frequencies during maximization of likelihood:" << endl
         << "     iqtree -s counts_file.cf -m GTR+rP+FO" << endl << endl
         << "4. Use the sampled input method and N=9 (advanced setting; see manual or publication):" << endl
         << "     iqtree -s counts_file.cf -m HKY+rP+N9+S" << endl << endl
         << "---" << endl
         << "To show all available options: run 'iqtree -h'" << endl << endl
         << "Have a look at the tutorial and manual for more information:" << endl
         << "     http://www.iqtree.org" << endl << endl;
    exit(0);
}

InputType detectInputFile(char *input_file) {

    try {
        igzstream in;
        in.exceptions(ios::failbit | ios::badbit);
        in.open(input_file);

        unsigned char ch, ch2;
        int count = 0;
        do {
            in >> ch;
        } while (ch <= 32 && !in.eof() && count++ < 20);
        in >> ch2;
        in.close();
        switch (ch) {
            case '#': return IN_NEXUS;
            case '(': return IN_NEWICK;
            case '[': return IN_NEWICK;
            case '>': return IN_FASTA;
            case 'C': if (ch2 == 'L') return IN_CLUSTAL;
                      else if (ch2 == 'O') return IN_COUNTS;
                      else return IN_OTHER;
            case '!': if (ch2 == '!') return IN_MSF; else return IN_OTHER;
            default:
                if (isdigit(ch)) return IN_PHYLIP;
                return IN_OTHER;
        }
    } catch (ios::failure) {
        outError("Cannot read file ", input_file);
    }
    return IN_OTHER;
}

bool overwriteFile(char *filename) {
    ifstream infile(filename);
    if (infile.is_open()) {
        cout << "Overwrite " << filename << " (y/n)? ";
        char ch;
        cin >> ch;
        if (ch != 'Y' && ch != 'y') {
            infile.close();
            return false;
        }
    }
    infile.close();
    return true;
}

void parseAreaName(char *area_names, set<string> &areas) {
    string all = area_names;
    int pos;
    while (!all.empty()) {
        pos = all.find(',');
        if (pos < 0) pos = all.length();
        areas.insert(all.substr(0, pos));
        if (pos >= all.length())
            all = "";
        else
            all = all.substr(pos + 1);
    }
}

double logFac(const int num) {
    if (num < 0) return -1.0;
    if (num == 0) return 0.0;
    double ret = 0;
    for (int i = 1; i <= num; i++)
        ret += log((double) i);
    return ret;
}

template <typename I>
I random_element(I begin, I end)
{
    const unsigned long n = std::distance(begin, end);
    const unsigned long divisor = (RAND_MAX + 1) / n;

    unsigned long k;
    do { k = std::rand() / divisor; } while (k >= n);

    return std::advance(begin, k);
}

template <class T>
inline T quantile(const vector<T>& v, const double q) {
    unsigned int size = v.size();
    if (q <= 0) return *std::min_element(v.begin(), v.end());
    if (q >= 1) return *std::max_element(v.begin(), v.end());
    //double pos = (size - 1) * q;
    //unsigned int ind = (unsigned int)(pos);
    //double delta = pos - ind;
    vector<T> w(size);
    std::copy(v, v.begin() + size, w.begin());
}

#define RAN_STANDARD 1
#define RAN_SPRNG    2
#define RAN_RAND4    3

#define RAN_TYPE 2

#if RAN_TYPE == RAN_STANDARD

int init_random(int seed) {
    srand(seed);
    cout << "(Using rand() - Standard Random Number Generator)" << endl;
    return seed;
}

int finish_random() {
	return 0;
}


#elif RAN_TYPE == RAN_RAND4
/******************************************************************************/
/* random numbers generator  (Numerical recipes)                              */
/******************************************************************************/

/* variable */
long _idum;

/* definitions */
#define IM1 2147483563
#define IM2 2147483399
#define AM (1.0/IM1)
#define IMM1 (IM1-1)
#define IA1 40014
#define IA2 40692
#define IQ1 53668
#define IQ2 52774
#define IR1 12211
#define IR2 3791
#define NTAB 32
#define NDIV (1+IMM1/NTAB)
#define EPS 1.2e-7
#define RNMX (1.0-EPS)

double randomunitintervall()
/* Long period (> 2e18) random number generator. Returns a uniform random
   deviate between 0.0 and 1.0 (exclusive of endpoint values).

   Source:
   Press et al., "Numerical recipes in C", Cambridge University Press, 1992
   (chapter 7 "Random numbers", ran2 random number generator) */ {
    int j;
    long k;
    static long _idum2 = 123456789;
    static long iy = 0;
    static long iv[NTAB];
    double temp;

    if (_idum <= 0) {
        if (-(_idum) < 1)
            _idum = 1;
        else
            _idum = -(_idum);
        _idum2 = (_idum);
        for (j = NTAB + 7; j >= 0; j--) {
            k = (_idum) / IQ1;
            _idum = IA1 * (_idum - k * IQ1) - k*IR1;
            if (_idum < 0)
                _idum += IM1;
            if (j < NTAB)
                iv[j] = _idum;
        }
        iy = iv[0];
    }
    k = (_idum) / IQ1;
    _idum = IA1 * (_idum - k * IQ1) - k*IR1;
    if (_idum < 0)
        _idum += IM1;
    k = _idum2 / IQ2;
    _idum2 = IA2 * (_idum2 - k * IQ2) - k*IR2;
    if (_idum2 < 0)
        _idum2 += IM2;
    j = iy / NDIV;
    iy = iv[j] - _idum2;
    iv[j] = _idum;
    if (iy < 1)
        iy += IMM1;
    if ((temp = AM * iy) > RNMX)
        return RNMX;
    else
        return temp;
} /* randomunitintervall */

#undef IM1
#undef IM2
#undef AM
#undef IMM1
#undef IA1
#undef IA2
#undef IQ1
#undef IQ2
#undef IR1
#undef IR2
#undef NTAB
#undef NDIV
#undef EPS
#undef RNMX

int init_random(int seed) /* RAND4 */ {
    //    srand((unsigned) time(NULL));
    //    if (seed < 0)
    // 	seed = rand();
    _idum = -(long) seed;
#ifndef PARALLEL
    cout << "(Using RAND4 Random Number Generator)" << endl;
#else /* PARALLEL */
    {
        int n;
        if (PP_IamMaster) {
            cout << "(Using RAND4 Random Number Generator with leapfrog method)" << endl;
        }
        for (n = 0; n < PP_Myid; n++)
            (void) randomunitintervall();
        if (verbose_mode >= VB_MED) {
            cout << "(" << PP_Myid << ") !!! random seed set to " << seed << ", " << n << " drawn !!!" << endl;
        }
    }
#endif
    return (seed);
} /* initrandom */

int finish_random() {
	return 0;
}
/******************/

#else /* SPRNG */

/******************/

int *randstream;

int init_random(int seed, bool write_info, int** rstream) {
    //    srand((unsigned) time(NULL));
    if (seed < 0)
        seed = make_sprng_seed();
#ifndef PARALLEL
    if (write_info)
    	cout << "(Using SPRNG - Scalable Parallel Random Number Generator)" << endl;
    if (rstream) {
        *rstream = init_sprng(0, 1, seed, SPRNG_DEFAULT); /*init stream*/
    } else {
        randstream = init_sprng(0, 1, seed, SPRNG_DEFAULT); /*init stream*/
        if (verbose_mode >= VB_MED) {
            print_sprng(randstream);
        }
    }
#else /* PARALLEL */
    if (PP_IamMaster && write_info) {
        cout << "(Using SPRNG - Scalable Parallel Random Number Generator)" << endl;
    }
    /* MPI_Bcast(&seed, 1, MPI_UNSIGNED, PP_MyMaster, MPI_COMM_WORLD); */
    if (rstream) {
        *rstream = init_sprng(PP_Myid, PP_NumProcs, seed, SPRNG_DEFAULT); /*initialize stream*/
    } else {
        randstream = init_sprng(PP_Myid, PP_NumProcs, seed, SPRNG_DEFAULT); /*initialize stream*/
        if (verbose_mode >= VB_MED) {
            cout << "(" << PP_Myid << ") !!! random seed set to " << seed << " !!!" << endl;
            print_sprng(randstream);
        }
    }
#endif /* PARALLEL */
    return (seed);
} /* initrandom */

int finish_random(int *rstream) {
    if (rstream)
        return free_sprng(rstream);
    else
        return free_sprng(randstream);
}

#endif /* USE_SPRNG */

/******************/

/* returns a random integer in the range [0; n - 1] */
int random_int(int n, int *rstream) {
    return (int) floor(random_double(rstream) * n);
} /* randominteger */

/* returns a random integer in the range [a; b] */
int random_int(int a, int b) {
	assert(b > a);
	//return a + (RAND_MAX * rand() + rand()) % (b + 1 - a);
	return a + random_int(b - a);
}

double random_double(int *rstream) {
#ifndef FIXEDINTRAND
#ifndef PARALLEL
#if RAN_TYPE == RAN_STANDARD
    return ((double) rand()) / ((double) RAND_MAX + 1);
#elif RAN_TYPE == RAN_SPRNG
    if (rstream)
        return sprng(rstream);
    else
        return sprng(randstream);
#else /* NO_SPRNG */
    return randomunitintervall();
#endif /* NO_SPRNG */
#else /* NOT PARALLEL */
#if RAN_TYPE == RAN_SPRNG
    if (rstream)
        return sprng(rstream);
    else
        return sprng(randstream);
#else /* NO_SPRNG */
    int m;
    for (m = 1; m < PP_NumProcs; m++)
        (void) randomunitintervall();
    PP_randn += (m - 1);
    PP_rand++;
    return randomunitintervall();
#endif /* NO_SPRNG */
#endif /* NOT PARALLEL */
#else /* FIXEDINTRAND */
    cerr << "!!! fixed \"random\" integers for testing purposes !!!" << endl;
    return 0.0;
#endif /* FIXEDINTRAND */

}

/* Following part is taken from ModelTest software */
#define	BIGX            20.0                                 /* max value to represent exp (x) */
#define	LOG_SQRT_PI     0.5723649429247000870717135          /* log (sqrt (pi)) */
#define	I_SQRT_PI       0.5641895835477562869480795          /* 1 / sqrt (pi) */
#define	Z_MAX           6.0                                  /* maximum meaningful z value */
#define	ex(x)           (((x) < -BIGX) ? 0.0 : exp (x))

/************** Normalz: probability of normal z value *********************/

/*
ALGORITHM:	Adapted from a polynomial approximation in:
                        Ibbetson D, Algorithm 209
                        Collected Algorithms of the CACM 1963 p. 616
                Note:
                        This routine has six digit accuracy, so it is only useful for absolute
                        z values < 6.  For z values >= to 6.0, Normalz() returns 0.0.
 */

double Normalz(double z) /*VAR returns cumulative probability from -oo to z VAR normal z value */ {
    double y, x, w;

    if (z == 0.0)
        x = 0.0;
    else {
        y = 0.5 * fabs(z);
        if (y >= (Z_MAX * 0.5))
            x = 1.0;
        else if (y < 1.0) {
            w = y*y;
            x = ((((((((0.000124818987 * w
                    - 0.001075204047) * w + 0.005198775019) * w
                    - 0.019198292004) * w + 0.059054035642) * w
                    - 0.151968751364) * w + 0.319152932694) * w
                    - 0.531923007300) * w + 0.797884560593) * y * 2.0;
        } else {
            y -= 2.0;
            x = (((((((((((((-0.000045255659 * y
                    + 0.000152529290) * y - 0.000019538132) * y
                    - 0.000676904986) * y + 0.001390604284) * y
                    - 0.000794620820) * y - 0.002034254874) * y
                    + 0.006549791214) * y - 0.010557625006) * y
                    + 0.011630447319) * y - 0.009279453341) * y
                    + 0.005353579108) * y - 0.002141268741) * y
                    + 0.000535310849) * y + 0.999936657524;
        }
    }
    return (z > 0.0 ? ((x + 1.0) * 0.5) : ((1.0 - x) * 0.5));
}


/**************  ChiSquare: probability of chi square value *************/

/*ALGORITHM Compute probability of chi square value.
Adapted from: 	Hill, I. D. and Pike, M. C.  Algorithm 299.Collected Algorithms for the CACM 1967 p. 243
Updated for rounding errors based on remark inACM TOMS June 1985, page 185. Found in Perlman.lib*/

double computePValueChiSquare(double x, int df) /* x: obtained chi-square value,  df: degrees of freedom */ {
    double a, y, s;
    double e, c, z;
    int even; /* true if df is an even number */

    if (x <= 0.0 || df < 1)
        return (1.0);

    y = 1;

    a = 0.5 * x;
    even = (2 * (df / 2)) == df;
    if (df > 1)
        y = ex(-a);
    s = (even ? y : (2.0 * Normalz(-sqrt(x))));
    if (df > 2) {
        x = 0.5 * (df - 1.0);
        z = (even ? 1.0 : 0.5);
        if (a > BIGX) {
            e = (even ? 0.0 : LOG_SQRT_PI);
            c = log(a);
            while (z <= x) {
                e = log(z) + e;
                s += ex(c * z - a - e);
                z += 1.0;
            }
            return (s);
        } else {
            e = (even ? 1.0 : (I_SQRT_PI / sqrt(a)));
            c = 0.0;
            while (z <= x) {
                e = e * (a / z);
                c = c + e;
                z += 1.0;
            }
            return (c * y + s);
        }
    } else
        return (s);
}

void trimString(string &str) {
    str.erase(0, str.find_first_not_of(" \n\r\t"));
    str.erase(str.find_last_not_of(" \n\r\t")+1);
}



Params& Params::getInstance() {
    static Params instance;
    return instance;
}


int countPhysicalCPUCores() {
    uint32_t registers[4];
    unsigned logicalcpucount;
    unsigned physicalcpucount;
#if defined(_WIN32) || defined(WIN32)
    SYSTEM_INFO systeminfo;
    GetSystemInfo( &systeminfo );
    logicalcpucount = systeminfo.dwNumberOfProcessors;
#else
    logicalcpucount = sysconf( _SC_NPROCESSORS_ONLN );
#endif
    if (logicalcpucount < 1) logicalcpucount = 1;
    return logicalcpucount;
    
    if (logicalcpucount % 2 != 0)
        return logicalcpucount;
    __asm__ __volatile__ ("cpuid " :
                          "=a" (registers[0]),
                          "=b" (registers[1]),
                          "=c" (registers[2]),
                          "=d" (registers[3])
                          : "a" (1), "c" (0));

    unsigned CPUFeatureSet = registers[3];
    bool hyperthreading = CPUFeatureSet & (1 << 28);    
    if (hyperthreading){
        physicalcpucount = logicalcpucount / 2;
    } else {
        physicalcpucount = logicalcpucount;
    }
    if (physicalcpucount < 1) physicalcpucount = 1;
    return physicalcpucount;
}

// stacktrace.h (c) 2008, Timo Bingmann from http://idlebox.net/
// published under the WTFPL v2.0

/** Print a demangled stack backtrace of the caller function to FILE* out. */

#if  !defined(Backtrace_FOUND)

// donothing for WIN32
void print_stacktrace(ostream &out, unsigned int max_frames) {}

#else

void print_stacktrace(ostream &out, unsigned int max_frames)
{
#ifdef _OPENMP
#pragma omp master
{
#endif
    out << "STACK TRACE FOR DEBUGGING:" << endl;

    // storage array for stack trace address data
    void* addrlist[max_frames+1];

    // retrieve current stack addresses
    int addrlen = backtrace(addrlist, sizeof(addrlist) / sizeof(void*));

//    if (addrlen == 0) {
//        out << "  <empty, possibly corrupt>" << endl;
//        return;
//    }

    // resolve addresses into strings containing "filename(function+address)",
    // this array must be free()-ed
    char** symbollist = backtrace_symbols(addrlist, addrlen);

    // allocate string which will be filled with the demangled function name
    size_t funcnamesize = 256;
    char* funcname = (char*)malloc(funcnamesize);

    // iterate over the returned symbol lines. skip the first, it is the
    // address of this function.
    for (int i = 1; i < addrlen; i++)
    {
	char *begin_name = 0, *begin_offset = 0;

	// find parentheses and +address offset surrounding the mangled name:
#ifdef __clang__
      // OSX style stack trace
      for ( char *p = symbollist[i]; *p; ++p )
      {
         if (( *p == '_' ) && ( *(p-1) == ' ' ))
            begin_name = p-1;
         else if ( *p == '+' )
            begin_offset = p-1;
      }

      if ( begin_name && begin_offset && ( begin_name < begin_offset ))
      {
         *begin_name++ = '\0';
         *begin_offset++ = '\0';

         // mangled name is now in [begin_name, begin_offset) and caller
         // offset in [begin_offset, end_offset). now apply
         // __cxa_demangle():
         int status;
         char* ret = abi::__cxa_demangle( begin_name, &funcname[0],
                                          &funcnamesize, &status );
         if ( status == 0 )
         {
            funcname = ret; // use possibly realloc()-ed string
//            out << "  " << symbollist[i] << " : " << funcname << "+"<< begin_offset << endl;
            out << i << "   "  << funcname << endl;
         } else {
            // demangling failed. Output function name as a C function with
            // no arguments.
//             out << "  " << symbollist[i] << " : " << begin_name << "()+"<< begin_offset << endl;
            out << i << "   " << begin_name << "()" << endl;
         }

#else // !DARWIN - but is posix
         // ./module(function+0x15c) [0x8048a6d]
    char *end_offset = 0;
	for (char *p = symbollist[i]; *p; ++p)
	{
	    if (*p == '(')
		begin_name = p;
	    else if (*p == '+')
		begin_offset = p;
	    else if (*p == ')' && begin_offset) {
		end_offset = p;
		break;
	    }
	}

	if (begin_name && begin_offset && end_offset
	    && begin_name < begin_offset)
	{
	    *begin_name++ = '\0';
	    *begin_offset++ = '\0';
	    *end_offset = '\0';

	    // mangled name is now in [begin_name, begin_offset) and caller
	    // offset in [begin_offset, end_offset). now apply
	    // __cxa_demangle():

	    int status;
	    char* ret = abi::__cxa_demangle(begin_name,
					    funcname, &funcnamesize, &status);
	    if (status == 0) {
            funcname = ret; // use possibly realloc()-ed string
//            out << "  " << symbollist[i] << " : " << funcname << "+"<< begin_offset << endl;
            out << i << "   " << funcname << endl;
	    }
	    else {
            // demangling failed. Output function name as a C function with
            // no arguments.
//            out << "  " << symbollist[i] << " : " << begin_name << "()+"<< begin_offset << endl;
            out << i << "   " << begin_name << "()" << endl;
	    }
#endif
	}
	else
	{
	    // couldn't parse the line? print the whole line.
//	    out << i << ". " << symbollist[i] << endl;
	}
    }

    free(funcname);
    free(symbollist);
#ifdef _OPENMP
}
#endif

}

#endif // Backtrace_FOUND

bool memcmpcpy(void * destination, const void * source, size_t num) {
    bool diff = (memcmp(destination, source, num) != 0);
    memcpy(destination, source, num);
    return diff;
}

// Pairing function: see https://en.wikipedia.org/wiki/Pairing_function
int pairInteger(int int1, int int2) {
    if (int1 <= int2) {
        return ((int1 + int2)*(int1 + int2 + 1)/2 + int2);
    } else {
        return ((int1 + int2)*(int1 + int2 + 1)/2 + int1);
    }
}

/*
 * Given a model name, look in it for "+F..." and 
 * determine the StateFreqType. Returns FREQ_EMPIRICAL if
 * unable to find a good +F... specifier
 */
StateFreqType parseStateFreqFromPlusF(string model_name) {
    StateFreqType freq_type = FREQ_EMPIRICAL;
    if (model_name.find("+F1X4") != string::npos)
        freq_type = FREQ_CODON_1x4;
    else if (model_name.find("+F3X4C") != string::npos)
        freq_type = FREQ_CODON_3x4C;
    else if (model_name.find("+F3X4") != string::npos)
        freq_type = FREQ_CODON_3x4;
    else if (model_name.find("+FQ") != string::npos)
        freq_type = FREQ_EQUAL;
    else if (model_name.find("+FO") != string::npos)
        freq_type = FREQ_ESTIMATE;
    else if (model_name.find("+FU") != string::npos)
        freq_type = FREQ_USER_DEFINED;
    else if (model_name.find("+FRY") != string::npos)
        freq_type = FREQ_DNA_RY;
    else if (model_name.find("+FWS") != string::npos)
        freq_type = FREQ_DNA_WS;
    else if (model_name.find("+FMK") != string::npos)
        freq_type = FREQ_DNA_MK;
    else {
        // Now look for +F#### where #s are digits
        std::size_t plusFPos = model_name.find("+F");
        if (plusFPos != string::npos) {
            try {
                // throws if string is not 4 digits
                freq_type = parseStateFreqDigits(model_name.substr(plusFPos,4));
            } catch (...) {
                // +F exists, but can't parse it as anything else
                // In this case, just return default (FREQ_EMPIRICAL)
            }
        }
    }
    return(freq_type);
}

/*
 * Given a string of 4 digits, return a StateFreqType according to
 * equality constraints expressed by those digits.
 * E.g. "1233" constrains pi_G=pi_T (ACGT order, 3rd and 4th equal)
 * which results in FREQ_DNA_2311. "5288" would give the same result.
 */

StateFreqType parseStateFreqDigits(string digits) {
    bool good = true;
    if (digits.length()!=4) {
        good = false;
    } else {
        // Convert digits to canonical form, first occuring digit becomes 1 etc.
        int digit_order[] = {-1,-1,-1,-1,-1,-1,-1,-1,-1,-1};
        int first_found = 0;
        for (int i=0; i<4; i++) {
            int digit = digits[i]-'0';
            if (digit<0 || digit>9) {
	good = false; // found a non-digit
	break;
            }
            if (digit_order[digit]==-1) {
	// haven't seen this digit before
	digit_order[digit]=++first_found;
            }
            // rewrite digit in canonical form
            digits[i] = '0'+digit_order[digit];
        }
        // e.g. if digits was "5288", digit_order will end up as {-1,-1,2,-1,-1,1,-1,-1,3,-1}
    }
    if (!good) throw "Use -f <c | o | u | q | ry | ws | mk | <digit><digit><digit><digit>>";
    StateFreqType freq_type = FREQ_UNKNOWN;
    // Now just exhaustively list all canonical digit possibilities
    if (digits.compare("1111")==0) {
        freq_type = FREQ_EQUAL;
    } else if (digits.compare("1112")==0) {
        freq_type = FREQ_DNA_1112;
    } else if (digits.compare("1121")==0) {
        freq_type = FREQ_DNA_1121;
    } else if (digits.compare("1211")==0) {
        freq_type = FREQ_DNA_1211;
    } else if (digits.compare("1222")==0) {
        freq_type = FREQ_DNA_2111;
    } else if (digits.compare("1122")==0) {
        freq_type = FREQ_DNA_1122;
    } else if (digits.compare("1212")==0) {
        freq_type = FREQ_DNA_1212;
    } else if (digits.compare("1221")==0) {
        freq_type = FREQ_DNA_1221;
    } else if (digits.compare("1123")==0) {
        freq_type = FREQ_DNA_1123;
    } else if (digits.compare("1213")==0) {
        freq_type = FREQ_DNA_1213;
    } else if (digits.compare("1231")==0) {
        freq_type = FREQ_DNA_1231;
    } else if (digits.compare("1223")==0) {
        freq_type = FREQ_DNA_2113;
    } else if (digits.compare("1232")==0) {
        freq_type = FREQ_DNA_2131;
    } else if (digits.compare("1233")==0) {
        freq_type = FREQ_DNA_2311;
    } else if (digits.compare("1234")==0) {
        freq_type = FREQ_ESTIMATE;
    } else
        throw ("Unrecognized canonical digits - Can't happen"); // paranoia is good.
    return freq_type;
}

/*
 * For freq_type, return a "+F" string specifying that freq_type.
 * Note not all freq_types accomodated.
 * Inverse of this occurs in ModelFactory::ModelFactory, 
 * where +F... suffixes on model names get parsed.
 */
string freqTypeString(StateFreqType freq_type) {
    switch(freq_type) {
    case FREQ_UNKNOWN:    return("");
    case FREQ_USER_DEFINED: return("+FU");
    case FREQ_EQUAL:      return("+FQ");
    case FREQ_EMPIRICAL:  return("+F");
    case FREQ_ESTIMATE:   return("+FO");
    case FREQ_CODON_1x4:  return("+F1X4");
    case FREQ_CODON_3x4:  return("+F3X4");
    case FREQ_CODON_3x4C: return("+F3X4C");
    case FREQ_MIXTURE:  return(""); // no idea what to do here - MDW
    case FREQ_DNA_RY:   return("+FRY");
    case FREQ_DNA_WS:   return("+FWS");
    case FREQ_DNA_MK:   return("+FMK");
    case FREQ_DNA_1112: return("+F1112");
    case FREQ_DNA_1121: return("+F1121");
    case FREQ_DNA_1211: return("+F1211");
    case FREQ_DNA_2111: return("+F2111");
    case FREQ_DNA_1122: return("+F1122");
    case FREQ_DNA_1212: return("+F1212");
    case FREQ_DNA_1221: return("+F1221");
    case FREQ_DNA_1123: return("+F1123");
    case FREQ_DNA_1213: return("+F1213");
    case FREQ_DNA_1231: return("+F1231");
    case FREQ_DNA_2113: return("+F2113");
    case FREQ_DNA_2131: return("+F2131");
    case FREQ_DNA_2311: return("+F2311");
    default: throw("Unrecoginzed freq_type in freqTypeString - can't happen");
    }
}

/*
 * All params in range [0,1] 
 * returns true if base frequencies have changed as a result of this call
 */

bool freqsFromParams(double *freq_vec, double *params, StateFreqType freq_type) {
    double pA, pC, pG, pT; // base freqs
    switch (freq_type) {
    case FREQ_EQUAL:
        pA=pC=pG=pT=0.25;
	break;
    case FREQ_USER_DEFINED:
    case FREQ_EMPIRICAL:
        pA=freq_vec[0]; // i.e. freq_vec will not be changed
        pC=freq_vec[1];
        pG=freq_vec[2];
        pT=freq_vec[3];
        break;
    case FREQ_ESTIMATE: // Minh: in code review, please pay extra attention to ensure my treadment of FREQ_ESTIMATE is equivalent to old treatment.
        pA=params[0];
        pC=params[1];
        pG=params[2];
        pT=1-pA-pC-pG;
        break;
    case FREQ_DNA_RY:
        pA = params[0]/2;
        pG = 0.5-pA;
        pC = params[1]/2;
        pT = 0.5-pC;
        break;
    case FREQ_DNA_WS:
        pA = params[0]/2;
        pT = 0.5-pA;
        pC = params[1]/2;
        pG = 0.5-pC;
        break;
    case FREQ_DNA_MK:
        pA = params[0]/2;
        pC = 0.5-pA;
        pG = params[1]/2;
        pT = 0.5-pG;
        break;
    case FREQ_DNA_1112:
        pA = pC = pG = params[0]/3;
        pT = 1-3*pA;
        break;
    case FREQ_DNA_1121:
        pA = pC = pT = params[0]/3;
        pG = 1-3*pA;
        break;
    case FREQ_DNA_1211:
        pA = pG = pT = params[0]/3;
        pC = 1-3*pA;
        break;
    case FREQ_DNA_2111:
        pC = pG = pT = params[0]/3;
        pA = 1-3*pC;
        break;
    case FREQ_DNA_1122:
        pA = params[0]/2;
        pC = pA;
        pG = 0.5-pA;
        pT = pG;
        break;
    case FREQ_DNA_1212:
        pA = params[0]/2;
        pG = pA;
        pC = 0.5-pA;
        pT = pC;
        break;
    case FREQ_DNA_1221:
        pA = params[0]/2;
        pT = pA;
        pC = 0.5-pA;
        pG = pC;
        break;
    case FREQ_DNA_1123:
        pA = params[0]/2;
        pC = pA;
        pG = params[1]*(1-2*pA);
        pT = 1-pG-2*pA;
        break;
    case FREQ_DNA_1213:
        pA = params[0]/2;
        pG = pA;
        pC = params[1]*(1-2*pA);
        pT = 1-pC-2*pA;
        break;
    case FREQ_DNA_1231:
        pA = params[0]/2;
        pT = pA;
        pC = params[1]*(1-2*pA);
        pG = 1-pC-2*pA;
        break;
    case FREQ_DNA_2113:
        pC = params[0]/2;
        pG = pC;
        pA = params[1]*(1-2*pC);
        pT = 1-pA-2*pC;
        break;
    case FREQ_DNA_2131:
        pC = params[0]/2;
        pT = pC;
        pA = params[1]*(1-2*pC);
        pG = 1-pA-2*pC;
        break;
    case FREQ_DNA_2311:
        pG = params[0]/2;
        pT = pG;
        pA = params[1]*(1-2*pG);
        pC = 1-pA-2*pG;
        break;
    default:
        throw("Unrecognized freq_type in freqsFromParams - can't happen");
    }
    bool changed = freq_vec[0]!=pA || freq_vec[1]!=pC || freq_vec[2]!=pG || freq_vec[3]!=pT;
    if (changed) {
        freq_vec[0]=pA;
        freq_vec[1]=pC;
        freq_vec[2]=pG;
        freq_vec[3]=pT;
    }
    return(changed);
}

/*
 * For given freq_type, derives frequency parameters from freq_vec
 * All parameters are in range [0,1] (assuming freq_vec is valid)
 */

void paramsFromFreqs(double *params, double *freq_vec, StateFreqType freq_type) {
    double pA = freq_vec[0]; // These just improve code readability
    double pC = freq_vec[1];
    double pG = freq_vec[2];
    double pT = freq_vec[3];
    switch (freq_type) {
    case FREQ_EQUAL:
    case FREQ_USER_DEFINED:
    case FREQ_EMPIRICAL:
        break; // freq_vec never changes
    case FREQ_ESTIMATE:
        params[0]=pA;
        params[1]=pC;
        params[2]=pG;
        break;
    case FREQ_DNA_RY:
        params[0]=2*pA;
        params[1]=2*pC;
        break;
    case FREQ_DNA_WS:
        params[0]=2*pA;
        params[1]=2*pC;
        break;
    case FREQ_DNA_MK:
        params[0]=2*pA;
        params[1]=2*pG;
        break;
    case FREQ_DNA_1112:
        params[0]=3*pA;
        break;
    case FREQ_DNA_1121:
        params[0]=3*pA;
        break;
    case FREQ_DNA_1211:
        params[0]=3*pA;
        break;
    case FREQ_DNA_2111:
        params[0]=3*pC;
        break;
    case FREQ_DNA_1122:
        params[0]=2*pA;
        break;
    case FREQ_DNA_1212:
        params[0]=2*pA;
        break;
    case FREQ_DNA_1221:
        params[0]=2*pA;
        break;
    case FREQ_DNA_1123:
        params[0]=2*pA;
        params[1]=pG/(1-params[0]);
        break;
    case FREQ_DNA_1213:
        params[0]=2*pA;
        params[1]=pC/(1-params[0]);
        break;
    case FREQ_DNA_1231:
        params[0]=2*pA;
        params[1]=pC/(1-params[0]);
        break;
    case FREQ_DNA_2113:
        params[0]=2*pC;
        params[1]=pA/(1-params[0]);
        break;
    case FREQ_DNA_2131:
        params[0]=2*pC;
        params[1]=pA/(1-params[0]);
        break;
    case FREQ_DNA_2311:
        params[0]=2*pG;
        params[1]=pA/(1-params[0]);
        break;
    default:
        throw("Unrecognized freq_type in paramsFromFreqs - can't happen");
    }
}

/* 
 * Given a DNA freq_type and a base frequency vector, alter the
 * base freq vector to conform with the constraints of freq_type
 */
void forceFreqsConform(double *base_freq, StateFreqType freq_type) {
    double pA = base_freq[0]; // These just improve code readability
    double pC = base_freq[1];
    double pG = base_freq[2];
    double pT = base_freq[3];
    double diff;
    switch (freq_type) {
    case FREQ_EQUAL:
        base_freq[0] = base_freq[1] = base_freq[2] = base_freq[3] = 0.25;
        break;
    case FREQ_USER_DEFINED:
    case FREQ_EMPIRICAL:
    case FREQ_ESTIMATE:
        break; // any base_freq is legal
    case FREQ_DNA_RY:
        diff = (pA+pG-pC-pT)/2;
        base_freq[0] = pA-diff;
        base_freq[1] = pC+diff;
        base_freq[2] = pG-diff;
        base_freq[3] = pT+diff;
        break;
    case FREQ_DNA_WS:
        diff = (pA+pT-pC-pG)/2;
        base_freq[0] = pA-diff;
        base_freq[1] = pC+diff;
        base_freq[2] = pG+diff;
        base_freq[3] = pT-diff;
        break;
    case FREQ_DNA_MK:
        diff = (pA+pC-pG-pT)/2;
        base_freq[0] = pA-diff;
        base_freq[1] = pC-diff;
        base_freq[2] = pG+diff;
        base_freq[3] = pT+diff;
        break;
    case FREQ_DNA_1112:
        base_freq[0]=base_freq[1]=base_freq[2]=(pA+pC+pG)/3;
        break;
    case FREQ_DNA_1121:
        base_freq[0]=base_freq[1]=base_freq[3]=(pA+pC+pT)/3;
        break;
    case FREQ_DNA_1211:
        base_freq[0]=base_freq[2]=base_freq[3]=(pA+pG+pT)/3;
        break;
    case FREQ_DNA_2111:
        base_freq[1]=base_freq[2]=base_freq[3]=(pC+pG+pT)/3;
        break;
    case FREQ_DNA_1122:
        base_freq[0]=base_freq[1]=(pA+pC)/2;
        base_freq[2]=base_freq[3]=(pG+pT)/2;
        break;
    case FREQ_DNA_1212:
        base_freq[0]=base_freq[2]=(pA+pG)/2;
        base_freq[1]=base_freq[3]=(pC+pT)/2;
        break;
    case FREQ_DNA_1221:
        base_freq[0]=base_freq[3]=(pA+pT)/2;
        base_freq[1]=base_freq[2]=(pC+pG)/2;
        break;
    case FREQ_DNA_1123:
        base_freq[0]=base_freq[1]=(pA+pC)/2;
        break;
    case FREQ_DNA_1213:
        base_freq[0]=base_freq[2]=(pA+pG)/2;
        break;
    case FREQ_DNA_1231:
        base_freq[0]=base_freq[3]=(pA+pT)/2;
        break;
    case FREQ_DNA_2113:
        base_freq[1]=base_freq[2]=(pC+pG)/2;
        break;
    case FREQ_DNA_2131:
        base_freq[1]=base_freq[3]=(pC+pT)/2;
        break;
    case FREQ_DNA_2311:
        base_freq[2]=base_freq[3]=(pG+pT)/2;
        break;
    default:
        throw("Unrecognized freq_type in forceFreqsConform - can't happen");
    }
}

/*
 * For given freq_type, how many parameters are needed to
 * determine frequenc vector?
 * Currently, this is for DNA StateFreqTypes only.
 */

int nFreqParams(StateFreqType freq_type) {
    switch (freq_type) {
    case FREQ_EQUAL:
    case FREQ_USER_DEFINED:
    case FREQ_EMPIRICAL:
        return(0);
    case FREQ_DNA_1112:
    case FREQ_DNA_1121:
    case FREQ_DNA_1211:
    case FREQ_DNA_2111:
    case FREQ_DNA_1122:
    case FREQ_DNA_1212:
    case FREQ_DNA_1221:
        return(1);
    case FREQ_DNA_RY:
    case FREQ_DNA_WS:
    case FREQ_DNA_MK:
    case FREQ_DNA_1123:
    case FREQ_DNA_1213:
    case FREQ_DNA_1231:
    case FREQ_DNA_2113:
    case FREQ_DNA_2131:
    case FREQ_DNA_2311:
        return(2);   
    case FREQ_ESTIMATE:
        return(3);  
    default:
        throw("Unrecognized freq_type in freqsFromParams - can't happen");
    }
}

/*
 * For freq_type, and given every base must have frequency >= min_freq, set upper
 * and lower bounds for parameters.
 */
 void setBoundsForFreqType(double *lower_bound, 
                           double *upper_bound, 
                           bool *bound_check, 
                           double min_freq, 
                           StateFreqType freq_type) {
    // Sanity check: if min_freq==0, lower_bound=0 and upper_bound=1 
    // (except FREQ_ESTIMATE, which follows legacy code way of doing things.)
    switch (freq_type) {
    case FREQ_EQUAL:
    case FREQ_USER_DEFINED:
    case FREQ_EMPIRICAL:
        break; // There are no frequency determining parameters
    case FREQ_DNA_1112:
    case FREQ_DNA_1121:
    case FREQ_DNA_1211:
    case FREQ_DNA_2111:
        // one frequency determining parameter
        lower_bound[0] = 3*min_freq;
        upper_bound[0] = 1-min_freq;
        bound_check[0] = true;
        break;
    case FREQ_DNA_1122:
    case FREQ_DNA_1212:
    case FREQ_DNA_1221:
        // one frequency determining parameter
        lower_bound[0] = 2*min_freq;
        upper_bound[0] = 1-2*min_freq;
        bound_check[0] = true;
        break;
    case FREQ_DNA_RY:
    case FREQ_DNA_WS:
    case FREQ_DNA_MK:
        // two frequency determining parameters
        lower_bound[0] = lower_bound[1] = 2*min_freq;
        upper_bound[0] = upper_bound[1] = 1-2*min_freq;
        bound_check[0] = bound_check[1] = true;
	break;
    case FREQ_DNA_1123:
    case FREQ_DNA_1213:
    case FREQ_DNA_1231:
    case FREQ_DNA_2113:
    case FREQ_DNA_2131:
    case FREQ_DNA_2311:
        // two frequency determining parameters
        lower_bound[0] = 2*min_freq;
        upper_bound[0] = 1-2*min_freq;
	lower_bound[1] = min_freq/(1-2*min_freq);
        upper_bound[1] = (1-3*min_freq)/(1-2*min_freq);
        bound_check[0] = bound_check[1] = true;
	break;
        /* NOTE:
	 * upper_bound[1] and lower_bound[1] are not perfect. Some in-bounds parameters
         * will give base freqs for '2' or '3' base below minimum. This is
         * the best that can be done without passing min_freq to freqsFromParams
         */
    case FREQ_ESTIMATE:
        lower_bound[0] = lower_bound[1] = lower_bound[2] = min_freq;
        upper_bound[0] = upper_bound[1] = upper_bound[2] = 1;
        bound_check[0] = bound_check[1] = bound_check[2] = false;
        break;
    default:
        throw("Unrecognized freq_type in setBoundsForFreqType - can't happen");
    }
}<|MERGE_RESOLUTION|>--- conflicted
+++ resolved
@@ -3493,14 +3493,10 @@
             << "  -m MFP+MERGE         Like -m MF+MERGE followed by tree inference" << endl
             << "  -rcluster <percent>  Percentage of partition pairs (relaxed clustering alg.)" << endl
             << "  -mset program        Restrict search to models supported by other programs" << endl
-<<<<<<< HEAD
             << "                       (i.e., raxml, phyml or mrbayes)" << endl
             << "  -mset <lm-subset>    Restrict search to a subset of the Lie-Markov models" << endl
             << "                       Options for lm-subset are:" << endl
             << "                       liemarkov, liemarkovry, liemarkovws, liemarkovmk, strandsymmetric" << endl
-=======
-            << "                       (raxml, phyml or mrbayes)" << endl
->>>>>>> 793f61a3
             << "  -mset m1,...,mk      Restrict search to models in a comma-separated list" << endl
             << "                       (e.g. -mset WAG,LG,JTT)" << endl            
             << "  -msub source         Restrict search to AA models for specific sources" << endl
@@ -3546,7 +3542,6 @@
             << "       Non-reversible: UNREST (most general unrestricted model, functionally equivalent to 12.12)" << endl
             << "            Otherwise: Name of file containing user-model parameters" << endl
             << "                       (rate parameters and state frequencies)" << endl
-<<<<<<< HEAD
             << endl << "STATE FREQUENCY:" << endl
             << "  Append one of the following +F... to -m <model_name>" << endl
             << "  +F                   Empirically counted frequencies from alignment" << endl
@@ -3604,20 +3599,6 @@
             << "  -m modelname+I+G[n]  Invariable sites plus Gamma model with n categories" << endl
             << "  -m modelname+R[n]    FreeRate model with n categories (default n=4)" << endl
             << "  -m modelname+I+R[n]  Invariable sites plus FreeRate model with n categories" << endl
-=======
-            << "  -m <model_name>+F or +FO or +FU or +FQ (default: auto)" << endl
-            << "                       counted, optimized, user-defined, equal state frequency" << endl
-            << "  -m <model_name>+F1x4 or +F3x4" << endl
-            << "                       Codon frequencies" << endl
-            << "  -m <model_name>+ASC  Ascertainment bias correction for morphological/SNP data" << endl
-            << "  -m \"MIX{m1,...mK}\"   Mixture model with K components" << endl
-            << "  -m \"FMIX{f1,...fK}\"  Frequency mixture model with K components" << endl
-            << "  -mwopt               Turn on optimizing mixture weights (default: auto)" << endl
-            << endl << "RATE HETEROGENEITY AMONG SITES:" << endl
-            << "  -m <model_name>+I or +G[n] or +I+G[n] or +R[n]" << endl
-            << "                       Invar, Gamma, Invar+Gamma, or FreeRate model where n is" << endl
-            << "                       number of categories (default: n=4)" << endl
->>>>>>> 793f61a3
             << "  -a <Gamma_shape>     Gamma shape parameter for site rates (default: estimate)" << endl
             << "  -amin <min_shape>    Min Gamma shape parameter for site rates (default: 0.02)" << endl
             << "  -gmedian             Median approximation for +G site rates (default: mean)" << endl
@@ -3705,14 +3686,9 @@
             << "  -wspmr               Write site probabilities per mixture+rate class" << endl
 			<< "  -wpl                 Write partition log-likelihoods to .partlh file" << endl
             << "  -fconst f1,...,fN    Add constant patterns into alignment (N=#nstates)" << endl
-<<<<<<< HEAD
             << "  -me <epsilon>        Logl epsilon for model parameter optimization (default 0.01)" << endl
             << "  --no-outfiles        Suppress printing output files" << endl
             << "  --eigenlib           Use Eigen3 library" << endl;
-=======
-            << "  -me <epsilon>        LogL epsilon for parameter estimation (default 0.01)" << endl
-            << "  --no-outfiles        Suppress printing output files" << endl;
->>>>>>> 793f61a3
 //            << "  -d <file>            Reading genetic distances from file (default: JC)" << endl
 //			<< "  -d <outfile>         Calculate the distance matrix inferred from tree" << endl
 //			<< "  -stats <outfile>     Output some statistics about branch lengths" << endl
@@ -3730,7 +3706,6 @@
 
 void quickStartGuide() {
     printCopyright(cout);
-<<<<<<< HEAD
     cout << "---" << endl;
     cout << "Minimal command-line examples (replace 'iqtree ...' with actual path to executable):" << endl << endl
          << "1. Reconstruct maximum-likelihood tree from a sequence alignment (example.phy)" << endl
@@ -3746,25 +3721,6 @@
          << "4. Merge partitions to reduce model complexity:" << endl
          << "     iqtree -s example.phy -sp example.nex -m TESTMERGE" << endl << endl
          << "5. Perform model selection only: use '-m TESTONLY' or '-m TESTMERGEONLY'" << endl << endl
-=======
-    cout << "Command-line examples (replace 'iqtree ...' by actual path to executable):" << endl << endl
-         << "1. Infer maximum-likelihood tree from a sequence alignment (example.phy)" << endl
-         << "   with the best-fit model automatically selected by ModelFinder:" << endl
-         << "     iqtree -s example.phy" << endl << endl
-         << "2. Perform ModelFinder without subsequent tree inference:" << endl
-         << "     iqtree -s example.phy -m MF" << endl
-         << "   (use '-m TEST' to resemble jModelTest/ProtTest)" << endl << endl
-         << "3. Combine ModelFinder, tree search, ultrafast bootstrap and SH-aLRT test:" << endl
-         << "     iqtree -s example.phy -alrt 1000 -bb 1000" << endl << endl
-         << "4. Perform edge-linked proportional partition model (example.nex):" << endl
-         << "     iqtree -s example.phy -spp example.nex" << endl
-         << "   (replace '-spp' by '-sp' for edge-unlinked model)" << endl << endl
-         << "5. Find best partition scheme by possibly merging partitions:" << endl
-         << "     iqtree -s example.phy -sp example.nex -m MF+MERGE" << endl
-         << "   (use '-m TESTMERGEONLY' to resemble PartitionFinder)" << endl << endl
-         << "6. Find best partition scheme followed by tree inference and bootstrap:" << endl
-         << "     iqtree -s example.phy -spp example.nex -m MFP+MERGE -bb 1000" << endl << endl
->>>>>>> 793f61a3
 #ifdef _OPENMP
          << "7. Use 4 CPU cores to speed up computation: add '-nt 4' option" << endl << endl
 #endif
