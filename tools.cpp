--- conflicted
+++ resolved
@@ -92,26 +92,19 @@
  */
 
 
-<<<<<<< HEAD
 #if (defined(__GNUC__) || defined(__clang__)) && !defined(WIN32) && !defined(__CYGWIN__)
 #include "stacktrace.h"
 #endif
 
-=======
->>>>>>> 359b77dc
 /**
         Output an error to screen, then exit program
         @param error error message
  */
 void outError(const char *error, bool quit) {
 	if (error == ERR_NO_MEMORY) {
-<<<<<<< HEAD
 #if (defined(__GNUC__) || defined(__clang__)) && !defined(WIN32) && !defined(__CYGWIN__)
         print_stacktrace(cerr);
 #endif
-=======
-		print_stacktrace(cerr);
->>>>>>> 359b77dc
 	}
 	cerr << "ERROR: " << error << endl;
     if (quit)
@@ -3451,6 +3444,11 @@
     str.erase(str.find_last_not_of(" \n\r\t")+1);
 }
 
+Params& Params::getInstance() {
+    static Params instance;
+    return instance;
+}
+
 
 int countPhysicalCPUCores() {
     uint32_t registers[4];
@@ -3484,12 +3482,6 @@
     return physicalcpucount;
 }
 
-<<<<<<< HEAD
-Params& Params::getInstance() {
-    static Params instance;
-    return instance;
-}
-=======
 // stacktrace.h (c) 2008, Timo Bingmann from http://idlebox.net/
 // published under the WTFPL v2.0
 
@@ -3625,5 +3617,4 @@
 
 }
 
-#endif // WIN32
->>>>>>> 359b77dc
+#endif // WIN32