/***************************************************************************
 *   Copyright (C) 2006 by BUI Quang Minh, Steffen Klaere, Arndt von Haeseler   *
 *   minh.bui@univie.ac.at   *
 *                                                                         *
 *   This program is free software; you can redistribute it and/or modify  *
 *   it under the terms of the GNU General Public License as published by  *
 *   the Free Software Foundation; either version 2 of the License, or     *
 *   (at your option) any later version.                                   *
 *                                                                         *
 *   This program is distributed in the hope that it will be useful,       *
 *   but WITHOUT ANY WARRANTY; without even the implied warranty of        *
 *   MERCHANTABILITY or FITNESS FOR A PARTICULAR PURPOSE.  See the         *
 *   GNU General Public License for more details.                          *
 *                                                                         *
 *   You should have received a copy of the GNU General Public License     *
 *   along with this program; if not, write to the                         *
 *   Free Software Foundation, Inc.,                                       *
 *   59 Temple Place - Suite 330, Boston, MA  02111-1307, USA.             *
 ***************************************************************************/



#if (defined(__GNUC__) || defined(__clang__)) && !defined(WIN32) && !defined(__CYGWIN__)
#include <execinfo.h>
#include <cxxabi.h>
#endif

#include "tools.h"
#include "timeutil.h"

VerboseMode verbose_mode;

/*
        WIN32 does not define gettimeofday() function.
        Here declare it extra for WIN32 only.
 */
//#if defined(WIN32) && !defined(HAVE_GETTIMEOFDAY)
#if defined(WIN32)
#include <sstream>
#endif
//
//struct timezone {
//};
//
//void gettimeofday(struct timeval* t, void* timezone) {
//    struct _timeb timebuffer;
//    _ftime(&timebuffer);
//    t->tv_sec = timebuffer.time;
//    t->tv_usec = 1000 * timebuffer.millitm;
//}
//#else
//#include <sys/time.h>
//#endif


/********************************************************
        Defining DoubleMatrix methods
 ********************************************************/

/*DoubleMatrix::DoubleMatrix(int arows, int acols) {
        rows = arows;
        cols = acols;
        size =  rows * cols;
        value = new double[size];
}

void DoubleMatrix::setZero() {
        memset(value, 0, size * sizeof(double));
}


DoubleMatrix::~DoubleMatrix() {
        if (value) delete value;
        value = NULL;
}
 */

/********************************************************
        Miscellaneous
 ********************************************************/

/**
        Output an error to screen, then exit program
        @param error error message
 */
/*
void outError(char *error)
{
        cerr << "ERROR: " << error << endl;
        exit(2);
}
 */


/**
        Output an error to screen, then exit program
        @param error error message
 */
void outError(const char *error, bool quit) {
	if (error == ERR_NO_MEMORY) {
        print_stacktrace(cerr);
	}
	cerr << "ERROR: " << error << endl;
    if (quit)
    	exit(2);
}

/**
        Output an error to screen, then exit program
        @param error error message
 */
void outError(string error, bool quit) {
    outError(error.c_str(), quit);
}

void outError(const char *error, const char *msg, bool quit) {
    string str = error;
    str += msg;
    outError(str, quit);
}

void outError(const char *error, string msg, bool quit) {
    string str = error;
    str += msg;
    outError(str, quit);
}

/**
        Output a warning message to screen
        @param error warning message
 */
void outWarning(const char *warn) {
    cout << "WARNING: " << warn << endl;
}

void outWarning(string warn) {
    outWarning(warn.c_str());
}

double randomLen(Params &params) {
    double ran = static_cast<double> (random_int(999) + 1) / 1000;
    double len = -params.mean_len * log(ran);

    if (len < params.min_len) {
        int fac = random_int(1000);
        double delta = static_cast<double> (fac) / 1000.0; //delta < 1.0
        len = params.min_len + delta / 1000.0;
    }

    if (len > params.max_len) {
        int fac = random_int(1000);
        double delta = static_cast<double> (fac) / 1000.0; //delta < 1.0
        len = params.max_len - delta / 1000.0;
    }
    return len;
}

//From Tung

string convertIntToString(int number) {
    stringstream ss; //create a stringstream
    ss << number; //add number to the stream
    return ss.str(); //return a string with the contents of the stream
}

string convertInt64ToString(int64_t number) {
    stringstream ss; //create a stringstream
    ss << number; //add number to the stream
    return ss.str(); //return a string with the contents of the stream
}

string convertDoubleToString(double number) {
    stringstream ss; //create a stringstream
    ss << number; //add number to the stream
    return ss.str(); //return a string with the contents of the stream
}

//From Tung

bool copyFile(const char SRC[], const char DEST[]) {
    std::ifstream src; // the source file
    std::ofstream dest; // the destination file

    src.open(SRC, std::ios::binary); // open in binary to prevent jargon at the end of the buffer
    dest.open(DEST, std::ios::binary); // same again, binary
    if (!src.is_open() || !dest.is_open())
        return false; // could not be copied

    dest << src.rdbuf(); // copy the content
    dest.close(); // close destination file
    src.close(); // close source file

    return true; // file copied successfully
}

bool fileExists(string strFilename) {
    struct stat stFileInfo;
    bool blnReturn;
    int intStat;

    // Attempt to get the file attributes
    intStat = stat(strFilename.c_str(), &stFileInfo);
    if (intStat == 0) {
        // We were able to get the file attributes
        // so the file obviously exists.
        blnReturn = true;
    } else {
        // We were not able to get the file attributes.
        // This may mean that we don't have permission to
        // access the folder which contains this file. If you
        // need to do that level of checking, lookup the
        // return values of stat which will give you
        // more details on why stat failed.
        blnReturn = false;
    }
    return (blnReturn);
}

int convert_int(const char *str) throw (string) {
    char *endptr;
    int i = strtol(str, &endptr, 10);

    if ((i == 0 && endptr == str) || abs(i) == HUGE_VALL || *endptr != 0) {
        string err = "Expecting integer, but found \"";
        err += str;
        err += "\" instead";
        throw err;
    }

    return i;
}

int convert_int(const char *str, int &end_pos) throw (string) {
	char *endptr;
	int i = strtol(str, &endptr, 10);

	if ((i == 0 && endptr == str) || abs(i) == HUGE_VALL) {
		string err = "Expecting integer, but found \"";
		err += str;
		err += "\" instead";
		throw err;
	}
	end_pos = endptr - str;
	return i;
}

void convert_int_vec(const char *str, IntVector &vec) throw (string) {
    char *beginptr = (char*)str, *endptr;
    vec.clear();
    do {
		int i = strtol(beginptr, &endptr, 10);

		if ((i == 0 && endptr == beginptr) || abs(i) == HUGE_VALL) {
			string err = "Expecting integer, but found \"";
			err += beginptr;
			err += "\" instead";
			throw err;
		}
		vec.push_back(i);
		if (*endptr == ',') endptr++;
		beginptr = endptr;
    } while (*endptr != 0);
}


int64_t convert_int64(const char *str) throw (string) {
    char *endptr;
    int64_t i = (int64_t)strtoll(str, &endptr, 10); // casted because 'long long' may be larger than int64_t

    if ((i == 0 && endptr == str) || abs(i) == HUGE_VALL || *endptr != 0) {
        string err = "Expecting large integer , but found \"";
        err += str;
        err += "\" instead";
        throw err;
    }

    return i;
}

int64_t convert_int64(const char *str, int &end_pos) throw (string) {
	char *endptr;
	int64_t i = (int64_t)strtoll(str, &endptr, 10); // casted because 'long long' may be larger than int64_t

	if ((i == 0 && endptr == str) || abs(i) == HUGE_VALL) {
		string err = "Expecting large integer, but found \"";
		err += str;
		err += "\" instead";
		throw err;
	}
	end_pos = endptr - str;
	return i;
}


double convert_double(const char *str) throw (string) {
    char *endptr;
    double d = strtod(str, &endptr);
    if ((d == 0.0 && endptr == str) || fabs(d) == HUGE_VALF || *endptr != 0) {
        string err = "Expecting floating-point number, but found \"";
        err += str;
        err += "\" instead";
        throw err;
    }
    return d;
}

double convert_double(const char *str, int &end_pos) throw (string) {
	char *endptr;
	double d = strtod(str, &endptr);
	if ((d == 0.0 && endptr == str) || fabs(d) == HUGE_VALF) {
		string err = "Expecting floating-point number, but found \"";
		err += str;
		err += "\" instead";
		throw err;
	}
	end_pos = endptr - str;
	return d;
}

void convert_double_vec(const char *str, DoubleVector &vec, char separator) throw (string) {
    char *beginptr = (char*)str, *endptr;
    vec.clear();
    do {
		double d = strtod(beginptr, &endptr);

		if ((d == 0.0 && endptr == beginptr) || fabs(d) == HUGE_VALF) {
			string err = "Expecting floating-point number, but found \"";
			err += beginptr;
			err += "\" instead";
			throw err;
		}
		vec.push_back(d);
		if (*endptr == separator) endptr++;
		beginptr = endptr;
    } while (*endptr != 0);
}

string convert_time(const double sec) {
    int sec_int = (int) floor(sec);
    int secs = sec_int % 60;
    int mins = (sec_int % 3600) / 60;
    int hours = sec_int / 3600;
    stringstream ss;
    ss << hours << "h:" << mins << "m:" << secs << "s";
    return ss.str();
}

void convert_range(const char *str, int &lower, int &upper, int &step_size) throw (string) {
    char *endptr;
    char *beginptr = (char*) str;

    // parse the lower bound of the range
    int d = strtol(str, &endptr, 10);
    if ((d == 0 && endptr == str) || abs(d) == HUGE_VALL || (*endptr != 0 && *endptr != ':')) {
        string err = "Expecting integer, but found \"";
        err += str;
        err += "\" instead";
        throw err;
    }
    //lower = d;
    int d_save = d;
    upper = d;
    if (*endptr == 0) return;


    // parse the upper bound of the range
    str = endptr + 1;
    d = strtol(str, &endptr, 10);
    if ((d == 0 && endptr == str) || abs(d) == HUGE_VALL || (*endptr != 0 && *endptr != ':')) {
        string err = "Expecting integer, but found \"";
        err += str;
        err += "\" instead";
        throw err;
    }

    lower = d_save;
    upper = d;
    if (*endptr == 0) return;

    // parse the step size of the range
    str = endptr + 1;
    d = strtol(str, &endptr, 10);
    if ((d == 0 && endptr == str) || abs(d) == HUGE_VALL || *endptr != 0) {
        string err = "Expecting integer, but found \"";
        err += str;
        err += "\" instead";
        throw err;
    }

    step_size = d;
    str = beginptr;

}

void convert_range(const char *str, double &lower, double &upper, double &step_size) throw (string) {
    char *endptr;
    char *beginptr = (char*) str;

    // parse the lower bound of the range
    double d = strtod(str, &endptr);
    if ((d == 0.0 && endptr == str) || fabs(d) == HUGE_VALF || (*endptr != 0 && *endptr != ':')) {
        string err = "Expecting floating-point number, but found \"";
        err += str;
        err += "\" instead";
        throw err;
    }
    //lower = d;
    double d_save = d;
    upper = d;
    if (*endptr == 0) return;


    // parse the upper bound of the range
    str = endptr + 1;
    d = strtod(str, &endptr);
    if ((d == 0.0 && endptr == str) || fabs(d) == HUGE_VALF || (*endptr != 0 && *endptr != ':')) {
        string err = "Expecting floating-point number, but found \"";
        err += str;
        err += "\" instead";
        throw err;
    }

    lower = d_save;
    upper = d;
    if (*endptr == 0) return;

    // parse the step size of the range
    str = endptr + 1;
    d = strtod(str, &endptr);
    if ((d == 0.0 && endptr == str) || fabs(d) == HUGE_VALF || *endptr != 0) {
        string err = "Expecting floating-point number, but found \"";
        err += str;
        err += "\" instead";
        throw err;
    }

    step_size = d;
    str = beginptr;

}

void convert_string_vec(const char *str, StrVector &vec) throw (string) {
    char *beginptr = (char*)str, *endptr;
    vec.clear();
    string elem;
    do {
    	endptr = strchr(beginptr, ',');
    	if (!endptr) {
    		elem.assign(beginptr);
    		vec.push_back(elem);
    		return;
    	}
    	elem.assign(beginptr, endptr-beginptr);
    	vec.push_back(elem);
		beginptr = endptr+1;
    } while (*endptr != 0);

}

void readWeightFile(Params &params, int ntaxa, double &scale, StrVector &tax_name, DoubleVector &tax_weight) {
    cout << "Reading scale factor and taxa weights file " << params.param_file << " ..." << endl;
    try {
        ifstream in;
        in.exceptions(ios::failbit | ios::badbit);
        in.open(params.param_file);
        string name, tmp;

        in >> tmp;
        scale = convert_double(tmp.c_str());

        for (; !in.eof() && ntaxa > 0; ntaxa--) {
            // remove the failbit
            in.exceptions(ios::badbit);
            if (!(in >> name)) break;
            // set the failbit again
            in.exceptions(ios::failbit | ios::badbit);

            tax_name.push_back(name);
            // read the sequence weight
            in >> tmp;
            tax_weight.push_back(convert_double(tmp.c_str()));
        }
        in.clear();
        // set the failbit again
        in.exceptions(ios::failbit | ios::badbit);
        in.close();
    } catch (ios::failure) {
        outError(ERR_READ_INPUT);
    } catch (string str) {
        outError(str);
    }
}

void readStringFile(const char* filename, int max_num, StrVector &strv) {
    try {
        ifstream in;
        // set the failbit and badbit
        in.exceptions(ios::failbit | ios::badbit);
        in.open(filename);
        string name;

        // remove the failbit
        in.exceptions(ios::badbit);
        for (; !in.eof() && max_num > 0; max_num--) {
            if (!(in >> name)) break;
            strv.push_back(name);
        }
        in.clear();
        // set the failbit again
        in.exceptions(ios::failbit | ios::badbit);
        in.close();
    } catch (ios::failure) {
        outError(ERR_READ_INPUT);
    }
}

void readInitTaxaFile(Params &params, int ntaxa, StrVector &tax_name) {
    cout << "Reading initial taxa set file " << params.initial_file << " ..." << endl;
    readStringFile(params.initial_file, ntaxa, tax_name);
}

void printString2File(string myString, string filename) {
    ofstream myfile(filename.c_str());
    if (myfile.is_open()) {
        myfile << myString;
        myfile.close();
    } else {
        cout << "Unable to open file " << filename << endl;
    }
}

void readInitAreaFile(Params &params, int nareas, StrVector &area_name) {
    cout << "Reading initial area file " << params.initial_area_file << " ..." << endl;
    readStringFile(params.initial_area_file, nareas, area_name);
}

void readAreasBoundary(char *file_name, MSetsBlock *areas, double *areas_boundary) {

    try {
        ifstream in;
        in.exceptions(ios::failbit | ios::badbit);
        in.open(file_name);

        int nset;
        in >> nset;
        if (nset != areas->getNSets())
            throw "File has different number of areas";
        int pos = 0, seq1, seq2;
        for (seq1 = 0; seq1 < nset; seq1++) {
            string seq_name;
            in >> seq_name;
            if (seq_name != areas->getSet(seq1)->name)
                throw "Area name " + seq_name + " is different from " + areas->getSet(seq1)->name;
            for (seq2 = 0; seq2 < nset; seq2++) {
                in >> areas_boundary[pos++];
            }
        }
        // check for symmetric matrix
        for (seq1 = 0; seq1 < nset - 1; seq1++) {
            if (areas_boundary[seq1 * nset + seq1] <= 1e-6)
                throw "Diagonal elements of distance matrix should represent the boundary of single areas";
            for (seq2 = seq1 + 1; seq2 < nset; seq2++)
                if (areas_boundary[seq1 * nset + seq2] != areas_boundary[seq2 * nset + seq1])
                    throw "Shared boundary between " + areas->getSet(seq1)->name + " and " + areas->getSet(seq2)->name + " is not symmetric";
        }


        in.close();
        cout << "Areas relation matrix was read from " << file_name << endl;
    } catch (const char *str) {
        outError(str);
    } catch (string str) {
        outError(str);
    } catch (ios::failure) {
        outError(ERR_READ_INPUT, file_name);
    }

}

void readTaxaSets(char *filename, MSetsBlock *sets) {
    TaxaSetNameVector *allsets = sets->getSets();
    try {
        int count = 0;
        ifstream in;
        // set the failbit and badbit
        in.exceptions(ios::failbit | ios::badbit);
        in.open(filename);
        string name;

        // remove the failbit
        in.exceptions(ios::badbit);
        while (!in.eof()) {
            int ntaxa = 0;
            string str;
            if (!(in >> str)) break;
            ntaxa = convert_int(str.c_str());
            if (ntaxa <= 0) throw "Number of taxa must be > 0";
            count++;
            //allsets->resize(allsets->size()+1);
            TaxaSetName *myset = new TaxaSetName;
            allsets->push_back(myset);
            myset->name = "";
            myset->name += count;
            for (; ntaxa > 0; ntaxa--) {
                string str;
                if (!(in >> str)) throw "Cannot read in taxon name";
                if ((ntaxa > 1) && in.eof()) throw "Unexpected end of file while reading taxon names";
                myset->taxlist.push_back(str);
            }
        }
        in.clear();
        // set the failbit again
        in.exceptions(ios::failbit | ios::badbit);
        in.close();
        if (count == 0) throw "No set found, you must specify at least 1 set";
    } catch (ios::failure) {
        outError(ERR_READ_INPUT);
    } catch (const char *str) {
        outError(str);
    } catch (string str) {
        outError(str);
    }
}

void get2RandNumb(const int size, int &first, int &second) {
    // pick a random element
    first = random_int(size);
    // pick a random element from what's left (there is one fewer to choose from)...
    second = random_int(size - 1);
    // ...and adjust second choice to take into account the first choice
    if (second >= first) {
        ++second;
    }
}

void quickStartGuide();

void parseArg(int argc, char *argv[], Params &params) {
    int cnt;
    verbose_mode = VB_MIN;
    params.tree_gen = NONE;
    params.user_file = NULL;
    params.constraint_tree_file = NULL;
    params.opt_gammai = true;
    params.opt_gammai_fast = false;
    params.opt_gammai_keep_bran = false;
    params.testAlphaEpsAdaptive = false;
    params.randomAlpha = false;
    params.testAlphaEps = 0.1;
    params.exh_ai = false;
    params.alpha_invar_file = NULL;
    params.out_prefix = NULL;
    params.out_file = NULL;
    params.sub_size = 0;
    params.pd_proportion = 0.0;
    params.min_proportion = 0.0;
    params.step_proportion = 0.01;
    params.min_size = 0;
    params.step_size = 1;
    params.find_all = false;
    params.run_mode = DETECTED;
    params.detected_mode = DETECTED;
    params.param_file = NULL;
    params.initial_file = NULL;
    params.initial_area_file = NULL;
    params.pdtaxa_file = NULL;
    params.areas_boundary_file = NULL;
    params.boundary_modifier = 1.0;
    params.dist_file = NULL;
    params.compute_obs_dist = false;
    params.compute_jc_dist = true;
    params.compute_ml_dist = true;
    params.compute_ml_tree = true;
    params.budget_file = NULL;
    params.overlap = 0;
    params.is_rooted = false;
    params.sample_size = -1;
    params.repeated_time = 1;
    //params.nr_output = 10000;
    params.nr_output = 0;
    //params.smode = EXHAUSTIVE;
    params.intype = IN_OTHER;
    params.budget = -1;
    params.min_budget = -1;
    params.step_budget = 1;
    params.root = NULL;
    params.num_splits = 0;
    params.min_len = 0.001;
    params.mean_len = 0.1;
    params.max_len = 0.999;
    params.num_zero_len = 0;
    params.pd_limit = 100;
    params.calc_pdgain = false;
    params.multi_tree = false;
    params.second_tree = NULL;
    params.tree_weight_file = NULL;
    params.consensus_type = CT_NONE;
    params.find_pd_min = false;
    params.branch_cluster = 0;
    params.taxa_order_file = NULL;
    params.endemic_pd = false;
    params.exclusive_pd = false;
    params.complement_area = NULL;
    params.scaling_factor = -1;
    params.numeric_precision = -1;
    params.binary_programming = false;
    params.quad_programming = false;
    params.test_input = TEST_NONE;
    params.tree_burnin = 0;
    params.tree_max_count = 1000000;
    params.split_threshold = 0.0;
    params.split_threshold_str = NULL;
    params.split_weight_threshold = -1000;
    params.split_weight_summary = SW_SUM;
    params.gurobi_format = true;
    params.gurobi_threads = 1;
    params.num_bootstrap_samples = 0;
    params.bootstrap_spec = NULL;

    params.aln_file = NULL;
    params.phylip_sequential_format = false;
    params.treeset_file = NULL;
    params.topotest_replicates = 0;
    params.do_weighted_test = false;
    params.do_au_test = false;
    params.siteLL_file = NULL; //added by MA
    params.partition_file = NULL;
    params.partition_type = 0;
    params.partfinder_rcluster = 100;
    params.remove_empty_seq = true;
    params.terrace_aware = true;
    params.sequence_type = NULL;
    params.aln_output = NULL;
    params.aln_site_list = NULL;
    params.aln_output_format = ALN_PHYLIP;
    params.gap_masked_aln = NULL;
    params.concatenate_aln = NULL;
    params.aln_nogaps = false;
    params.aln_no_const_sites = false;
//    params.parsimony = false;
//    params.parsimony_tree = false;
    params.tree_spr = false;
    params.nexus_output = false;
    params.k_representative = 4;
    params.loglh_epsilon = 0.001;
    params.numSmoothTree = 1;
    params.nni5 = true;
    params.leastSquareBranch = false;
    params.pars_branch_length = false;
    params.bayes_branch_length = false;
    params.manuel_analytic_approx = false;
    params.leastSquareNNI = false;
    params.ls_var_type = OLS;
    params.maxCandidates = 1000;
    params.popSize = 5;
    params.p_delete = -1;
    params.min_iterations = -1;
    params.max_iterations = 1;
    params.num_param_iterations = 100;
    params.stop_condition = SC_UNSUCCESS_ITERATION;
    params.stop_confidence = 0.95;
    params.model_name = "";
    params.model_set = NULL;
    params.model_extra_set = NULL;
    params.model_subset = NULL;
    params.state_freq_set = NULL;
    params.ratehet_set = NULL;
    params.model_def_file = NULL;
    params.model_test_again = false;
    params.model_test_and_tree = 0;
    params.model_test_separate_rate = false;
    params.optimize_mixmodel_weight = false;
    params.optimize_rate_matrix = false;
    params.store_trans_matrix = false;
    //params.freq_type = FREQ_EMPIRICAL;
    params.freq_type = FREQ_UNKNOWN;
    params.min_rate_cats = 2;
    params.num_rate_cats = 4;
    params.max_rate_cats = 10;
    params.gamma_shape = -1.0;
    params.gamma_median = false;
    params.p_invar_sites = -1.0;
    params.optimize_model_rate_joint = false;
    params.optimize_by_newton = true;
    params.optimize_alg = "2-BFGS-B,EM";
    params.optimize_alg_gammai = "EM";
    params.fixed_branch_length = false;
    params.min_branch_length = 0.0; // this is now adjusted later based on alignment length
    params.max_branch_length = 100.0;
    params.iqp_assess_quartet = IQP_DISTANCE;
    params.iqp = false;
    params.write_intermediate_trees = 0;
//    params.avoid_duplicated_trees = false;
    params.rf_dist_mode = 0;
    params.mvh_site_rate = false;
    params.rate_mh_type = true;
    params.discard_saturated_site = false;
    params.mean_rate = 1.0;
    params.aLRT_threshold = 101;
    params.aLRT_replicates = 0;
    params.aLRT_test = false;
    params.aBayes_test = false;
    params.localbp_replicates = 0;
    params.SSE = LK_EIGEN_SSE;
    params.lk_no_avx = false;
    params.print_site_lh = WSL_NONE;
    params.print_partition_lh = false;
    params.print_site_prob = WSL_NONE;
    params.print_site_state_freq = WSF_NONE;
    params.print_site_rate = false;
    params.print_trees_site_posterior = 0;
    params.print_tree_lh = false;
    params.lambda = 1;
    params.speed_conf = 1.0;
    params.whtest_simulations = 1000;
    params.mcat_type = MCAT_LOG + MCAT_PATTERN;
    params.rate_file = NULL;
    params.ngs_file = NULL;
    params.ngs_mapped_reads = NULL;
    params.ngs_ignore_gaps = true;
    params.do_pars_multistate = false;
    params.gene_pvalue_file = NULL;
    params.gene_scale_factor = -1;
    params.gene_pvalue_loga = false;
    params.second_align = NULL;
    params.ncbi_taxid = 0;
    params.ncbi_taxon_level = NULL;
    params.ncbi_names_file = NULL;
    params.ncbi_ignore_level = NULL;

	params.eco_dag_file  = NULL;
	params.eco_type = NULL;
	params.eco_detail_file = NULL;
	params.k_percent = 0;
	params.diet_min = 0;
	params.diet_max = 0;
	params.diet_step = 0;
	params.eco_weighted = false;
	params.eco_run = 0;

	params.upper_bound = false;
	params.upper_bound_NNI = false;
	params.upper_bound_frac = 0.0;

    params.gbo_replicates = 0;
	params.ufboot_epsilon = 0.5;
    params.check_gbo_sample_size = 0;
    params.use_rell_method = true;
    params.use_elw_method = false;
    params.use_weighted_bootstrap = false;
    params.use_max_tree_per_bootstrap = true;
    params.max_candidate_trees = 0;
    params.distinct_trees = false;
    params.online_bootstrap = true;
    params.min_correlation = 0.99;
    params.step_iterations = 100;
//    params.store_candidate_trees = false;
	params.print_ufboot_trees = 0;
    //const double INF_NNI_CUTOFF = -1000000.0;
    params.nni_cutoff = -1000000.0;
    params.estimate_nni_cutoff = false;
    params.nni_sort = false;
    //params.nni_opt_5branches = false;
    params.testNNI = false;
    params.approximate_nni = false;
    params.do_compression = false;

    params.new_heuristic = true;
    params.iteration_multiple = 1;
    params.initPS = 0.5;
#ifdef USING_PLL
    params.pll = true;
#else
    params.pll = false;
#endif
    params.modeps = 0.01;
    params.parbran = false;
    params.binary_aln_file = NULL;
    params.maxtime = 1000000;
    params.reinsert_par = false;
    params.bestStart = true;
    params.snni = true; // turn on sNNI default now
//    params.autostop = true; // turn on auto stopping rule by default now
    params.unsuccess_iteration = 100;
    params.speednni = true; // turn on reduced hill-climbing NNI by default now
    params.reduction = false;
    params.numInitTrees = 100;
    params.fix_stable_splits = false;
    params.numSupportTrees = 20;
//    params.sprDist = 20;
    params.sprDist = 6;
    params.numNNITrees = 20;
    params.avh_test = 0;
    params.bootlh_test = 0;
    params.bootlh_partitions = NULL;
    params.site_freq_file = NULL;
    params.tree_freq_file = NULL;
#ifdef _OPENMP
    params.num_threads = 0;
#else
    params.num_threads = 1;
#endif
    params.model_test_criterion = MTC_BIC;
//    params.model_test_stop_rule = MTC_ALL;
    params.model_test_sample_size = 0;
    params.root_state = NULL;
    params.print_bootaln = false;
	params.print_subaln = false;
	params.print_partition_info = false;
	params.print_conaln = false;
	params.count_trees = false;
	params.print_branch_lengths = false;
	params.lh_mem_save = LM_PER_NODE; // auto detect
	params.start_tree = STT_PLL_PARSIMONY;
	params.print_splits_file = false;
    params.ignore_identical_seqs = true;
    params.write_init_tree = false;
    params.write_local_optimal_trees = false;
    params.freq_const_patterns = NULL;
    params.no_rescale_gamma_invar = false;
    params.compute_seq_identity_along_tree = false;
    params.lmap_num_quartets = -1;
    params.lmap_cluster_file = NULL;
    params.print_lmap_quartet_lh = false;
    params.link_alpha = false;
    params.ignore_checkpoint = false;
    params.checkpoint_dump_interval = 20;
    params.force_unfinished = false;
    params.suppress_output_flags = 0;
    params.matrix_exp_technique = MET_SCALING_SQUARING;


	if (params.nni5) {
	    params.nni_type = NNI5;
	} else {
	    params.nni_type = NNI1;
	}

    struct timeval tv;
    struct timezone tz;
    // initialize random seed based on current time
    gettimeofday(&tv, &tz);
    //params.ran_seed = (unsigned) (tv.tv_sec+tv.tv_usec);
    params.ran_seed = (tv.tv_usec);

    for (cnt = 1; cnt < argc; cnt++) {
        try {

            if (strcmp(argv[cnt], "-h") == 0 || strcmp(argv[cnt], "--help") == 0) {
#ifdef IQ_TREE
                usage_iqtree(argv, false);
#else
                usage(argv, false);
#endif
                continue;
            }
			if (strcmp(argv[cnt], "-ho") == 0 || strcmp(argv[cnt], "-?") == 0) {
				usage_iqtree(argv, false);
				continue;
			}
			if (strcmp(argv[cnt], "-hh") == 0
					|| strcmp(argv[cnt], "-hhh") == 0) {
				usage(argv, true);
				continue;
			}
			if (strcmp(argv[cnt], "-v0") == 0) {
				verbose_mode = VB_QUIET;
				continue;
			}
			if (strcmp(argv[cnt], "-v") == 0 || strcmp(argv[cnt], "-v1") == 0) {
				verbose_mode = VB_MED;
				continue;
			}
			if (strcmp(argv[cnt], "-vv") == 0
					|| strcmp(argv[cnt], "-v2") == 0) {
				verbose_mode = VB_MAX;
				continue;
			}
			if (strcmp(argv[cnt], "-vvv") == 0
					|| strcmp(argv[cnt], "-v3") == 0) {
				verbose_mode = VB_DEBUG;
				continue;
			}
			if (strcmp(argv[cnt], "-k") == 0) {
				cnt++;
				if (cnt >= argc)
					throw "Use -k <num_taxa>";
				convert_range(argv[cnt], params.min_size, params.sub_size,
						params.step_size);
				params.k_representative = params.min_size;
				continue;
			}
			if (strcmp(argv[cnt], "-pre") == 0) {
				cnt++;
				if (cnt >= argc)
					throw "Use -pre <output_prefix>";
				params.out_prefix = argv[cnt];
				continue;
			}
			if (strcmp(argv[cnt], "-pp") == 0) {
				cnt++;
				if (cnt >= argc)
					throw "Use -pp <pd_proportion>";
				convert_range(argv[cnt], params.min_proportion,
						params.pd_proportion, params.step_proportion);
				if (params.pd_proportion < 0 || params.pd_proportion > 1)
					throw "PD proportion must be between 0 and 1";
				continue;
			}
			if (strcmp(argv[cnt], "-mk") == 0) {
				cnt++;
				if (cnt >= argc)
					throw "Use -mk <min_taxa>";
				params.min_size = convert_int(argv[cnt]);
				continue;
			}
			if (strcmp(argv[cnt], "-bud") == 0) {
				cnt++;
				if (cnt >= argc)
					throw "Use -bud <budget>";
				convert_range(argv[cnt], params.min_budget, params.budget,
						params.step_budget);
				continue;
			}
			if (strcmp(argv[cnt], "-mb") == 0) {
				cnt++;
				if (cnt >= argc)
					throw "Use -mb <min_budget>";
				params.min_budget = convert_int(argv[cnt]);
				continue;
			}
			if (strcmp(argv[cnt], "-o") == 0) {
				cnt++;
				if (cnt >= argc)
					throw "Use -o <taxon>";
				params.root = argv[cnt];
				continue;
			}
			if (strcmp(argv[cnt], "-optalg") == 0) {
				cnt++;
				if (cnt >= argc)
					throw "Use -opt_alg <1-BFGS|2-BFGS|EM>";
				params.optimize_alg = argv[cnt];
				continue;
			}
            if (strcmp(argv[cnt], "-optalg_gammai") == 0) {
                cnt++;
                if (cnt >= argc)
                    throw "Use -optalg_gammai <Brent|BFGS|EM>";
                params.optimize_alg_gammai = argv[cnt];
                continue;
            }
			if (strcmp(argv[cnt], "-root") == 0) {
				params.is_rooted = true;
				continue;
			}
			if (strcmp(argv[cnt], "-all") == 0) {
				params.find_all = true;
				continue;
			}
			if (strcmp(argv[cnt], "--greedy") == 0) {
				params.run_mode = GREEDY;
				continue;
			}
			if (strcmp(argv[cnt], "-pr") == 0
					|| strcmp(argv[cnt], "--pruning") == 0) {
				params.run_mode = PRUNING;
				//continue; } if (strcmp(argv[cnt],"--both") == 0) {
				//params.run_mode = BOTH_ALG;
				continue;
			}
			if (strcmp(argv[cnt], "-e") == 0) {
				cnt++;
				if (cnt >= argc)
					throw "Use -e <file>";
				params.param_file = argv[cnt];
				continue;
			}
			if (strcmp(argv[cnt], "-if") == 0) {
				cnt++;
				if (cnt >= argc)
					throw "Use -if <file>";
				params.initial_file = argv[cnt];
				continue;
			}
			if (strcmp(argv[cnt], "-nni_nr_step") == 0) {
				cnt++;
				if (cnt >= argc)
					throw "Use -nni_nr_step <newton_raphson_steps>";
				NNI_MAX_NR_STEP = convert_int(argv[cnt]);
				continue;
			}
			if (strcmp(argv[cnt], "-ia") == 0) {
				cnt++;
				if (cnt >= argc)
					throw "Use -ia <file>";
				params.initial_area_file = argv[cnt];
				continue;
			}
			if (strcmp(argv[cnt], "-u") == 0) {
				// file containing budget information
				cnt++;
				if (cnt >= argc)
					throw "Use -u <file>";
				params.budget_file = argv[cnt];
				continue;
			}
			if (strcmp(argv[cnt], "-dd") == 0) {
				// compute distribution of PD score on random sets
				cnt++;
				if (cnt >= argc)
					throw "Use -dd <sample_size>";
				params.run_mode = PD_DISTRIBUTION;
				params.sample_size = convert_int(argv[cnt]);
				continue;
			}
			if (strcmp(argv[cnt], "-ts") == 0) {
				// calculate PD score a taxa set listed in the file
				cnt++;
				//params.run_mode = PD_USER_SET;
				if (cnt >= argc)
					throw "Use -ts <taxa_file>";
				params.pdtaxa_file = argv[cnt];
				continue;
			}
			if (strcmp(argv[cnt], "-bound") == 0) {
				// boundary length of areas
				cnt++;
				if (cnt >= argc)
					throw "Use -bound <file>";
				params.areas_boundary_file = argv[cnt];
				continue;
			}
			if (strcmp(argv[cnt], "-blm") == 0) {
				// boundary length modifier
				cnt++;
				if (cnt >= argc)
					throw "Use -blm <boundary_modifier>";
				params.boundary_modifier = convert_double(argv[cnt]);
				continue;
			}
			if (strcmp(argv[cnt], "-dist") == 0
					|| strcmp(argv[cnt], "-d") == 0) {
				// calculate distance matrix from the tree
				params.run_mode = CALC_DIST;
				cnt++;
				if (cnt >= argc)
					throw "Use -dist <distance_file>";
				params.dist_file = argv[cnt];
				continue;
			}
			if (strcmp(argv[cnt], "-djc") == 0) {
				params.compute_ml_dist = false;
				continue;
			}
			if (strcmp(argv[cnt], "-dobs") == 0) {
				params.compute_obs_dist = true;
				continue;
			}
			if (strcmp(argv[cnt], "-r") == 0) {
				cnt++;
				if (cnt >= argc)
					throw "Use -r <num_taxa>";
				params.sub_size = convert_int(argv[cnt]);
				params.tree_gen = YULE_HARDING;
				continue;
			}
			if (strcmp(argv[cnt], "-rs") == 0) {
				cnt++;
				if (cnt >= argc)
					throw "Use -rs <alignment_file>";
				params.tree_gen = YULE_HARDING;
				params.aln_file = argv[cnt];
				continue;
			}
			if (strcmp(argv[cnt], "-rstar") == 0) {
				cnt++;
				if (cnt >= argc)
					throw "Use -rstar <num_taxa>";
				params.sub_size = convert_int(argv[cnt]);
				params.tree_gen = STAR_TREE;
				continue;
			}
			if (strcmp(argv[cnt], "-ru") == 0) {
				cnt++;
				if (cnt >= argc)
					throw "Use -ru <num_taxa>";
				params.sub_size = convert_int(argv[cnt]);
				params.tree_gen = UNIFORM;
				continue;
			}
			if (strcmp(argv[cnt], "-rcat") == 0) {
				cnt++;
				if (cnt >= argc)
					throw "Use -rcat <num_taxa>";
				params.sub_size = convert_int(argv[cnt]);
				params.tree_gen = CATERPILLAR;
				continue;
			}
			if (strcmp(argv[cnt], "-rbal") == 0) {
				cnt++;
				if (cnt >= argc)
					throw "Use -rbal <num_taxa>";
				params.sub_size = convert_int(argv[cnt]);
				params.tree_gen = BALANCED;
				continue;
			}
            if (strcmp(argv[cnt], "-keep_ident") == 0 || strcmp(argv[cnt], "-keep-ident") == 0) {
                params.ignore_identical_seqs = false;
                continue;
            }
			if (strcmp(argv[cnt], "-rcsg") == 0) {
				cnt++;
				if (cnt >= argc)
					throw "Use -rcsg <num_taxa>";
				params.sub_size = convert_int(argv[cnt]);
				params.tree_gen = CIRCULAR_SPLIT_GRAPH;
				continue;
			}
			if (strcmp(argv[cnt], "-rpam") == 0) {
				cnt++;
				if (cnt >= argc)
					throw "Use -rpam <num_splits>";
				params.num_splits = convert_int(argv[cnt]);
				continue;
			}
			if (strcmp(argv[cnt], "-rlen") == 0) {
				cnt++;
				if (cnt >= argc - 2)
					throw "Use -rlen <min_len> <mean_len> <max_len>";
				params.min_len = convert_double(argv[cnt]);
				params.mean_len = convert_double(argv[cnt + 1]);
				params.max_len = convert_double(argv[cnt + 2]);
				cnt += 2;
				continue;
			}
			if (strcmp(argv[cnt], "-rzero") == 0) {
				cnt++;
				if (cnt >= argc)
					throw "Use -rzero <num_zero_branch>";
				params.num_zero_len = convert_int(argv[cnt]);
				if (params.num_zero_len < 0)
					throw "num_zero_len must not be negative";
				continue;
			}
			if (strcmp(argv[cnt], "-rset") == 0) {
				cnt++;
				if (cnt >= argc - 1)
					throw "Use -rset <overlap> <outfile>";
				params.overlap = convert_int(argv[cnt]);
				cnt++;
				params.pdtaxa_file = argv[cnt];
				params.tree_gen = TAXA_SET;
				continue;
			}
			if (strcmp(argv[cnt], "-rep") == 0) {
				cnt++;
				if (cnt >= argc)
					throw "Use -rep <repeated_times>";
				params.repeated_time = convert_int(argv[cnt]);
				continue;
			}
			if (strcmp(argv[cnt], "-lim") == 0) {
				cnt++;
				if (cnt >= argc)
					throw "Use -lim <pd_limit>";
				params.pd_limit = convert_int(argv[cnt]);
				continue;
			}
			if (strcmp(argv[cnt], "-noout") == 0) {
				params.nr_output = 0;
				continue;
			}
			if (strcmp(argv[cnt], "-1out") == 0) {
				params.nr_output = 1;
				continue;
			}
			if (strcmp(argv[cnt], "-oldout") == 0) {
				params.nr_output = 100;
				continue;
			}
			if (strcmp(argv[cnt], "-nexout") == 0) {
				params.nexus_output = true;
				continue;
			}
			if (strcmp(argv[cnt], "-exhaust") == 0) {
				params.run_mode = EXHAUSTIVE;
				continue;
			}
			if (strcmp(argv[cnt], "-seed") == 0) {
				cnt++;
				if (cnt >= argc)
					throw "Use -seed <random_seed>";
				params.ran_seed = abs(convert_int(argv[cnt]));
				continue;
			}
			if (strcmp(argv[cnt], "-pdgain") == 0) {
				params.calc_pdgain = true;
				continue;
			}
			if (strcmp(argv[cnt], "-sup") == 0) {
				cnt++;
				if (cnt >= argc)
					throw "Use -sup <target_tree_file>";
				params.second_tree = argv[cnt];
				params.consensus_type = CT_ASSIGN_SUPPORT;
				continue;
			}
			if (strcmp(argv[cnt], "-suptag") == 0) {
				cnt++;
				if (cnt >= argc)
					throw "Use -suptag <tagname or ALL>";
				params.support_tag = argv[cnt];
				continue;
			}
			if (strcmp(argv[cnt], "-sup2") == 0) {
				cnt++;
				if (cnt >= argc)
					throw "Use -sup2 <target_tree_file>";
				params.second_tree = argv[cnt];
				params.consensus_type = CT_ASSIGN_SUPPORT_EXTENDED;
				continue;
			}
			if (strcmp(argv[cnt], "-treew") == 0) {
				cnt++;
				if (cnt >= argc)
					throw "Use -treew <tree_weight_file>";
				params.tree_weight_file = argv[cnt];
				continue;
			}
			if (strcmp(argv[cnt], "-con") == 0) {
				params.consensus_type = CT_CONSENSUS_TREE;
				continue;
			}
			if (strcmp(argv[cnt], "-net") == 0) {
				params.consensus_type = CT_CONSENSUS_NETWORK;
			} /**MINH ANH: to serve some statistics on tree*/
			else if (strcmp(argv[cnt], "-comp") == 0) {
				cnt++;
				if (cnt >= argc)
					throw "Use -comp <treefile>";
				params.consensus_type = COMPARE;
				params.second_tree = argv[cnt];
				continue;
			}
			if (strcmp(argv[cnt], "-stats") == 0) {
				params.run_mode = STATS;
				continue;
			}
			if (strcmp(argv[cnt], "-gbo") == 0) { //guided bootstrap
				cnt++;
				if (cnt >= argc)
					throw "Use -gbo <site likelihod file>";
				params.siteLL_file = argv[cnt];
				//params.run_mode = GBO;
			} // MA
			else if (strcmp(argv[cnt], "-mprob") == 0) { //compute multinomial distribution probability
				cnt++;
				if (cnt >= argc)
					throw "Use -mprob <ref_alignment>";
				params.second_align = argv[cnt];
				//params.run_mode = MPRO;
			} // MA
			else if (strcmp(argv[cnt], "-min") == 0) {
				params.find_pd_min = true;
				continue;
			}
			if (strcmp(argv[cnt], "-excl") == 0) {
				params.exclusive_pd = true;
				continue;
			}
			if (strcmp(argv[cnt], "-endem") == 0) {
				params.endemic_pd = true;
				continue;
			}
			if (strcmp(argv[cnt], "-compl") == 0) {
				cnt++;
				if (cnt >= argc)
					throw "Use -compl <area_name>";
				params.complement_area = argv[cnt];
				continue;
			}
			if (strcmp(argv[cnt], "-cluster") == 0) {
				params.branch_cluster = 4;
				cnt++;
				if (cnt >= argc)
					throw "Use -cluster <taxa_order_file>";
				params.taxa_order_file = argv[cnt];
				continue;
			}
			if (strcmp(argv[cnt], "-taxa") == 0) {
				params.run_mode = PRINT_TAXA;
				continue;
			}
			if (strcmp(argv[cnt], "-area") == 0) {
				params.run_mode = PRINT_AREA;
				continue;
			}
			if (strcmp(argv[cnt], "-scale") == 0) {
				cnt++;
				if (cnt >= argc)
					throw "Use -scale <scaling_factor>";
				params.scaling_factor = convert_double(argv[cnt]);
				continue;
			}
			if (strcmp(argv[cnt], "-scaleg") == 0) {
				cnt++;
				if (cnt >= argc)
					throw "Use -scaleg <gene_scale_factor>";
				params.gene_scale_factor = convert_double(argv[cnt]);
				continue;
			}
			if (strcmp(argv[cnt], "-scalebranch") == 0) {
				params.run_mode = SCALE_BRANCH_LEN;
				cnt++;
				if (cnt >= argc)
					throw "Use -scalebranch <scaling_factor>";
				params.scaling_factor = convert_double(argv[cnt]);
				continue;
			}
			if (strcmp(argv[cnt], "-scalenode") == 0) {
				params.run_mode = SCALE_NODE_NAME;
				cnt++;
				if (cnt >= argc)
					throw "Use -scalenode <scaling_factor>";
				params.scaling_factor = convert_double(argv[cnt]);
				continue;
			}
			if (strcmp(argv[cnt], "-prec") == 0) {
				cnt++;
				if (cnt >= argc)
					throw "Use -prec <numeric_precision>";
				params.numeric_precision = convert_int(argv[cnt]);
				continue;
			}
			if (strcmp(argv[cnt], "-lp") == 0) {
				params.run_mode = LINEAR_PROGRAMMING;
				continue;
			}
			if (strcmp(argv[cnt], "-lpbin") == 0) {
				params.run_mode = LINEAR_PROGRAMMING;
				params.binary_programming = true;
				continue;
			}
			if (strcmp(argv[cnt], "-qp") == 0) {
				params.gurobi_format = true;
				params.quad_programming = true;
				continue;
			}
			if (strcmp(argv[cnt], "-quiet") == 0) {
				verbose_mode = VB_QUIET;
				continue;
			}
			if (strcmp(argv[cnt], "-mult") == 0) {
				params.multi_tree = true;
				continue;
			}
			if (strcmp(argv[cnt], "-bi") == 0) {
				cnt++;
				if (cnt >= argc)
					throw "Use -bi <burnin_value>";
				params.tree_burnin = convert_int(argv[cnt]);
				if (params.tree_burnin < 0)
					throw "Burnin value must not be negative";
				continue;
			}
			if (strcmp(argv[cnt], "-tm") == 0) {
				cnt++;
				if (cnt >= argc)
					throw "Use -tm <tree_max_count>";
				params.tree_max_count = convert_int(argv[cnt]);
				if (params.tree_max_count < 0)
					throw "tree_max_count must not be negative";
				continue;
			}
			if (strcmp(argv[cnt], "-minsup") == 0) {
				cnt++;
				if (cnt >= argc)
					throw "Use -minsup <split_threshold>";
				params.split_threshold = convert_double(argv[cnt]);
				if (params.split_threshold < 0 || params.split_threshold > 1)
					throw "Split threshold must be between 0 and 1";
				continue;
			}
			if (strcmp(argv[cnt], "-minsupnew") == 0) {
				cnt++;
				if (cnt >= argc)
					throw "Use -minsupnew <split_threshold_1/.../split_threshold_k>";
				params.split_threshold_str = argv[cnt];
				continue;
			}
			if (strcmp(argv[cnt], "-tw") == 0) {
				cnt++;
				if (cnt >= argc)
					throw "Use -tw <split_weight_threshold>";
				params.split_weight_threshold = convert_double(argv[cnt]);
				if (params.split_weight_threshold < 0)
					throw "Split weight threshold is negative";
				continue;
			}
			if (strcmp(argv[cnt], "-swc") == 0) {
				params.split_weight_summary = SW_COUNT;
				continue;
			}
			if (strcmp(argv[cnt], "-swa") == 0) {
				params.split_weight_summary = SW_AVG_ALL;
				continue;
			}
			if (strcmp(argv[cnt], "-swp") == 0) {
				params.split_weight_summary = SW_AVG_PRESENT;
				continue;
			}
			if (strcmp(argv[cnt], "-iwc") == 0) {
				params.test_input = TEST_WEAKLY_COMPATIBLE;
				continue;
			}
			if (strcmp(argv[cnt], "-aln") == 0
					|| strcmp(argv[cnt], "-s") == 0) {
				cnt++;
				if (cnt >= argc)
					throw "Use -aln, -s <alignment_file>";
				params.aln_file = argv[cnt];
				continue;
			}
			if (strcmp(argv[cnt], "--sequential") == 0) {
                params.phylip_sequential_format = true;
                continue;
            }
			if (strcmp(argv[cnt], "-z") == 0) {
				cnt++;
				if (cnt >= argc)
					throw "Use -aln, -z <user_trees_file>";
				params.treeset_file = argv[cnt];
				continue;
			}
			if (strcmp(argv[cnt], "-zb") == 0) {
				cnt++;
				if (cnt >= argc)
					throw "Use -zb <#replicates>";
				params.topotest_replicates = convert_int(argv[cnt]);
				if (params.topotest_replicates < 1000)
					throw "Please specify at least 1000 replicates";
				continue;
			}
			if (strcmp(argv[cnt], "-zw") == 0) {
				params.do_weighted_test = true;
				continue;
			}
			if (strcmp(argv[cnt], "-au") == 0) {
				params.do_au_test = true;
				continue;
			}
			if (strcmp(argv[cnt], "-sp") == 0) {
				cnt++;
				if (cnt >= argc)
					throw "Use -sp <partition_file>";
				params.partition_file = argv[cnt];
				continue;
			}
			if (strcmp(argv[cnt], "-spp") == 0) {
				cnt++;
				if (cnt >= argc)
					throw "Use -spp <type of partition model>";
				params.partition_file = argv[cnt];
				params.partition_type = 'p';
                params.opt_gammai = false;
				continue;
			}
			if (strcmp(argv[cnt], "-spj") == 0 || strcmp(argv[cnt], "-q") == 0) {
				cnt++;
				if (cnt >= argc)
					throw "Use -q <type of partition model>";
				params.partition_file = argv[cnt];
				params.partition_type = 'j';
                params.optimize_alg_gammai = "Brent";
                params.opt_gammai = false;
				continue;
			}
			if (strcmp(argv[cnt], "-M") == 0) {
                params.partition_type = 0;
                continue;
            }
            if (strcmp(argv[cnt], "-rcluster") == 0) {
				cnt++;
				if (cnt >= argc)
					throw "Use -rcluster <percent>";
                params.partfinder_rcluster = convert_double(argv[cnt]);
                if (params.partfinder_rcluster < 0 || params.partfinder_rcluster > 100)
                    throw "rcluster percentage must be between 0 and 100";
				continue;
            }
			if (strcmp(argv[cnt], "-keep_empty_seq") == 0) {
				params.remove_empty_seq = false;
				continue;
			}
			if (strcmp(argv[cnt], "-no_terrace") == 0) {
				params.terrace_aware = false;
				continue;
			}
			if (strcmp(argv[cnt], "-sf") == 0) {
				cnt++;
				if (cnt >= argc)
					throw "Use -sf <ngs_file>";
				params.ngs_file = argv[cnt];
				continue;
			}
			if (strcmp(argv[cnt], "-sm") == 0) {
				cnt++;
				if (cnt >= argc)
					throw "Use -sm <ngs_mapped_read_file>";
				params.ngs_mapped_reads = argv[cnt];
				continue;
			}
			if (strcmp(argv[cnt], "-ngs_gap") == 0) {
				params.ngs_ignore_gaps = false;
				continue;
			}
			if (strcmp(argv[cnt], "-st") == 0) {
				cnt++;
				if (cnt >= argc)
					throw "Use -st BIN or -st DNA or -st AA or -st CODON or -st MORPH";
				params.sequence_type = argv[cnt];
				continue;
			}
			if (strcmp(argv[cnt], "-starttree") == 0) {
				cnt++;
				if (cnt >= argc)
					throw "Use -starttree BIONJ|PARS|PLLPARS";
				if (strcmp(argv[cnt], "BIONJ") == 0)
					params.start_tree = STT_BIONJ;
				else if (strcmp(argv[cnt], "PARS") == 0)
					params.start_tree = STT_PARSIMONY;
				else if (strcmp(argv[cnt], "PLLPARS") == 0)
					params.start_tree = STT_PLL_PARSIMONY;
				else
					throw "Invalid option, please use -starttree with BIONJ or PARS or PLLPARS";
				continue;
			}

			if (strcmp(argv[cnt], "-ao") == 0) {
				cnt++;
				if (cnt >= argc)
					throw "Use -ao <alignment_file>";
				params.aln_output = argv[cnt];
				continue;
			}
			if (strcmp(argv[cnt], "-as") == 0) {
				cnt++;
				if (cnt >= argc)
					throw "Use -as <aln_site_list>";
				params.aln_site_list = argv[cnt];
				continue;
			}
			if (strcmp(argv[cnt], "-an") == 0) {
				cnt++;
				if (cnt >= argc)
					throw "Use -an <ref_seq_name>";
				params.ref_seq_name = argv[cnt];
				continue;
			}
			if (strcmp(argv[cnt], "-af") == 0) {
				cnt++;
				if (cnt >= argc)
					throw "Use -af phy|fasta";
				if (strcmp(argv[cnt], "phy") == 0)
					params.aln_output_format = ALN_PHYLIP;
				else if (strcmp(argv[cnt], "fasta") == 0)
					params.aln_output_format = ALN_FASTA;
				else
					throw "Unknown output format";
				continue;
			}
			if (strcmp(argv[cnt], "-am") == 0) {
				cnt++;
				if (cnt >= argc)
					throw "Use -am <gap_masked_aln>";
				params.gap_masked_aln = argv[cnt];
				continue;
			}
			if (strcmp(argv[cnt], "-ac") == 0) {
				cnt++;
				if (cnt >= argc)
					throw "Use -ac <concatenate_aln>";
				params.concatenate_aln = argv[cnt];
				continue;
			}
			if (strcmp(argv[cnt], "-nogap") == 0) {
				params.aln_nogaps = true;
				continue;
			}
			if (strcmp(argv[cnt], "-noconst") == 0) {
				params.aln_no_const_sites = true;
				continue;
			}
//			if (strcmp(argv[cnt], "-parstree") == 0) {
				// maximum parsimony
//				params.parsimony_tree = true;
//            continue; } if (strcmp(argv[cnt], "-pars") == 0) {
//                // maximum parsimony
//                params.parsimony = true;
//				continue;
//			}
			if (strcmp(argv[cnt], "-spr") == 0) {
				// subtree pruning and regrafting
				params.tree_spr = true;
				continue;
			}
			if (strcmp(argv[cnt], "-krep") == 0) {
				cnt++;
				if (cnt >= argc)
					throw "Use -krep <num_k>";
				params.k_representative = convert_int(argv[cnt]);
				continue;
			}
			if (strcmp(argv[cnt], "-pdel") == 0
					|| strcmp(argv[cnt], "-p") == 0) {
				cnt++;
				if (cnt >= argc)
					throw "Use -pdel <probability>";
				params.p_delete = convert_double(argv[cnt]);
				if (params.p_delete < 0.0 || params.p_delete > 1.0)
					throw "Probability of deleting a leaf must be between 0 and 1";
				continue;
			}
			if (strcmp(argv[cnt], "-pers") == 0) {
				cnt++;
				if (cnt >= argc)
					throw "Use -pers <perturbation_strength>";
				params.initPS = convert_double(argv[cnt]);
				continue;
			}
			if (strcmp(argv[cnt], "-n") == 0) {
				cnt++;
				if (cnt >= argc)
					throw "Use -n <#iterations>";
                if (params.gbo_replicates != 0) {
                    outError("Ultrafast bootstrap does not work with -n option");
                }
				params.min_iterations = convert_int(argv[cnt]);
				params.stop_condition = SC_FIXED_ITERATION;
//                params.autostop = false;
				continue;
			}
			if (strcmp(argv[cnt], "-nparam") == 0) {
				cnt++;
				if (cnt >= argc)
					throw "Use -nparam <#iterations>";
				params.num_param_iterations = convert_int(argv[cnt]);
				if (params.num_param_iterations < 0)
					throw "Number of parameter optimization iterations (-nparam) must be non negative";
				continue;
			}

			if (strcmp(argv[cnt], "-nb") == 0) {
				cnt++;
				if (cnt >= argc)
					throw "Use -nb <#bootstrap_replicates>";
				params.min_iterations = convert_int(argv[cnt]);
				params.iqp_assess_quartet = IQP_BOOTSTRAP;
//				params.avoid_duplicated_trees = true;
				continue;
			}
			if (strcmp(argv[cnt], "-mod") == 0
					|| strcmp(argv[cnt], "-m") == 0) {
				cnt++;
				if (cnt >= argc)
					throw "Use -mod <model_name>";
				params.model_name = argv[cnt];
				continue;
			}
			if (strcmp(argv[cnt], "-mset") == 0) {
				cnt++;
				if (cnt >= argc)
					throw "Use -mset <model_set>";
				params.model_set = argv[cnt];
				continue;
			}
			if (strcmp(argv[cnt], "-madd") == 0) {
				cnt++;
				if (cnt >= argc)
					throw "Use -madd <extra_model_set>";
				params.model_extra_set = argv[cnt];
				continue;
			}
			if (strcmp(argv[cnt], "-msub") == 0) {
				cnt++;
				if (cnt >= argc)
					throw "Use -msub <model_subset>";
				params.model_subset = argv[cnt];
				continue;
			}
			if (strcmp(argv[cnt], "-mfreq") == 0) {
				cnt++;
				if (cnt >= argc)
					throw "Use -mfreq <state_freq_set>";
				params.state_freq_set = argv[cnt];
				continue;
			}
			if (strcmp(argv[cnt], "-mrate") == 0) {
				cnt++;
				if (cnt >= argc)
					throw "Use -mrate <rate_set>";
				params.ratehet_set = argv[cnt];
				continue;
			}
			if (strcmp(argv[cnt], "-mdef") == 0) {
				cnt++;
				if (cnt >= argc)
					throw "Use -mdef <model_definition_file>";
				params.model_def_file = argv[cnt];
				continue;
			}
			if (strcmp(argv[cnt], "-mredo") == 0) {
				params.model_test_again = true;
				continue;
			}
			if (strcmp(argv[cnt], "-mtree") == 0) {
				params.model_test_and_tree = 1;
				continue;
			}
			if (strcmp(argv[cnt], "-mretree") == 0) {
				params.model_test_and_tree = 2;
				continue;
			}
			if (strcmp(argv[cnt], "-msep") == 0) {
				params.model_test_separate_rate = true;
				continue;
			}
			if (strcmp(argv[cnt], "-mwopt") == 0) {
				params.optimize_mixmodel_weight = true;
				continue;
			}
			if (strcmp(argv[cnt], "--opt-rate-mat") == 0) {
				params.optimize_rate_matrix = true;
				continue;
			}
//			if (strcmp(argv[cnt], "-mh") == 0) {
//				params.mvh_site_rate = true;
//				params.discard_saturated_site = false;
//				params.SSE = LK_NORMAL;
//				continue;
//			}
//			if (strcmp(argv[cnt], "-mhs") == 0) {
//				params.mvh_site_rate = true;
//				params.discard_saturated_site = true;
//				params.SSE = LK_NORMAL;
//				continue;
//			}
			if (strcmp(argv[cnt], "-rl") == 0) {
				params.rate_mh_type = false;
				continue;
			}
			if (strcmp(argv[cnt], "-nr") == 0) {
				cnt++;
				if (cnt >= argc)
					throw "Use -nr <mean_rate>";
				params.mean_rate = convert_double(argv[cnt]);
				if (params.mean_rate < 0)
					throw "Wrong mean rate for MH model";
				continue;
			}
			if (strcmp(argv[cnt], "-mstore") == 0) {
				params.store_trans_matrix = true;
				continue;
			}
			if (strcmp(argv[cnt], "-nni_lh") == 0) {
				params.nni_lh = true;
				continue;
			}
			if (strcmp(argv[cnt], "-lmd") == 0) {
				cnt++;
				params.lambda = convert_double(argv[cnt]);
				if (params.lambda > 1.0)
					throw "Lambda must be in (0,1]";
				continue;
			}
//			if (strcmp(argv[cnt], "-nosse") == 0) {
//				params.SSE = LK_NORMAL;
//				continue;
//			}
//			if (strcmp(argv[cnt], "-slowsse") == 0) {
//				params.SSE = LK_SSE;
//				continue;
//			}
			if (strcmp(argv[cnt], "-fastlk") == 0) {
				params.SSE = LK_EIGEN;
				continue;
			}
			if (strcmp(argv[cnt], "-fastsse") == 0
					|| strcmp(argv[cnt], "-fasttipsse") == 0) {
				params.SSE = LK_EIGEN_SSE;
				continue;
			}
			if (strcmp(argv[cnt], "-noavx") == 0) {
				params.lk_no_avx = true;
				continue;
			}
			if (strcmp(argv[cnt], "-f") == 0) {
				cnt++;
				if (cnt >= argc)
					throw "Use -f <c | o | u | q>";
				if (strcmp(argv[cnt], "q") == 0 || strcmp(argv[cnt], "EQ") == 0)
					params.freq_type = FREQ_EQUAL;
				else if (strcmp(argv[cnt], "c") == 0
						|| strcmp(argv[cnt], "EM") == 0)
					params.freq_type = FREQ_EMPIRICAL;
				else if (strcmp(argv[cnt], "o") == 0
						|| strcmp(argv[cnt], "ES") == 0)
					params.freq_type = FREQ_ESTIMATE;
				else if (strcmp(argv[cnt], "u") == 0
						|| strcmp(argv[cnt], "UD") == 0)
					params.freq_type = FREQ_USER_DEFINED;
				else
					throw "Use -f <c | o | u | q>";
				continue;
			}
			if (strcmp(argv[cnt], "-fs") == 0) {
                if (params.tree_freq_file)
                    throw "Specifying both -fs and -ft not allowed";
				cnt++;
				if (cnt >= argc)
					throw "Use -fs <site_freq_file>";
				params.site_freq_file = argv[cnt];
//				params.SSE = LK_EIGEN;
				continue;
			}
			if (strcmp(argv[cnt], "-ft") == 0) {
                if (params.site_freq_file)
                    throw "Specifying both -fs and -ft not allowed";
                cnt++;
				if (cnt >= argc)
					throw "Use -ft <treefile_to_infer_site_frequency_model>";
                params.tree_freq_file = argv[cnt];
                if (params.print_site_state_freq == WSF_NONE)
                    params.print_site_state_freq = WSF_POSTERIOR_MEAN;
                continue;
            }

			if (strcmp(argv[cnt], "-fconst") == 0) {
				cnt++;
				if (cnt >= argc)
					throw "Use -fconst <const_pattern_frequencies>";
				params.freq_const_patterns = argv[cnt];
				continue;
			}
			if (strcmp(argv[cnt], "-c") == 0) {
				cnt++;
				if (cnt >= argc)
					throw "Use -c <#rate_category>";
				params.num_rate_cats = convert_int(argv[cnt]);
				if (params.num_rate_cats < 1)
					throw "Wrong number of rate categories";
				continue;
			}
			if (strcmp(argv[cnt], "-cmin") == 0) {
				cnt++;
				if (cnt >= argc)
					throw "Use -cmin <#min_rate_category>";
				params.min_rate_cats = convert_int(argv[cnt]);
				if (params.min_rate_cats < 2)
					throw "Wrong number of rate categories for -cmin";
				continue;
			}
			if (strcmp(argv[cnt], "-cmax") == 0) {
				cnt++;
				if (cnt >= argc)
					throw "Use -cmax <#max_rate_category>";
				params.max_rate_cats = convert_int(argv[cnt]);
				if (params.max_rate_cats < 2)
					throw "Wrong number of rate categories for -cmax";
				continue;
			}
			if (strcmp(argv[cnt], "-a") == 0) {
				cnt++;
				if (cnt >= argc)
					throw "Use -a <gamma_shape>";
				params.gamma_shape = convert_double(argv[cnt]);
//				if (params.gamma_shape < 0)
//					throw "Wrong number of gamma shape parameter (alpha)";
				continue;
			}
			if (strcmp(argv[cnt], "-gmean") == 0) {
				params.gamma_median = false;
				continue;
			}
			if (strcmp(argv[cnt], "-gmedian") == 0) {
				params.gamma_median = true;
				continue;
			}
			if (strcmp(argv[cnt], "-i") == 0) {
				cnt++;
				if (cnt >= argc)
					throw "Use -i <p_invar_sites>";
				params.p_invar_sites = convert_double(argv[cnt]);
				if (params.p_invar_sites < 0)
					throw "Wrong number of proportion of invariable sites";
				continue;
			}
			if (strcmp(argv[cnt], "-brent") == 0) {
				params.optimize_by_newton = false;
				continue;
			}
			if (strcmp(argv[cnt], "-jointopt") == 0) {
				params.optimize_model_rate_joint = true;
				continue;
			}
			if (strcmp(argv[cnt], "-brent_ginvar") == 0) {
				params.optimize_model_rate_joint = false;
				continue;
			}
			if (strcmp(argv[cnt], "-fixbr") == 0 || strcmp(argv[cnt], "-blfix") == 0) {
				params.fixed_branch_length = BRLEN_FIX;
                params.optimize_alg_gammai = "Brent";
                params.opt_gammai = false;
                params.min_iterations = 0;
                params.stop_condition = SC_FIXED_ITERATION;
				continue;
			}
			if (strcmp(argv[cnt], "-blscale") == 0) {
				params.fixed_branch_length = BRLEN_SCALE;
                params.optimize_alg_gammai = "Brent";
                params.opt_gammai = false;
                params.min_iterations = 0;
                params.stop_condition = SC_FIXED_ITERATION;
				continue;
			}
			if (strcmp(argv[cnt], "-blmin") == 0) {
				cnt++;
				if (cnt >= argc)
					throw "Use -blmin <min_branch_length>";
				params.min_branch_length = convert_double(argv[cnt]);
				if (params.min_branch_length < 0.0)
					outError("Negative -blmin not allowed!");
				if (params.min_branch_length == 0.0)
					outError("Zero -blmin is not allowed due to numerical problems");
				if (params.min_branch_length > 0.1)
					outError("-blmin must be < 0.1");

				continue;
			}
			if (strcmp(argv[cnt], "-blmax") == 0) {
				cnt++;
				if (cnt >= argc)
					throw "Use -blmax <max_branch_length>";
				params.max_branch_length = convert_double(argv[cnt]);
				if (params.max_branch_length < 0.5)
					outError("-blmax smaller than 0.5 is not allowed");
				continue;
			}
			if (strcmp(argv[cnt], "-sr") == 0) {
				params.stop_condition = SC_WEIBULL;
				cnt++;
				if (cnt >= argc)
					throw "Use -sr <#max_iteration>";
				params.max_iterations = convert_int(argv[cnt]);
				if (params.max_iterations <= params.min_iterations)
					throw "Specified max iteration must be greater than min iteration";
				continue;
			}
			if (strcmp(argv[cnt], "-nm") == 0) {
				cnt++;
				if (cnt >= argc)
					throw "Use -nm <#max_iteration>";
				params.max_iterations = convert_int(argv[cnt]);
				if (params.max_iterations <= params.min_iterations)
					throw "Specified max iteration must be greater than min iteration";
				continue;
			}
			if (strcmp(argv[cnt], "-sc") == 0) {
				cnt++;
				if (cnt >= argc)
					throw "Use -sc <stop_confidence_value>";
				params.stop_confidence = convert_double(argv[cnt]);
				if (params.stop_confidence <= 0.5
						|| params.stop_confidence >= 1)
					throw "Stop confidence value must be in range (0.5,1)";
				continue;
			}
			if (strcmp(argv[cnt], "-gurobi") == 0) {
				params.gurobi_format = true;
				continue;
			}
			if (strcmp(argv[cnt], "-gthreads") == 0) {
				params.gurobi_format = true;
				cnt++;
				if (cnt >= argc)
					throw "Use -gthreads <gurobi_threads>";
				params.gurobi_threads = convert_int(argv[cnt]);
				if (params.gurobi_threads < 1)
					throw "Wrong number of threads";
				continue;
			}
			if (strcmp(argv[cnt], "-b") == 0 || strcmp(argv[cnt], "-bo") == 0) {
				params.multi_tree = true;
				if (strcmp(argv[cnt], "-bo") == 0)
					params.compute_ml_tree = false;
				if (strcmp(argv[cnt], "-b") == 0)
					params.consensus_type = CT_CONSENSUS_TREE;
				cnt++;
				if (cnt >= argc)
					throw "Use -b <num_bootstrap_samples>";
				params.num_bootstrap_samples = convert_int(argv[cnt]);
				if (params.num_bootstrap_samples < 1)
					throw "Wrong number of bootstrap samples";
				if (params.num_bootstrap_samples == 1)
					params.compute_ml_tree = false;
				if (params.num_bootstrap_samples == 1)
					params.consensus_type = CT_NONE;
				continue;
			}
			if (strcmp(argv[cnt], "-bspec") == 0) {
				cnt++;
				if (cnt >= argc)
					throw "Use -bspec <bootstrap_specification>";
				params.bootstrap_spec = argv[cnt];
				continue;
			}
			if (strcmp(argv[cnt], "-bc") == 0) {
				params.multi_tree = true;
				params.compute_ml_tree = false;
				cnt++;
				if (cnt >= argc)
					throw "Use -bc <num_bootstrap_samples>";
				params.num_bootstrap_samples = convert_int(argv[cnt]);
				if (params.num_bootstrap_samples < 1)
					throw "Wrong number of bootstrap samples";
				if (params.num_bootstrap_samples > 1)
					params.consensus_type = CT_CONSENSUS_TREE;
				continue;
			}
			if (strcmp(argv[cnt], "-iqppars") == 0) {
				params.iqp_assess_quartet = IQP_PARSIMONY;
				continue;
			}
			if (strcmp(argv[cnt], "-iqp") == 0) {
				params.iqp = true;
				continue;
			}
			if (strcmp(argv[cnt], "-wlt") == 0) {
				// write all candidate trees
				params.write_local_optimal_trees = true;
				continue;
			}
			if (strcmp(argv[cnt], "-wt") == 0) {
				params.write_intermediate_trees = 1;
				continue;
			}
			if (strcmp(argv[cnt], "-wt2") == 0) {
				params.write_intermediate_trees = 2;
//				params.avoid_duplicated_trees = true;
				params.print_tree_lh = true;
				continue;
			}
			if (strcmp(argv[cnt], "-wt3") == 0) {
				params.write_intermediate_trees = 3;
//				params.avoid_duplicated_trees = true;
				params.print_tree_lh = true;
				continue;
			}
			if (strcmp(argv[cnt], "-wbl") == 0) {
				params.print_branch_lengths = true;
				continue;
			}
            if (strcmp(argv[cnt], "-wit") == 0) {
                params.write_init_tree = true;
                continue;
            }
//			if (strcmp(argv[cnt], "-nodup") == 0) {
//				params.avoid_duplicated_trees = true;
//				continue;
//			}
			if (strcmp(argv[cnt], "-rf_all") == 0) {
				params.rf_dist_mode = RF_ALL_PAIR;
				continue;
			}
			if (strcmp(argv[cnt], "-rf_adj") == 0) {
				params.rf_dist_mode = RF_ADJACENT_PAIR;
				continue;
			}
			if (strcmp(argv[cnt], "-rf") == 0) {
				params.rf_dist_mode = RF_TWO_TREE_SETS;
				cnt++;
				if (cnt >= argc)
					throw "Use -rf <second_tree>";
				params.second_tree = argv[cnt];
				continue;
			}
			if (strcmp(argv[cnt], "-rf2") == 0) {
				params.rf_dist_mode = RF_TWO_TREE_SETS_EXTENDED;
				cnt++;
				if (cnt >= argc)
					throw "Use -rf2 <second_tree>";
				params.second_tree = argv[cnt];
				continue;
			}
			if (strcmp(argv[cnt], "-aLRT") == 0) {
				cnt++;
				if (cnt + 1 >= argc)
					throw "Use -aLRT <threshold%> <#replicates>";
				params.aLRT_threshold = convert_int(argv[cnt]);
				if (params.aLRT_threshold < 85 || params.aLRT_threshold > 101)
					throw "aLRT threshold must be between 85 and 100";
				cnt++;
				params.aLRT_replicates = convert_int(argv[cnt]);
				if (params.aLRT_replicates < 1000
						&& params.aLRT_replicates != 0)
					throw "aLRT replicates must be at least 1000";
				continue;
			}
			if (strcmp(argv[cnt], "-alrt") == 0) {
				cnt++;
                int reps = convert_int(argv[cnt]);
                if (reps == 0)
                    params.aLRT_test = true;
                else {
                    params.aLRT_replicates = reps;
                    if (params.aLRT_replicates < 1000)
                        throw "aLRT replicates must be at least 1000";
                }
				continue;
			}
			if (strcmp(argv[cnt], "-abayes") == 0) {
				params.aBayes_test = true;
				continue;
			}
			if (strcmp(argv[cnt], "-lbp") == 0) {
				cnt++;
				params.localbp_replicates = convert_int(argv[cnt]);
				if (params.localbp_replicates < 1000
						&& params.localbp_replicates != 0)
					throw "Local bootstrap (LBP) replicates must be at least 1000";
				continue;
			}
			if (strcmp(argv[cnt], "-wsl") == 0) {
				params.print_site_lh = WSL_SITE;
				continue;
			}

			if (strcmp(argv[cnt], "-wpl") == 0) {
				params.print_partition_lh = true;
				continue;
			}

			if (strcmp(argv[cnt], "-wslg") == 0 || strcmp(argv[cnt], "-wslr") == 0) {
				params.print_site_lh = WSL_RATECAT;
				continue;
			}

			if (strcmp(argv[cnt], "-wslm") == 0) {
				params.print_site_lh = WSL_MIXTURE;
				continue;
			}
			if (strcmp(argv[cnt], "-wslmr") == 0 || strcmp(argv[cnt], "-wslrm") == 0) {
				params.print_site_lh = WSL_MIXTURE_RATECAT;
				continue;
			}

			if (strcmp(argv[cnt], "-wspr") == 0) {
				params.print_site_prob = WSL_RATECAT;
				continue;
			}

			if (strcmp(argv[cnt], "-wspm") == 0) {
				params.print_site_prob = WSL_MIXTURE;
				continue;
			}
			if (strcmp(argv[cnt], "-wspmr") == 0 || strcmp(argv[cnt], "-wsprm") == 0) {
				params.print_site_prob = WSL_MIXTURE_RATECAT;
				continue;
			}


			if (strcmp(argv[cnt], "-wsr") == 0) {
				params.print_site_rate = true;
				continue;
			}
			if (strcmp(argv[cnt], "-wsptrees") == 0) {
				params.print_trees_site_posterior = 1;
				continue;
			}
			if (strcmp(argv[cnt], "-wsf") == 0) {
				params.print_site_state_freq = WSF_POSTERIOR_MEAN;
				continue;
			}
			if (strcmp(argv[cnt], "-wsfm") == 0 || strcmp(argv[cnt], "-fmax") == 0) {
				params.print_site_state_freq = WSF_POSTERIOR_MAX;
				continue;
			}
			if (strcmp(argv[cnt], "-wba") == 0) {
				params.print_bootaln = true;
				continue;
			}
			if (strcmp(argv[cnt], "-wsa") == 0) {
				params.print_subaln = true;
				continue;
			}
			if (strcmp(argv[cnt], "-wtl") == 0) {
				params.print_tree_lh = true;
				continue;
			}
			if (strcmp(argv[cnt], "-wpi") == 0) {
				params.print_partition_info = true;
				params.print_conaln = true;
				continue;
			}
			if (strcmp(argv[cnt], "-wca") == 0) {
				params.print_conaln = true;
				continue;
			}

			if (strcmp(argv[cnt], "-wsplits") == 0) {
				params.print_splits_file = true;
				continue;
			}
			if (strcmp(argv[cnt], "-ns") == 0) {
				cnt++;
				if (cnt >= argc)
					throw "Use -ns <num_simulations>";
				params.whtest_simulations = convert_int(argv[cnt]);
				if (params.whtest_simulations < 1)
					throw "Wrong number of simulations for WH-test";
				continue;
			}
			if (strcmp(argv[cnt], "-mr") == 0) {
				cnt++;
				if (cnt >= argc)
					throw "Use -mr <rate_file>";
				params.rate_file = argv[cnt];
				continue;
			}
			if (strcmp(argv[cnt], "-cat_mean") == 0) {
				params.mcat_type |= MCAT_MEAN;
				continue;
			}
			if (strcmp(argv[cnt], "-cat_nolog") == 0) {
				params.mcat_type &= (127 - MCAT_LOG);
				continue;
			}
			if (strcmp(argv[cnt], "-cat_site") == 0) {
				params.mcat_type &= (127 - MCAT_PATTERN);
				continue;
			}
			if (strcmp(argv[cnt], "-tina") == 0) {
				params.do_pars_multistate = true;
				continue;
			}
			if (strcmp(argv[cnt], "-pval") == 0) {
				cnt++;
				if (cnt >= argc)
					throw "Use -pval <gene_pvalue_file>";
				params.gene_pvalue_file = argv[cnt];
				continue;
			}
			if (strcmp(argv[cnt], "-nnitest") == 0) {
				params.testNNI = true;
				continue;
			}
			if (strcmp(argv[cnt], "-anni") == 0) {
				params.approximate_nni = true;
				continue;
			}
			if (strcmp(argv[cnt], "-nnicut") == 0) {
				params.estimate_nni_cutoff = true;
				//nni_cutoff = -5.41/2;
				continue;
			}
			if (strcmp(argv[cnt], "-nnichi2") == 0) {
				params.nni_cutoff = -5.41 / 2;
				continue;
			}
			if (strcmp(argv[cnt], "-nnicutval") == 0) {
				cnt++;
				if (cnt >= argc)
					throw "Use -nnicutval <log_diff_value>";
				params.nni_cutoff = convert_double(argv[cnt]);
				if (params.nni_cutoff >= 0)
					throw "cutoff value for -nnicutval must be negative";
				continue;
			}
			if (strcmp(argv[cnt], "-nnisort") == 0) {
				params.nni_sort = true;
				continue;
			}
			if (strcmp(argv[cnt], "-plog") == 0) {
				params.gene_pvalue_loga = true;
				continue;
			}
			if (strcmp(argv[cnt], "-dmp") == 0) {
				cnt++;
				if (cnt >= argc)
					throw "Use -dmp <ncbi_taxid>";
				params.ncbi_taxid = convert_int(argv[cnt]);
				continue;
			}
			if (strcmp(argv[cnt], "-dmplevel") == 0
					|| strcmp(argv[cnt], "-dmprank") == 0) {
				cnt++;
				if (cnt >= argc)
					throw "Use -dmprank <ncbi_taxon_rank>";
				params.ncbi_taxon_level = argv[cnt];
				continue;
			}
			if (strcmp(argv[cnt], "-dmpignore") == 0) {
				cnt++;
				if (cnt >= argc)
					throw "Use -dmpignore <ncbi_ignore_level>";
				params.ncbi_ignore_level = argv[cnt];
				continue;
			}
			if (strcmp(argv[cnt], "-dmpname") == 0) {
				cnt++;
				if (cnt >= argc)
					throw "Use -dmpname <ncbi_names_file>";
				params.ncbi_names_file = argv[cnt];
				continue;
			}
			if (strcmp(argv[cnt], "-eco") == 0) {
				cnt++;
				if (cnt >= argc)
					throw "Use -eco <eco_dag_file>";
				params.eco_dag_file = argv[cnt];
				continue;
			}
			if (strcmp(argv[cnt], "-k%") == 0) {
				cnt++;
				if (cnt >= argc)
					throw "Use -k% <k in %>";
				//convert_range(argv[cnt], params.k_percent, params.sub_size, params.step_size);
				params.k_percent = convert_int(argv[cnt]);
				continue;
			}
			if (strcmp(argv[cnt], "-diet") == 0) {
				cnt++;
				if (cnt >= argc)
					throw "Use -diet <d in %>";
				convert_range(argv[cnt], params.diet_min, params.diet_max,
						params.diet_step);
				//params.diet = convert_int(argv[cnt]);
				continue;
			}
			if (strcmp(argv[cnt], "-up") == 0) {
				params.upper_bound = true;
				continue;
			}
			if (strcmp(argv[cnt], "-upNNI") == 0) {
 				params.upper_bound_NNI = true;
			}
			if (strcmp(argv[cnt], "-upFrac") == 0) {
				cnt++;
				if (cnt >= argc)
				  throw "Use -upFrac <fraction>";
				params.upper_bound_frac = convert_double(argv[cnt]);
			}
			if (strcmp(argv[cnt], "-ecoR") == 0) {
				cnt++;
				if (cnt >= argc)
					throw "Use -ecoR <run number>";
				params.eco_run = convert_int(argv[cnt]);
				continue;
			}
			if (strcmp(argv[cnt], "-bb") == 0) {
				cnt++;
				if (cnt >= argc)
					throw "Use -bb <#replicates>";
                if (params.min_iterations != -1) {
                    outError("Ultrafast bootstrap does not work with -te or -n option");
                }
				params.gbo_replicates = convert_int(argv[cnt]);
//				params.avoid_duplicated_trees = true;
				if (params.gbo_replicates < 1000)
					throw "#replicates must be >= 1000";
				params.consensus_type = CT_CONSENSUS_TREE;
				params.stop_condition = SC_BOOTSTRAP_CORRELATION;
				//params.nni5Branches = true;
				continue;
			}
			if (strcmp(argv[cnt], "-beps") == 0) {
				cnt++;
				if (cnt >= argc)
					throw "Use -beps <epsilon>";
				params.ufboot_epsilon = convert_double(argv[cnt]);
				if (params.ufboot_epsilon <= 0.0)
					throw "Epsilon must be positive";
				continue;
			}
			if (strcmp(argv[cnt], "-wbt") == 0) {
				params.print_ufboot_trees = 1;
				continue;
			}
			if (strcmp(argv[cnt], "-wbtl") == 0) {
                // print ufboot trees with branch lengths
				params.print_ufboot_trees = 2;
				continue;
			}
			if (strcmp(argv[cnt], "-bs") == 0) {
				cnt++;
				if (cnt >= argc)
					throw "Use -bs <begin_sampling_size>";
				params.check_gbo_sample_size = convert_int(argv[cnt]);
				continue;
			}
			if (strcmp(argv[cnt], "-bmax") == 0) {
				cnt++;
				if (cnt >= argc)
					throw "Use -bmax <max_candidate_trees>";
				params.max_candidate_trees = convert_int(argv[cnt]);
				continue;
			}
			if (strcmp(argv[cnt], "-bcor") == 0) {
				cnt++;
				if (cnt >= argc)
					throw "Use -bcor <min_correlation>";
				params.min_correlation = convert_double(argv[cnt]);
				continue;
			}
			if (strcmp(argv[cnt], "-nstep") == 0) {
				cnt++;
				if (cnt >= argc)
					throw "Use -nstep <step_iterations>";
				params.step_iterations = convert_int(argv[cnt]);
				if (params.step_iterations < 10
						|| params.step_iterations % 2 == 1)
					throw "At least step size of 10 and even number please";
				params.min_iterations = params.step_iterations;
				continue;
			}
			if (strcmp(argv[cnt], "-boff") == 0) {
				params.online_bootstrap = false;
				continue;
			}
//			if (strcmp(argv[cnt], "-nostore") == 0
//					|| strcmp(argv[cnt], "-memsave") == 0) {
//				params.store_candidate_trees = false;
//				continue;
//			}
			if (strcmp(argv[cnt], "-lhmemsave") == 0) {
				params.lh_mem_save = LM_PER_NODE;
				continue;
			}
			if (strcmp(argv[cnt], "-nolhmemsave") == 0) {
				params.lh_mem_save = LM_ALL_BRANCH;
				continue;
			}
//			if (strcmp(argv[cnt], "-storetrees") == 0) {
//				params.store_candidate_trees = true;
//				continue;
//			}
			if (strcmp(argv[cnt], "-nodiff") == 0) {
				params.distinct_trees = false;
				continue;
			}
			if (strcmp(argv[cnt], "-treediff") == 0) {
				params.distinct_trees = true;
				continue;
			}
			if (strcmp(argv[cnt], "-norell") == 0) {
				params.use_rell_method = false;
				continue;
			}
			if (strcmp(argv[cnt], "-elw") == 0) {
				params.use_elw_method = true;
				continue;
			}
			if (strcmp(argv[cnt], "-noweight") == 0) {
				params.use_weighted_bootstrap = false;
				continue;
			}
			if (strcmp(argv[cnt], "-nomore") == 0) {
				params.use_max_tree_per_bootstrap = true;
				continue;
			}
			if (strcmp(argv[cnt], "-bweight") == 0) {
				params.use_weighted_bootstrap = true;
				continue;
			}
			if (strcmp(argv[cnt], "-bmore") == 0) {
				params.use_max_tree_per_bootstrap = false;
				continue;
			}
			if (strcmp(argv[cnt], "-gz") == 0) {
				params.do_compression = true;
				continue;
			}
			if (strcmp(argv[cnt], "-newheu") == 0) {
				params.new_heuristic = true;
				// Enable RAxML kernel
				continue;
			}
			if (strcmp(argv[cnt], "-maxtime") == 0) {
				cnt++;
				if (cnt >= argc)
					throw "Use -maxtime <time_in_minutes>";
				params.maxtime = convert_double(argv[cnt]);
				params.min_iterations = 1000000;
				params.stop_condition = SC_REAL_TIME;
				continue;
			}
			if (strcmp(argv[cnt], "-numpars") == 0) {
				cnt++;
				if (cnt >= argc)
					throw "Use -numpars <number_of_parsimony_trees>";
				params.numInitTrees = convert_int(argv[cnt]);
				if (params.numInitTrees < params.numNNITrees)
					params.numNNITrees = params.numInitTrees;
				continue;
			}
			if (strcmp(argv[cnt], "-fss") == 0) {
				params.fix_stable_splits = true;
				continue;
			}
			if (strcmp(argv[cnt], "-toppars") == 0) {
				cnt++;
				if (cnt >= argc)
					throw "Use -toppars <number_of_top_parsimony_trees>";
				params.numNNITrees = convert_int(argv[cnt]);
				continue;
			}
			if (strcmp(argv[cnt], "-nsp") == 0) {
				cnt++;
				if (cnt >= argc)
					throw "Use -nsp <number_of_support_trees>";
				params.numSupportTrees = convert_int(argv[cnt]);
				continue;
			}
			if (strcmp(argv[cnt], "-fixai") == 0) {
				cnt++;
				if (cnt >= argc)
					throw "Use -fixai <alpha_invar_file>";
				params.alpha_invar_file = argv[cnt];
				continue;
			}

            if (strcmp(argv[cnt], "--opt-gamma-inv") == 0) {
                params.opt_gammai = true;
                continue;
            }

            if (strcmp(argv[cnt], "--no-opt-gamma-inv") == 0) {
                params.opt_gammai = false;
                continue;
            }

            if (strcmp(argv[cnt], "--opt-gammai-fast") == 0) {
                params.opt_gammai_fast = true;
                params.opt_gammai = true;
                continue;
            }

            if (strcmp(argv[cnt], "--opt-gammai-kb") == 0) {
                params.opt_gammai_keep_bran = true;
                params.opt_gammai = true;
                continue;
            }

            if (strcmp(argv[cnt], "--adaptive-eps") == 0) {
                params.testAlphaEpsAdaptive = true;
                continue;
            }
            if (strcmp(argv[cnt], "--rand-alpha") == 0) {
                params.randomAlpha = true;
                continue;
            }

            if (strcmp(argv[cnt], "-eai") == 0) {
                params.exh_ai = true;
                continue;
            }
			if (strcmp(argv[cnt], "-poplim") == 0) {
				cnt++;
				if (cnt >= argc)
					throw "Use -poplim <max_pop_size>";
				params.maxCandidates = convert_int(argv[cnt]);
				continue;
			}
			if (strcmp(argv[cnt], "-popsize") == 0
					|| strcmp(argv[cnt], "-numcand") == 0) {
				cnt++;
				if (cnt >= argc)
					throw "Use -numcand <number_of_candidate_trees>";
				params.popSize = convert_int(argv[cnt]);
				assert(params.popSize < params.numInitTrees);
				continue;
			}
			if (strcmp(argv[cnt], "-beststart") == 0) {
				params.bestStart = true;
				cnt++;
				if (cnt >= argc)
					throw "Use -best_start <binary_alignment_file>";
				params.binary_aln_file = argv[cnt];
				continue;
			}
			if (strcmp(argv[cnt], "-pll") == 0) {
                outError("-pll option is discontinued.");
				params.pll = true;
				continue;
			}
			if (strcmp(argv[cnt], "-me") == 0) {
				cnt++;
				if (cnt >= argc)
					throw "Use -me <model_epsilon>";
				params.modeps = convert_double(argv[cnt]);
				if (params.modeps <= 0.0)
					throw "Model epsilon must be positive";
				if (params.modeps > 0.1)
					throw "Model epsilon must not be larger than 0.1";
				continue;
			}
			if (strcmp(argv[cnt], "-pars_ins") == 0) {
				params.reinsert_par = true;
				continue;
			}
			if (strcmp(argv[cnt], "-allnni") == 0) {
				params.speednni = false;
				continue;
			}
			if (strcmp(argv[cnt], "-reduction") == 0) {
				params.reduction = true;
				continue;
			}
			if (strcmp(argv[cnt], "-snni") == 0) {
				params.snni = true;
				// dont need to turn this on here
				//params.autostop = true;
				//params.speednni = true;
				// Minh: why do you turn this on? it doubles curPerStrength at some point
				//params.adaptPert = true;
				continue;
			}
			if (strcmp(argv[cnt], "-iqpnni") == 0) {
				params.snni = false;
				params.start_tree = STT_BIONJ;
				params.reduction = false;
				params.numNNITrees = 1;
//            continue; } if (strcmp(argv[cnt], "-auto") == 0) {
//            	params.autostop = true;
				continue;
			}
			if (strcmp(argv[cnt], "-stop_cond") == 0 || strcmp(argv[cnt], "-numstop") == 0) {
				if (params.stop_condition != SC_BOOTSTRAP_CORRELATION)
					params.stop_condition = SC_UNSUCCESS_ITERATION;
				cnt++;
				params.unsuccess_iteration = convert_int(argv[cnt]);
				continue;
			}
			if (strcmp(argv[cnt], "-lsbran") == 0) {
				params.leastSquareBranch = true;
				continue;
			}
			if (strcmp(argv[cnt], "-manuel") == 0) {
				params.manuel_analytic_approx = true;
				continue;
			}
			if (strcmp(argv[cnt], "-parsbran") == 0) {
				params.pars_branch_length = true;
				continue;
			}
			if (strcmp(argv[cnt], "-bayesbran") == 0) {
				params.bayes_branch_length = true;
				continue;
			}
			if (strcmp(argv[cnt], "-fivebran") == 0
					|| strcmp(argv[cnt], "-nni5") == 0) {
				params.nni5 = true;
				params.nni_type = NNI5;
				continue;
			}
			if (strcmp(argv[cnt], "-onebran") == 0
					|| strcmp(argv[cnt], "-nni1") == 0) {
				params.nni_type = NNI1;
				params.nni5 = false;
				continue;
			}
			if (strcmp(argv[cnt], "-smooth") == 0) {
				cnt++;
				if (cnt >= argc)
					throw "Use -smooth <num_iterations>";
				params.numSmoothTree = convert_int(argv[cnt]);
				continue;
			}
			if (strcmp(argv[cnt], "-lsnni") == 0) {
				params.leastSquareNNI = true;
				continue;
			}
			if (strcmp(argv[cnt], "-lsvar") == 0) {
				cnt++;
				if (cnt >= argc)
					throw "Use -lsvar <o|ft|fm|st|p>";
				if (strcmp(argv[cnt], "o") == 0
						|| strcmp(argv[cnt], "ols") == 0) {
					params.ls_var_type = OLS;
					continue;
				}
				if (strcmp(argv[cnt], "ft") == 0
						|| strcmp(argv[cnt], "first_taylor") == 0) {
					params.ls_var_type = WLS_FIRST_TAYLOR;
					continue;
				}
				if (strcmp(argv[cnt], "fm") == 0
						|| strcmp(argv[cnt], "fitch_margoliash") == 0) {
					params.ls_var_type = WLS_FITCH_MARGOLIASH;
					continue;
				}
				if (strcmp(argv[cnt], "st") == 0
						|| strcmp(argv[cnt], "second_taylor") == 0) {
					params.ls_var_type = WLS_SECOND_TAYLOR;
					continue;
				}
				if (strcmp(argv[cnt], "p") == 0
						|| strcmp(argv[cnt], "pauplin") == 0) {
					params.ls_var_type = WLS_PAUPLIN;
				} else {
					throw "Use -lsvar <o|ft|fm|st|p>";
				}
				continue;
			}
			if (strcmp(argv[cnt], "-eps") == 0) {
				cnt++;
				if (cnt >= argc)
					throw "Use -eps <log-likelihood epsilon>";
				params.loglh_epsilon = convert_double(argv[cnt]);
				continue;
			}
			if (strcmp(argv[cnt], "-pb") == 0) { // Enable parsimony branch length estimation
				params.parbran = true;
				continue;
			}
			if (strcmp(argv[cnt], "-x") == 0) {
				cnt++;
				if (cnt >= argc)
					throw "Use -x <iteration_multiple>";
				params.iteration_multiple = convert_int(argv[cnt]);
				continue;
			}
			if (strcmp(argv[cnt], "-sp_iter") == 0) {
				cnt++;
				if (cnt >= argc)
					throw "Use -sp_iter <number_iteration>";
				params.speedup_iter = convert_int(argv[cnt]);
				continue;
			}
			if (strcmp(argv[cnt], "-avh") == 0) {
				cnt++;
				if (cnt >= argc)
					throw "Use -avh <arndt_#bootstrap>";
				params.avh_test = convert_int(argv[cnt]);
				continue;
			}
			if (strcmp(argv[cnt], "-bootlh") == 0) {
				cnt++;
				if (cnt >= argc)
					throw "Use -bootlh <#replicates>";
				params.bootlh_test = convert_int(argv[cnt]);
				continue;
			}
			if (strcmp(argv[cnt], "-bootpart") == 0) {
				cnt++;
				if (cnt >= argc)
					throw "Use -bootpart <part1_length,part2_length,...>";
				params.bootlh_partitions = argv[cnt];
				continue;
			}
			if (strcmp(argv[cnt], "-AIC") == 0) {
				params.model_test_criterion = MTC_AIC;
				continue;
			}
			if (strcmp(argv[cnt], "-AICc") == 0 || strcmp(argv[cnt], "-AICC") == 0) {
				params.model_test_criterion = MTC_AICC;
				continue;
			}
			if (strcmp(argv[cnt], "-merit") == 0) {
                cnt++;
				if (cnt >= argc)
					throw "Use -merit AIC|AICC|BIC";
                if (strcmp(argv[cnt], "AIC") == 0)
                    params.model_test_criterion = MTC_AIC;
                else if (strcmp(argv[cnt], "AICc") == 0 || strcmp(argv[cnt], "AICC") == 0)
                    params.model_test_criterion = MTC_AICC;
                else if (strcmp(argv[cnt], "BIC") == 0)
                    params.model_test_criterion = MTC_BIC;
                else throw "Use -merit AIC|AICC|BIC";
				continue;
			}
			if (strcmp(argv[cnt], "-ms") == 0) {
				cnt++;
				if (cnt >= argc)
					throw "Use -ms <model_test_sample_size>";
				params.model_test_sample_size = convert_int(argv[cnt]);
				continue;
			}
			if (strcmp(argv[cnt], "-omp") == 0 || strcmp(argv[cnt], "-nt") == 0) {
				cnt++;
				if (cnt >= argc)
				throw "Use -nt <num_threads>";
				params.num_threads = convert_int(argv[cnt]);
				if (params.num_threads < 1)
					throw "At least 1 thread please";
				continue;
			}
//			if (strcmp(argv[cnt], "-rootstate") == 0) {
//                cnt++;
//                if (cnt >= argc)
//                    throw "Use -rootstate <rootstate>";
//                params.root_state = argv[cnt];
//                params.SSE = LK_NORMAL;
//                continue;
//			}
			if (strcmp(argv[cnt], "-ct") == 0) {
            	params.count_trees = true;
            	continue;
			}
			if (strcmp(argv[cnt], "-sprdist") == 0 || strcmp(argv[cnt], "-sprrad") == 0) {
				cnt++;
				if (cnt >= argc)
					throw "Use -sprrad <SPR radius used in parsimony search>";
				params.sprDist = convert_int(argv[cnt]);
				continue;
			}
			if (strcmp(argv[cnt], "-no_rescale_gamma_invar") == 0) {
				params.no_rescale_gamma_invar = true;
				continue;
			}

			if (strcmp(argv[cnt], "-wsi") == 0) {
				params.compute_seq_identity_along_tree = true;
				continue;
			}
			if (strcmp(argv[cnt], "-t") == 0 || strcmp(argv[cnt], "-te") == 0) {
                if (strcmp(argv[cnt], "-te") == 0) {
                    if (params.gbo_replicates != 0) {
                        outError("Ultrafast bootstrap does not work with -te option");
                    }
                    params.min_iterations = 0;
                    params.stop_condition = SC_FIXED_ITERATION;
                }
				cnt++;
				if (cnt >= argc)
					throw "Use -t,-te <start_tree | BIONJ | PARS | PLLPARS>";
				if (strcmp(argv[cnt], "BIONJ") == 0)
					params.start_tree = STT_BIONJ;
				else if (strcmp(argv[cnt], "PARS") == 0)
					params.start_tree = STT_PARSIMONY;
				else if (strcmp(argv[cnt], "PLLPARS") == 0)
					params.start_tree = STT_PLL_PARSIMONY;
                else if (strcmp(argv[cnt], "RANDOM") == 0)
					params.start_tree = STT_RANDOM_TREE;
				else
                    params.user_file = argv[cnt];
				continue;
			}
            
            if (strcmp(argv[cnt], "-g") == 0) {
                cnt++;
                if (cnt >= argc)
                    throw "Use -g <constraint_tree>";
                params.constraint_tree_file = argv[cnt];
                continue;
            }
            
			if (strcmp(argv[cnt], "-lmap") == 0) {
				cnt++;
				if (cnt >= argc)
					throw "Use -lmap <likelihood_mapping_num_quartets>";
                if (strcmp(argv[cnt],"ALL") == 0) {
                    params.lmap_num_quartets = 0;
                } else {
                    params.lmap_num_quartets = convert_int64(argv[cnt]);
                    if (params.lmap_num_quartets < 0)
                        throw "Number of quartets must be >= 1";
                }
				continue;
			}

			if (strcmp(argv[cnt], "-lmclust") == 0) {
				cnt++;
				if (cnt >= argc)
					throw "Use -lmclust <likelihood_mapping_cluster_file>";
				params.lmap_cluster_file = argv[cnt];
				// '-keep_ident' is currently required to allow a 1-to-1 mapping of the 
				// user-given groups (HAS) - possibly obsolete in the future versions
				params.ignore_identical_seqs = false;
                if (params.lmap_num_quartets < 0)
                    params.lmap_num_quartets = 0;
				continue;
			}

			if (strcmp(argv[cnt], "-wql") == 0) {
				params.print_lmap_quartet_lh = true;
				continue;
			}
            
			if (strcmp(argv[cnt], "--link-alpha") == 0) {
				params.link_alpha = true;
				continue;
			}

			if (strcmp(argv[cnt], "-redo") == 0) {
				params.ignore_checkpoint = true;
				continue;
			}

			if (strcmp(argv[cnt], "--force-unfinish") == 0) {
				params.force_unfinished = true;
				continue;
			}

			if (strcmp(argv[cnt], "-cptime") == 0) {
				cnt++;
				if (cnt >= argc)
					throw "Use -cptime <checkpoint_time_interval>";
				params.checkpoint_dump_interval = convert_int(argv[cnt]);
				continue;
			}
            
			if (strcmp(argv[cnt], "--no-log") == 0) {
				params.suppress_output_flags |= OUT_LOG;
				continue;
			}

			if (strcmp(argv[cnt], "--no-treefile") == 0) {
				params.suppress_output_flags |= OUT_TREEFILE;
				continue;
			}
			if (strcmp(argv[cnt], "--no-iqtree") == 0) {
				params.suppress_output_flags |= OUT_IQTREE;
				continue;
			}
			if (strcmp(argv[cnt], "--no-outfiles") == 0) {
				params.suppress_output_flags |= OUT_LOG + OUT_TREEFILE + OUT_IQTREE;
				continue;
			}

            
            if (strcmp(argv[cnt], "--scaling-squaring") == 0) {
                params.matrix_exp_technique = MET_SCALING_SQUARING;
                continue;
            }
            if (strcmp(argv[cnt], "--eigenlib") == 0) {
                params.matrix_exp_technique = MET_EIGEN3LIB_DECOMPOSITION;
                continue;
            }
            if (strcmp(argv[cnt], "--eigen") == 0) {
                params.matrix_exp_technique = MET_EIGEN_DECOMPOSITION;
                continue;
            }
            if (strcmp(argv[cnt], "--lie-markov") == 0) {
                params.matrix_exp_technique = MET_LIE_MARKOV_DECOMPOSITION;
                continue;
            }
            
			if (argv[cnt][0] == '-') {
                string err = "Invalid \"";
                err += argv[cnt];
                err += "\" option.";
                throw err;
            } else {
                if (params.user_file == NULL)
                    params.user_file = argv[cnt];
                else
                    params.out_file = argv[cnt];
            }
            if (params.root != NULL && params.is_rooted)
                throw "Not allowed to specify both -o <taxon> and -root";

        }
        // try
        catch (const char *str) {
            outError(str);
            //} catch (char *str) {
            //outError(str);
        } catch (string str) {
            outError(str);
        } catch (...) {
            string err = "Unknown argument \"";
            err += argv[cnt];
            err += "\"";
            outError(err);
        }

    } // for
    if (!params.user_file && !params.aln_file && !params.ngs_file && !params.ngs_mapped_reads && !params.partition_file) {
#ifdef IQ_TREE
        quickStartGuide();
//        usage_iqtree(argv, false);
#else
        usage(argv, false);
#endif
    }
    
    if (params.do_au_test && params.topotest_replicates == 0)
        outError("For AU test please please specify number of bootstrap replicates via -zb option");
    
    if (!params.out_prefix) {
    	if (params.eco_dag_file)
    		params.out_prefix = params.eco_dag_file;
    	else if (params.partition_file)
            params.out_prefix = params.partition_file;
        else if (params.aln_file)
            params.out_prefix = params.aln_file;
        else if (params.ngs_file)
            params.out_prefix = params.ngs_file;
        else if (params.ngs_mapped_reads)
            params.out_prefix = params.ngs_mapped_reads;
        else
            params.out_prefix = params.user_file;
    }
}

extern void printCopyright(ostream &out);

void usage(char* argv[], bool full_command) {
    printCopyright(cout);
    cout << "Usage: " << argv[0] << " [OPTIONS] <file_name> [<output_file>]" << endl;
    cout << "GENERAL OPTIONS:" << endl;
    cout << "  -hh               Print this help dialog" << endl;
    cout << "  -h                Print help options for phylogenetic inference" << endl;
    cout << "  <file_name>       User tree in NEWICK format or split network in NEXUS format" << endl;
    cout << "  <output_file>     Output file to store results, default is '<file_name>.pda'" << endl;
    cout << "  -k <num_taxa>     Find optimal set of size <num_taxa>" << endl;
    cout << "  -k <min>:<max>    Find optimal sets of size from <min> to <max>" << endl;
    cout << "  -k <min>:<max>:<step>" << endl;
    cout << "                    Find optimal sets of size min, min+step, min+2*step,..." << endl;
    cout << "  -o <taxon>        Root name to compute rooted PD (default: unrooted)" << endl;
    cout << "  -if <file>        File containing taxa to be included into optimal sets" << endl;
    cout << "  -e <file>         File containing branch/split scale and taxa weights" << endl;
    cout << "  -all              Identify all multiple optimal sets" << endl;
    cout << "  -lim <max_limit>  The maximum number of optimal sets for each k if -a is specified" << endl;
    cout << "  -min              Compute minimal sets (default: maximal)" << endl;
    cout << "  -1out             Print taxa sets and scores to separate files" << endl;
    cout << "  -oldout           Print output compatible with version 0.3" << endl;
    cout << "  -v                Verbose mode" << endl;
    cout << endl;
    cout << "OPTIONS FOR PHYLOGENETIC DIVERSITY (PD):" << endl;
    cout << "  -root             Make the tree ROOTED, default is unrooted" << endl;
    cout << "    NOTE: this option and -o <taxon> cannot be both specified" << endl;
    cout << "  -g                Run greedy algorithm only (default: auto)" << endl;
    cout << "  -pr               Run pruning algorithm only (default: auto)" << endl;
    cout << endl;
    /*
    cout << "OPTIONS FOR SPLIT DIVERSITY:" << endl;
    cout << "  -exhaust          Force to use exhaustive search" << endl;
    cout << "    NOTE: by default, the program applies dynamic programming algorithm" << endl;
    cout << "          on circular networks and exhaustive search on general networks" << endl;
    cout << endl;*/
    cout << "OPTIONS FOR BUDGET CONSTRAINTS:" << endl;
    cout << "  -u <file>         File containing total budget and taxa preservation costs" << endl;
    cout << "  -b <budget>       Total budget to conserve taxa" << endl;
    cout << "  -b <min>:<max>    Find all sets with budget from <min> to <max>" << endl;
    cout << "  -b <min>:<max>:<step>" << endl;
    cout << "                    Find optimal sets with budget min, min+step, min+2*step,..." << endl;
    cout << endl;
    cout << "OPTIONS FOR AREA ANALYSIS:" << endl;
    cout << "  -ts <taxa_file>   Compute/maximize PD/SD of areas (combine with -k to maximize)" << endl;
    cout << "  -excl             Compute exclusive PD/SD" << endl;
    cout << "  -endem            Compute endemic PD/SD" << endl;
    cout << "  -compl <areas>    Compute complementary PD/SD given the listed <areas>" << endl;
    cout << endl;

    cout << "OPTIONS FOR VIABILITY CONSTRAINTS:" << endl;
    cout << "  -eco <food_web>   File containing food web matrix" << endl;
    cout << "  -k% <n>           Find optimal set of size relative the total number of taxa" << endl;
    cout << "  -diet <min_diet>  Minimum diet portion (%) to be preserved for each predator" << endl;
    cout << endl;
    //if (!full_command) exit(0);

    cout << "MISCELLANEOUS:" << endl;
    cout << "  -dd <sample_size> Compute PD distribution of random sets of size k" << endl;
    /*
    cout << "  -gbo <sitelh_file> Compute and output the alignment of (normalized)" << endl;
    cout << "                    expected frequencies given in site_ll_file" << endl;
	*/

    //	cout << "  -rep <times>        Repeat algorithm a number of times." << endl;
    //	cout << "  -noout              Print no output file." << endl;
    cout << endl;
    //cout << "HIDDEN OPTIONS: see the source code file pda.cpp::parseArg()" << endl;

    exit(0);
}

void usage_iqtree(char* argv[], bool full_command) {
    printCopyright(cout);
    cout << "Usage: " << argv[0] << " -s <alignment> [OPTIONS]" << endl << endl;
    cout << "GENERAL OPTIONS:" << endl
            << "  -? or -h             Printing this help dialog" << endl
            << "  -s <alignment>       Input alignment in PHYLIP/FASTA/NEXUS/CLUSTAL/MSF format" << endl
            << "  -st <data_type>      BIN, DNA, AA, NT2AA, CODON, MORPH (default: auto-detect)" << endl
            << "  -q <partition_file>  Edge-linked partition model (file in NEXUS/RAxML format)" << endl
            << " -spp <partition_file> Like -q option but allowing partition-specific rates" << endl
            << "  -sp <partition_file> Edge-unlinked partition model (like -M option of RAxML)" << endl
            << "  -t <start_tree_file> or -t BIONJ or -t RANDOM" << endl
            << "                       Starting tree (default: 99 parsimony tree and BIONJ)" << endl
            << "  -te <user_tree_file> Like -t but fixing user tree (no tree search performed)" << endl
            << "  -o <outgroup_taxon>  Outgroup taxon name for writing .treefile" << endl
            << "  -pre <PREFIX>        Using <PREFIX> for output files (default: aln/partition)" << endl
#ifdef _OPENMP
            << "  -nt <#cpu_cores>     Number of cores/threads to use (REQUIRED)" << endl
#endif
            << "  -seed <number>       Random seed number, normally used for debugging purpose" << endl
            << "  -v, -vv, -vvv        Verbose mode, printing more messages to screen" << endl
            << "  -quiet               Silent mode, suppress printing to screen (stdout)" << endl
            << "  -keep-ident          Keep identical sequences (default: remove & finally add)" << endl
            << endl << "CHECKPOINTING TO RESUME STOPPED RUN:" << endl
            << "  -redo                Redo analysis even for successful runs (default: resume)" << endl
            << "  -cptime <seconds>    Minimum checkpoint time interval (default: 20)" << endl
            << endl << "LIKELIHOOD MAPPING ANALYSIS:" << endl
            << "  -lmap <#quartets>    Number of quartets for likelihood mapping analysis" << endl
            << "  -lmclust <clustfile> NEXUS file containing clusters for likelihood mapping" << endl
            << "  -wql                 Print quartet log-likelihoods to .quartetlh file" << endl
            << endl << "NEW STOCHASTIC TREE SEARCH ALGORITHM:" << endl
//            << "  -pll                 Use phylogenetic likelihood library (PLL) (default: off)" << endl
            << "  -numpars <number>    Number of initial parsimony trees (default: 100)" << endl
            << "  -toppars <number>    Number of best parsimony trees (default: 20)" << endl
            << "  -sprrad <number>     Radius for parsimony SPR search (default: 6)" << endl
            << "  -numcand <number>    Size of the candidate tree set (defaut: 5)" << endl
            << "  -pers <proportion>   Perturbation strength for randomized NNI (default: 0.5)" << endl
            << "  -allnni              Perform more thorough NNI search (default: off)" << endl
            << "  -numstop <number>    Number of unsuccessful iterations to stop (default: 100)" << endl
            << "  -n <#iterations>     Fix number of iterations to <#iterations> (default: auto)" << endl
            << "  -g <constraint_tree> (Multifurcating) topological constraint tree file" << endl
//            << "  -iqp                 Use the IQP tree perturbation (default: randomized NNI)" << endl
//            << "  -iqpnni              Switch back to the old IQPNNI tree search algorithm" << endl
            << endl << "ULTRAFAST BOOTSTRAP:" << endl
            << "  -bb <#replicates>    Ultrafast bootstrap (>=1000)" << endl
            << "  -wbt                 Write bootstrap trees to .ufboot file (default: none)" << endl
            << "  -wbtl                Like -wbt but also writing branch lengths" << endl
//            << "  -n <#iterations>     Minimum number of iterations (default: 100)" << endl
            << "  -nm <#iterations>    Maximum number of iterations (default: 1000)" << endl
			<< "  -nstep <#iterations> #Iterations for UFBoot stopping rule (default: 100)" << endl
            << "  -bcor <min_corr>     Minimum correlation coefficient (default: 0.99)" << endl
			<< "  -beps <epsilon>      RELL epsilon to break tie (default: 0.5)" << endl
            << endl << "STANDARD NON-PARAMETRIC BOOTSTRAP:" << endl
            << "  -b <#replicates>     Bootstrap + ML tree + consensus tree (>=100)" << endl
            << "  -bc <#replicates>    Bootstrap + consensus tree" << endl
            << "  -bo <#replicates>    Bootstrap only" << endl
//            << "  -t <threshold>       Minimum bootstrap support [0...1) for consensus tree" << endl
            << endl << "SINGLE BRANCH TEST:" << endl
            << "  -alrt <#replicates>  SH-like approximate likelihood ratio test (SH-aLRT)" << endl
            << "  -alrt 0              Parametric aLRT test (Anisimova and Gascuel 2006)" << endl
            << "  -abayes              approximate Bayes test (Anisimova et al. 2011)" << endl
            << "  -lbp <#replicates>   Fast local bootstrap probabilities" << endl
            << endl << "AUTOMATIC MODEL SELECTION:" << endl
            << "  -m TESTONLY          Standard model selection (like jModelTest, ProtTest)" << endl
            << "  -m TEST              Like -m TESTONLY but followed by tree reconstruction" << endl
            << "  -m TESTNEWONLY       Extended model selection incl. FreeRate (+R) heterogeneity" << endl
            << "  -m TESTNEW           Like -m TESTNEWONLY but followed by tree reconstruction" << endl
            << "  -m TESTMERGEONLY     Select best-fit partition scheme (like PartitionFinder)" << endl
            << "  -m TESTMERGE         Like -m TESTMERGEONLY but followed by tree reconstruction" << endl
            << "  -m TESTNEWMERGEONLY  Like -m TESTMERGEONLY but includes FreeRate heterogeneity" << endl
            << "  -m TESTNEWMERGE      Like -m TESTNEWMERGEONLY followed by tree reconstruction" << endl
            << "  -rcluster <percent>  Percentage of partition pairs (relaxed clustering alg.)" << endl
            << "  -mset program        Restrict search to models supported by other programs" << endl
            << "                       (i.e., raxml, phyml or mrbayes)" << endl
            << "  -mset m1,...,mk      Restrict search to models in a comma-separated list" << endl
            << "                       (e.g. -mset WAG,LG,JTT)" << endl            
            << "  -msub source         Restrict search to AA models designed for specific sources" << endl
            << "                       (i.e., nuclear, mitochondrial, chloroplast or viral)" << endl            
            << "  -mfreq f1,...,fk     Restrict search to using a list of state frequencies" << endl
            << "                       (default protein: -mfreq FU,F; codon: -mfreq ,F1x4,F3x4,F)" << endl            
            << "  -mrate r1,...,rk     Restrict search to using a list of rate-across-sites models" << endl
            << "                       (e.g. -mrate E,I,G,I+G,R)" << endl
            << "  -cmin <kmin>         Min #categories for FreeRate model [+R] (default: 2)" << endl
            << "  -cmax <kmax>         Max #categories for FreeRate model [+R] (default: 10)" << endl
            << "  –merit AIC|AICc|BIC  Optimality criterion to use (default: all)" << endl
//            << "  -msep                Perform model selection and then rate selection" << endl
            << "  -mtree               Performing full tree search for each model considered" << endl
            << "  -mredo               Ignoring model results computed earlier (default: no)" << endl
            << "  -madd mx1,...,mxk    List of mixture models to also consider" << endl
            << "  -mdef <nexus_file>   A model definition NEXUS file (see Manual)" << endl

            << endl << "SUBSTITUTION MODEL:" << endl
            << "  -m <model_name>" << endl
            << "                  DNA: HKY (default), JC, F81, K2P, K3P, K81uf, TN/TrN, TNef," << endl
            << "                       TIM, TIMef, TVM, TVMef, SYM, GTR, or 6-digit model" << endl
            << "                       specification (e.g., 010010 = HKY)" << endl
            << "              Protein: LG (default), Poisson, cpREV, mtREV, Dayhoff, mtMAM," << endl
            << "                       JTT, WAG, mtART, mtZOA, VT, rtREV, DCMut, PMB, HIVb," << endl
            << "                       HIVw, JTTDCMut, FLU, Blosum62, GTR20" << endl
            << "      Protein mixture: C10,...,C60, EX2, EX3, EHO, UL2, UL3, EX_EHO, LG4M, LG4X," << endl
            << "                       JTTCF4G" << endl
            << "               Binary: JC2 (default), GTR2" << endl
            << "      Empirical codon: KOSI07, SCHN05" << endl 
            << "    Mechanistic codon: GY (default), MG, MGK, GY0K, GY1KTS, GY1KTV, GY2K," << endl
            << "                       MG1KTS, MG1KTV, MG2K" << endl
            << " Semi-empirical codon: XX_YY where XX is empirical and YY is mechanistic model" << endl
            << "       Morphology/SNP: MK (default), ORDERED" << endl
            << "       Lie Markov DNA: Add prefix LM and an optional suffix RY, WS or MK to:" << endl
            << "                       1.1,  2.2b, 3.3a, 3.3b,  3.3c," << endl
	        << "                       3.4,  4.4a, 4.4b, 4.5a,  4.5b," << endl
	        << "                       5.6a, 5.6b, 5.7a, 5.7b,  5.7c," << endl
	        << "                       5.11a,5.11b,5.11c,5.16,  6.6," << endl
	        << "                       6.7a, 6.7b, 6.8a, 6.8b,  6.17a," << endl
	        << "                       6.17b,8.8,  8.10a,8.10b, 8.16," << endl
	        << "                       8.17, 8.18, 9.20a,9.20b,10.12," << endl
	        << "                       10.34,12.12" << endl
            << "       Non-reversible: UNREST (most general unrestricted model)" << endl
            << "            Otherwise: Name of file containing user-model parameters" << endl
            << "                       (rate parameters and state frequencies)" << endl
            << endl << "STATE FREQUENCY:" << endl
            << "  Append one of the following +F... to -m <model_name>" << endl
            << "  +F                   Empirically counted frequencies from alignment" << endl
            << "  +FO (letter-O)       Optimized frequencies by maximum-likelihood" << endl
            << "  +FQ                  Equal frequencies" << endl
            << "  +FU                  Amino-acid frequencies by the given protein matrix" << endl
            << "  +F1x4 (codon model)  Equal NT frequencies over three codon positions" << endl 
            << "  +F3x4 (codon model)  Unequal NT frequencies over three codon positions" << endl
            << endl << "MIXTURE MODEL:" << endl
            << "  -m \"MIX{model1,...,modelK}\"   Mixture model with K components" << endl
            << "  -m \"FMIX{freq1,...freqK}\"     Frequency mixture model with K components" << endl
            << "  -mwopt               Turn on optimizing mixture weights (default: none)" << endl
            << endl << "RATE HETEROGENEITY AMONG SITES:" << endl
            << "  -m modelname+I       A proportion of invariable sites" << endl
            << "  -m modelname+G[n]    Discrete Gamma model with n categories (default n=4)" << endl
            << "  -m modelname+I+G[n]  Invariable sites plus Gamma model with n categories" << endl
            << "  -m modelname+R[n]    FreeRate model with n categories (default n=4)" << endl
            << "  -m modelname+I+R[n]  Invariable sites plus FreeRate model with n categories" << endl
            << "  -a <Gamma_shape>     Gamma shape parameter for site rates (default: estimate)" << endl
            << "  -gmedian             Median approximation for +G site rates (default: mean)" << endl
            << "  --opt-gamma-inv      More thorough estimation for +I+G model parameters" << endl
            << "  -i <p_invar>         Proportion of invariable sites (default: estimate)" << endl
            << "  -wsr                 Write site rates to .rate file" << endl
            << "  -mh                  Computing site-specific rates to .mhrate file using" << endl
            << "                       Meyer & von Haeseler (2003) method" << endl
            << endl << "ASCERTAINMENT BIAS CORRECTION:" << endl
            << "  -m modelname+ASC     Correction for absence of invariant sites in alignment" << endl
            << endl << "SITE-SPECIFIC FREQUENCY MODEL:" << endl 
            << "  -ft <tree_file>      Input tree to infer site frequency model" << endl
            << "  -fs <in_freq_file>   Input site frequency model file" << endl
            << "  -fmax                Posterior maximum instead of posterior mean approximation" << endl
            //<< "  -wsf                 Write site frequency model to .sitefreq file" << endl
            //<< "  -c <#categories>     Number of Gamma rate categories (default: 4)" << endl
//            << endl << "TEST OF MODEL HOMOGENEITY:" << endl
//            << "  -m WHTEST            Testing model (GTR+G) homogeneity assumption using" << endl
//            << "                       Weiss & von Haeseler (2003) method" << endl
//            << "  -ns <#simulations>   #Simulations to obtain null-distribution (default: 1000)" << endl
//            << endl << "TREE INFERENCE:" << endl
//            << "  -p <probability>     IQP: Probability of deleting leaves (default: auto)" << endl
//            << "  -k <#representative> IQP: Size of representative leaf set (default: 4)" << endl
//            << "  -n <#iterations>     Number of iterations  (default: auto)" << endl
//            << "  -sr <#iterations>    Stopping rule with max. #iterations (default: off)" << endl
//            << "  -sc <confidence>     Confidence value for stopping rule (default: 0.95)" << endl
//            << "  -spc <level>         Confidence level for NNI adaptive search (default 0.95)" << endl
//            << "  -sp_iter <number>    #iterations before NNI adaptive heuristic is started" << endl
//            << "  -lmd <lambda>        lambda parameter for the PhyML search (default 0.75)" << endl
//            << "  -nosse               Disable SSE instructions" << endl
//            << "  -wt                  Writing all intermediate trees into .treels file" << endl
//            << "  -d <file>            Reading genetic distances from file (default: JC)" << endl
//            << "  -fixbr               Fix branch lengths of <treefile>" << endl
//            << "  -seed <number>       Random seed number, normally used for debugging purpose" << endl
//            << "  -v, -vv, -vvv        Verbose mode, printing more messages to screen" << endl
            << endl << "CONSENSUS RECONSTRUCTION:" << endl
            << "  -t <tree_file>       Set of input trees for consensus reconstruction" << endl
            << "  -minsup <threshold>  Min split support in range [0,1]; 0.5 for majority-rule" << endl
            << "                       consensus (default: 0, i.e. extended consensus)" << endl
            << "  -bi <burnin>         Discarding <burnin> trees at beginning of <treefile>" << endl
            << "  -con                 Computing consensus tree to .contree file" << endl
            << "  -net                 Computing consensus network to .nex file" << endl
            << "  -sup <target_tree>   Assigning support values for <target_tree> to .suptree" << endl
            << "  -suptag <name>       Node name (or ALL) to assign tree IDs where node occurs" << endl
            << endl << "ROBINSON-FOULDS DISTANCE:" << endl
            << "  -rf_all              Computing all-to-all RF distances of trees in <treefile>" << endl
            << "  -rf <treefile2>      Computing all RF distances between two sets of trees" << endl
            << "                       stored in <treefile> and <treefile2>" << endl
            << "  -rf_adj              Computing RF distances of adjacent trees in <treefile>" << endl
            << endl << "TREE TOPOLOGY TEST:" << endl
            << "  -z <trees_file>      Evaluating a set of user trees" << endl
            << "  -zb <#replicates>    Performing BP,KH,SH,ELW tests for trees passed via -z" << endl
            << "  -zw                  Also performing weighted-KH and weighted-SH tests" << endl
            << "  -au                  Also performing approximately unbiased (AU) test" << endl
            << endl;

			cout << "GENERATING RANDOM TREES:" << endl;
			cout << "  -r <num_taxa>        Create a random tree under Yule-Harding model" << endl;
			cout << "  -ru <num_taxa>       Create a random tree under Uniform model" << endl;
			cout << "  -rcat <num_taxa>     Create a random caterpillar tree" << endl;
			cout << "  -rbal <num_taxa>     Create a random balanced tree" << endl;
			cout << "  -rcsg <num_taxa>     Create a random circular split network" << endl;
			cout << "  -rlen <min_len> <mean_len> <max_len>  " << endl;
			cout << "                       min, mean, and max branch lengths of random trees" << endl;

			cout << endl << "MISCELLANEOUS:" << endl
		    << "  -wt                  Write locally optimal trees into .treels file" << endl
			<< "  -blfix               Fix branch lengths of user tree passed via -te" << endl
            << "  -blscale             Scale branch lengths of user tree passed via -t" << endl
			<< "  -blmin               Min branch length for optimization (default 0.000001)" << endl
			<< "  -blmax               Max branch length for optimization (default 100)" << endl
			<< "  -wsr                 Write site rates and categories to .rate file" << endl
			<< "  -wsl                 Write site log-likelihoods to .sitelh file" << endl
            << "  -wslr                Write site log-likelihoods per rate category" << endl
            << "  -wslm                Write site log-likelihoods per mixture class" << endl
            << "  -wslmr               Write site log-likelihoods per mixture+rate class" << endl
            << "  -wspr                Write site probabilities per rate category" << endl
            << "  -wspm                Write site probabilities per mixture class" << endl
            << "  -wspmr               Write site probabilities per mixture+rate class" << endl
			<< "  -wpl                 Write partition log-likelihoods to .partlh file" << endl
            << "  -fconst f1,...,fN    Add constant patterns into alignment (N=#nstates)" << endl
            << "  -me <epsilon>        Logl epsilon for model parameter optimization (default 0.01)" << endl
<<<<<<< HEAD
            << "  --eigenlib           Use Eigen3 library" << endl;
=======
            << "  --no-outfiles        Suppress printing output files" << endl;
>>>>>>> 935ce93c
//            << "  -d <file>            Reading genetic distances from file (default: JC)" << endl
//			<< "  -d <outfile>         Calculate the distance matrix inferred from tree" << endl
//			<< "  -stats <outfile>     Output some statistics about branch lengths" << endl
//			<< "  -comp <treefile>     Compare tree with each in the input trees" << endl;


			cout << endl;

    if (full_command) {
        //TODO Print other options here (to be added)
    }

    exit(0);
}

void quickStartGuide() {
    printCopyright(cout);
    cout << "Minimal command-line examples (replace 'iqtree ...' with actual path to executable):" << endl << endl
        << "1. Reconstruct maximum-likelihood tree from a sequence alignment (example.phy)" << endl
         << "   with the best-fit substitution model automatically selected:" << endl
         << "     iqtree -s example.phy -m TEST" << endl << endl
         << "2. Reconstruct ML tree and assess branch supports with ultrafast bootstrap" << endl
         << "   and SH-aLRT test (1000 replicates):" << endl
         << "     iqtree -s example.phy -m TEST -alrt 1000 -bb 1000" << endl << endl
         << "3. Perform partitioned analysis with partition definition file (example.nex)" << endl
         << "   in Nexus or RAxML format using edge-linked model and gene-specific rates:" << endl
         << "     iqtree -s example.phy -spp example.nex -m TEST" << endl << endl
         << "   (for edge-unlinked model replace '-spp' with '-sp' option)" << endl << endl
         << "4. Merge partitions to reduce model complexity:" << endl
         << "     iqtree -s example.phy -sp example.nex -m TESTMERGE" << endl << endl
         << "5. Perform model selection only: use '-m TESTONLY' or '-m TESTMERGEONLY'" << endl << endl
#ifdef _OPENMP
         << "6. Use 4 CPU cores to speed up computation: add '-nt 4' option" << endl << endl
#endif
         << "To show all available options: run 'iqtree -h'" << endl << endl
         << "Have a look at the tutorial and manual for more information:" << endl
         << "     http://www.iqtree.org" << endl << endl;
    exit(0);
}

InputType detectInputFile(char *input_file) {

    try {
        ifstream in;
        in.exceptions(ios::failbit | ios::badbit);
        in.open(input_file);

        unsigned char ch, ch2;
        int count = 0;
        do {
            in >> ch;
        } while (ch <= 32 && !in.eof() && count++ < 20);
        in >> ch2;
        in.close();
        switch (ch) {
            case '#': return IN_NEXUS;
            case '(': return IN_NEWICK;
            case '[': return IN_NEWICK;
            case '>': return IN_FASTA;
            case 'C': if (ch2 == 'L') return IN_CLUSTAL; else return IN_OTHER;
            case '!': if (ch2 == '!') return IN_MSF; else return IN_OTHER;
            default:
                if (isdigit(ch)) return IN_PHYLIP;
                return IN_OTHER;
        }
    } catch (ios::failure) {
        outError("Cannot read file ", input_file);
    }
    return IN_OTHER;
}

bool overwriteFile(char *filename) {
    ifstream infile(filename);
    if (infile.is_open()) {
        cout << "Overwrite " << filename << " (y/n)? ";
        char ch;
        cin >> ch;
        if (ch != 'Y' && ch != 'y') {
            infile.close();
            return false;
        }
    }
    infile.close();
    return true;
}

void parseAreaName(char *area_names, set<string> &areas) {
    string all = area_names;
    int pos;
    while (!all.empty()) {
        pos = all.find(',');
        if (pos < 0) pos = all.length();
        areas.insert(all.substr(0, pos));
        if (pos >= all.length())
            all = "";
        else
            all = all.substr(pos + 1);
    }
}

double logFac(const int num) {
    if (num < 0) return -1.0;
    if (num == 0) return 0.0;
    double ret = 0;
    for (int i = 1; i <= num; i++)
        ret += log((double) i);
    return ret;
}

template <typename I>
I random_element(I begin, I end)
{
    const unsigned long n = std::distance(begin, end);
    const unsigned long divisor = (RAND_MAX + 1) / n;

    unsigned long k;
    do { k = std::rand() / divisor; } while (k >= n);

    return std::advance(begin, k);
}

template <class T>
inline T quantile(const vector<T>& v, const double q) {
    unsigned int size = v.size();
    if (q <= 0) return *std::min_element(v.begin(), v.end());
    if (q >= 1) return *std::max_element(v.begin(), v.end());
    //double pos = (size - 1) * q;
    //unsigned int ind = (unsigned int)(pos);
    //double delta = pos - ind;
    vector<T> w(size);
    std::copy(v, v.begin() + size, w.begin());
}

#define RAN_STANDARD 1
#define RAN_SPRNG    2
#define RAN_RAND4    3

#define RAN_TYPE 2

#if RAN_TYPE == RAN_STANDARD

int init_random(int seed) {
    srand(seed);
    cout << "(Using rand() - Standard Random Number Generator)" << endl;
    return seed;
}

int finish_random() {
	return 0;
}


#elif RAN_TYPE == RAN_RAND4
/******************************************************************************/
/* random numbers generator  (Numerical recipes)                              */
/******************************************************************************/

/* variable */
long _idum;

/* definitions */
#define IM1 2147483563
#define IM2 2147483399
#define AM (1.0/IM1)
#define IMM1 (IM1-1)
#define IA1 40014
#define IA2 40692
#define IQ1 53668
#define IQ2 52774
#define IR1 12211
#define IR2 3791
#define NTAB 32
#define NDIV (1+IMM1/NTAB)
#define EPS 1.2e-7
#define RNMX (1.0-EPS)

double randomunitintervall()
/* Long period (> 2e18) random number generator. Returns a uniform random
   deviate between 0.0 and 1.0 (exclusive of endpoint values).

   Source:
   Press et al., "Numerical recipes in C", Cambridge University Press, 1992
   (chapter 7 "Random numbers", ran2 random number generator) */ {
    int j;
    long k;
    static long _idum2 = 123456789;
    static long iy = 0;
    static long iv[NTAB];
    double temp;

    if (_idum <= 0) {
        if (-(_idum) < 1)
            _idum = 1;
        else
            _idum = -(_idum);
        _idum2 = (_idum);
        for (j = NTAB + 7; j >= 0; j--) {
            k = (_idum) / IQ1;
            _idum = IA1 * (_idum - k * IQ1) - k*IR1;
            if (_idum < 0)
                _idum += IM1;
            if (j < NTAB)
                iv[j] = _idum;
        }
        iy = iv[0];
    }
    k = (_idum) / IQ1;
    _idum = IA1 * (_idum - k * IQ1) - k*IR1;
    if (_idum < 0)
        _idum += IM1;
    k = _idum2 / IQ2;
    _idum2 = IA2 * (_idum2 - k * IQ2) - k*IR2;
    if (_idum2 < 0)
        _idum2 += IM2;
    j = iy / NDIV;
    iy = iv[j] - _idum2;
    iv[j] = _idum;
    if (iy < 1)
        iy += IMM1;
    if ((temp = AM * iy) > RNMX)
        return RNMX;
    else
        return temp;
} /* randomunitintervall */

#undef IM1
#undef IM2
#undef AM
#undef IMM1
#undef IA1
#undef IA2
#undef IQ1
#undef IQ2
#undef IR1
#undef IR2
#undef NTAB
#undef NDIV
#undef EPS
#undef RNMX

int init_random(int seed) /* RAND4 */ {
    //    srand((unsigned) time(NULL));
    //    if (seed < 0)
    // 	seed = rand();
    _idum = -(long) seed;
#ifndef PARALLEL
    cout << "(Using RAND4 Random Number Generator)" << endl;
#else /* PARALLEL */
    {
        int n;
        if (PP_IamMaster) {
            cout << "(Using RAND4 Random Number Generator with leapfrog method)" << endl;
        }
        for (n = 0; n < PP_Myid; n++)
            (void) randomunitintervall();
        if (verbose_mode >= VB_MED) {
            cout << "(" << PP_Myid << ") !!! random seed set to " << seed << ", " << n << " drawn !!!" << endl;
        }
    }
#endif
    return (seed);
} /* initrandom */

int finish_random() {
	return 0;
}
/******************/

#else /* SPRNG */

/******************/

int *randstream;

int init_random(int seed, bool write_info, int** rstream) {
    //    srand((unsigned) time(NULL));
    if (seed < 0)
        seed = make_sprng_seed();
#ifndef PARALLEL
    if (write_info)
    	cout << "(Using SPRNG - Scalable Parallel Random Number Generator)" << endl;
    if (rstream) {
        *rstream = init_sprng(0, 1, seed, SPRNG_DEFAULT); /*init stream*/
    } else {
        randstream = init_sprng(0, 1, seed, SPRNG_DEFAULT); /*init stream*/
        if (verbose_mode >= VB_MED) {
            print_sprng(randstream);
        }
    }
#else /* PARALLEL */
    if (PP_IamMaster && write_info) {
        cout << "(Using SPRNG - Scalable Parallel Random Number Generator)" << endl;
    }
    /* MPI_Bcast(&seed, 1, MPI_UNSIGNED, PP_MyMaster, MPI_COMM_WORLD); */
    if (rstream) {
        *rstream = init_sprng(PP_Myid, PP_NumProcs, seed, SPRNG_DEFAULT); /*initialize stream*/
    } else {
        randstream = init_sprng(PP_Myid, PP_NumProcs, seed, SPRNG_DEFAULT); /*initialize stream*/
        if (verbose_mode >= VB_MED) {
            cout << "(" << PP_Myid << ") !!! random seed set to " << seed << " !!!" << endl;
            print_sprng(randstream);
        }
    }
#endif /* PARALLEL */
    return (seed);
} /* initrandom */

int finish_random(int *rstream) {
    if (rstream)
        return free_sprng(rstream);
    else
        return free_sprng(randstream);
}

#endif /* USE_SPRNG */

/******************/

/* returns a random integer in the range [0; n - 1] */
int random_int(int n, int *rstream) {
    return (int) floor(random_double(rstream) * n);
} /* randominteger */

//int randint(int a, int b) {
//	return a + (RAND_MAX * rand() + rand()) % (b + 1 - a);
//}
//

double random_double(int *rstream) {
#ifndef FIXEDINTRAND
#ifndef PARALLEL
#if RAN_TYPE == RAN_STANDARD
    return ((double) rand()) / ((double) RAND_MAX + 1);
#elif RAN_TYPE == RAN_SPRNG
    if (rstream)
        return sprng(rstream);
    else
        return sprng(randstream);
#else /* NO_SPRNG */
    return randomunitintervall();
#endif /* NO_SPRNG */
#else /* NOT PARALLEL */
#if RAN_TYPE == RAN_SPRNG
    if (rstream)
        return sprng(rstream);
    else
        return sprng(randstream);
#else /* NO_SPRNG */
    int m;
    for (m = 1; m < PP_NumProcs; m++)
        (void) randomunitintervall();
    PP_randn += (m - 1);
    PP_rand++;
    return randomunitintervall();
#endif /* NO_SPRNG */
#endif /* NOT PARALLEL */
#else /* FIXEDINTRAND */
    cerr << "!!! fixed \"random\" integers for testing purposes !!!" << endl;
    return 0.0;
#endif /* FIXEDINTRAND */

}

/* Following part is taken from ModelTest software */
#define	BIGX            20.0                                 /* max value to represent exp (x) */
#define	LOG_SQRT_PI     0.5723649429247000870717135          /* log (sqrt (pi)) */
#define	I_SQRT_PI       0.5641895835477562869480795          /* 1 / sqrt (pi) */
#define	Z_MAX           6.0                                  /* maximum meaningful z value */
#define	ex(x)           (((x) < -BIGX) ? 0.0 : exp (x))

/************** Normalz: probability of normal z value *********************/

/*
ALGORITHM:	Adapted from a polynomial approximation in:
                        Ibbetson D, Algorithm 209
                        Collected Algorithms of the CACM 1963 p. 616
                Note:
                        This routine has six digit accuracy, so it is only useful for absolute
                        z values < 6.  For z values >= to 6.0, Normalz() returns 0.0.
 */

double Normalz(double z) /*VAR returns cumulative probability from -oo to z VAR normal z value */ {
    double y, x, w;

    if (z == 0.0)
        x = 0.0;
    else {
        y = 0.5 * fabs(z);
        if (y >= (Z_MAX * 0.5))
            x = 1.0;
        else if (y < 1.0) {
            w = y*y;
            x = ((((((((0.000124818987 * w
                    - 0.001075204047) * w + 0.005198775019) * w
                    - 0.019198292004) * w + 0.059054035642) * w
                    - 0.151968751364) * w + 0.319152932694) * w
                    - 0.531923007300) * w + 0.797884560593) * y * 2.0;
        } else {
            y -= 2.0;
            x = (((((((((((((-0.000045255659 * y
                    + 0.000152529290) * y - 0.000019538132) * y
                    - 0.000676904986) * y + 0.001390604284) * y
                    - 0.000794620820) * y - 0.002034254874) * y
                    + 0.006549791214) * y - 0.010557625006) * y
                    + 0.011630447319) * y - 0.009279453341) * y
                    + 0.005353579108) * y - 0.002141268741) * y
                    + 0.000535310849) * y + 0.999936657524;
        }
    }
    return (z > 0.0 ? ((x + 1.0) * 0.5) : ((1.0 - x) * 0.5));
}


/**************  ChiSquare: probability of chi square value *************/

/*ALGORITHM Compute probability of chi square value.
Adapted from: 	Hill, I. D. and Pike, M. C.  Algorithm 299.Collected Algorithms for the CACM 1967 p. 243
Updated for rounding errors based on remark inACM TOMS June 1985, page 185. Found in Perlman.lib*/

double computePValueChiSquare(double x, int df) /* x: obtained chi-square value,  df: degrees of freedom */ {
    double a, y, s;
    double e, c, z;
    int even; /* true if df is an even number */

    if (x <= 0.0 || df < 1)
        return (1.0);

    y = 1;

    a = 0.5 * x;
    even = (2 * (df / 2)) == df;
    if (df > 1)
        y = ex(-a);
    s = (even ? y : (2.0 * Normalz(-sqrt(x))));
    if (df > 2) {
        x = 0.5 * (df - 1.0);
        z = (even ? 1.0 : 0.5);
        if (a > BIGX) {
            e = (even ? 0.0 : LOG_SQRT_PI);
            c = log(a);
            while (z <= x) {
                e = log(z) + e;
                s += ex(c * z - a - e);
                z += 1.0;
            }
            return (s);
        } else {
            e = (even ? 1.0 : (I_SQRT_PI / sqrt(a)));
            c = 0.0;
            while (z <= x) {
                e = e * (a / z);
                c = c + e;
                z += 1.0;
            }
            return (c * y + s);
        }
    } else
        return (s);
}


void trimString(string &str) {
    str.erase(0, str.find_first_not_of(" \n\r\t"));
    str.erase(str.find_last_not_of(" \n\r\t")+1);
}

Params& Params::getInstance() {
    static Params instance;
    return instance;
}


int countPhysicalCPUCores() {
    uint32_t registers[4];
    unsigned logicalcpucount;
    unsigned physicalcpucount;
#if defined(_WIN32) || defined(WIN32)
    SYSTEM_INFO systeminfo;
    GetSystemInfo( &systeminfo );
    logicalcpucount = systeminfo.dwNumberOfProcessors;
#else
    logicalcpucount = sysconf( _SC_NPROCESSORS_ONLN );
#endif
    return logicalcpucount;
    
    if (logicalcpucount % 2 != 0)
        return logicalcpucount;
    __asm__ __volatile__ ("cpuid " :
                          "=a" (registers[0]),
                          "=b" (registers[1]),
                          "=c" (registers[2]),
                          "=d" (registers[3])
                          : "a" (1), "c" (0));

    unsigned CPUFeatureSet = registers[3];
    bool hyperthreading = CPUFeatureSet & (1 << 28);    
    if (hyperthreading){
        physicalcpucount = logicalcpucount / 2;
    } else {
        physicalcpucount = logicalcpucount;
    }
    return physicalcpucount;
}

// stacktrace.h (c) 2008, Timo Bingmann from http://idlebox.net/
// published under the WTFPL v2.0

/** Print a demangled stack backtrace of the caller function to FILE* out. */

#if  defined(WIN32) || defined(__CYGWIN__) 

// donothing for WIN32
void print_stacktrace(ostream &out, unsigned int max_frames) {}

#else

void print_stacktrace(ostream &out, unsigned int max_frames)
{
#ifdef _OPENMP
#pragma omp master
{
#endif
    out << "STACK TRACE FOR DEBUGGING:" << endl;

    // storage array for stack trace address data
    void* addrlist[max_frames+1];

    // retrieve current stack addresses
    int addrlen = backtrace(addrlist, sizeof(addrlist) / sizeof(void*));

//    if (addrlen == 0) {
//        out << "  <empty, possibly corrupt>" << endl;
//        return;
//    }

    // resolve addresses into strings containing "filename(function+address)",
    // this array must be free()-ed
    char** symbollist = backtrace_symbols(addrlist, addrlen);

    // allocate string which will be filled with the demangled function name
    size_t funcnamesize = 256;
    char* funcname = (char*)malloc(funcnamesize);

    // iterate over the returned symbol lines. skip the first, it is the
    // address of this function.
    for (int i = 1; i < addrlen; i++)
    {
	char *begin_name = 0, *begin_offset = 0;

	// find parentheses and +address offset surrounding the mangled name:
#ifdef __clang__
      // OSX style stack trace
      for ( char *p = symbollist[i]; *p; ++p )
      {
         if (( *p == '_' ) && ( *(p-1) == ' ' ))
            begin_name = p-1;
         else if ( *p == '+' )
            begin_offset = p-1;
      }

      if ( begin_name && begin_offset && ( begin_name < begin_offset ))
      {
         *begin_name++ = '\0';
         *begin_offset++ = '\0';

         // mangled name is now in [begin_name, begin_offset) and caller
         // offset in [begin_offset, end_offset). now apply
         // __cxa_demangle():
         int status;
         char* ret = abi::__cxa_demangle( begin_name, &funcname[0],
                                          &funcnamesize, &status );
         if ( status == 0 )
         {
            funcname = ret; // use possibly realloc()-ed string
//            out << "  " << symbollist[i] << " : " << funcname << "+"<< begin_offset << endl;
            out << i << "   "  << funcname << endl;
         } else {
            // demangling failed. Output function name as a C function with
            // no arguments.
//             out << "  " << symbollist[i] << " : " << begin_name << "()+"<< begin_offset << endl;
            out << i << "   " << begin_name << "()" << endl;
         }

#else // !DARWIN - but is posix
         // ./module(function+0x15c) [0x8048a6d]
    char *end_offset = 0;
	for (char *p = symbollist[i]; *p; ++p)
	{
	    if (*p == '(')
		begin_name = p;
	    else if (*p == '+')
		begin_offset = p;
	    else if (*p == ')' && begin_offset) {
		end_offset = p;
		break;
	    }
	}

	if (begin_name && begin_offset && end_offset
	    && begin_name < begin_offset)
	{
	    *begin_name++ = '\0';
	    *begin_offset++ = '\0';
	    *end_offset = '\0';

	    // mangled name is now in [begin_name, begin_offset) and caller
	    // offset in [begin_offset, end_offset). now apply
	    // __cxa_demangle():

	    int status;
	    char* ret = abi::__cxa_demangle(begin_name,
					    funcname, &funcnamesize, &status);
	    if (status == 0) {
            funcname = ret; // use possibly realloc()-ed string
//            out << "  " << symbollist[i] << " : " << funcname << "+"<< begin_offset << endl;
            out << i << "   " << funcname << endl;
	    }
	    else {
            // demangling failed. Output function name as a C function with
            // no arguments.
//            out << "  " << symbollist[i] << " : " << begin_name << "()+"<< begin_offset << endl;
            out << i << "   " << begin_name << "()" << endl;
	    }
#endif
	}
	else
	{
	    // couldn't parse the line? print the whole line.
//	    out << i << ". " << symbollist[i] << endl;
	}
    }

    free(funcname);
    free(symbollist);
#ifdef _OPENMP
}
#endif

}

#endif // WIN32

bool memcmpcpy(void * destination, const void * source, size_t num) {
    bool diff = (memcmp(destination, source, num) != 0);
    memcpy(destination, source, num);
    return diff;
}<|MERGE_RESOLUTION|>--- conflicted
+++ resolved
@@ -3394,11 +3394,7 @@
 			<< "  -wpl                 Write partition log-likelihoods to .partlh file" << endl
             << "  -fconst f1,...,fN    Add constant patterns into alignment (N=#nstates)" << endl
             << "  -me <epsilon>        Logl epsilon for model parameter optimization (default 0.01)" << endl
-<<<<<<< HEAD
             << "  --eigenlib           Use Eigen3 library" << endl;
-=======
-            << "  --no-outfiles        Suppress printing output files" << endl;
->>>>>>> 935ce93c
 //            << "  -d <file>            Reading genetic distances from file (default: JC)" << endl
 //			<< "  -d <outfile>         Calculate the distance matrix inferred from tree" << endl
 //			<< "  -stats <outfile>     Output some statistics about branch lengths" << endl
