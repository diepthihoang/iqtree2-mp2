--- conflicted
+++ resolved
@@ -24,7 +24,6 @@
 
 #include "tools.h"
 #include "timeutil.h"
-#include "gzstream.h"
 #include "MPIHelper.h"
 
 #if defined(Backtrace_FOUND)
@@ -3293,12 +3292,9 @@
 				continue;
 			}
 
-<<<<<<< HEAD
-            
-=======
-            // TODO: Check if merge was OK.
-            // TODO: From PoMo:
->>>>>>> 35ede819
+            // -- Mon Apr 17 21:18:23 BST 2017
+            // TODO Minh: Check merge.
+            // From PoMo:
             if (strcmp(argv[cnt], "--scaling-squaring") == 0) {
                 params.matrix_exp_technique = MET_SCALING_SQUARING;
                 continue;
@@ -3314,17 +3310,13 @@
             if (strcmp(argv[cnt], "--lie-markov") == 0) {
                 params.matrix_exp_technique = MET_LIE_MARKOV_DECOMPOSITION;
                 continue;
-            }
-            
-<<<<<<< HEAD
-=======
-            // TODO: From master:
->>>>>>> 35ede819
+            }            
+            // From master:
 			if (strcmp(argv[cnt], "--no-uniqueseq") == 0) {
 				params.suppress_output_flags |= OUT_UNIQUESEQ;
 				continue;
 			}
-            // TODO: End merge.
+            // --
 
 			if (argv[cnt][0] == '-') {
                 string err = "Invalid \"";
@@ -3582,7 +3574,6 @@
             << "                       MG1KTS, MG1KTV, MG2K" << endl
             << " Semi-empirical codon: XX_YY where XX is empirical and YY is mechanistic model" << endl
             << "       Morphology/SNP: MK (default), ORDERED" << endl
-<<<<<<< HEAD
             << "       Lie Markov DNA: One of the following, optionally prefixed by RY, WS or MK:" << endl
             << "                       1.1,  2.2b, 3.3a, 3.3b,  3.3c," << endl
             << "                       3.4,  4.4a, 4.4b, 4.5a,  4.5b," << endl
@@ -3614,59 +3605,23 @@
             << "  -m \"FMIX{freq1,...freqK}\"     Frequency mixture model with K components" << endl
             << "  -mwopt               Turn on optimizing mixture weights (default: none)" << endl
             << endl
-
-            << "POLYMORPHISM AWARE MODELS (PoMo):"                                                   << endl
-            << "PoMo uses counts files (please refer to the manual)."                                << endl
-            << "  -m <sm>+<pm>         Default: `HKY+rP`."                                           << endl
-=======
-            << "       Lie Markov DNA: Add prefix LM and an optional suffix RY, WS or MK to:" << endl
-            << "                       1.1,  2.2b, 3.3a, 3.3b,  3.3c," << endl
-	        << "                       3.4,  4.4a, 4.4b, 4.5a,  4.5b," << endl
-	        << "                       5.6a, 5.6b, 5.7a, 5.7b,  5.7c," << endl
-	        << "                       5.11a,5.11b,5.11c,5.16,  6.6," << endl
-	        << "                       6.7a, 6.7b, 6.8a, 6.8b,  6.17a," << endl
-	        << "                       6.17b,8.8,  8.10a,8.10b, 8.16," << endl
-	        << "                       8.17, 8.18, 9.20a,9.20b,10.12," << endl
-	        << "                       10.34,12.12" << endl
-            << "       Non-reversible: UNREST (most general unrestricted model)" << endl
-            << "            Otherwise: Name of file containing user-model parameters" << endl
-            << "                       (rate parameters and state frequencies)" << endl
-            << "  -m <model_name>+F or +FO or +FU or +FQ (default: auto)" << endl
-            << "                       counted, optimized, user-defined, equal state frequency" << endl
-            << "  -m <model_name>+F1x4 or +F3x4" << endl
-            << "                       Codon frequencies" << endl
-            << "  -m <model_name>+ASC  Ascertainment bias correction for morphological/SNP data" << endl
-            << "  -m \"MIX{m1,...mK}\"   Mixture model with K components" << endl
-            << "  -m \"FMIX{f1,...fK}\"  Frequency mixture model with K components" << endl
-            << "  -mwopt               Turn on optimizing mixture weights (default: auto)" << endl
-            << endl
             // TODO DS: Improve this.
             << "POLYMORPHISM AWARE MODELS (PoMo):"                                                   << endl
             << "PoMo uses counts files (please refer to the manual)."                                << endl
             << "  -m <sm>+<pm>"                                                                      << endl
->>>>>>> 35ede819
             << "                 <sm>: Substitution model."                                          << endl
             << "                  DNA: HKY (default), JC, F81, K2P, K3P, K81uf, TN/TrN, TNef,"       << endl
             << "                       TIM, TIMef, TVM, TVMef, SYM, GTR, or a 6-digit model"         << endl
             << "                       specification (e.g., 010010 = HKY)."                          << endl
             << "                 <pm>: PoMo model."                                                  << endl
             << "                       - rP (default; reversible PoMo with tree inference)."         << endl
-<<<<<<< HEAD
-            // << "                       - nrP (non-reversible PoMo; tree has to be given separately;" << endl
-            // << "                         not implemented yet)."                                      << endl
-=======
->>>>>>> 35ede819
             << "  -m <model>+<ft>      Frequency type (optional; default: +F, counted)."             << endl
             << "                       F or +FO or +FU or +FQ."                                      << endl
             << "                       Counted, optimized, user-defined, equal state frequency."     << endl
             << "                       This overwrites the specifications of the DNA model."         << endl
             << "  -m <model>+N<ps>     Set virtual population size to `ps` (optional; default: 9)."  << endl
             << "                       3 <= ps <= 19; ps has to be an odd number or 2 or 10."        << endl
-<<<<<<< HEAD
-            << "  -m <model>+[W|S]     Specify sampling method (optional; default: W)."              << endl
-=======
             << "  -m <model>+[W|S]     Specify sampling method (default: W)."                        << endl
->>>>>>> 35ede819
             << "                       W: Weighted sampling method (partial likelihoods at the tip"  << endl
             << "                          of the tree are set to the probabilities of leading to the"<< endl
             << "                          observed data)."                                           << endl
@@ -3695,7 +3650,6 @@
             << "  -wsr                 Write site rates to .rate file" << endl
             << "  -mh                  Computing site-specific rates to .mhrate file using" << endl
             << "                       Meyer & von Haeseler (2003) method" << endl
-<<<<<<< HEAD
 
             << endl << "ASCERTAINMENT BIAS CORRECTION:" << endl
             << "  -m modelname+ASC     Correction for absence of invariant sites in alignment" << endl
@@ -3705,10 +3659,6 @@
             << " -m \"MIX{m1,...mK}+H\"" << endl
             << " -nni-eval <m>         Loop m times for NNI evaluation (default m=1)" << endl
 
-=======
-            << endl << "ASCERTAINMENT BIAS CORRECTION:" << endl
-            << "  -m modelname+ASC     Correction for absence of invariant sites in alignment" << endl
->>>>>>> 35ede819
             << endl << "SITE-SPECIFIC FREQUENCY MODEL:" << endl 
             << "  -ft <tree_file>      Input tree to infer site frequency model" << endl
             << "  -fs <in_freq_file>   Input site frequency model file" << endl
@@ -3786,11 +3736,7 @@
             << "  -wspmr               Write site probabilities per mixture+rate class" << endl
 			<< "  -wpl                 Write partition log-likelihoods to .partlh file" << endl
             << "  -fconst f1,...,fN    Add constant patterns into alignment (N=#nstates)" << endl
-<<<<<<< HEAD
             << "  -me <epsilon>        LogL epsilon for parameter estimation (default 0.01)" << endl
-=======
-            << "  -me <epsilon>        Logl epsilon for model parameter optimization (default 0.01)" << endl
->>>>>>> 35ede819
             << "  --no-outfiles        Suppress printing output files" << endl
             << "  --eigenlib           Use Eigen3 library" << endl;
 //            << "  -d <file>            Reading genetic distances from file (default: JC)" << endl
