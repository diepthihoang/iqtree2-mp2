/***************************************************************************
 *   Copyright (C) 2006 by BUI Quang Minh, Steffen Klaere, Arndt von Haeseler   *
 *   minh.bui@univie.ac.at   *
 *                                                                         *
 *   This program is free software; you can redistribute it and/or modify  *
 *   it under the terms of the GNU General Public License as published by  *
 *   the Free Software Foundation; either version 2 of the License, or     *
 *   (at your option) any later version.                                   *
 *                                                                         *
 *   This program is distributed in the hope that it will be useful,       *
 *   but WITHOUT ANY WARRANTY; without even the implied warranty of        *
 *   MERCHANTABILITY or FITNESS FOR A PARTICULAR PURPOSE.  See the         *
 *   GNU General Public License for more details.                          *
 *                                                                         *
 *   You should have received a copy of the GNU General Public License     *
 *   along with this program; if not, write to the                         *
 *   Free Software Foundation, Inc.,                                       *
 *   59 Temple Place - Suite 330, Boston, MA  02111-1307, USA.             *
 ***************************************************************************/



#if (defined(__GNUC__) || defined(__clang__)) && !defined(WIN32) && !defined(__CYGWIN__)
#include <execinfo.h>
#include <cxxabi.h>
#endif

#include "tools.h"
#include "timeutil.h"
#include "gzstream.h"

VerboseMode verbose_mode;

/*
        WIN32 does not define gettimeofday() function.
        Here declare it extra for WIN32 only.
 */
//#if defined(WIN32) && !defined(HAVE_GETTIMEOFDAY)
#if defined(WIN32)
#include <sstream>
#endif
//
//struct timezone {
//};
//
//void gettimeofday(struct timeval* t, void* timezone) {
//    struct _timeb timebuffer;
//    _ftime(&timebuffer);
//    t->tv_sec = timebuffer.time;
//    t->tv_usec = 1000 * timebuffer.millitm;
//}
//#else
//#include <sys/time.h>
//#endif


/********************************************************
        Defining DoubleMatrix methods
 ********************************************************/

/*DoubleMatrix::DoubleMatrix(int arows, int acols) {
        rows = arows;
        cols = acols;
        size =  rows * cols;
        value = new double[size];
}

void DoubleMatrix::setZero() {
        memset(value, 0, size * sizeof(double));
}


DoubleMatrix::~DoubleMatrix() {
        if (value) delete value;
        value = NULL;
}
 */

/********************************************************
        Miscellaneous
 ********************************************************/

/**
        Output an error to screen, then exit program
        @param error error message
 */
/*
void outError(char *error)
{
        cerr << "ERROR: " << error << endl;
        exit(2);
}
 */


/**
        Output an error to screen, then exit program
        @param error error message
 */
void outError(const char *error, bool quit) {
	if (error == ERR_NO_MEMORY) {
        print_stacktrace(cerr);
	}
	cerr << "ERROR: " << error << endl;
    if (quit)
    	exit(2);
}

/**
        Output an error to screen, then exit program
        @param error error message
 */
void outError(string error, bool quit) {
    outError(error.c_str(), quit);
}

void outError(const char *error, const char *msg, bool quit) {
    string str = error;
    str += msg;
    outError(str, quit);
}

void outError(const char *error, string msg, bool quit) {
    string str = error;
    str += msg;
    outError(str, quit);
}

/**
        Output a warning message to screen
        @param error warning message
 */
void outWarning(const char *warn) {
    cerr << "WARNING: " << warn << endl;
}

void outWarning(string warn) {
    outWarning(warn.c_str());
}

double randomLen(Params &params) {
    double ran = static_cast<double> (random_int(999) + 1) / 1000;
    double len = -params.mean_len * log(ran);

    if (len < params.min_len) {
        int fac = random_int(1000);
        double delta = static_cast<double> (fac) / 1000.0; //delta < 1.0
        len = params.min_len + delta / 1000.0;
    }

    if (len > params.max_len) {
        int fac = random_int(1000);
        double delta = static_cast<double> (fac) / 1000.0; //delta < 1.0
        len = params.max_len - delta / 1000.0;
    }
    return len;
}

//From Tung

string convertIntToString(int number) {
    stringstream ss; //create a stringstream
    ss << number; //add number to the stream
    return ss.str(); //return a string with the contents of the stream
}

string convertInt64ToString(int64_t number) {
    stringstream ss; //create a stringstream
    ss << number; //add number to the stream
    return ss.str(); //return a string with the contents of the stream
}

string convertDoubleToString(double number) {
    stringstream ss; //create a stringstream
    ss << number; //add number to the stream
    return ss.str(); //return a string with the contents of the stream
}

//From Tung

bool copyFile(const char SRC[], const char DEST[]) {
    std::ifstream src; // the source file
    std::ofstream dest; // the destination file

    src.open(SRC, std::ios::binary); // open in binary to prevent jargon at the end of the buffer
    dest.open(DEST, std::ios::binary); // same again, binary
    if (!src.is_open() || !dest.is_open())
        return false; // could not be copied

    dest << src.rdbuf(); // copy the content
    dest.close(); // close destination file
    src.close(); // close source file

    return true; // file copied successfully
}

bool fileExists(string strFilename) {
    struct stat stFileInfo;
    bool blnReturn;
    int intStat;

    // Attempt to get the file attributes
    intStat = stat(strFilename.c_str(), &stFileInfo);
    if (intStat == 0) {
        // We were able to get the file attributes
        // so the file obviously exists.
        blnReturn = true;
    } else {
        // We were not able to get the file attributes.
        // This may mean that we don't have permission to
        // access the folder which contains this file. If you
        // need to do that level of checking, lookup the
        // return values of stat which will give you
        // more details on why stat failed.
        blnReturn = false;
    }
    return (blnReturn);
}

int convert_int(const char *str) throw (string) {
    char *endptr;
    int i = strtol(str, &endptr, 10);

    if ((i == 0 && endptr == str) || abs(i) == HUGE_VALL || *endptr != 0) {
        string err = "Expecting integer, but found \"";
        err += str;
        err += "\" instead";
        throw err;
    }

    return i;
}

int convert_int(const char *str, int &end_pos) throw (string) {
	char *endptr;
	int i = strtol(str, &endptr, 10);

	if ((i == 0 && endptr == str) || abs(i) == HUGE_VALL) {
		string err = "Expecting integer, but found \"";
		err += str;
		err += "\" instead";
		throw err;
	}
	end_pos = endptr - str;
	return i;
}

void convert_int_vec(const char *str, IntVector &vec) throw (string) {
    char *beginptr = (char*)str, *endptr;
    vec.clear();
    do {
		int i = strtol(beginptr, &endptr, 10);

		if ((i == 0 && endptr == beginptr) || abs(i) == HUGE_VALL) {
			string err = "Expecting integer, but found \"";
			err += beginptr;
			err += "\" instead";
			throw err;
		}
		vec.push_back(i);
		if (*endptr == ',') endptr++;
		beginptr = endptr;
    } while (*endptr != 0);
}


int64_t convert_int64(const char *str) throw (string) {
    char *endptr;
    int64_t i = (int64_t)strtoll(str, &endptr, 10); // casted because 'long long' may be larger than int64_t

    if ((i == 0 && endptr == str) || abs(i) == HUGE_VALL || *endptr != 0) {
        string err = "Expecting large integer , but found \"";
        err += str;
        err += "\" instead";
        throw err;
    }

    return i;
}

int64_t convert_int64(const char *str, int &end_pos) throw (string) {
	char *endptr;
	int64_t i = (int64_t)strtoll(str, &endptr, 10); // casted because 'long long' may be larger than int64_t

	if ((i == 0 && endptr == str) || abs(i) == HUGE_VALL) {
		string err = "Expecting large integer, but found \"";
		err += str;
		err += "\" instead";
		throw err;
	}
	end_pos = endptr - str;
	return i;
}


double convert_double(const char *str) throw (string) {
    char *endptr;
    double d = strtod(str, &endptr);
    if ((d == 0.0 && endptr == str) || fabs(d) == HUGE_VALF || *endptr != 0) {
        string err = "Expecting floating-point number, but found \"";
        err += str;
        err += "\" instead";
        throw err;
    }
    return d;
}

double convert_double(const char *str, int &end_pos) throw (string) {
	char *endptr;
	double d = strtod(str, &endptr);
	if ((d == 0.0 && endptr == str) || fabs(d) == HUGE_VALF) {
		string err = "Expecting floating-point number, but found \"";
		err += str;
		err += "\" instead";
		throw err;
	}
	end_pos = endptr - str;
	return d;
}

void convert_double_vec(const char *str, DoubleVector &vec, char separator) throw (string) {
    char *beginptr = (char*)str, *endptr;
    vec.clear();
    do {
		double d = strtod(beginptr, &endptr);

		if ((d == 0.0 && endptr == beginptr) || fabs(d) == HUGE_VALF) {
			string err = "Expecting floating-point number, but found \"";
			err += beginptr;
			err += "\" instead";
			throw err;
		}
		vec.push_back(d);
		if (*endptr == separator) endptr++;
		beginptr = endptr;
    } while (*endptr != 0);
}

string convert_time(const double sec) {
    int sec_int = (int) floor(sec);
    int secs = sec_int % 60;
    int mins = (sec_int % 3600) / 60;
    int hours = sec_int / 3600;
    stringstream ss;
    ss << hours << "h:" << mins << "m:" << secs << "s";
    return ss.str();
}

void convert_range(const char *str, int &lower, int &upper, int &step_size) throw (string) {
    char *endptr;
    char *beginptr = (char*) str;

    // parse the lower bound of the range
    int d = strtol(str, &endptr, 10);
    if ((d == 0 && endptr == str) || abs(d) == HUGE_VALL || (*endptr != 0 && *endptr != ':')) {
        string err = "Expecting integer, but found \"";
        err += str;
        err += "\" instead";
        throw err;
    }
    //lower = d;
    int d_save = d;
    upper = d;
    if (*endptr == 0) return;


    // parse the upper bound of the range
    str = endptr + 1;
    d = strtol(str, &endptr, 10);
    if ((d == 0 && endptr == str) || abs(d) == HUGE_VALL || (*endptr != 0 && *endptr != ':')) {
        string err = "Expecting integer, but found \"";
        err += str;
        err += "\" instead";
        throw err;
    }

    lower = d_save;
    upper = d;
    if (*endptr == 0) return;

    // parse the step size of the range
    str = endptr + 1;
    d = strtol(str, &endptr, 10);
    if ((d == 0 && endptr == str) || abs(d) == HUGE_VALL || *endptr != 0) {
        string err = "Expecting integer, but found \"";
        err += str;
        err += "\" instead";
        throw err;
    }

    step_size = d;
    str = beginptr;

}

void convert_range(const char *str, double &lower, double &upper, double &step_size) throw (string) {
    char *endptr;
    char *beginptr = (char*) str;

    // parse the lower bound of the range
    double d = strtod(str, &endptr);
    if ((d == 0.0 && endptr == str) || fabs(d) == HUGE_VALF || (*endptr != 0 && *endptr != ':')) {
        string err = "Expecting floating-point number, but found \"";
        err += str;
        err += "\" instead";
        throw err;
    }
    //lower = d;
    double d_save = d;
    upper = d;
    if (*endptr == 0) return;


    // parse the upper bound of the range
    str = endptr + 1;
    d = strtod(str, &endptr);
    if ((d == 0.0 && endptr == str) || fabs(d) == HUGE_VALF || (*endptr != 0 && *endptr != ':')) {
        string err = "Expecting floating-point number, but found \"";
        err += str;
        err += "\" instead";
        throw err;
    }

    lower = d_save;
    upper = d;
    if (*endptr == 0) return;

    // parse the step size of the range
    str = endptr + 1;
    d = strtod(str, &endptr);
    if ((d == 0.0 && endptr == str) || fabs(d) == HUGE_VALF || *endptr != 0) {
        string err = "Expecting floating-point number, but found \"";
        err += str;
        err += "\" instead";
        throw err;
    }

    step_size = d;
    str = beginptr;

}

void convert_string_vec(const char *str, StrVector &vec) throw (string) {
    char *beginptr = (char*)str, *endptr;
    vec.clear();
    string elem;
    do {
    	endptr = strchr(beginptr, ',');
    	if (!endptr) {
    		elem.assign(beginptr);
    		vec.push_back(elem);
    		return;
    	}
    	elem.assign(beginptr, endptr-beginptr);
    	vec.push_back(elem);
		beginptr = endptr+1;
    } while (*endptr != 0);

}

void readWeightFile(Params &params, int ntaxa, double &scale, StrVector &tax_name, DoubleVector &tax_weight) {
    cout << "Reading scale factor and taxa weights file " << params.param_file << " ..." << endl;
    try {
        ifstream in;
        in.exceptions(ios::failbit | ios::badbit);
        in.open(params.param_file);
        string name, tmp;

        in >> tmp;
        scale = convert_double(tmp.c_str());

        for (; !in.eof() && ntaxa > 0; ntaxa--) {
            // remove the failbit
            in.exceptions(ios::badbit);
            if (!(in >> name)) break;
            // set the failbit again
            in.exceptions(ios::failbit | ios::badbit);

            tax_name.push_back(name);
            // read the sequence weight
            in >> tmp;
            tax_weight.push_back(convert_double(tmp.c_str()));
        }
        in.clear();
        // set the failbit again
        in.exceptions(ios::failbit | ios::badbit);
        in.close();
    } catch (ios::failure) {
        outError(ERR_READ_INPUT);
    } catch (string str) {
        outError(str);
    }
}

void readStringFile(const char* filename, int max_num, StrVector &strv) {
    try {
        ifstream in;
        // set the failbit and badbit
        in.exceptions(ios::failbit | ios::badbit);
        in.open(filename);
        string name;

        // remove the failbit
        in.exceptions(ios::badbit);
        for (; !in.eof() && max_num > 0; max_num--) {
            if (!(in >> name)) break;
            strv.push_back(name);
        }
        in.clear();
        // set the failbit again
        in.exceptions(ios::failbit | ios::badbit);
        in.close();
    } catch (ios::failure) {
        outError(ERR_READ_INPUT);
    }
}

void readInitTaxaFile(Params &params, int ntaxa, StrVector &tax_name) {
    cout << "Reading initial taxa set file " << params.initial_file << " ..." << endl;
    readStringFile(params.initial_file, ntaxa, tax_name);
}

void printString2File(string myString, string filename) {
    ofstream myfile(filename.c_str());
    if (myfile.is_open()) {
        myfile << myString;
        myfile.close();
    } else {
        cout << "Unable to open file " << filename << endl;
    }
}

void readInitAreaFile(Params &params, int nareas, StrVector &area_name) {
    cout << "Reading initial area file " << params.initial_area_file << " ..." << endl;
    readStringFile(params.initial_area_file, nareas, area_name);
}

void readAreasBoundary(char *file_name, MSetsBlock *areas, double *areas_boundary) {

    try {
        ifstream in;
        in.exceptions(ios::failbit | ios::badbit);
        in.open(file_name);

        int nset;
        in >> nset;
        if (nset != areas->getNSets())
            throw "File has different number of areas";
        int pos = 0, seq1, seq2;
        for (seq1 = 0; seq1 < nset; seq1++) {
            string seq_name;
            in >> seq_name;
            if (seq_name != areas->getSet(seq1)->name)
                throw "Area name " + seq_name + " is different from " + areas->getSet(seq1)->name;
            for (seq2 = 0; seq2 < nset; seq2++) {
                in >> areas_boundary[pos++];
            }
        }
        // check for symmetric matrix
        for (seq1 = 0; seq1 < nset - 1; seq1++) {
            if (areas_boundary[seq1 * nset + seq1] <= 1e-6)
                throw "Diagonal elements of distance matrix should represent the boundary of single areas";
            for (seq2 = seq1 + 1; seq2 < nset; seq2++)
                if (areas_boundary[seq1 * nset + seq2] != areas_boundary[seq2 * nset + seq1])
                    throw "Shared boundary between " + areas->getSet(seq1)->name + " and " + areas->getSet(seq2)->name + " is not symmetric";
        }


        in.close();
        cout << "Areas relation matrix was read from " << file_name << endl;
    } catch (const char *str) {
        outError(str);
    } catch (string str) {
        outError(str);
    } catch (ios::failure) {
        outError(ERR_READ_INPUT, file_name);
    }

}

void readTaxaSets(char *filename, MSetsBlock *sets) {
    TaxaSetNameVector *allsets = sets->getSets();
    try {
        int count = 0;
        ifstream in;
        // set the failbit and badbit
        in.exceptions(ios::failbit | ios::badbit);
        in.open(filename);
        string name;

        // remove the failbit
        in.exceptions(ios::badbit);
        while (!in.eof()) {
            int ntaxa = 0;
            string str;
            if (!(in >> str)) break;
            ntaxa = convert_int(str.c_str());
            if (ntaxa <= 0) throw "Number of taxa must be > 0";
            count++;
            //allsets->resize(allsets->size()+1);
            TaxaSetName *myset = new TaxaSetName;
            allsets->push_back(myset);
            myset->name = "";
            myset->name += count;
            for (; ntaxa > 0; ntaxa--) {
                string str;
                if (!(in >> str)) throw "Cannot read in taxon name";
                if ((ntaxa > 1) && in.eof()) throw "Unexpected end of file while reading taxon names";
                myset->taxlist.push_back(str);
            }
        }
        in.clear();
        // set the failbit again
        in.exceptions(ios::failbit | ios::badbit);
        in.close();
        if (count == 0) throw "No set found, you must specify at least 1 set";
    } catch (ios::failure) {
        outError(ERR_READ_INPUT);
    } catch (const char *str) {
        outError(str);
    } catch (string str) {
        outError(str);
    }
}

void get2RandNumb(const int size, int &first, int &second) {
    // pick a random element
    first = random_int(size);
    // pick a random element from what's left (there is one fewer to choose from)...
    second = random_int(size - 1);
    // ...and adjust second choice to take into account the first choice
    if (second >= first) {
        ++second;
    }
}

void quickStartGuide();

void parseArg(int argc, char *argv[], Params &params) {
    int cnt;
    verbose_mode = VB_MIN;
    params.tree_gen = NONE;
    params.user_file = NULL;
    params.opt_gammai = true;
    params.opt_gammai_fast = false;
    params.opt_gammai_keep_bran = false;
    params.testAlphaEpsAdaptive = false;
    params.randomAlpha = false;
    params.testAlphaEps = 0.1;
    params.exh_ai = false;
    params.alpha_invar_file = NULL;
    params.out_prefix = NULL;
    params.out_file = NULL;
    params.sub_size = 0;
    params.pd_proportion = 0.0;
    params.min_proportion = 0.0;
    params.step_proportion = 0.01;
    params.min_size = 0;
    params.step_size = 1;
    params.find_all = false;
    params.run_mode = DETECTED;
    params.detected_mode = DETECTED;
    params.param_file = NULL;
    params.initial_file = NULL;
    params.initial_area_file = NULL;
    params.pdtaxa_file = NULL;
    params.areas_boundary_file = NULL;
    params.boundary_modifier = 1.0;
    params.dist_file = NULL;
    params.compute_obs_dist = false;
    params.compute_jc_dist = true;
    params.compute_ml_dist = true;
    params.compute_ml_tree = true;
    params.budget_file = NULL;
    params.overlap = 0;
    params.is_rooted = false;
    params.sample_size = -1;
    params.repeated_time = 1;
    //params.nr_output = 10000;
    params.nr_output = 0;
    //params.smode = EXHAUSTIVE;
    params.intype = IN_OTHER;
    params.budget = -1;
    params.min_budget = -1;
    params.step_budget = 1;
    params.root = NULL;
    params.num_splits = 0;
    params.min_len = 0.001;
    params.mean_len = 0.1;
    params.max_len = 0.999;
    params.num_zero_len = 0;
    params.pd_limit = 100;
    params.calc_pdgain = false;
    params.multi_tree = false;
    params.second_tree = NULL;
    params.tree_weight_file = NULL;
    params.consensus_type = CT_NONE;
    params.find_pd_min = false;
    params.branch_cluster = 0;
    params.taxa_order_file = NULL;
    params.endemic_pd = false;
    params.exclusive_pd = false;
    params.complement_area = NULL;
    params.scaling_factor = -1;
    params.numeric_precision = -1;
    params.binary_programming = false;
    params.quad_programming = false;
    params.test_input = TEST_NONE;
    params.tree_burnin = 0;
    params.tree_max_count = 1000000;
    params.split_threshold = 0.0;
    params.split_threshold_str = NULL;
    params.split_weight_threshold = -1000;
    params.split_weight_summary = SW_SUM;
    params.gurobi_format = true;
    params.gurobi_threads = 1;
    params.num_bootstrap_samples = 0;
    params.bootstrap_spec = NULL;

    params.aln_file = NULL;
    params.phylip_sequential_format = false;
    params.treeset_file = NULL;
    params.topotest_replicates = 0;
    params.do_weighted_test = false;
    params.do_au_test = false;
    params.siteLL_file = NULL; //added by MA
    params.partition_file = NULL;
    params.partition_type = 0;
    params.partfinder_rcluster = 100;
    params.remove_empty_seq = true;
    params.terrace_aware = true;
    params.sequence_type = NULL;
    params.aln_output = NULL;
    params.aln_site_list = NULL;
    params.aln_output_format = ALN_PHYLIP;
    params.gap_masked_aln = NULL;
    params.concatenate_aln = NULL;
    params.aln_nogaps = false;
    params.aln_no_const_sites = false;
//    params.parsimony = false;
//    params.parsimony_tree = false;
    params.tree_spr = false;
    params.nexus_output = false;
    params.k_representative = 4;
    params.loglh_epsilon = 0.001;
    params.numSmoothTree = 1;
    params.nni5 = true;
    params.leastSquareBranch = false;
    params.pars_branch_length = false;
    params.bayes_branch_length = false;
    params.manuel_analytic_approx = false;
    params.leastSquareNNI = false;
    params.ls_var_type = OLS;
    params.maxCandidates = 1000;
    params.popSize = 5;
    params.p_delete = -1;
    params.min_iterations = -1;
    params.max_iterations = 1;
    params.num_param_iterations = 100;
    params.stop_condition = SC_UNSUCCESS_ITERATION;
    params.stop_confidence = 0.95;
    params.model_name = "";
    params.model_set = NULL;
    params.model_extra_set = NULL;
    params.model_subset = NULL;
    params.state_freq_set = NULL;
    params.ratehet_set = NULL;
    params.model_def_file = NULL;
    params.model_test_again = false;
    params.model_test_and_tree = 0;
    params.model_test_separate_rate = false;
    params.optimize_mixmodel_weight = false;
    params.optimize_rate_matrix = false;
    params.store_trans_matrix = false;
    //params.freq_type = FREQ_EMPIRICAL;
    params.freq_type = FREQ_UNKNOWN;
    params.min_rate_cats = 2;
    params.num_rate_cats = 4;
    params.max_rate_cats = 10;
    params.gamma_shape = -1.0;
    params.gamma_median = false;
    params.p_invar_sites = -1.0;
    params.optimize_model_rate_joint = false;
    params.optimize_by_newton = true;
    params.optimize_alg = "2-BFGS-B,EM";
    params.optimize_alg_gammai = "EM";
    params.fixed_branch_length = false;
    params.min_branch_length = 0.0; // this is now adjusted later based on alignment length
    params.max_branch_length = 100.0;
    params.iqp_assess_quartet = IQP_DISTANCE;
    params.iqp = false;
    params.write_intermediate_trees = 0;
//    params.avoid_duplicated_trees = false;
    params.rf_dist_mode = 0;
    params.mvh_site_rate = false;
    params.rate_mh_type = true;
    params.discard_saturated_site = false;
    params.mean_rate = 1.0;
    params.aLRT_threshold = 101;
    params.aLRT_replicates = 0;
    params.aLRT_test = false;
    params.aBayes_test = false;
    params.localbp_replicates = 0;
    params.SSE = LK_EIGEN_SSE;
    params.lk_no_avx = false;
    params.print_site_lh = WSL_NONE;
    params.print_site_prob = WSL_NONE;
    params.print_site_state_freq = WSF_NONE;
    params.print_site_rate = false;
    params.print_trees_site_posterior = 0;
    params.print_tree_lh = false;
    params.lambda = 1;
    params.speed_conf = 1.0;
    params.whtest_simulations = 1000;
    params.mcat_type = MCAT_LOG + MCAT_PATTERN;
    params.rate_file = NULL;
    params.ngs_file = NULL;
    params.ngs_mapped_reads = NULL;
    params.ngs_ignore_gaps = true;
    params.do_pars_multistate = false;
    params.gene_pvalue_file = NULL;
    params.gene_scale_factor = -1;
    params.gene_pvalue_loga = false;
    params.second_align = NULL;
    params.ncbi_taxid = 0;
    params.ncbi_taxon_level = NULL;
    params.ncbi_names_file = NULL;
    params.ncbi_ignore_level = NULL;

	params.eco_dag_file  = NULL;
	params.eco_type = NULL;
	params.eco_detail_file = NULL;
	params.k_percent = 0;
	params.diet_min = 0;
	params.diet_max = 0;
	params.diet_step = 0;
	params.eco_weighted = false;
	params.eco_run = 0;

	params.upper_bound = false;
	params.upper_bound_NNI = false;
	params.upper_bound_frac = 0.0;

    params.gbo_replicates = 0;
	params.ufboot_epsilon = 0.5;
    params.check_gbo_sample_size = 0;
    params.use_rell_method = true;
    params.use_elw_method = false;
    params.use_weighted_bootstrap = false;
    params.use_max_tree_per_bootstrap = true;
    params.max_candidate_trees = 0;
    params.distinct_trees = false;
    params.online_bootstrap = true;
    params.min_correlation = 0.99;
    params.step_iterations = 100;
//    params.store_candidate_trees = false;
	params.print_ufboot_trees = 0;
    //const double INF_NNI_CUTOFF = -1000000.0;
    params.nni_cutoff = -1000000.0;
    params.estimate_nni_cutoff = false;
    params.nni_sort = false;
    //params.nni_opt_5branches = false;
    params.testNNI = false;
    params.approximate_nni = false;
    params.do_compression = false;

    params.new_heuristic = true;
    params.iteration_multiple = 1;
    params.initPS = 0.5;
#ifdef USING_PLL
    params.pll = true;
#else
    params.pll = false;
#endif
    params.modeps = 0.01;
    params.parbran = false;
    params.binary_aln_file = NULL;
    params.maxtime = 1000000;
    params.reinsert_par = false;
    params.bestStart = true;
    params.snni = true; // turn on sNNI default now
//    params.autostop = true; // turn on auto stopping rule by default now
    params.unsuccess_iteration = 100;
    params.speednni = true; // turn on reduced hill-climbing NNI by default now
    params.reduction = false;
    params.numInitTrees = 100;
    params.fix_stable_splits = false;
    params.numSupportTrees = 20;
//    params.sprDist = 20;
    params.sprDist = 6;
    params.numNNITrees = 20;
    params.avh_test = 0;
    params.bootlh_test = 0;
    params.bootlh_partitions = NULL;
    params.site_freq_file = NULL;
    params.tree_freq_file = NULL;
#ifdef _OPENMP
    params.num_threads = 0;
#else
    params.num_threads = 1;
#endif
    params.model_test_criterion = MTC_BIC;
//    params.model_test_stop_rule = MTC_ALL;
    params.model_test_sample_size = 0;
    params.root_state = NULL;
    params.print_bootaln = false;
	params.print_subaln = false;
	params.print_partition_info = false;
	params.print_conaln = false;
	params.count_trees = false;
    params.pomo = false;
    params.pomo_random_sampling = false;
	// params.pomo_counts_file_flag = false;
	params.pomo_pop_size = 9;
	params.print_branch_lengths = false;
	params.lh_mem_save = LM_PER_NODE; // auto detect
	params.start_tree = STT_PLL_PARSIMONY;
	params.print_splits_file = false;
    params.ignore_identical_seqs = true;
    params.write_init_tree = false;
    params.write_local_optimal_trees = false;
    params.freq_const_patterns = NULL;
    params.no_rescale_gamma_invar = false;
    params.compute_seq_identity_along_tree = false;
    params.lmap_num_quartets = -1;
    params.lmap_cluster_file = NULL;
    params.print_lmap_quartet_lh = false;
    params.link_alpha = false;
    params.ignore_checkpoint = false;
    params.checkpoint_dump_interval = 20;
    params.force_unfinished = false;
    params.optimize_tree_len_scaling = false;


	if (params.nni5) {
	    params.nni_type = NNI5;
	} else {
	    params.nni_type = NNI1;
	}

    struct timeval tv;
    struct timezone tz;
    // initialize random seed based on current time
    gettimeofday(&tv, &tz);
    //params.ran_seed = (unsigned) (tv.tv_sec+tv.tv_usec);
    params.ran_seed = (tv.tv_usec);

    for (cnt = 1; cnt < argc; cnt++) {
        try {

            if (strcmp(argv[cnt], "-h") == 0 || strcmp(argv[cnt], "--help") == 0) {
#ifdef IQ_TREE
                usage_iqtree(argv, false);
#else
                usage(argv, false);
#endif
                continue;
            }
			if (strcmp(argv[cnt], "-ho") == 0 || strcmp(argv[cnt], "-?") == 0) {
				usage_iqtree(argv, false);
				continue;
			}
			if (strcmp(argv[cnt], "-hh") == 0
					|| strcmp(argv[cnt], "-hhh") == 0) {
				usage(argv, true);
				continue;
			}
			if (strcmp(argv[cnt], "-v0") == 0) {
				verbose_mode = VB_QUIET;
				continue;
			}
			if (strcmp(argv[cnt], "-v") == 0 || strcmp(argv[cnt], "-v1") == 0) {
				verbose_mode = VB_MED;
				continue;
			}
			if (strcmp(argv[cnt], "-vv") == 0
					|| strcmp(argv[cnt], "-v2") == 0) {
				verbose_mode = VB_MAX;
				continue;
			}
			if (strcmp(argv[cnt], "-vvv") == 0
					|| strcmp(argv[cnt], "-v3") == 0) {
				verbose_mode = VB_DEBUG;
				continue;
			}
			if (strcmp(argv[cnt], "-k") == 0) {
				cnt++;
				if (cnt >= argc)
					throw "Use -k <num_taxa>";
				convert_range(argv[cnt], params.min_size, params.sub_size,
						params.step_size);
				params.k_representative = params.min_size;
				continue;
			}
			if (strcmp(argv[cnt], "-pre") == 0) {
				cnt++;
				if (cnt >= argc)
					throw "Use -pre <output_prefix>";
				params.out_prefix = argv[cnt];
				continue;
			}
			if (strcmp(argv[cnt], "-pp") == 0) {
				cnt++;
				if (cnt >= argc)
					throw "Use -pp <pd_proportion>";
				convert_range(argv[cnt], params.min_proportion,
						params.pd_proportion, params.step_proportion);
				if (params.pd_proportion < 0 || params.pd_proportion > 1)
					throw "PD proportion must be between 0 and 1";
				continue;
			}
			if (strcmp(argv[cnt], "-mk") == 0) {
				cnt++;
				if (cnt >= argc)
					throw "Use -mk <min_taxa>";
				params.min_size = convert_int(argv[cnt]);
				continue;
			}
			if (strcmp(argv[cnt], "-bud") == 0) {
				cnt++;
				if (cnt >= argc)
					throw "Use -bud <budget>";
				convert_range(argv[cnt], params.min_budget, params.budget,
						params.step_budget);
				continue;
			}
			if (strcmp(argv[cnt], "-mb") == 0) {
				cnt++;
				if (cnt >= argc)
					throw "Use -mb <min_budget>";
				params.min_budget = convert_int(argv[cnt]);
				continue;
			}
			if (strcmp(argv[cnt], "-o") == 0) {
				cnt++;
				if (cnt >= argc)
					throw "Use -o <taxon>";
				params.root = argv[cnt];
				continue;
			}
			if (strcmp(argv[cnt], "-optalg") == 0) {
				cnt++;
				if (cnt >= argc)
					throw "Use -opt_alg <1-BFGS|2-BFGS|EM>";
				params.optimize_alg = argv[cnt];
				continue;
			}
            if (strcmp(argv[cnt], "-optalg_gammai") == 0) {
                cnt++;
                if (cnt >= argc)
                    throw "Use -optalg_gammai <Brent|BFGS|EM>";
                params.optimize_alg_gammai = argv[cnt];
                continue;
            }
			if (strcmp(argv[cnt], "-root") == 0) {
				params.is_rooted = true;
				continue;
			}
			if (strcmp(argv[cnt], "-all") == 0) {
				params.find_all = true;
				continue;
			}
			if (strcmp(argv[cnt], "-g") == 0
					|| strcmp(argv[cnt], "--greedy") == 0) {
				params.run_mode = GREEDY;
				continue;
			}
			if (strcmp(argv[cnt], "-pr") == 0
					|| strcmp(argv[cnt], "--pruning") == 0) {
				params.run_mode = PRUNING;
				//continue; } if (strcmp(argv[cnt],"--both") == 0) {
				//params.run_mode = BOTH_ALG;
				continue;
			}
			if (strcmp(argv[cnt], "-e") == 0) {
				cnt++;
				if (cnt >= argc)
					throw "Use -e <file>";
				params.param_file = argv[cnt];
				continue;
			}
			if (strcmp(argv[cnt], "-if") == 0) {
				cnt++;
				if (cnt >= argc)
					throw "Use -if <file>";
				params.initial_file = argv[cnt];
				continue;
			}
			if (strcmp(argv[cnt], "-nni_nr_step") == 0) {
				cnt++;
				if (cnt >= argc)
					throw "Use -nni_nr_step <newton_raphson_steps>";
				NNI_MAX_NR_STEP = convert_int(argv[cnt]);
				continue;
			}
			if (strcmp(argv[cnt], "-ia") == 0) {
				cnt++;
				if (cnt >= argc)
					throw "Use -ia <file>";
				params.initial_area_file = argv[cnt];
				continue;
			}
			if (strcmp(argv[cnt], "-u") == 0) {
				// file containing budget information
				cnt++;
				if (cnt >= argc)
					throw "Use -u <file>";
				params.budget_file = argv[cnt];
				continue;
			}
			if (strcmp(argv[cnt], "-dd") == 0) {
				// compute distribution of PD score on random sets
				cnt++;
				if (cnt >= argc)
					throw "Use -dd <sample_size>";
				params.run_mode = PD_DISTRIBUTION;
				params.sample_size = convert_int(argv[cnt]);
				continue;
			}
			if (strcmp(argv[cnt], "-ts") == 0) {
				// calculate PD score a taxa set listed in the file
				cnt++;
				//params.run_mode = PD_USER_SET;
				if (cnt >= argc)
					throw "Use -ts <taxa_file>";
				params.pdtaxa_file = argv[cnt];
				continue;
			}
			if (strcmp(argv[cnt], "-bound") == 0) {
				// boundary length of areas
				cnt++;
				if (cnt >= argc)
					throw "Use -bound <file>";
				params.areas_boundary_file = argv[cnt];
				continue;
			}
			if (strcmp(argv[cnt], "-blm") == 0) {
				// boundary length modifier
				cnt++;
				if (cnt >= argc)
					throw "Use -blm <boundary_modifier>";
				params.boundary_modifier = convert_double(argv[cnt]);
				continue;
			}
			if (strcmp(argv[cnt], "-dist") == 0
					|| strcmp(argv[cnt], "-d") == 0) {
				// calculate distance matrix from the tree
				params.run_mode = CALC_DIST;
				cnt++;
				if (cnt >= argc)
					throw "Use -dist <distance_file>";
				params.dist_file = argv[cnt];
				continue;
			}
			if (strcmp(argv[cnt], "-djc") == 0) {
				params.compute_ml_dist = false;
				continue;
			}
			if (strcmp(argv[cnt], "-dobs") == 0) {
				params.compute_obs_dist = true;
				continue;
			}
			if (strcmp(argv[cnt], "-r") == 0) {
				cnt++;
				if (cnt >= argc)
					throw "Use -r <num_taxa>";
				params.sub_size = convert_int(argv[cnt]);
				params.tree_gen = YULE_HARDING;
				continue;
			}
			if (strcmp(argv[cnt], "-rs") == 0) {
				cnt++;
				if (cnt >= argc)
					throw "Use -rs <alignment_file>";
				params.tree_gen = YULE_HARDING;
				params.aln_file = argv[cnt];
				continue;
			}
			if (strcmp(argv[cnt], "-rstar") == 0) {
				cnt++;
				if (cnt >= argc)
					throw "Use -rstar <num_taxa>";
				params.sub_size = convert_int(argv[cnt]);
				params.tree_gen = STAR_TREE;
				continue;
			}
			if (strcmp(argv[cnt], "-ru") == 0) {
				cnt++;
				if (cnt >= argc)
					throw "Use -ru <num_taxa>";
				params.sub_size = convert_int(argv[cnt]);
				params.tree_gen = UNIFORM;
				continue;
			}
			if (strcmp(argv[cnt], "-rcat") == 0) {
				cnt++;
				if (cnt >= argc)
					throw "Use -rcat <num_taxa>";
				params.sub_size = convert_int(argv[cnt]);
				params.tree_gen = CATERPILLAR;
				continue;
			}
			if (strcmp(argv[cnt], "-rbal") == 0) {
				cnt++;
				if (cnt >= argc)
					throw "Use -rbal <num_taxa>";
				params.sub_size = convert_int(argv[cnt]);
				params.tree_gen = BALANCED;
				continue;
			}
            if (strcmp(argv[cnt], "-keep_ident") == 0 || strcmp(argv[cnt], "-keep-ident") == 0) {
                params.ignore_identical_seqs = false;
                continue;
            }
			if (strcmp(argv[cnt], "-rcsg") == 0) {
				cnt++;
				if (cnt >= argc)
					throw "Use -rcsg <num_taxa>";
				params.sub_size = convert_int(argv[cnt]);
				params.tree_gen = CIRCULAR_SPLIT_GRAPH;
				continue;
			}
			if (strcmp(argv[cnt], "-rpam") == 0) {
				cnt++;
				if (cnt >= argc)
					throw "Use -rpam <num_splits>";
				params.num_splits = convert_int(argv[cnt]);
				continue;
			}
			if (strcmp(argv[cnt], "-rlen") == 0) {
				cnt++;
				if (cnt >= argc - 2)
					throw "Use -rlen <min_len> <mean_len> <max_len>";
				params.min_len = convert_double(argv[cnt]);
				params.mean_len = convert_double(argv[cnt + 1]);
				params.max_len = convert_double(argv[cnt + 2]);
				cnt += 2;
				continue;
			}
			if (strcmp(argv[cnt], "-rzero") == 0) {
				cnt++;
				if (cnt >= argc)
					throw "Use -rzero <num_zero_branch>";
				params.num_zero_len = convert_int(argv[cnt]);
				if (params.num_zero_len < 0)
					throw "num_zero_len must not be negative";
				continue;
			}
			if (strcmp(argv[cnt], "-rset") == 0) {
				cnt++;
				if (cnt >= argc - 1)
					throw "Use -rset <overlap> <outfile>";
				params.overlap = convert_int(argv[cnt]);
				cnt++;
				params.pdtaxa_file = argv[cnt];
				params.tree_gen = TAXA_SET;
				continue;
			}
			if (strcmp(argv[cnt], "-rep") == 0) {
				cnt++;
				if (cnt >= argc)
					throw "Use -rep <repeated_times>";
				params.repeated_time = convert_int(argv[cnt]);
				continue;
			}
			if (strcmp(argv[cnt], "-lim") == 0) {
				cnt++;
				if (cnt >= argc)
					throw "Use -lim <pd_limit>";
				params.pd_limit = convert_int(argv[cnt]);
				continue;
			}
			if (strcmp(argv[cnt], "-noout") == 0) {
				params.nr_output = 0;
				continue;
			}
			if (strcmp(argv[cnt], "-1out") == 0) {
				params.nr_output = 1;
				continue;
			}
			if (strcmp(argv[cnt], "-oldout") == 0) {
				params.nr_output = 100;
				continue;
			}
			if (strcmp(argv[cnt], "-nexout") == 0) {
				params.nexus_output = true;
				continue;
			}
			if (strcmp(argv[cnt], "-exhaust") == 0) {
				params.run_mode = EXHAUSTIVE;
				continue;
			}
			if (strcmp(argv[cnt], "-seed") == 0) {
				cnt++;
				if (cnt >= argc)
					throw "Use -seed <random_seed>";
				params.ran_seed = abs(convert_int(argv[cnt]));
				continue;
			}
			if (strcmp(argv[cnt], "-pdgain") == 0) {
				params.calc_pdgain = true;
				continue;
			}
			if (strcmp(argv[cnt], "-sup") == 0) {
				cnt++;
				if (cnt >= argc)
					throw "Use -sup <target_tree_file>";
				params.second_tree = argv[cnt];
				params.consensus_type = CT_ASSIGN_SUPPORT;
				continue;
			}
			if (strcmp(argv[cnt], "-suptag") == 0) {
				cnt++;
				if (cnt >= argc)
					throw "Use -suptag <tagname or ALL>";
				params.support_tag = argv[cnt];
				continue;
			}
			if (strcmp(argv[cnt], "-sup2") == 0) {
				cnt++;
				if (cnt >= argc)
					throw "Use -sup2 <target_tree_file>";
				params.second_tree = argv[cnt];
				params.consensus_type = CT_ASSIGN_SUPPORT_EXTENDED;
				continue;
			}
			if (strcmp(argv[cnt], "-treew") == 0) {
				cnt++;
				if (cnt >= argc)
					throw "Use -treew <tree_weight_file>";
				params.tree_weight_file = argv[cnt];
				continue;
			}
			if (strcmp(argv[cnt], "-con") == 0) {
				params.consensus_type = CT_CONSENSUS_TREE;
				continue;
			}
			if (strcmp(argv[cnt], "-net") == 0) {
				params.consensus_type = CT_CONSENSUS_NETWORK;
			} /**MINH ANH: to serve some statistics on tree*/
			else if (strcmp(argv[cnt], "-comp") == 0) {
				cnt++;
				if (cnt >= argc)
					throw "Use -comp <treefile>";
				params.consensus_type = COMPARE;
				params.second_tree = argv[cnt];
				continue;
			}
			if (strcmp(argv[cnt], "-stats") == 0) {
				params.run_mode = STATS;
				continue;
			}
			if (strcmp(argv[cnt], "-gbo") == 0) { //guided bootstrap
				cnt++;
				if (cnt >= argc)
					throw "Use -gbo <site likelihod file>";
				params.siteLL_file = argv[cnt];
				//params.run_mode = GBO;
			} // MA
			else if (strcmp(argv[cnt], "-mprob") == 0) { //compute multinomial distribution probability
				cnt++;
				if (cnt >= argc)
					throw "Use -mprob <ref_alignment>";
				params.second_align = argv[cnt];
				//params.run_mode = MPRO;
			} // MA
			else if (strcmp(argv[cnt], "-min") == 0) {
				params.find_pd_min = true;
				continue;
			}
			if (strcmp(argv[cnt], "-excl") == 0) {
				params.exclusive_pd = true;
				continue;
			}
			if (strcmp(argv[cnt], "-endem") == 0) {
				params.endemic_pd = true;
				continue;
			}
			if (strcmp(argv[cnt], "-compl") == 0) {
				cnt++;
				if (cnt >= argc)
					throw "Use -compl <area_name>";
				params.complement_area = argv[cnt];
				continue;
			}
			if (strcmp(argv[cnt], "-cluster") == 0) {
				params.branch_cluster = 4;
				cnt++;
				if (cnt >= argc)
					throw "Use -cluster <taxa_order_file>";
				params.taxa_order_file = argv[cnt];
				continue;
			}
			if (strcmp(argv[cnt], "-taxa") == 0) {
				params.run_mode = PRINT_TAXA;
				continue;
			}
			if (strcmp(argv[cnt], "-area") == 0) {
				params.run_mode = PRINT_AREA;
				continue;
			}
			if (strcmp(argv[cnt], "-scale") == 0) {
				cnt++;
				if (cnt >= argc)
					throw "Use -scale <scaling_factor>";
				params.scaling_factor = convert_double(argv[cnt]);
				continue;
			}
			if (strcmp(argv[cnt], "-scaleg") == 0) {
				cnt++;
				if (cnt >= argc)
					throw "Use -scaleg <gene_scale_factor>";
				params.gene_scale_factor = convert_double(argv[cnt]);
				continue;
			}
			if (strcmp(argv[cnt], "-scalebranch") == 0) {
				params.run_mode = SCALE_BRANCH_LEN;
				cnt++;
				if (cnt >= argc)
					throw "Use -scalebranch <scaling_factor>";
				params.scaling_factor = convert_double(argv[cnt]);
				continue;
			}
			if (strcmp(argv[cnt], "-scalenode") == 0) {
				params.run_mode = SCALE_NODE_NAME;
				cnt++;
				if (cnt >= argc)
					throw "Use -scalenode <scaling_factor>";
				params.scaling_factor = convert_double(argv[cnt]);
				continue;
			}
			if (strcmp(argv[cnt], "-prec") == 0) {
				cnt++;
				if (cnt >= argc)
					throw "Use -prec <numeric_precision>";
				params.numeric_precision = convert_int(argv[cnt]);
				continue;
			}
			if (strcmp(argv[cnt], "-lp") == 0) {
				params.run_mode = LINEAR_PROGRAMMING;
				continue;
			}
			if (strcmp(argv[cnt], "-lpbin") == 0) {
				params.run_mode = LINEAR_PROGRAMMING;
				params.binary_programming = true;
				continue;
			}
			if (strcmp(argv[cnt], "-qp") == 0) {
				params.gurobi_format = true;
				params.quad_programming = true;
				continue;
			}
			if (strcmp(argv[cnt], "-quiet") == 0) {
				verbose_mode = VB_QUIET;
				continue;
			}
			if (strcmp(argv[cnt], "-mult") == 0) {
				params.multi_tree = true;
				continue;
			}
			if (strcmp(argv[cnt], "-bi") == 0) {
				cnt++;
				if (cnt >= argc)
					throw "Use -bi <burnin_value>";
				params.tree_burnin = convert_int(argv[cnt]);
				if (params.tree_burnin < 0)
					throw "Burnin value must not be negative";
				continue;
			}
			if (strcmp(argv[cnt], "-tm") == 0) {
				cnt++;
				if (cnt >= argc)
					throw "Use -tm <tree_max_count>";
				params.tree_max_count = convert_int(argv[cnt]);
				if (params.tree_max_count < 0)
					throw "tree_max_count must not be negative";
				continue;
			}
			if (strcmp(argv[cnt], "-minsup") == 0) {
				cnt++;
				if (cnt >= argc)
					throw "Use -minsup <split_threshold>";
				params.split_threshold = convert_double(argv[cnt]);
				if (params.split_threshold < 0 || params.split_threshold > 1)
					throw "Split threshold must be between 0 and 1";
				continue;
			}
			if (strcmp(argv[cnt], "-minsupnew") == 0) {
				cnt++;
				if (cnt >= argc)
					throw "Use -minsupnew <split_threshold_1/.../split_threshold_k>";
				params.split_threshold_str = argv[cnt];
				continue;
			}
			if (strcmp(argv[cnt], "-tw") == 0) {
				cnt++;
				if (cnt >= argc)
					throw "Use -tw <split_weight_threshold>";
				params.split_weight_threshold = convert_double(argv[cnt]);
				if (params.split_weight_threshold < 0)
					throw "Split weight threshold is negative";
				continue;
			}
			if (strcmp(argv[cnt], "-swc") == 0) {
				params.split_weight_summary = SW_COUNT;
				continue;
			}
			if (strcmp(argv[cnt], "-swa") == 0) {
				params.split_weight_summary = SW_AVG_ALL;
				continue;
			}
			if (strcmp(argv[cnt], "-swp") == 0) {
				params.split_weight_summary = SW_AVG_PRESENT;
				continue;
			}
			if (strcmp(argv[cnt], "-iwc") == 0) {
				params.test_input = TEST_WEAKLY_COMPATIBLE;
				continue;
			}
			if (strcmp(argv[cnt], "-aln") == 0
					|| strcmp(argv[cnt], "-s") == 0) {
				cnt++;
				if (cnt >= argc)
					throw "Use -aln, -s <alignment_file>";
				params.aln_file = argv[cnt];
				continue;
			}
			if (strcmp(argv[cnt], "--sequential") == 0) {
                params.phylip_sequential_format = true;
                continue;
            }
			if (strcmp(argv[cnt], "-z") == 0) {
				cnt++;
				if (cnt >= argc)
					throw "Use -aln, -z <user_trees_file>";
				params.treeset_file = argv[cnt];
				continue;
			}
			if (strcmp(argv[cnt], "-zb") == 0) {
				cnt++;
				if (cnt >= argc)
					throw "Use -zb <#replicates>";
				params.topotest_replicates = convert_int(argv[cnt]);
				if (params.topotest_replicates < 1000)
					throw "Please specify at least 1000 replicates";
				continue;
			}
			if (strcmp(argv[cnt], "-zw") == 0) {
				params.do_weighted_test = true;
				continue;
			}
			if (strcmp(argv[cnt], "-au") == 0) {
				params.do_au_test = true;
				continue;
			}
			if (strcmp(argv[cnt], "-sp") == 0) {
				cnt++;
				if (cnt >= argc)
					throw "Use -sp <partition_file>";
				params.partition_file = argv[cnt];
				continue;
			}
			if (strcmp(argv[cnt], "-spp") == 0) {
				cnt++;
				if (cnt >= argc)
					throw "Use -spp <type of partition model>";
				params.partition_file = argv[cnt];
				params.partition_type = 'p';
                params.opt_gammai = false;
				continue;
			}
			if (strcmp(argv[cnt], "-spj") == 0 || strcmp(argv[cnt], "-q") == 0) {
				cnt++;
				if (cnt >= argc)
					throw "Use -q <type of partition model>";
				params.partition_file = argv[cnt];
				params.partition_type = 'j';
                params.optimize_alg_gammai = "Brent";
                params.opt_gammai = false;
				continue;
			}
			if (strcmp(argv[cnt], "-M") == 0) {
                params.partition_type = 0;
                continue;
            }
            if (strcmp(argv[cnt], "-rcluster") == 0) {
				cnt++;
				if (cnt >= argc)
					throw "Use -rcluster <percent>";
                params.partfinder_rcluster = convert_double(argv[cnt]);
                if (params.partfinder_rcluster < 0 || params.partfinder_rcluster > 100)
                    throw "rcluster percentage must be between 0 and 100";
				continue;
            }
			if (strcmp(argv[cnt], "-keep_empty_seq") == 0) {
				params.remove_empty_seq = false;
				continue;
			}
			if (strcmp(argv[cnt], "-no_terrace") == 0) {
				params.terrace_aware = false;
				continue;
			}
			if (strcmp(argv[cnt], "-sf") == 0) {
				cnt++;
				if (cnt >= argc)
					throw "Use -sf <ngs_file>";
				params.ngs_file = argv[cnt];
				continue;
			}
			if (strcmp(argv[cnt], "-sm") == 0) {
				cnt++;
				if (cnt >= argc)
					throw "Use -sm <ngs_mapped_read_file>";
				params.ngs_mapped_reads = argv[cnt];
				continue;
			}
			if (strcmp(argv[cnt], "-ngs_gap") == 0) {
				params.ngs_ignore_gaps = false;
				continue;
			}
			if (strcmp(argv[cnt], "-st") == 0) {
				cnt++;
				if (cnt >= argc)
					throw "Use -st BIN or -st DNA or -st AA or -st CODON or -st MORPH or -st CRXX or -st CFxx.";
                string arg = argv[cnt];
                params.sequence_type = argv[cnt];
                if (arg.substr(0,2) == "CR") params.pomo_random_sampling = true;
                if (arg.substr(0,2) == "CF" || arg.substr(0,2) == "CR") {
                    outWarning("Setting the sampling method and population size with this flag is deprecated.");
                    outWarning("Please use the model string instead (see `iqtree --help`).");
                    if (arg.length() > 2) {
                        int ps = convert_int(arg.substr(2).c_str());
                        params.pomo_pop_size = ps;
                        if (((ps != 10) && (ps != 2) && (ps % 2 == 0)) || (ps < 2) || (ps > 19)) {
                            std::cout << "Please give a correct PoMo sequence type parameter; e.g., `-st CF09`." << std::endl;
                            outError("Custom virtual population size of PoMo not 2, 10 or any other odd number between 3 and 19.");   
                        }
                    }
                }
				continue;
			}
            
			if (strcmp(argv[cnt], "-starttree") == 0) {
				cnt++;
				if (cnt >= argc)
					throw "Use -starttree BIONJ|PARS|PLLPARS";
				if (strcmp(argv[cnt], "BIONJ") == 0)
					params.start_tree = STT_BIONJ;
				else if (strcmp(argv[cnt], "PARS") == 0)
					params.start_tree = STT_PARSIMONY;
				else if (strcmp(argv[cnt], "PLLPARS") == 0)
					params.start_tree = STT_PLL_PARSIMONY;
				else
					throw "Invalid option, please use -starttree with BIONJ or PARS or PLLPARS";
				continue;
			}

			if (strcmp(argv[cnt], "-ao") == 0) {
				cnt++;
				if (cnt >= argc)
					throw "Use -ao <alignment_file>";
				params.aln_output = argv[cnt];
				continue;
			}
			if (strcmp(argv[cnt], "-as") == 0) {
				cnt++;
				if (cnt >= argc)
					throw "Use -as <aln_site_list>";
				params.aln_site_list = argv[cnt];
				continue;
			}
			if (strcmp(argv[cnt], "-an") == 0) {
				cnt++;
				if (cnt >= argc)
					throw "Use -an <ref_seq_name>";
				params.ref_seq_name = argv[cnt];
				continue;
			}
			if (strcmp(argv[cnt], "-af") == 0) {
				cnt++;
				if (cnt >= argc)
					throw "Use -af phy|fasta";
				if (strcmp(argv[cnt], "phy") == 0)
					params.aln_output_format = ALN_PHYLIP;
				else if (strcmp(argv[cnt], "fasta") == 0)
					params.aln_output_format = ALN_FASTA;
				else
					throw "Unknown output format";
				continue;
			}
			if (strcmp(argv[cnt], "-am") == 0) {
				cnt++;
				if (cnt >= argc)
					throw "Use -am <gap_masked_aln>";
				params.gap_masked_aln = argv[cnt];
				continue;
			}
			if (strcmp(argv[cnt], "-ac") == 0) {
				cnt++;
				if (cnt >= argc)
					throw "Use -ac <concatenate_aln>";
				params.concatenate_aln = argv[cnt];
				continue;
			}
			if (strcmp(argv[cnt], "-nogap") == 0) {
				params.aln_nogaps = true;
				continue;
			}
			if (strcmp(argv[cnt], "-noconst") == 0) {
				params.aln_no_const_sites = true;
				continue;
			}
//			if (strcmp(argv[cnt], "-parstree") == 0) {
				// maximum parsimony
//				params.parsimony_tree = true;
//            continue; } if (strcmp(argv[cnt], "-pars") == 0) {
//                // maximum parsimony
//                params.parsimony = true;
//				continue;
//			}
			if (strcmp(argv[cnt], "-spr") == 0) {
				// subtree pruning and regrafting
				params.tree_spr = true;
				continue;
			}
			if (strcmp(argv[cnt], "-krep") == 0) {
				cnt++;
				if (cnt >= argc)
					throw "Use -krep <num_k>";
				params.k_representative = convert_int(argv[cnt]);
				continue;
			}
			if (strcmp(argv[cnt], "-pdel") == 0
					|| strcmp(argv[cnt], "-p") == 0) {
				cnt++;
				if (cnt >= argc)
					throw "Use -pdel <probability>";
				params.p_delete = convert_double(argv[cnt]);
				if (params.p_delete < 0.0 || params.p_delete > 1.0)
					throw "Probability of deleting a leaf must be between 0 and 1";
				continue;
			}
			if (strcmp(argv[cnt], "-pers") == 0) {
				cnt++;
				if (cnt >= argc)
					throw "Use -pers <perturbation_strength>";
				params.initPS = convert_double(argv[cnt]);
				continue;
			}
			if (strcmp(argv[cnt], "-n") == 0) {
				cnt++;
				if (cnt >= argc)
					throw "Use -n <#iterations>";
                if (params.gbo_replicates != 0) {
                    outError("Ultrafast bootstrap does not work with -n option");
                }
				params.min_iterations = convert_int(argv[cnt]);
				params.stop_condition = SC_FIXED_ITERATION;
//                params.autostop = false;
				continue;
			}
			if (strcmp(argv[cnt], "-nparam") == 0) {
				cnt++;
				if (cnt >= argc)
					throw "Use -nparam <#iterations>";
				params.num_param_iterations = convert_int(argv[cnt]);
				if (params.num_param_iterations < 0)
					throw "Number of parameter optimization iterations (-nparam) must be non negative";
				continue;
			}

			if (strcmp(argv[cnt], "-nb") == 0) {
				cnt++;
				if (cnt >= argc)
					throw "Use -nb <#bootstrap_replicates>";
				params.min_iterations = convert_int(argv[cnt]);
				params.iqp_assess_quartet = IQP_BOOTSTRAP;
//				params.avoid_duplicated_trees = true;
				continue;
			}
			if (strcmp(argv[cnt], "-mod") == 0
					|| strcmp(argv[cnt], "-m") == 0) {
				cnt++;
				if (cnt >= argc)
					throw "Use -mod <model_name>";
				params.model_name = argv[cnt];
				continue;
			}
			if (strcmp(argv[cnt], "-mset") == 0) {
				cnt++;
				if (cnt >= argc)
					throw "Use -mset <model_set>";
				params.model_set = argv[cnt];
				continue;
			}
			if (strcmp(argv[cnt], "-madd") == 0) {
				cnt++;
				if (cnt >= argc)
					throw "Use -madd <extra_model_set>";
				params.model_extra_set = argv[cnt];
				continue;
			}
			if (strcmp(argv[cnt], "-msub") == 0) {
				cnt++;
				if (cnt >= argc)
					throw "Use -msub <model_subset>";
				params.model_subset = argv[cnt];
				continue;
			}
			if (strcmp(argv[cnt], "-mfreq") == 0) {
				cnt++;
				if (cnt >= argc)
					throw "Use -mfreq <state_freq_set>";
				params.state_freq_set = argv[cnt];
				continue;
			}
			if (strcmp(argv[cnt], "-mrate") == 0) {
				cnt++;
				if (cnt >= argc)
					throw "Use -mrate <rate_set>";
				params.ratehet_set = argv[cnt];
				continue;
			}
			if (strcmp(argv[cnt], "-mdef") == 0) {
				cnt++;
				if (cnt >= argc)
					throw "Use -mdef <model_definition_file>";
				params.model_def_file = argv[cnt];
				continue;
			}
			if (strcmp(argv[cnt], "-mredo") == 0) {
				params.model_test_again = true;
				continue;
			}
			if (strcmp(argv[cnt], "-mtree") == 0) {
				params.model_test_and_tree = 1;
				continue;
			}
			if (strcmp(argv[cnt], "-mretree") == 0) {
				params.model_test_and_tree = 2;
				continue;
			}
			if (strcmp(argv[cnt], "-msep") == 0) {
				params.model_test_separate_rate = true;
				continue;
			}
			if (strcmp(argv[cnt], "-mwopt") == 0) {
				params.optimize_mixmodel_weight = true;
				continue;
			}
			if (strcmp(argv[cnt], "--opt-rate-mat") == 0) {
				params.optimize_rate_matrix = true;
				continue;
			}
//			if (strcmp(argv[cnt], "-mh") == 0) {
//				params.mvh_site_rate = true;
//				params.discard_saturated_site = false;
//				params.SSE = LK_NORMAL;
//				continue;
//			}
//			if (strcmp(argv[cnt], "-mhs") == 0) {
//				params.mvh_site_rate = true;
//				params.discard_saturated_site = true;
//				params.SSE = LK_NORMAL;
//				continue;
//			}
			if (strcmp(argv[cnt], "-rl") == 0) {
				params.rate_mh_type = false;
				continue;
			}
			if (strcmp(argv[cnt], "-nr") == 0) {
				cnt++;
				if (cnt >= argc)
					throw "Use -nr <mean_rate>";
				params.mean_rate = convert_double(argv[cnt]);
				if (params.mean_rate < 0)
					throw "Wrong mean rate for MH model";
				continue;
			}
			if (strcmp(argv[cnt], "-mstore") == 0) {
				params.store_trans_matrix = true;
				continue;
			}
			if (strcmp(argv[cnt], "-nni_lh") == 0) {
				params.nni_lh = true;
				continue;
			}
			if (strcmp(argv[cnt], "-lmd") == 0) {
				cnt++;
				params.lambda = convert_double(argv[cnt]);
				if (params.lambda > 1.0)
					throw "Lambda must be in (0,1]";
				continue;
			}
//			if (strcmp(argv[cnt], "-nosse") == 0) {
//				params.SSE = LK_NORMAL;
//				continue;
//			}
//			if (strcmp(argv[cnt], "-slowsse") == 0) {
//				params.SSE = LK_SSE;
//				continue;
//			}
			if (strcmp(argv[cnt], "-fastlk") == 0) {
				params.SSE = LK_EIGEN;
				continue;
			}
			if (strcmp(argv[cnt], "-fastsse") == 0
					|| strcmp(argv[cnt], "-fasttipsse") == 0) {
				params.SSE = LK_EIGEN_SSE;
				continue;
			}
			if (strcmp(argv[cnt], "-noavx") == 0) {
				params.lk_no_avx = true;
				continue;
			}
			if (strcmp(argv[cnt], "-f") == 0) {
				cnt++;
				if (cnt >= argc)
					throw "Use -f <c | o | u | q>";
				if (strcmp(argv[cnt], "q") == 0 || strcmp(argv[cnt], "EQ") == 0)
					params.freq_type = FREQ_EQUAL;
				else if (strcmp(argv[cnt], "c") == 0
						|| strcmp(argv[cnt], "EM") == 0)
					params.freq_type = FREQ_EMPIRICAL;
				else if (strcmp(argv[cnt], "o") == 0
						|| strcmp(argv[cnt], "ES") == 0)
					params.freq_type = FREQ_ESTIMATE;
				else if (strcmp(argv[cnt], "u") == 0
						|| strcmp(argv[cnt], "UD") == 0)
					params.freq_type = FREQ_USER_DEFINED;
				else
					throw "Use -f <c | o | u | q>";
				continue;
			}
			if (strcmp(argv[cnt], "-fs") == 0) {
                if (params.tree_freq_file)
                    throw "Specifying both -fs and -ft not allowed";
				cnt++;
				if (cnt >= argc)
					throw "Use -fs <site_freq_file>";
				params.site_freq_file = argv[cnt];
//				params.SSE = LK_EIGEN;
				continue;
			}
			if (strcmp(argv[cnt], "-ft") == 0) {
                if (params.site_freq_file)
                    throw "Specifying both -fs and -ft not allowed";
                cnt++;
				if (cnt >= argc)
					throw "Use -ft <treefile_to_infer_site_frequency_model>";
                params.tree_freq_file = argv[cnt];
                params.print_site_state_freq = WSF_POSTERIOR_MEAN;
                continue;
            }

			if (strcmp(argv[cnt], "-fconst") == 0) {
				cnt++;
				if (cnt >= argc)
					throw "Use -fconst <const_pattern_frequencies>";
				params.freq_const_patterns = argv[cnt];
				continue;
			}
			if (strcmp(argv[cnt], "-c") == 0) {
				cnt++;
				if (cnt >= argc)
					throw "Use -c <#rate_category>";
				params.num_rate_cats = convert_int(argv[cnt]);
				if (params.num_rate_cats < 1)
					throw "Wrong number of rate categories";
				continue;
			}
			if (strcmp(argv[cnt], "-cmin") == 0) {
				cnt++;
				if (cnt >= argc)
					throw "Use -cmin <#min_rate_category>";
				params.min_rate_cats = convert_int(argv[cnt]);
				if (params.min_rate_cats < 2)
					throw "Wrong number of rate categories for -cmin";
				continue;
			}
			if (strcmp(argv[cnt], "-cmax") == 0) {
				cnt++;
				if (cnt >= argc)
					throw "Use -cmax <#max_rate_category>";
				params.max_rate_cats = convert_int(argv[cnt]);
				if (params.max_rate_cats < 2)
					throw "Wrong number of rate categories for -cmax";
				continue;
			}
			if (strcmp(argv[cnt], "-a") == 0) {
				cnt++;
				if (cnt >= argc)
					throw "Use -a <gamma_shape>";
				params.gamma_shape = convert_double(argv[cnt]);
//				if (params.gamma_shape < 0)
//					throw "Wrong number of gamma shape parameter (alpha)";
				continue;
			}
			if (strcmp(argv[cnt], "-gmean") == 0) {
				params.gamma_median = false;
				continue;
			}
			if (strcmp(argv[cnt], "-gmedian") == 0) {
				params.gamma_median = true;
				continue;
			}
			if (strcmp(argv[cnt], "-i") == 0) {
				cnt++;
				if (cnt >= argc)
					throw "Use -i <p_invar_sites>";
				params.p_invar_sites = convert_double(argv[cnt]);
				if (params.p_invar_sites < 0)
					throw "Wrong number of proportion of invariable sites";
				continue;
			}
			if (strcmp(argv[cnt], "-brent") == 0) {
				params.optimize_by_newton = false;
				continue;
			}
			if (strcmp(argv[cnt], "-jointopt") == 0) {
				params.optimize_model_rate_joint = true;
				continue;
			}
			if (strcmp(argv[cnt], "-brent_ginvar") == 0) {
				params.optimize_model_rate_joint = false;
				continue;
			}
			if (strcmp(argv[cnt], "-fixbr") == 0 || strcmp(argv[cnt], "-blfix") == 0) {
				params.fixed_branch_length = true;
                params.optimize_alg_gammai = "Brent";
                params.opt_gammai = false;
				continue;
			}
			if (strcmp(argv[cnt], "-blmin") == 0) {
				cnt++;
				if (cnt >= argc)
					throw "Use -blmin <min_branch_length>";
				params.min_branch_length = convert_double(argv[cnt]);
				if (params.min_branch_length < 0.0)
					outError("Negative -blmin not allowed!");
				if (params.min_branch_length == 0.0)
					outError("Zero -blmin is not allowed due to numerical problems");
				if (params.min_branch_length > 0.1)
					outError("-blmin must be < 0.1");

				continue;
			}
			if (strcmp(argv[cnt], "-blmax") == 0) {
				cnt++;
				if (cnt >= argc)
					throw "Use -blmax <max_branch_length>";
				params.max_branch_length = convert_double(argv[cnt]);
				if (params.max_branch_length < 0.5)
					outError("-blmax smaller than 0.5 is not allowed");
				continue;
			}
			if (strcmp(argv[cnt], "-sr") == 0) {
				params.stop_condition = SC_WEIBULL;
				cnt++;
				if (cnt >= argc)
					throw "Use -sr <#max_iteration>";
				params.max_iterations = convert_int(argv[cnt]);
				if (params.max_iterations <= params.min_iterations)
					throw "Specified max iteration must be greater than min iteration";
				continue;
			}
			if (strcmp(argv[cnt], "-nm") == 0) {
				cnt++;
				if (cnt >= argc)
					throw "Use -nm <#max_iteration>";
				params.max_iterations = convert_int(argv[cnt]);
				if (params.max_iterations <= params.min_iterations)
					throw "Specified max iteration must be greater than min iteration";
				continue;
			}
			if (strcmp(argv[cnt], "-sc") == 0) {
				cnt++;
				if (cnt >= argc)
					throw "Use -sc <stop_confidence_value>";
				params.stop_confidence = convert_double(argv[cnt]);
				if (params.stop_confidence <= 0.5
						|| params.stop_confidence >= 1)
					throw "Stop confidence value must be in range (0.5,1)";
				continue;
			}
			if (strcmp(argv[cnt], "-gurobi") == 0) {
				params.gurobi_format = true;
				continue;
			}
			if (strcmp(argv[cnt], "-gthreads") == 0) {
				params.gurobi_format = true;
				cnt++;
				if (cnt >= argc)
					throw "Use -gthreads <gurobi_threads>";
				params.gurobi_threads = convert_int(argv[cnt]);
				if (params.gurobi_threads < 1)
					throw "Wrong number of threads";
				continue;
			}
			if (strcmp(argv[cnt], "-b") == 0 || strcmp(argv[cnt], "-bo") == 0) {
				params.multi_tree = true;
				if (strcmp(argv[cnt], "-bo") == 0)
					params.compute_ml_tree = false;
				if (strcmp(argv[cnt], "-b") == 0)
					params.consensus_type = CT_CONSENSUS_TREE;
				cnt++;
				if (cnt >= argc)
					throw "Use -b <num_bootstrap_samples>";
				params.num_bootstrap_samples = convert_int(argv[cnt]);
				if (params.num_bootstrap_samples < 1)
					throw "Wrong number of bootstrap samples";
				if (params.num_bootstrap_samples == 1)
					params.compute_ml_tree = false;
				if (params.num_bootstrap_samples == 1)
					params.consensus_type = CT_NONE;
				continue;
			}
			if (strcmp(argv[cnt], "-bspec") == 0) {
				cnt++;
				if (cnt >= argc)
					throw "Use -bspec <bootstrap_specification>";
				params.bootstrap_spec = argv[cnt];
				continue;
			}
			if (strcmp(argv[cnt], "-bc") == 0) {
				params.multi_tree = true;
				params.compute_ml_tree = false;
				cnt++;
				if (cnt >= argc)
					throw "Use -bc <num_bootstrap_samples>";
				params.num_bootstrap_samples = convert_int(argv[cnt]);
				if (params.num_bootstrap_samples < 1)
					throw "Wrong number of bootstrap samples";
				if (params.num_bootstrap_samples > 1)
					params.consensus_type = CT_CONSENSUS_TREE;
				continue;
			}
			if (strcmp(argv[cnt], "-iqppars") == 0) {
				params.iqp_assess_quartet = IQP_PARSIMONY;
				continue;
			}
			if (strcmp(argv[cnt], "-iqp") == 0) {
				params.iqp = true;
				continue;
			}
			if (strcmp(argv[cnt], "-wlt") == 0) {
				// write all candidate trees
				params.write_local_optimal_trees = true;
				continue;
			}
			if (strcmp(argv[cnt], "-wt") == 0) {
				params.write_intermediate_trees = 1;
				continue;
			}
			if (strcmp(argv[cnt], "-wt2") == 0) {
				params.write_intermediate_trees = 2;
//				params.avoid_duplicated_trees = true;
				params.print_tree_lh = true;
				continue;
			}
			if (strcmp(argv[cnt], "-wt3") == 0) {
				params.write_intermediate_trees = 3;
//				params.avoid_duplicated_trees = true;
				params.print_tree_lh = true;
				continue;
			}
			if (strcmp(argv[cnt], "-wbl") == 0) {
				params.print_branch_lengths = true;
				continue;
			}
            if (strcmp(argv[cnt], "-wit") == 0) {
                params.write_init_tree = true;
                continue;
            }
//			if (strcmp(argv[cnt], "-nodup") == 0) {
//				params.avoid_duplicated_trees = true;
//				continue;
//			}
			if (strcmp(argv[cnt], "-rf_all") == 0) {
				params.rf_dist_mode = RF_ALL_PAIR;
				continue;
			}
			if (strcmp(argv[cnt], "-rf_adj") == 0) {
				params.rf_dist_mode = RF_ADJACENT_PAIR;
				continue;
			}
			if (strcmp(argv[cnt], "-rf") == 0) {
				params.rf_dist_mode = RF_TWO_TREE_SETS;
				cnt++;
				if (cnt >= argc)
					throw "Use -rf <second_tree>";
				params.second_tree = argv[cnt];
				continue;
			}
			if (strcmp(argv[cnt], "-rf2") == 0) {
				params.rf_dist_mode = RF_TWO_TREE_SETS_EXTENDED;
				cnt++;
				if (cnt >= argc)
					throw "Use -rf2 <second_tree>";
				params.second_tree = argv[cnt];
				continue;
			}
			if (strcmp(argv[cnt], "-aLRT") == 0) {
				cnt++;
				if (cnt + 1 >= argc)
					throw "Use -aLRT <threshold%> <#replicates>";
				params.aLRT_threshold = convert_int(argv[cnt]);
				if (params.aLRT_threshold < 85 || params.aLRT_threshold > 101)
					throw "aLRT threshold must be between 85 and 100";
				cnt++;
				params.aLRT_replicates = convert_int(argv[cnt]);
				if (params.aLRT_replicates < 1000
						&& params.aLRT_replicates != 0)
					throw "aLRT replicates must be at least 1000";
				continue;
			}
			if (strcmp(argv[cnt], "-alrt") == 0) {
				cnt++;
                int reps = convert_int(argv[cnt]);
                if (reps == 0)
                    params.aLRT_test = true;
                else {
                    params.aLRT_replicates = reps;
                    if (params.aLRT_replicates < 1000)
                        throw "aLRT replicates must be at least 1000";
                }
				continue;
			}
			if (strcmp(argv[cnt], "-abayes") == 0) {
				params.aBayes_test = true;
				continue;
			}
			if (strcmp(argv[cnt], "-lbp") == 0) {
				cnt++;
				params.localbp_replicates = convert_int(argv[cnt]);
				if (params.localbp_replicates < 1000
						&& params.localbp_replicates != 0)
					throw "Local bootstrap (LBP) replicates must be at least 1000";
				continue;
			}
			if (strcmp(argv[cnt], "-wsl") == 0) {
				params.print_site_lh = WSL_SITE;
				continue;
			}
			if (strcmp(argv[cnt], "-wslg") == 0 || strcmp(argv[cnt], "-wslr") == 0) {
				params.print_site_lh = WSL_RATECAT;
				continue;
			}

			if (strcmp(argv[cnt], "-wslm") == 0) {
				params.print_site_lh = WSL_MIXTURE;
				continue;
			}
			if (strcmp(argv[cnt], "-wslmr") == 0 || strcmp(argv[cnt], "-wslrm") == 0) {
				params.print_site_lh = WSL_MIXTURE_RATECAT;
				continue;
			}

			if (strcmp(argv[cnt], "-wspr") == 0) {
				params.print_site_prob = WSL_RATECAT;
				continue;
			}

			if (strcmp(argv[cnt], "-wspm") == 0) {
				params.print_site_prob = WSL_MIXTURE;
				continue;
			}
			if (strcmp(argv[cnt], "-wspmr") == 0 || strcmp(argv[cnt], "-wsprm") == 0) {
				params.print_site_prob = WSL_MIXTURE_RATECAT;
				continue;
			}


			if (strcmp(argv[cnt], "-wsr") == 0) {
				params.print_site_rate = true;
				continue;
			}
			if (strcmp(argv[cnt], "-wsptrees") == 0) {
				params.print_trees_site_posterior = 1;
				continue;
			}
			if (strcmp(argv[cnt], "-wsf") == 0) {
				params.print_site_state_freq = WSF_POSTERIOR_MEAN;
				continue;
			}
			if (strcmp(argv[cnt], "-wsfm") == 0) {
				params.print_site_state_freq = WSF_POSTERIOR_MAX;
				continue;
			}
			if (strcmp(argv[cnt], "-wba") == 0) {
				params.print_bootaln = true;
				continue;
			}
			if (strcmp(argv[cnt], "-wsa") == 0) {
				params.print_subaln = true;
				continue;
			}
			if (strcmp(argv[cnt], "-wtl") == 0) {
				params.print_tree_lh = true;
				continue;
			}
			if (strcmp(argv[cnt], "-wpi") == 0) {
				params.print_partition_info = true;
				params.print_conaln = true;
				continue;
			}
			if (strcmp(argv[cnt], "-wca") == 0) {
				params.print_conaln = true;
				continue;
			}

			if (strcmp(argv[cnt], "-wsplits") == 0) {
				params.print_splits_file = true;
				continue;
			}
			if (strcmp(argv[cnt], "-ns") == 0) {
				cnt++;
				if (cnt >= argc)
					throw "Use -ns <num_simulations>";
				params.whtest_simulations = convert_int(argv[cnt]);
				if (params.whtest_simulations < 1)
					throw "Wrong number of simulations for WH-test";
				continue;
			}
			if (strcmp(argv[cnt], "-mr") == 0) {
				cnt++;
				if (cnt >= argc)
					throw "Use -mr <rate_file>";
				params.rate_file = argv[cnt];
				continue;
			}
			if (strcmp(argv[cnt], "-cat_mean") == 0) {
				params.mcat_type |= MCAT_MEAN;
				continue;
			}
			if (strcmp(argv[cnt], "-cat_nolog") == 0) {
				params.mcat_type &= (127 - MCAT_LOG);
				continue;
			}
			if (strcmp(argv[cnt], "-cat_site") == 0) {
				params.mcat_type &= (127 - MCAT_PATTERN);
				continue;
			}
			if (strcmp(argv[cnt], "-tina") == 0) {
				params.do_pars_multistate = true;
				continue;
			}
			if (strcmp(argv[cnt], "-pval") == 0) {
				cnt++;
				if (cnt >= argc)
					throw "Use -pval <gene_pvalue_file>";
				params.gene_pvalue_file = argv[cnt];
				continue;
			}
			if (strcmp(argv[cnt], "-nnitest") == 0) {
				params.testNNI = true;
				continue;
			}
			if (strcmp(argv[cnt], "-anni") == 0) {
				params.approximate_nni = true;
				continue;
			}
			if (strcmp(argv[cnt], "-nnicut") == 0) {
				params.estimate_nni_cutoff = true;
				//nni_cutoff = -5.41/2;
				continue;
			}
			if (strcmp(argv[cnt], "-nnichi2") == 0) {
				params.nni_cutoff = -5.41 / 2;
				continue;
			}
			if (strcmp(argv[cnt], "-nnicutval") == 0) {
				cnt++;
				if (cnt >= argc)
					throw "Use -nnicutval <log_diff_value>";
				params.nni_cutoff = convert_double(argv[cnt]);
				if (params.nni_cutoff >= 0)
					throw "cutoff value for -nnicutval must be negative";
				continue;
			}
			if (strcmp(argv[cnt], "-nnisort") == 0) {
				params.nni_sort = true;
				continue;
			}
			if (strcmp(argv[cnt], "-plog") == 0) {
				params.gene_pvalue_loga = true;
				continue;
			}
			if (strcmp(argv[cnt], "-dmp") == 0) {
				cnt++;
				if (cnt >= argc)
					throw "Use -dmp <ncbi_taxid>";
				params.ncbi_taxid = convert_int(argv[cnt]);
				continue;
			}
			if (strcmp(argv[cnt], "-dmplevel") == 0
					|| strcmp(argv[cnt], "-dmprank") == 0) {
				cnt++;
				if (cnt >= argc)
					throw "Use -dmprank <ncbi_taxon_rank>";
				params.ncbi_taxon_level = argv[cnt];
				continue;
			}
			if (strcmp(argv[cnt], "-dmpignore") == 0) {
				cnt++;
				if (cnt >= argc)
					throw "Use -dmpignore <ncbi_ignore_level>";
				params.ncbi_ignore_level = argv[cnt];
				continue;
			}
			if (strcmp(argv[cnt], "-dmpname") == 0) {
				cnt++;
				if (cnt >= argc)
					throw "Use -dmpname <ncbi_names_file>";
				params.ncbi_names_file = argv[cnt];
				continue;
			}
			if (strcmp(argv[cnt], "-eco") == 0) {
				cnt++;
				if (cnt >= argc)
					throw "Use -eco <eco_dag_file>";
				params.eco_dag_file = argv[cnt];
				continue;
			}
			if (strcmp(argv[cnt], "-k%") == 0) {
				cnt++;
				if (cnt >= argc)
					throw "Use -k% <k in %>";
				//convert_range(argv[cnt], params.k_percent, params.sub_size, params.step_size);
				params.k_percent = convert_int(argv[cnt]);
				continue;
			}
			if (strcmp(argv[cnt], "-diet") == 0) {
				cnt++;
				if (cnt >= argc)
					throw "Use -diet <d in %>";
				convert_range(argv[cnt], params.diet_min, params.diet_max,
						params.diet_step);
				//params.diet = convert_int(argv[cnt]);
				continue;
			}
			if (strcmp(argv[cnt], "-up") == 0) {
				params.upper_bound = true;
				continue;
			}
			if (strcmp(argv[cnt], "-upNNI") == 0) {
 				params.upper_bound_NNI = true;
			}
			if (strcmp(argv[cnt], "-upFrac") == 0) {
				cnt++;
				if (cnt >= argc)
				  throw "Use -upFrac <fraction>";
				params.upper_bound_frac = convert_double(argv[cnt]);
			}
			if (strcmp(argv[cnt], "-ecoR") == 0) {
				cnt++;
				if (cnt >= argc)
					throw "Use -ecoR <run number>";
				params.eco_run = convert_int(argv[cnt]);
				continue;
			}
			if (strcmp(argv[cnt], "-bb") == 0) {
				cnt++;
				if (cnt >= argc)
					throw "Use -bb <#replicates>";
                if (params.min_iterations != -1) {
                    outError("Ultrafast bootstrap does not work with -te or -n option");
                }
				params.gbo_replicates = convert_int(argv[cnt]);
//				params.avoid_duplicated_trees = true;
				if (params.gbo_replicates < 1000)
					throw "#replicates must be >= 1000";
				params.consensus_type = CT_CONSENSUS_TREE;
				params.stop_condition = SC_BOOTSTRAP_CORRELATION;
				//params.nni5Branches = true;
				continue;
			}
			if (strcmp(argv[cnt], "-beps") == 0) {
				cnt++;
				if (cnt >= argc)
					throw "Use -beps <epsilon>";
				params.ufboot_epsilon = convert_double(argv[cnt]);
				if (params.ufboot_epsilon <= 0.0)
					throw "Epsilon must be positive";
				continue;
			}
			if (strcmp(argv[cnt], "-wbt") == 0) {
				params.print_ufboot_trees = 1;
				continue;
			}
			if (strcmp(argv[cnt], "-wbtl") == 0) {
                // print ufboot trees with branch lengths
				params.print_ufboot_trees = 2;
				continue;
			}
			if (strcmp(argv[cnt], "-bs") == 0) {
				cnt++;
				if (cnt >= argc)
					throw "Use -bs <begin_sampling_size>";
				params.check_gbo_sample_size = convert_int(argv[cnt]);
				continue;
			}
			if (strcmp(argv[cnt], "-bmax") == 0) {
				cnt++;
				if (cnt >= argc)
					throw "Use -bmax <max_candidate_trees>";
				params.max_candidate_trees = convert_int(argv[cnt]);
				continue;
			}
			if (strcmp(argv[cnt], "-bcor") == 0) {
				cnt++;
				if (cnt >= argc)
					throw "Use -bcor <min_correlation>";
				params.min_correlation = convert_double(argv[cnt]);
				continue;
			}
			if (strcmp(argv[cnt], "-nstep") == 0) {
				cnt++;
				if (cnt >= argc)
					throw "Use -nstep <step_iterations>";
				params.step_iterations = convert_int(argv[cnt]);
				if (params.step_iterations < 10
						|| params.step_iterations % 2 == 1)
					throw "At least step size of 10 and even number please";
				params.min_iterations = params.step_iterations;
				continue;
			}
			if (strcmp(argv[cnt], "-boff") == 0) {
				params.online_bootstrap = false;
				continue;
			}
//			if (strcmp(argv[cnt], "-nostore") == 0
//					|| strcmp(argv[cnt], "-memsave") == 0) {
//				params.store_candidate_trees = false;
//				continue;
//			}
			if (strcmp(argv[cnt], "-lhmemsave") == 0) {
				params.lh_mem_save = LM_PER_NODE;
				continue;
			}
			if (strcmp(argv[cnt], "-nolhmemsave") == 0) {
				params.lh_mem_save = LM_ALL_BRANCH;
				continue;
			}
//			if (strcmp(argv[cnt], "-storetrees") == 0) {
//				params.store_candidate_trees = true;
//				continue;
//			}
			if (strcmp(argv[cnt], "-nodiff") == 0) {
				params.distinct_trees = false;
				continue;
			}
			if (strcmp(argv[cnt], "-treediff") == 0) {
				params.distinct_trees = true;
				continue;
			}
			if (strcmp(argv[cnt], "-norell") == 0) {
				params.use_rell_method = false;
				continue;
			}
			if (strcmp(argv[cnt], "-elw") == 0) {
				params.use_elw_method = true;
				continue;
			}
			if (strcmp(argv[cnt], "-noweight") == 0) {
				params.use_weighted_bootstrap = false;
				continue;
			}
			if (strcmp(argv[cnt], "-nomore") == 0) {
				params.use_max_tree_per_bootstrap = true;
				continue;
			}
			if (strcmp(argv[cnt], "-bweight") == 0) {
				params.use_weighted_bootstrap = true;
				continue;
			}
			if (strcmp(argv[cnt], "-bmore") == 0) {
				params.use_max_tree_per_bootstrap = false;
				continue;
			}
			if (strcmp(argv[cnt], "-gz") == 0) {
				params.do_compression = true;
				continue;
			}
			if (strcmp(argv[cnt], "-newheu") == 0) {
				params.new_heuristic = true;
				// Enable RAxML kernel
				continue;
			}
			if (strcmp(argv[cnt], "-maxtime") == 0) {
				cnt++;
				if (cnt >= argc)
					throw "Use -maxtime <time_in_minutes>";
				params.maxtime = convert_double(argv[cnt]);
				params.min_iterations = 1000000;
				params.stop_condition = SC_REAL_TIME;
				continue;
			}
			if (strcmp(argv[cnt], "-numpars") == 0) {
				cnt++;
				if (cnt >= argc)
					throw "Use -numpars <number_of_parsimony_trees>";
				params.numInitTrees = convert_int(argv[cnt]);
				if (params.numInitTrees < params.numNNITrees)
					params.numNNITrees = params.numInitTrees;
				continue;
			}
			if (strcmp(argv[cnt], "-fss") == 0) {
				params.fix_stable_splits = true;
				continue;
			}
			if (strcmp(argv[cnt], "-toppars") == 0) {
				cnt++;
				if (cnt >= argc)
					throw "Use -toppars <number_of_top_parsimony_trees>";
				params.numNNITrees = convert_int(argv[cnt]);
				continue;
			}
			if (strcmp(argv[cnt], "-nsp") == 0) {
				cnt++;
				if (cnt >= argc)
					throw "Use -nsp <number_of_support_trees>";
				params.numSupportTrees = convert_int(argv[cnt]);
				continue;
			}
			if (strcmp(argv[cnt], "-fixai") == 0) {
				cnt++;
				if (cnt >= argc)
					throw "Use -fixai <alpha_invar_file>";
				params.alpha_invar_file = argv[cnt];
				continue;
			}

            if (strcmp(argv[cnt], "--opt-gamma-inv") == 0) {
                params.opt_gammai = true;
                continue;
            }

            if (strcmp(argv[cnt], "--no-opt-gamma-inv") == 0) {
                params.opt_gammai = false;
                continue;
            }

            if (strcmp(argv[cnt], "--opt-gammai-fast") == 0) {
                params.opt_gammai_fast = true;
                params.opt_gammai = true;
                continue;
            }

            if (strcmp(argv[cnt], "--opt-gammai-kb") == 0) {
                params.opt_gammai_keep_bran = true;
                params.opt_gammai = true;
                continue;
            }

            if (strcmp(argv[cnt], "--adaptive-eps") == 0) {
                params.testAlphaEpsAdaptive = true;
                continue;
            }
            if (strcmp(argv[cnt], "--rand-alpha") == 0) {
                params.randomAlpha = true;
                continue;
            }

            if (strcmp(argv[cnt], "-eai") == 0) {
                params.exh_ai = true;
                continue;
            }
			if (strcmp(argv[cnt], "-poplim") == 0) {
				cnt++;
				if (cnt >= argc)
					throw "Use -poplim <max_pop_size>";
				params.maxCandidates = convert_int(argv[cnt]);
				continue;
			}
			if (strcmp(argv[cnt], "-popsize") == 0
					|| strcmp(argv[cnt], "-numcand") == 0) {
				cnt++;
				if (cnt >= argc)
					throw "Use -numcand <number_of_candidate_trees>";
				params.popSize = convert_int(argv[cnt]);
				assert(params.popSize < params.numInitTrees);
				continue;
			}
			if (strcmp(argv[cnt], "-beststart") == 0) {
				params.bestStart = true;
				cnt++;
				if (cnt >= argc)
					throw "Use -best_start <binary_alignment_file>";
				params.binary_aln_file = argv[cnt];
				continue;
			}
			if (strcmp(argv[cnt], "-pll") == 0) {
                outError("-pll option is discontinued.");
				params.pll = true;
				continue;
			}
			if (strcmp(argv[cnt], "-me") == 0) {
				cnt++;
				if (cnt >= argc)
					throw "Use -me <model_epsilon>";
				params.modeps = convert_double(argv[cnt]);
				if (params.modeps <= 0.0)
					throw "Model epsilon must be positive";
				if (params.modeps > 0.1)
					throw "Model epsilon must not be larger than 0.1";
				continue;
			}
			if (strcmp(argv[cnt], "-pars_ins") == 0) {
				params.reinsert_par = true;
				continue;
			}
			if (strcmp(argv[cnt], "-allnni") == 0) {
				params.speednni = false;
				continue;
			}
			if (strcmp(argv[cnt], "-reduction") == 0) {
				params.reduction = true;
				continue;
			}
			if (strcmp(argv[cnt], "-snni") == 0) {
				params.snni = true;
				// dont need to turn this on here
				//params.autostop = true;
				//params.speednni = true;
				// Minh: why do you turn this on? it doubles curPerStrength at some point
				//params.adaptPert = true;
				continue;
			}
			if (strcmp(argv[cnt], "-iqpnni") == 0) {
				params.snni = false;
				params.start_tree = STT_BIONJ;
				params.reduction = false;
				params.numNNITrees = 1;
//            continue; } if (strcmp(argv[cnt], "-auto") == 0) {
//            	params.autostop = true;
				continue;
			}
			if (strcmp(argv[cnt], "-stop_cond") == 0 || strcmp(argv[cnt], "-numstop") == 0) {
				if (params.stop_condition != SC_BOOTSTRAP_CORRELATION)
					params.stop_condition = SC_UNSUCCESS_ITERATION;
				cnt++;
				params.unsuccess_iteration = convert_int(argv[cnt]);
				continue;
			}
			if (strcmp(argv[cnt], "-lsbran") == 0) {
				params.leastSquareBranch = true;
				continue;
			}
			if (strcmp(argv[cnt], "-manuel") == 0) {
				params.manuel_analytic_approx = true;
				continue;
			}
			if (strcmp(argv[cnt], "-parsbran") == 0) {
				params.pars_branch_length = true;
				continue;
			}
			if (strcmp(argv[cnt], "-bayesbran") == 0) {
				params.bayes_branch_length = true;
				continue;
			}
			if (strcmp(argv[cnt], "-fivebran") == 0
					|| strcmp(argv[cnt], "-nni5") == 0) {
				params.nni5 = true;
				params.nni_type = NNI5;
				continue;
			}
			if (strcmp(argv[cnt], "-onebran") == 0
					|| strcmp(argv[cnt], "-nni1") == 0) {
				params.nni_type = NNI1;
				params.nni5 = false;
				continue;
			}
			if (strcmp(argv[cnt], "-smooth") == 0) {
				cnt++;
				if (cnt >= argc)
					throw "Use -smooth <num_iterations>";
				params.numSmoothTree = convert_int(argv[cnt]);
				continue;
			}
			if (strcmp(argv[cnt], "-lsnni") == 0) {
				params.leastSquareNNI = true;
				continue;
			}
			if (strcmp(argv[cnt], "-lsvar") == 0) {
				cnt++;
				if (cnt >= argc)
					throw "Use -lsvar <o|ft|fm|st|p>";
				if (strcmp(argv[cnt], "o") == 0
						|| strcmp(argv[cnt], "ols") == 0) {
					params.ls_var_type = OLS;
					continue;
				}
				if (strcmp(argv[cnt], "ft") == 0
						|| strcmp(argv[cnt], "first_taylor") == 0) {
					params.ls_var_type = WLS_FIRST_TAYLOR;
					continue;
				}
				if (strcmp(argv[cnt], "fm") == 0
						|| strcmp(argv[cnt], "fitch_margoliash") == 0) {
					params.ls_var_type = WLS_FITCH_MARGOLIASH;
					continue;
				}
				if (strcmp(argv[cnt], "st") == 0
						|| strcmp(argv[cnt], "second_taylor") == 0) {
					params.ls_var_type = WLS_SECOND_TAYLOR;
					continue;
				}
				if (strcmp(argv[cnt], "p") == 0
						|| strcmp(argv[cnt], "pauplin") == 0) {
					params.ls_var_type = WLS_PAUPLIN;
				} else {
					throw "Use -lsvar <o|ft|fm|st|p>";
				}
				continue;
			}
			if (strcmp(argv[cnt], "-eps") == 0) {
				cnt++;
				if (cnt >= argc)
					throw "Use -eps <log-likelihood epsilon>";
				params.loglh_epsilon = convert_double(argv[cnt]);
				continue;
			}
			if (strcmp(argv[cnt], "-pb") == 0) { // Enable parsimony branch length estimation
				params.parbran = true;
				continue;
			}
			if (strcmp(argv[cnt], "-x") == 0) {
				cnt++;
				if (cnt >= argc)
					throw "Use -x <iteration_multiple>";
				params.iteration_multiple = convert_int(argv[cnt]);
				continue;
			}
			if (strcmp(argv[cnt], "-sp_iter") == 0) {
				cnt++;
				if (cnt >= argc)
					throw "Use -sp_iter <number_iteration>";
				params.speedup_iter = convert_int(argv[cnt]);
				continue;
			}
			if (strcmp(argv[cnt], "-avh") == 0) {
				cnt++;
				if (cnt >= argc)
					throw "Use -avh <arndt_#bootstrap>";
				params.avh_test = convert_int(argv[cnt]);
				continue;
			}
			if (strcmp(argv[cnt], "-bootlh") == 0) {
				cnt++;
				if (cnt >= argc)
					throw "Use -bootlh <#replicates>";
				params.bootlh_test = convert_int(argv[cnt]);
				continue;
			}
			if (strcmp(argv[cnt], "-bootpart") == 0) {
				cnt++;
				if (cnt >= argc)
					throw "Use -bootpart <part1_length,part2_length,...>";
				params.bootlh_partitions = argv[cnt];
				continue;
			}
			if (strcmp(argv[cnt], "-AIC") == 0) {
				params.model_test_criterion = MTC_AIC;
				continue;
			}
			if (strcmp(argv[cnt], "-AICc") == 0 || strcmp(argv[cnt], "-AICC") == 0) {
				params.model_test_criterion = MTC_AICC;
				continue;
			}
			if (strcmp(argv[cnt], "-merit") == 0) {
                cnt++;
				if (cnt >= argc)
					throw "Use -merit AIC|AICC|BIC";
                if (strcmp(argv[cnt], "AIC") == 0)
                    params.model_test_criterion = MTC_AIC;
                else if (strcmp(argv[cnt], "AICc") == 0 || strcmp(argv[cnt], "AICC") == 0)
                    params.model_test_criterion = MTC_AICC;
                else if (strcmp(argv[cnt], "BIC") == 0)
                    params.model_test_criterion = MTC_BIC;
                else throw "Use -merit AIC|AICC|BIC";
				continue;
			}
			if (strcmp(argv[cnt], "-ms") == 0) {
				cnt++;
				if (cnt >= argc)
					throw "Use -ms <model_test_sample_size>";
				params.model_test_sample_size = convert_int(argv[cnt]);
				continue;
			}
			if (strcmp(argv[cnt], "-omp") == 0 || strcmp(argv[cnt], "-nt") == 0) {
				cnt++;
				if (cnt >= argc)
				throw "Use -nt <num_threads>";
				params.num_threads = convert_int(argv[cnt]);
				if (params.num_threads < 1)
					throw "At least 1 thread please";
				continue;
			}
//			if (strcmp(argv[cnt], "-rootstate") == 0) {
//                cnt++;
//                if (cnt >= argc)
//                    throw "Use -rootstate <rootstate>";
//                params.root_state = argv[cnt];
//                params.SSE = LK_NORMAL;
//                continue;
//			}
			if (strcmp(argv[cnt], "-ct") == 0) {
            	params.count_trees = true;
            	continue;
			}
			if (strcmp(argv[cnt], "-sprdist") == 0 || strcmp(argv[cnt], "-sprrad") == 0) {
				cnt++;
				if (cnt >= argc)
					throw "Use -sprrad <SPR radius used in parsimony search>";
				params.sprDist = convert_int(argv[cnt]);
				continue;
			}
			if (strcmp(argv[cnt], "-no_rescale_gamma_invar") == 0) {
				params.no_rescale_gamma_invar = true;
				continue;
			}

			if (strcmp(argv[cnt], "-wsi") == 0) {
				params.compute_seq_identity_along_tree = true;
				continue;
			}
			if (strcmp(argv[cnt], "-t") == 0 || strcmp(argv[cnt], "-te") == 0) {
                if (strcmp(argv[cnt], "-te") == 0) {
                    if (params.gbo_replicates != 0) {
                        outError("Ultrafast bootstrap does not work with -te option");
                    }
                    params.min_iterations = 0;
                    params.stop_condition = SC_FIXED_ITERATION;
                }
				cnt++;
				if (cnt >= argc)
					throw "Use -t,-te <start_tree | BIONJ | PARS | PLLPARS>";
				if (strcmp(argv[cnt], "BIONJ") == 0)
					params.start_tree = STT_BIONJ;
				else if (strcmp(argv[cnt], "PARS") == 0)
					params.start_tree = STT_PARSIMONY;
				else if (strcmp(argv[cnt], "PLLPARS") == 0)
					params.start_tree = STT_PLL_PARSIMONY;
                else if (strcmp(argv[cnt], "RANDOM") == 0)
					params.start_tree = STT_RANDOM_TREE;
				else
                    params.user_file = argv[cnt];
				continue;
			}
            
			if (strcmp(argv[cnt], "-lmap") == 0) {
				cnt++;
				if (cnt >= argc)
					throw "Use -lmap <likelihood_mapping_num_quartets>";
                if (strcmp(argv[cnt],"ALL") == 0) {
                    params.lmap_num_quartets = 0;
                } else {
                    params.lmap_num_quartets = convert_int64(argv[cnt]);
                    if (params.lmap_num_quartets < 0)
                        throw "Number of quartets must be >= 1";
                }
				continue;
			}

			if (strcmp(argv[cnt], "-lmclust") == 0) {
				cnt++;
				if (cnt >= argc)
					throw "Use -lmclust <likelihood_mapping_cluster_file>";
				params.lmap_cluster_file = argv[cnt];
				// '-keep_ident' is currently required to allow a 1-to-1 mapping of the 
				// user-given groups (HAS) - possibly obsolete in the future versions
				params.ignore_identical_seqs = false;
                if (params.lmap_num_quartets < 0)
                    params.lmap_num_quartets = 0;
				continue;
			}

			if (strcmp(argv[cnt], "-wql") == 0) {
				params.print_lmap_quartet_lh = true;
				continue;
			}
            
			if (strcmp(argv[cnt], "--link-alpha") == 0) {
				params.link_alpha = true;
				continue;
			}

			if (strcmp(argv[cnt], "-redo") == 0) {
				params.ignore_checkpoint = true;
				continue;
			}

			if (strcmp(argv[cnt], "--force-unfinish") == 0) {
				params.force_unfinished = true;
				continue;
			}

			if (strcmp(argv[cnt], "-cptime") == 0) {
				cnt++;
				if (cnt >= argc)
					throw "Use -cptime <checkpoint_time_interval>";
				params.checkpoint_dump_interval = convert_int(argv[cnt]);
				continue;
			}
            
			if (strcmp(argv[cnt], "-wts") == 0) {
				params.optimize_tree_len_scaling = true;
                params.min_iterations = 0;
                params.stop_condition = SC_FIXED_ITERATION;
                params.fixed_branch_length = true;
                params.optimize_alg_gammai = "Brent";
                params.opt_gammai = false;
				continue;
			}

			if (argv[cnt][0] == '-') {
                string err = "Invalid \"";
                err += argv[cnt];
                err += "\" option.";
                throw err;
            } else {
                if (params.user_file == NULL)
                    params.user_file = argv[cnt];
                else
                    params.out_file = argv[cnt];
            }
            if (params.root != NULL && params.is_rooted)
                throw "Not allowed to specify both -o <taxon> and -root";

        }
        // try
        catch (const char *str) {
            outError(str);
            //} catch (char *str) {
            //outError(str);
        } catch (string str) {
            outError(str);
        } catch (...) {
            string err = "Unknown argument \"";
            err += argv[cnt];
            err += "\"";
            outError(err);
        }

    } // for
    if (!params.user_file && !params.aln_file && !params.ngs_file && !params.ngs_mapped_reads && !params.partition_file) {
#ifdef IQ_TREE
        quickStartGuide();
//        usage_iqtree(argv, false);
#else
        usage(argv, false);
#endif
    }
    if (!params.out_prefix) {
    	if (params.eco_dag_file)
    		params.out_prefix = params.eco_dag_file;
    	else if (params.partition_file)
            params.out_prefix = params.partition_file;
        else if (params.aln_file)
            params.out_prefix = params.aln_file;
        else if (params.ngs_file)
            params.out_prefix = params.ngs_file;
        else if (params.ngs_mapped_reads)
            params.out_prefix = params.ngs_mapped_reads;
        else
            params.out_prefix = params.user_file;
    }
}

extern void printCopyright(ostream &out);

void usage(char* argv[], bool full_command) {
    printCopyright(cout);
    cout << "Usage: " << argv[0] << " [OPTIONS] <file_name> [<output_file>]" << endl;
    cout << "GENERAL OPTIONS:" << endl;
    cout << "  -hh               Print this help dialog" << endl;
    cout << "  -h                Print help options for phylogenetic inference" << endl;
    cout << "  <file_name>       User tree in NEWICK format or split network in NEXUS format" << endl;
    cout << "  <output_file>     Output file to store results, default is '<file_name>.pda'" << endl;
    cout << "  -k <num_taxa>     Find optimal set of size <num_taxa>" << endl;
    cout << "  -k <min>:<max>    Find optimal sets of size from <min> to <max>" << endl;
    cout << "  -k <min>:<max>:<step>" << endl;
    cout << "                    Find optimal sets of size min, min+step, min+2*step,..." << endl;
    cout << "  -o <taxon>        Root name to compute rooted PD (default: unrooted)" << endl;
    cout << "  -if <file>        File containing taxa to be included into optimal sets" << endl;
    cout << "  -e <file>         File containing branch/split scale and taxa weights" << endl;
    cout << "  -all              Identify all multiple optimal sets" << endl;
    cout << "  -lim <max_limit>  The maximum number of optimal sets for each k if -a is specified" << endl;
    cout << "  -min              Compute minimal sets (default: maximal)" << endl;
    cout << "  -1out             Print taxa sets and scores to separate files" << endl;
    cout << "  -oldout           Print output compatible with version 0.3" << endl;
    cout << "  -v                Verbose mode" << endl;
    cout << endl;
    cout << "OPTIONS FOR PHYLOGENETIC DIVERSITY (PD):" << endl;
    cout << "  -root             Make the tree ROOTED, default is unrooted" << endl;
    cout << "    NOTE: this option and -o <taxon> cannot be both specified" << endl;
    cout << "  -g                Run greedy algorithm only (default: auto)" << endl;
    cout << "  -pr               Run pruning algorithm only (default: auto)" << endl;
    cout << endl;
    /*
    cout << "OPTIONS FOR SPLIT DIVERSITY:" << endl;
    cout << "  -exhaust          Force to use exhaustive search" << endl;
    cout << "    NOTE: by default, the program applies dynamic programming algorithm" << endl;
    cout << "          on circular networks and exhaustive search on general networks" << endl;
    cout << endl;*/
    cout << "OPTIONS FOR BUDGET CONSTRAINTS:" << endl;
    cout << "  -u <file>         File containing total budget and taxa preservation costs" << endl;
    cout << "  -b <budget>       Total budget to conserve taxa" << endl;
    cout << "  -b <min>:<max>    Find all sets with budget from <min> to <max>" << endl;
    cout << "  -b <min>:<max>:<step>" << endl;
    cout << "                    Find optimal sets with budget min, min+step, min+2*step,..." << endl;
    cout << endl;
    cout << "OPTIONS FOR AREA ANALYSIS:" << endl;
    cout << "  -ts <taxa_file>   Compute/maximize PD/SD of areas (combine with -k to maximize)" << endl;
    cout << "  -excl             Compute exclusive PD/SD" << endl;
    cout << "  -endem            Compute endemic PD/SD" << endl;
    cout << "  -compl <areas>    Compute complementary PD/SD given the listed <areas>" << endl;
    cout << endl;

    cout << "OPTIONS FOR VIABILITY CONSTRAINTS:" << endl;
    cout << "  -eco <food_web>   File containing food web matrix" << endl;
    cout << "  -k% <n>           Find optimal set of size relative the total number of taxa" << endl;
    cout << "  -diet <min_diet>  Minimum diet portion (%) to be preserved for each predator" << endl;
    cout << endl;
    //if (!full_command) exit(0);

    cout << "MISCELLANEOUS:" << endl;
    cout << "  -dd <sample_size> Compute PD distribution of random sets of size k" << endl;
    /*
    cout << "  -gbo <sitelh_file> Compute and output the alignment of (normalized)" << endl;
    cout << "                    expected frequencies given in site_ll_file" << endl;
	*/

    //	cout << "  -rep <times>        Repeat algorithm a number of times." << endl;
    //	cout << "  -noout              Print no output file." << endl;
    cout << endl;
    //cout << "HIDDEN OPTIONS: see the source code file pda.cpp::parseArg()" << endl;

    exit(0);
}

void usage_iqtree(char* argv[], bool full_command) {
    printCopyright(cout);
    cout << "Usage: " << argv[0] << " -s <alignment> [OPTIONS]" << endl << endl;
    cout << "GENERAL OPTIONS:" << endl
            << "  -? or -h             Printing this help dialog" << endl
            << "  -s <alignment>       Input alignment in PHYLIP/FASTA/NEXUS/CLUSTAL/MSF format" << endl
            << "  -st <data_type>      BIN, DNA, AA, NT2AA, CODON, MORPH (default: auto-detect)" << endl
            << "  -q <partition_file>  Edge-linked partition model (file in NEXUS/RAxML format)" << endl
            << " -spp <partition_file> Like -q option but allowing partition-specific rates" << endl
            << "  -sp <partition_file> Edge-unlinked partition model (like -M option of RAxML)" << endl
            << "  -t <start_tree_file> or -t BIONJ or -t RANDOM" << endl
            << "                       Starting tree (default: 99 parsimony tree and BIONJ)" << endl
            << "  -te <user_tree_file> Like -t but fixing user tree (no tree search performed)" << endl
            << "  -o <outgroup_taxon>  Outgroup taxon name for writing .treefile" << endl
            << "  -pre <PREFIX>        Using <PREFIX> for output files (default: aln/partition)" << endl
#ifdef _OPENMP
            << "  -nt <#cpu_cores>     Number of cores/threads to use (REQUIRED)" << endl
#endif
            << "  -seed <number>       Random seed number, normally used for debugging purpose" << endl
            << "  -v, -vv, -vvv        Verbose mode, printing more messages to screen" << endl
            << "  -keep-ident          Keep identical sequences (default: remove & finally add)" << endl
            << endl << "CHECKPOINTING TO RESUME STOPPED RUN:" << endl
            << "  -redo                Redo analysis even for successful runs (default: resume)" << endl
            << "  -cptime <seconds>    Minimum checkpoint time interval (default: 20)" << endl
            << endl << "LIKELIHOOD MAPPING ANALYSIS:" << endl
            << "  -lmap <#quartets>    Number of quartets for likelihood mapping analysis" << endl
            << "  -lmclust <clustfile> NEXUS file containing clusters for likelihood mapping" << endl
            << "  -wql                 Print quartet log-likelihoods to .quartetlh file" << endl
            << endl << "NEW STOCHASTIC TREE SEARCH ALGORITHM:" << endl
//            << "  -pll                 Use phylogenetic likelihood library (PLL) (default: off)" << endl
            << "  -numpars <number>    Number of initial parsimony trees (default: 100)" << endl
            << "  -toppars <number>    Number of best parsimony trees (default: 20)" << endl
            << "  -sprrad <number>     Radius for parsimony SPR search (default: 6)" << endl
            << "  -numcand <number>    Size of the candidate tree set (defaut: 5)" << endl
            << "  -pers <proportion>   Perturbation strength for randomized NNI (default: 0.5)" << endl
            << "  -allnni              Perform more thorough NNI search (default: off)" << endl
            << "  -numstop <number>    Number of unsuccessful iterations to stop (default: 100)" << endl
            << "  -n <#iterations>     Fix number of iterations to <#iterations> (default: auto)" << endl
            << "  -iqp                 Use the IQP tree perturbation (default: randomized NNI)" << endl
            << "  -iqpnni              Switch back to the old IQPNNI tree search algorithm" << endl
            << endl << "ULTRAFAST BOOTSTRAP:" << endl
            << "  -bb <#replicates>    Ultrafast bootstrap (>=1000)" << endl
            << "  -wbt                 Write bootstrap trees to .ufboot file (default: none)" << endl
            << "  -wbtl                Like -wbt but also writing branch lengths" << endl
//            << "  -n <#iterations>     Minimum number of iterations (default: 100)" << endl
            << "  -nm <#iterations>    Maximum number of iterations (default: 1000)" << endl
			<< "  -nstep <#iterations> #Iterations for UFBoot stopping rule (default: 100)" << endl
            << "  -bcor <min_corr>     Minimum correlation coefficient (default: 0.99)" << endl
			<< "  -beps <epsilon>      RELL epsilon to break tie (default: 0.5)" << endl
            << endl << "STANDARD NON-PARAMETRIC BOOTSTRAP:" << endl
            << "  -b <#replicates>     Bootstrap + ML tree + consensus tree (>=100)" << endl
            << "  -bc <#replicates>    Bootstrap + consensus tree" << endl
            << "  -bo <#replicates>    Bootstrap only" << endl
//            << "  -t <threshold>       Minimum bootstrap support [0...1) for consensus tree" << endl
            << endl << "SINGLE BRANCH TEST:" << endl
            << "  -alrt <#replicates>  SH-like approximate likelihood ratio test (SH-aLRT)" << endl
            << "  -alrt 0              Parametric aLRT test (Anisimova and Gascuel 2006)" << endl
            << "  -abayes              approximate Bayes test (Anisimova et al. 2011)" << endl
            << "  -lbp <#replicates>   Fast local bootstrap probabilities" << endl
            << endl << "AUTOMATIC MODEL SELECTION:" << endl
            << "  -m TESTONLY          Standard model selection (like jModelTest, ProtTest)" << endl
            << "  -m TEST              Like -m TESTONLY but followed by tree reconstruction" << endl
            << "  -m TESTNEWONLY       Extended model selection incl. FreeRate (+R) heterogeneity" << endl
            << "  -m TESTNEW           Like -m TESTNEWONLY but followed by tree reconstruction" << endl
            << "  -m TESTMERGEONLY     Select best-fit partition scheme (like PartitionFinder)" << endl
            << "  -m TESTMERGE         Like -m TESTMERGEONLY but followed by tree reconstruction" << endl
            << "  -m TESTNEWMERGEONLY  Like -m TESTMERGEONLY but includes FreeRate heterogeneity" << endl
            << "  -m TESTNEWMERGE      Like -m TESTNEWMERGEONLY followed by tree reconstruction" << endl
            << "  -rcluster <percent>  Percentage of partition pairs (relaxed clustering alg.)" << endl
            << "  -mset program        Restrict search to models supported by other programs" << endl
            << "                       (i.e., raxml, phyml or mrbayes)" << endl
            << "  -mset m1,...,mk      Restrict search to models in a comma-separated list" << endl
            << "                       (e.g. -mset WAG,LG,JTT)" << endl            
            << "  -msub source         Restrict search to AA models designed for specific sources" << endl
            << "                       (i.e., nuclear, mitochondrial, chloroplast or viral)" << endl            
            << "  -mfreq f1,...,fk     Restrict search to using a list of state frequencies" << endl
            << "                       (default protein: -mfreq FU,F; codon: -mfreq ,F1x4,F3x4,F)" << endl            
            << "  -mrate r1,...,rk     Restrict search to using a list of rate-across-sites models" << endl
            << "                       (e.g. -mrate E,I,G,I+G,R)" << endl
            << "  -cmin <kmin>         Min #categories for FreeRate model [+R] (default: 2)" << endl
            << "  -cmax <kmax>         Max #categories for FreeRate model [+R] (default: 10)" << endl
            << "  –merit AIC|AICc|BIC  Optimality criterion to use (default: all)" << endl
//            << "  -msep                Perform model selection and then rate selection" << endl
            << "  -mtree               Performing full tree search for each model considered" << endl
            << "  -mredo               Ignoring model results computed earlier (default: no)" << endl
            << "  -madd mx1,...,mxk    List of mixture models to also consider" << endl
            << "  -mdef <nexus_file>   A model definition NEXUS file (see Manual)" << endl

            << endl << "SUBSTITUTION MODEL:" << endl
            << "  -m <model_name>" << endl
            << "                  DNA: HKY (default), JC, F81, K2P, K3P, K81uf, TN/TrN, TNef," << endl
            << "                       TIM, TIMef, TVM, TVMef, SYM, GTR, or 6-digit model" << endl
            << "                       specification (e.g., 010010 = HKY)" << endl
            << "              Protein: WAG (default), Poisson, cpREV, mtREV, Dayhoff, mtMAM," << endl
            << "                       JTT, LG, mtART, mtZOA, VT, rtREV, DCMut, PMB, HIVb," << endl
            << "                       HIVw, JTTDCMut, FLU, Blosum62" << endl
            << "      Protein mixture: C10,...,C60, EX2, EX3, EHO, UL2, UL3, EX_EHO, LG4M, LG4X," << endl
            << "                       JTTCF4G" << endl
            << "               Binary: JC2 (default), GTR2" << endl
            << "      Empirical codon: KOSI07, SCHN05" << endl 
            << "    Mechanistic codon: GY (default), MG, MGK, GY0K, GY1KTS, GY1KTV, GY2K," << endl
            << "                       MG1KTS, MG1KTV, MG2K" << endl
            << " Semi-empirical codon: XX_YY where XX is empirical and YY is mechanistic model" << endl
            << "       Morphology/SNP: MK (default), ORDERED" << endl
            << "            Otherwise: Name of file containing user-model parameters" << endl
            << "                       (rate parameters and state frequencies)" << endl
            << "  -m <model_name>+F or +FO or +FU or +FQ (default: auto)" << endl
            << "                       counted, optimized, user-defined, equal state frequency" << endl
            << "  -m <model_name>+F1x4 or +F3x4" << endl
            << "                       Codon frequencies" << endl
            << "  -m <model_name>+ASC  Ascertainment bias correction for morphological/SNP data" << endl
            << "  -m \"MIX{m1,...mK}\"   Mixture model with K components" << endl
            << "  -m \"FMIX{f1,...fK}\"  Frequency mixture model with K components" << endl
            << "  -mwopt               Turn on optimizing mixture weights (default: none)" << endl
<<<<<<< HEAD
            << endl

            << "POLYMORPHISM AWARE MODELS (PoMo):"                                                   << endl
            << "PoMo uses counts files.  If a counts file is detected, PoMo is used automatically."  << endl
            << "  -m <sm>+<pm>         Default: `HKY+rP`."                                           << endl
            << "                 <sm>: Substitution model."                                          << endl
            << "                  DNA: HKY (default), JC, F81, K2P, K3P, K81uf, TN/TrN, TNef,"       << endl
            << "                       TIM, TIMef, TVM, TVMef, SYM, GTR, or a 6-digit model"         << endl
            << "                       specification (e.g., 010010 = HKY)."                          << endl
            << "                 <pm>: PoMo model (optional)."                                       << endl
            << "                       - rP (default; reversible PoMo with tree inference)."         << endl
            // << "                       - nrP (non-reversible PoMo; tree has to be given separately;" << endl
            // << "                         not implemented yet)."                                      << endl
            << "  -m <model>+<ft>      Frequency type (optional; default: +F, counted)."             << endl
            << "                       F or +FO or +FU or +FQ."                                      << endl
            << "                       Counted, optimized, user-defined, equal state frequency."     << endl
            << "                       This overwrites the specifications of the DNA model."         << endl
            << "  -m <model>+N<ps>     Define virtual population size to be `ps` (defaults to 9)."   << endl
            << "                       3 <= ps <= 19; ps has to be an odd number, 2 or 10."          << endl
            << "  -m <model>+[W|S]     Specify sampling method (W; default) or S."                   << endl
            << "                       W: Weighted sampling method (partial likelihoods at the tip"  << endl
            << "                          of the tree are set to the probabilities of leading to the"<< endl
            << "                          observed data)."                                           << endl
            << "                       S: Sampled sampling method (determine PoMo states by randomly"<< endl
            << "                          drawing N bases per site from the data)."                  << endl
            << "  The full default model string is: `-m HKY+rP+N09+W+F."                                    << endl
            << "  Another example: `-m GTR+rP+N15+S."                                                << endl
            << "  You can use mixture models like so: -m \"MIX{JC+rP,HKY+rP}+N11\"."                 << endl
            << "  A mixture model with equal state frequency: -m \"MIX{JC,HKY}+FQ\"."                << endl
            << "  Until now, only DNA models work with PoMo."                                        << endl
            << "  Model testing and rate heterogeneity do not work with PoMo yet."                   << endl
            << "  Example of a standard run (for more examples please see the manual):"              << endl
            << "    iqtree -s counts_file.cf"                                                        << endl

            << endl << "RATE HETEROGENEITY:" << endl
=======
            << endl << "RATE HETEROGENEITY AMONG SITES:" << endl
>>>>>>> 90643a98
            << "  -m <model_name>+I or +G[n] or +I+G[n] or +R[n]" << endl
            << "                       Invar, Gamma, Invar+Gamma, or FreeRate model where 'n' is" << endl
            << "                       number of categories (default: n=4)" << endl
            << "  -a <Gamma_shape>     Gamma shape parameter for site rates (default: estimate)" << endl
            << "  -gmedian             Median approximation for +G site rates (default: mean)" << endl
            << "  --opt-gamma-inv      More thorough estimation for +I+G model parameters" << endl
            << "  -i <p_invar>         Proportion of invariable sites (default: estimate)" << endl
            << "  -wsr                 Write site rates to .rate file" << endl
            << "  -mh                  Computing site-specific rates to .mhrate file using" << endl
            << "                       Meyer & von Haeseler (2003) method" << endl
            << endl << "SITE-SPECIFIC FREQUENCY MODEL:" << endl 
            << "  -ft <tree_file>      Input tree to infer site frequency model" << endl
            << "  -fs <in_freq_file>   Input site frequency model file" << endl
            << "  -wsf                 Write site frequency model to .sitefreq file" << endl
            //<< "  -c <#categories>     Number of Gamma rate categories (default: 4)" << endl
//            << endl << "TEST OF MODEL HOMOGENEITY:" << endl
//            << "  -m WHTEST            Testing model (GTR+G) homogeneity assumption using" << endl
//            << "                       Weiss & von Haeseler (2003) method" << endl
//            << "  -ns <#simulations>   #Simulations to obtain null-distribution (default: 1000)" << endl
//            << endl << "TREE INFERENCE:" << endl
//            << "  -p <probability>     IQP: Probability of deleting leaves (default: auto)" << endl
//            << "  -k <#representative> IQP: Size of representative leaf set (default: 4)" << endl
//            << "  -n <#iterations>     Number of iterations  (default: auto)" << endl
//            << "  -sr <#iterations>    Stopping rule with max. #iterations (default: off)" << endl
//            << "  -sc <confidence>     Confidence value for stopping rule (default: 0.95)" << endl
//            << "  -spc <level>         Confidence level for NNI adaptive search (default 0.95)" << endl
//            << "  -sp_iter <number>    #iterations before NNI adaptive heuristic is started" << endl
//            << "  -lmd <lambda>        lambda parameter for the PhyML search (default 0.75)" << endl
//            << "  -nosse               Disable SSE instructions" << endl
//            << "  -wt                  Writing all intermediate trees into .treels file" << endl
//            << "  -d <file>            Reading genetic distances from file (default: JC)" << endl
//            << "  -fixbr               Fix branch lengths of <treefile>" << endl
//            << "  -seed <number>       Random seed number, normally used for debugging purpose" << endl
//            << "  -v, -vv, -vvv        Verbose mode, printing more messages to screen" << endl
            << endl << "CONSENSUS RECONSTRUCTION:" << endl
            << "  -t <tree_file>       Set of input trees for consensus reconstruction" << endl
            << "  -minsup <threshold>  Min split support in range [0,1]; 0.5 for majority-rule" << endl
            << "                       consensus (default: 0, i.e. extended consensus)" << endl
            << "  -bi <burnin>         Discarding <burnin> trees at beginning of <treefile>" << endl
            << "  -con                 Computing consensus tree to .contree file" << endl
            << "  -net                 Computing consensus network to .nex file" << endl
            << "  -sup <target_tree>   Assigning support values for <target_tree> to .suptree" << endl
            << "  -suptag <name>       Node name (or ALL) to assign tree IDs where node occurs" << endl
            << endl << "ROBINSON-FOULDS DISTANCE:" << endl
            << "  -rf_all              Computing all-to-all RF distances of trees in <treefile>" << endl
            << "  -rf <treefile2>      Computing all RF distances between two sets of trees" << endl
            << "                       stored in <treefile> and <treefile2>" << endl
            << "  -rf_adj              Computing RF distances of adjacent trees in <treefile>" << endl
            << endl << "TREE TOPOLOGY TEST:" << endl
            << "  -z <trees_file>      Evaluating a set of user trees" << endl
            << "  -zb <#replicates>    Performing BP,KH,SH,ELW tests for trees passed via -z" << endl
            << "  -zw                  Also performing weighted-KH and weighted-SH tests" << endl
            << "  -au                  Also performing approximately unbiased (AU) test" << endl
            << endl;

			cout << "GENERATING RANDOM TREES:" << endl;
			cout << "  -r <num_taxa>        Create a random tree under Yule-Harding model" << endl;
			cout << "  -ru <num_taxa>       Create a random tree under Uniform model" << endl;
			cout << "  -rcat <num_taxa>     Create a random caterpillar tree" << endl;
			cout << "  -rbal <num_taxa>     Create a random balanced tree" << endl;
			cout << "  -rcsg <num_taxa>     Create a random circular split network" << endl;
			cout << "  -rlen <min_len> <mean_len> <max_len>  " << endl;
			cout << "                       min, mean, and max branch lengths of random trees" << endl;

			cout << endl << "MISCELLANEOUS:" << endl
		    << "  -wt                  Write locally optimal trees into .treels file" << endl
			<< "  -blfix               Fix branch lengths of user tree passed via -te" << endl
			<< "  -blmin               Min branch length for optimization (default 0.000001)" << endl
			<< "  -blmax               Max branch length for optimization (default 100)" << endl
			<< "  -wsr                 Write site rates and categories to .rate file" << endl
			<< "  -wsl                 Write site log-likelihoods to .sitelh file" << endl
            << "  -wslr                Write site log-likelihoods per rate category" << endl
            << "  -wslm                Write site log-likelihoods per mixture class" << endl
            << "  -wslmr               Write site log-likelihoods per mixture+rate class" << endl
            << "  -wspr                Write site probabilities per rate category" << endl
            << "  -wspm                Write site probabilities per mixture class" << endl
            << "  -wspmr               Write site probabilities per mixture+rate class" << endl
            << "  -fconst f1,...,fN    Add constant patterns into alignment (N=#nstates)" << endl
            << "  -wts                 Optimize tree length scaling for tree given via -t" << endl
            << "  -me <epsilon>        Logl epsilon for model parameter optimization (default 0.01)" << endl;
//            << "  -d <file>            Reading genetic distances from file (default: JC)" << endl
//			<< "  -d <outfile>         Calculate the distance matrix inferred from tree" << endl
//			<< "  -stats <outfile>     Output some statistics about branch lengths" << endl
//			<< "  -comp <treefile>     Compare tree with each in the input trees" << endl;


			cout << endl;

    if (full_command) {
        //TODO Print other options here (to be added)
    }

    exit(0);
}

void quickStartGuide() {
    printCopyright(cout);
    cout << "---" << endl;
    cout << "Minimal command-line examples (replace 'iqtree ...' with actual path to executable):" << endl << endl
         << "1. Reconstruct maximum-likelihood tree from a sequence alignment (example.phy)" << endl
         << "   with the best-fit substitution model automatically selected:" << endl
         << "     iqtree -s example.phy -m TEST" << endl << endl
         << "2. Reconstruct ML tree and assess branch supports with ultrafast bootstrap" << endl
         << "   and SH-aLRT test (1000 replicates):" << endl
         << "     iqtree -s example.phy -m TEST -alrt 1000 -bb 1000" << endl << endl
         << "3. Perform partitioned analysis with partition definition file (example.nex)" << endl
         << "   in Nexus or RAxML format using edge-linked model and gene-specific rates:" << endl
         << "     iqtree -s example.phy -spp example.nex -m TEST" << endl << endl
         << "   (for edge-unlinked model replace '-spp' with '-sp' option)" << endl << endl
         << "4. Merge partitions to reduce model complexity:" << endl
         << "     iqtree -s example.phy -sp example.nex -m TESTMERGE" << endl << endl
         << "5. Perform model selection only: use '-m TESTONLY' or '-m TESTMERGEONLY'" << endl << endl
#ifdef _OPENMP
         << "6. Use 4 CPU cores to speed up computation: add '-nt 4' option" << endl << endl
#endif
         << "---" << endl
         << "PoMo command-line examples:" << endl
         << "1. Standard tree inference (HKY model and empirical nucleotide frequencies):" << endl
         << "     iqtree -s counts_file.cf" << endl << endl
         << "2. Set virtual population size to 15:" << endl
         << "     iqtree -s counts_file.cf -m HKY+N15" << endl << endl
         << "3. Use GTR model and estimate allele frequencies during maximization of likelihood:" << endl
         << "     iqtree -s counts_file.cf -m GTR+FO" << endl << endl
         << "4. Use the sampled input method and N=9 (advanced setting; see manual or publication):" << endl
         << "     iqtree -s counts_file.cf -m HKY+N09+S" << endl << endl
         << "---" << endl
         << "To show all available options: run 'iqtree -h'" << endl << endl
         << "Have a look at the tutorial and manual for more information:" << endl
         << "     http://www.cibiv.at/software/iqtree" << endl << endl;
    exit(0);
}

InputType detectInputFile(char *input_file) {

    try {
        igzstream in;
        in.exceptions(ios::failbit | ios::badbit);
        in.open(input_file);

        unsigned char ch, ch2;
        int count = 0;
        do {
            in >> ch;
        } while (ch <= 32 && !in.eof() && count++ < 20);
        in >> ch2;
        in.close();
        switch (ch) {
            case '#': return IN_NEXUS;
            case '(': return IN_NEWICK;
            case '[': return IN_NEWICK;
            case '>': return IN_FASTA;
            case 'C': if (ch2 == 'L') return IN_CLUSTAL;
                      else if (ch2 == 'O') return IN_COUNTS;
                      else return IN_OTHER;
            case '!': if (ch2 == '!') return IN_MSF; else return IN_OTHER;
            default:
                if (isdigit(ch)) return IN_PHYLIP;
                return IN_OTHER;
        }
    } catch (ios::failure) {
        outError("Cannot read file ", input_file);
    }
    return IN_OTHER;
}

bool overwriteFile(char *filename) {
    ifstream infile(filename);
    if (infile.is_open()) {
        cout << "Overwrite " << filename << " (y/n)? ";
        char ch;
        cin >> ch;
        if (ch != 'Y' && ch != 'y') {
            infile.close();
            return false;
        }
    }
    infile.close();
    return true;
}

void parseAreaName(char *area_names, set<string> &areas) {
    string all = area_names;
    int pos;
    while (!all.empty()) {
        pos = all.find(',');
        if (pos < 0) pos = all.length();
        areas.insert(all.substr(0, pos));
        if (pos >= all.length())
            all = "";
        else
            all = all.substr(pos + 1);
    }
}

double logFac(const int num) {
    if (num < 0) return -1.0;
    if (num == 0) return 0.0;
    double ret = 0;
    for (int i = 1; i <= num; i++)
        ret += log((double) i);
    return ret;
}

template <typename I>
I random_element(I begin, I end)
{
    const unsigned long n = std::distance(begin, end);
    const unsigned long divisor = (RAND_MAX + 1) / n;

    unsigned long k;
    do { k = std::rand() / divisor; } while (k >= n);

    return std::advance(begin, k);
}

template <class T>
inline T quantile(const vector<T>& v, const double q) {
    unsigned int size = v.size();
    if (q <= 0) return *std::min_element(v.begin(), v.end());
    if (q >= 1) return *std::max_element(v.begin(), v.end());
    //double pos = (size - 1) * q;
    //unsigned int ind = (unsigned int)(pos);
    //double delta = pos - ind;
    vector<T> w(size);
    std::copy(v, v.begin() + size, w.begin());
}

#define RAN_STANDARD 1
#define RAN_SPRNG    2
#define RAN_RAND4    3

#define RAN_TYPE 2

#if RAN_TYPE == RAN_STANDARD

int init_random(int seed) {
    srand(seed);
    cout << "(Using rand() - Standard Random Number Generator)" << endl;
    return seed;
}

int finish_random() {
	return 0;
}


#elif RAN_TYPE == RAN_RAND4
/******************************************************************************/
/* random numbers generator  (Numerical recipes)                              */
/******************************************************************************/

/* variable */
long _idum;

/* definitions */
#define IM1 2147483563
#define IM2 2147483399
#define AM (1.0/IM1)
#define IMM1 (IM1-1)
#define IA1 40014
#define IA2 40692
#define IQ1 53668
#define IQ2 52774
#define IR1 12211
#define IR2 3791
#define NTAB 32
#define NDIV (1+IMM1/NTAB)
#define EPS 1.2e-7
#define RNMX (1.0-EPS)

double randomunitintervall()
/* Long period (> 2e18) random number generator. Returns a uniform random
   deviate between 0.0 and 1.0 (exclusive of endpoint values).

   Source:
   Press et al., "Numerical recipes in C", Cambridge University Press, 1992
   (chapter 7 "Random numbers", ran2 random number generator) */ {
    int j;
    long k;
    static long _idum2 = 123456789;
    static long iy = 0;
    static long iv[NTAB];
    double temp;

    if (_idum <= 0) {
        if (-(_idum) < 1)
            _idum = 1;
        else
            _idum = -(_idum);
        _idum2 = (_idum);
        for (j = NTAB + 7; j >= 0; j--) {
            k = (_idum) / IQ1;
            _idum = IA1 * (_idum - k * IQ1) - k*IR1;
            if (_idum < 0)
                _idum += IM1;
            if (j < NTAB)
                iv[j] = _idum;
        }
        iy = iv[0];
    }
    k = (_idum) / IQ1;
    _idum = IA1 * (_idum - k * IQ1) - k*IR1;
    if (_idum < 0)
        _idum += IM1;
    k = _idum2 / IQ2;
    _idum2 = IA2 * (_idum2 - k * IQ2) - k*IR2;
    if (_idum2 < 0)
        _idum2 += IM2;
    j = iy / NDIV;
    iy = iv[j] - _idum2;
    iv[j] = _idum;
    if (iy < 1)
        iy += IMM1;
    if ((temp = AM * iy) > RNMX)
        return RNMX;
    else
        return temp;
} /* randomunitintervall */

#undef IM1
#undef IM2
#undef AM
#undef IMM1
#undef IA1
#undef IA2
#undef IQ1
#undef IQ2
#undef IR1
#undef IR2
#undef NTAB
#undef NDIV
#undef EPS
#undef RNMX

int init_random(int seed) /* RAND4 */ {
    //    srand((unsigned) time(NULL));
    //    if (seed < 0)
    // 	seed = rand();
    _idum = -(long) seed;
#ifndef PARALLEL
    cout << "(Using RAND4 Random Number Generator)" << endl;
#else /* PARALLEL */
    {
        int n;
        if (PP_IamMaster) {
            cout << "(Using RAND4 Random Number Generator with leapfrog method)" << endl;
        }
        for (n = 0; n < PP_Myid; n++)
            (void) randomunitintervall();
        if (verbose_mode >= VB_MED) {
            cout << "(" << PP_Myid << ") !!! random seed set to " << seed << ", " << n << " drawn !!!" << endl;
        }
    }
#endif
    return (seed);
} /* initrandom */

int finish_random() {
	return 0;
}
/******************/

#else /* SPRNG */

/******************/

int *randstream;

int init_random(int seed, bool write_info, int** rstream) {
    //    srand((unsigned) time(NULL));
    if (seed < 0)
        seed = make_sprng_seed();
#ifndef PARALLEL
    if (write_info)
    	cout << "(Using SPRNG - Scalable Parallel Random Number Generator)" << endl;
    if (rstream) {
        *rstream = init_sprng(0, 1, seed, SPRNG_DEFAULT); /*init stream*/
    } else {
        randstream = init_sprng(0, 1, seed, SPRNG_DEFAULT); /*init stream*/
        if (verbose_mode >= VB_MED) {
            print_sprng(randstream);
        }
    }
#else /* PARALLEL */
    if (PP_IamMaster && write_info) {
        cout << "(Using SPRNG - Scalable Parallel Random Number Generator)" << endl;
    }
    /* MPI_Bcast(&seed, 1, MPI_UNSIGNED, PP_MyMaster, MPI_COMM_WORLD); */
    if (rstream) {
        *rstream = init_sprng(PP_Myid, PP_NumProcs, seed, SPRNG_DEFAULT); /*initialize stream*/
    } else {
        randstream = init_sprng(PP_Myid, PP_NumProcs, seed, SPRNG_DEFAULT); /*initialize stream*/
        if (verbose_mode >= VB_MED) {
            cout << "(" << PP_Myid << ") !!! random seed set to " << seed << " !!!" << endl;
            print_sprng(randstream);
        }
    }
#endif /* PARALLEL */
    return (seed);
} /* initrandom */

int finish_random(int *rstream) {
    if (rstream)
        return free_sprng(rstream);
    else
        return free_sprng(randstream);
}

#endif /* USE_SPRNG */

/******************/

/* returns a random integer in the range [0; n - 1] */
int random_int(int n, int *rstream) {
    return (int) floor(random_double(rstream) * n);
} /* randominteger */

//int randint(int a, int b) {
//	return a + (RAND_MAX * rand() + rand()) % (b + 1 - a);
//}
//

double random_double(int *rstream) {
#ifndef FIXEDINTRAND
#ifndef PARALLEL
#if RAN_TYPE == RAN_STANDARD
    return ((double) rand()) / ((double) RAND_MAX + 1);
#elif RAN_TYPE == RAN_SPRNG
    if (rstream)
        return sprng(rstream);
    else
        return sprng(randstream);
#else /* NO_SPRNG */
    return randomunitintervall();
#endif /* NO_SPRNG */
#else /* NOT PARALLEL */
#if RAN_TYPE == RAN_SPRNG
    if (rstream)
        return sprng(rstream);
    else
        return sprng(randstream);
#else /* NO_SPRNG */
    int m;
    for (m = 1; m < PP_NumProcs; m++)
        (void) randomunitintervall();
    PP_randn += (m - 1);
    PP_rand++;
    return randomunitintervall();
#endif /* NO_SPRNG */
#endif /* NOT PARALLEL */
#else /* FIXEDINTRAND */
    cerr << "!!! fixed \"random\" integers for testing purposes !!!" << endl;
    return 0.0;
#endif /* FIXEDINTRAND */

}

/* Following part is taken from ModelTest software */
#define	BIGX            20.0                                 /* max value to represent exp (x) */
#define	LOG_SQRT_PI     0.5723649429247000870717135          /* log (sqrt (pi)) */
#define	I_SQRT_PI       0.5641895835477562869480795          /* 1 / sqrt (pi) */
#define	Z_MAX           6.0                                  /* maximum meaningful z value */
#define	ex(x)           (((x) < -BIGX) ? 0.0 : exp (x))

/************** Normalz: probability of normal z value *********************/

/*
ALGORITHM:	Adapted from a polynomial approximation in:
                        Ibbetson D, Algorithm 209
                        Collected Algorithms of the CACM 1963 p. 616
                Note:
                        This routine has six digit accuracy, so it is only useful for absolute
                        z values < 6.  For z values >= to 6.0, Normalz() returns 0.0.
 */

double Normalz(double z) /*VAR returns cumulative probability from -oo to z VAR normal z value */ {
    double y, x, w;

    if (z == 0.0)
        x = 0.0;
    else {
        y = 0.5 * fabs(z);
        if (y >= (Z_MAX * 0.5))
            x = 1.0;
        else if (y < 1.0) {
            w = y*y;
            x = ((((((((0.000124818987 * w
                    - 0.001075204047) * w + 0.005198775019) * w
                    - 0.019198292004) * w + 0.059054035642) * w
                    - 0.151968751364) * w + 0.319152932694) * w
                    - 0.531923007300) * w + 0.797884560593) * y * 2.0;
        } else {
            y -= 2.0;
            x = (((((((((((((-0.000045255659 * y
                    + 0.000152529290) * y - 0.000019538132) * y
                    - 0.000676904986) * y + 0.001390604284) * y
                    - 0.000794620820) * y - 0.002034254874) * y
                    + 0.006549791214) * y - 0.010557625006) * y
                    + 0.011630447319) * y - 0.009279453341) * y
                    + 0.005353579108) * y - 0.002141268741) * y
                    + 0.000535310849) * y + 0.999936657524;
        }
    }
    return (z > 0.0 ? ((x + 1.0) * 0.5) : ((1.0 - x) * 0.5));
}


/**************  ChiSquare: probability of chi square value *************/

/*ALGORITHM Compute probability of chi square value.
Adapted from: 	Hill, I. D. and Pike, M. C.  Algorithm 299.Collected Algorithms for the CACM 1967 p. 243
Updated for rounding errors based on remark inACM TOMS June 1985, page 185. Found in Perlman.lib*/

double computePValueChiSquare(double x, int df) /* x: obtained chi-square value,  df: degrees of freedom */ {
    double a, y, s;
    double e, c, z;
    int even; /* true if df is an even number */

    if (x <= 0.0 || df < 1)
        return (1.0);

    y = 1;

    a = 0.5 * x;
    even = (2 * (df / 2)) == df;
    if (df > 1)
        y = ex(-a);
    s = (even ? y : (2.0 * Normalz(-sqrt(x))));
    if (df > 2) {
        x = 0.5 * (df - 1.0);
        z = (even ? 1.0 : 0.5);
        if (a > BIGX) {
            e = (even ? 0.0 : LOG_SQRT_PI);
            c = log(a);
            while (z <= x) {
                e = log(z) + e;
                s += ex(c * z - a - e);
                z += 1.0;
            }
            return (s);
        } else {
            e = (even ? 1.0 : (I_SQRT_PI / sqrt(a)));
            c = 0.0;
            while (z <= x) {
                e = e * (a / z);
                c = c + e;
                z += 1.0;
            }
            return (c * y + s);
        }
    } else
        return (s);
}

void trimString(string &str) {
    str.erase(0, str.find_first_not_of(" \n\r\t"));
    str.erase(str.find_last_not_of(" \n\r\t")+1);
}

Params& Params::getInstance() {
    static Params instance;
    return instance;
}


int countPhysicalCPUCores() {
    uint32_t registers[4];
    unsigned logicalcpucount;
    unsigned physicalcpucount;
#if defined(_WIN32) || defined(WIN32)
    SYSTEM_INFO systeminfo;
    GetSystemInfo( &systeminfo );
    logicalcpucount = systeminfo.dwNumberOfProcessors;
#else
    logicalcpucount = sysconf( _SC_NPROCESSORS_ONLN );
#endif
    return logicalcpucount;
    
    if (logicalcpucount % 2 != 0)
        return logicalcpucount;
    __asm__ __volatile__ ("cpuid " :
                          "=a" (registers[0]),
                          "=b" (registers[1]),
                          "=c" (registers[2]),
                          "=d" (registers[3])
                          : "a" (1), "c" (0));

    unsigned CPUFeatureSet = registers[3];
    bool hyperthreading = CPUFeatureSet & (1 << 28);    
    if (hyperthreading){
        physicalcpucount = logicalcpucount / 2;
    } else {
        physicalcpucount = logicalcpucount;
    }
    return physicalcpucount;
}

// stacktrace.h (c) 2008, Timo Bingmann from http://idlebox.net/
// published under the WTFPL v2.0

/** Print a demangled stack backtrace of the caller function to FILE* out. */

#if  defined(WIN32) || defined(__CYGWIN__) 

// donothing for WIN32
void print_stacktrace(ostream &out, unsigned int max_frames) {}

#else

void print_stacktrace(ostream &out, unsigned int max_frames)
{
#ifdef _OPENMP
#pragma omp master
{
#endif
    out << "STACK TRACE FOR DEBUGGING:" << endl;

    // storage array for stack trace address data
    void* addrlist[max_frames+1];

    // retrieve current stack addresses
    int addrlen = backtrace(addrlist, sizeof(addrlist) / sizeof(void*));

//    if (addrlen == 0) {
//        out << "  <empty, possibly corrupt>" << endl;
//        return;
//    }

    // resolve addresses into strings containing "filename(function+address)",
    // this array must be free()-ed
    char** symbollist = backtrace_symbols(addrlist, addrlen);

    // allocate string which will be filled with the demangled function name
    size_t funcnamesize = 256;
    char* funcname = (char*)malloc(funcnamesize);

    // iterate over the returned symbol lines. skip the first, it is the
    // address of this function.
    for (int i = 1; i < addrlen; i++)
    {
	char *begin_name = 0, *begin_offset = 0;

	// find parentheses and +address offset surrounding the mangled name:
#ifdef __clang__
      // OSX style stack trace
      for ( char *p = symbollist[i]; *p; ++p )
      {
         if (( *p == '_' ) && ( *(p-1) == ' ' ))
            begin_name = p-1;
         else if ( *p == '+' )
            begin_offset = p-1;
      }

      if ( begin_name && begin_offset && ( begin_name < begin_offset ))
      {
         *begin_name++ = '\0';
         *begin_offset++ = '\0';

         // mangled name is now in [begin_name, begin_offset) and caller
         // offset in [begin_offset, end_offset). now apply
         // __cxa_demangle():
         int status;
         char* ret = abi::__cxa_demangle( begin_name, &funcname[0],
                                          &funcnamesize, &status );
         if ( status == 0 )
         {
            funcname = ret; // use possibly realloc()-ed string
//            out << "  " << symbollist[i] << " : " << funcname << "+"<< begin_offset << endl;
            out << i << "   "  << funcname << endl;
         } else {
            // demangling failed. Output function name as a C function with
            // no arguments.
//             out << "  " << symbollist[i] << " : " << begin_name << "()+"<< begin_offset << endl;
            out << i << "   " << begin_name << "()" << endl;
         }

#else // !DARWIN - but is posix
         // ./module(function+0x15c) [0x8048a6d]
    char *end_offset = 0;
	for (char *p = symbollist[i]; *p; ++p)
	{
	    if (*p == '(')
		begin_name = p;
	    else if (*p == '+')
		begin_offset = p;
	    else if (*p == ')' && begin_offset) {
		end_offset = p;
		break;
	    }
	}

	if (begin_name && begin_offset && end_offset
	    && begin_name < begin_offset)
	{
	    *begin_name++ = '\0';
	    *begin_offset++ = '\0';
	    *end_offset = '\0';

	    // mangled name is now in [begin_name, begin_offset) and caller
	    // offset in [begin_offset, end_offset). now apply
	    // __cxa_demangle():

	    int status;
	    char* ret = abi::__cxa_demangle(begin_name,
					    funcname, &funcnamesize, &status);
	    if (status == 0) {
            funcname = ret; // use possibly realloc()-ed string
//            out << "  " << symbollist[i] << " : " << funcname << "+"<< begin_offset << endl;
            out << i << "   " << funcname << endl;
	    }
	    else {
            // demangling failed. Output function name as a C function with
            // no arguments.
//            out << "  " << symbollist[i] << " : " << begin_name << "()+"<< begin_offset << endl;
            out << i << "   " << begin_name << "()" << endl;
	    }
#endif
	}
	else
	{
	    // couldn't parse the line? print the whole line.
//	    out << i << ". " << symbollist[i] << endl;
	}
    }

    free(funcname);
    free(symbollist);
#ifdef _OPENMP
}
#endif

}

#endif // WIN32

bool memcmpcpy(void * destination, const void * source, size_t num) {
    bool diff = (memcmp(destination, source, num) != 0);
    memcpy(destination, source, num);
    return diff;
}<|MERGE_RESOLUTION|>--- conflicted
+++ resolved
@@ -3254,7 +3254,6 @@
             << "  -m \"MIX{m1,...mK}\"   Mixture model with K components" << endl
             << "  -m \"FMIX{f1,...fK}\"  Frequency mixture model with K components" << endl
             << "  -mwopt               Turn on optimizing mixture weights (default: none)" << endl
-<<<<<<< HEAD
             << endl
 
             << "POLYMORPHISM AWARE MODELS (PoMo):"                                                   << endl
@@ -3290,9 +3289,6 @@
             << "    iqtree -s counts_file.cf"                                                        << endl
 
             << endl << "RATE HETEROGENEITY:" << endl
-=======
-            << endl << "RATE HETEROGENEITY AMONG SITES:" << endl
->>>>>>> 90643a98
             << "  -m <model_name>+I or +G[n] or +I+G[n] or +R[n]" << endl
             << "                       Invar, Gamma, Invar+Gamma, or FreeRate model where 'n' is" << endl
             << "                       number of categories (default: n=4)" << endl
