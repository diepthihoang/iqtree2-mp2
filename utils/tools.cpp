/***************************************************************************
 *   Copyright (C) 2009-2015 by                                            *
 *   BUI Quang Minh <minh.bui@univie.ac.at>                                *
 *   Lam-Tung Nguyen <nltung@gmail.com>                                    *
 *                                                                         *
 *                                                                         *
 *   This program is free software; you can redistribute it and/or modify  *
 *   it under the terms of the GNU General Public License as published by  *
 *   the Free Software Foundation; either version 2 of the License, or     *
 *   (at your option) any later version.                                   *
 *                                                                         *
 *   This program is distributed in the hope that it will be useful,       *
 *   but WITHOUT ANY WARRANTY; without even the implied warranty of        *
 *   MERCHANTABILITY or FITNESS FOR A PARTICULAR PURPOSE.  See the         *
 *   GNU General Public License for more details.                          *
 *                                                                         *
 *   You should have received a copy of the GNU General Public License     *
 *   along with this program; if not, write to the                         *
 *   Free Software Foundation, Inc.,                                       *
 *   59 Temple Place - Suite 330, Boston, MA  02111-1307, USA.             *
 ***************************************************************************/



#include "tools.h"
#include "timeutil.h"
#include "MPIHelper.h"
#include <dirent.h>
#include <thread>

#if defined(Backtrace_FOUND)
#include <execinfo.h>
#include <cxxabi.h>
#endif

#include "tools.h"
#include "timeutil.h"
#include "gzstream.h"
#include "MPIHelper.h"
#include "alignment/alignment.h"

VerboseMode verbose_mode;
extern void printCopyright(ostream &out);

/*
        WIN32 does not define gettimeofday() function.
        Here declare it extra for WIN32 only.
 */
//#if defined(WIN32) && !defined(HAVE_GETTIMEOFDAY)
#if defined(WIN32)
#include <sstream>
#endif
//
//struct timezone {
//};
//
//void gettimeofday(struct timeval* t, void* timezone) {
//    struct _timeb timebuffer;
//    _ftime(&timebuffer);
//    t->tv_sec = timebuffer.time;
//    t->tv_usec = 1000 * timebuffer.millitm;
//}
//#else
//#include <sys/time.h>
//#endif


/********************************************************
        Defining DoubleMatrix methods
 ********************************************************/

/*DoubleMatrix::DoubleMatrix(int arows, int acols) {
        rows = arows;
        cols = acols;
        size =  rows * cols;
        value = new double[size];
}

void DoubleMatrix::setZero() {
        memset(value, 0, size * sizeof(double));
}


DoubleMatrix::~DoubleMatrix() {
        if (value) delete value;
        value = NULL;
}
 */

/********************************************************
        Miscellaneous
 ********************************************************/

/**
        Output an error to screen, then exit program
        @param error error message
 */
/*
void outError(char *error)
{
        cerr << "ERROR: " << error << endl;
        exit(2);
}
 */


/**
        Output an error to screen, then exit program
        @param error error message
 */
void outError(const char *error, bool quit) {
	if (error == ERR_NO_MEMORY) {
        print_stacktrace(cerr);
	}
	cerr << error << endl;
    if (quit)
    	exit(2);
}

/**
        Output an error to screen, then exit program
        @param error error message
 */
void outError(string error, bool quit) {
    outError(error.c_str(), quit);
}

void outError(const char *error, const char *msg, bool quit) {
    string str = error;
    str += msg;
    outError(str, quit);
}

void outError(const char *error, string msg, bool quit) {
    string str = error;
    str += msg;
    outError(str, quit);
}

/**
        Output a warning message to screen
        @param error warning message
 */
void outWarning(const char *warn) {
    cout << "WARNING: " << warn << endl;
}

void outWarning(string warn) {
    outWarning(warn.c_str());
}

double randomLen(Params &params) {
    double ran = static_cast<double> (random_int(999) + 1) / 1000;
    double len = -params.mean_len * log(ran);

    if (len < params.min_len) {
        int fac = random_int(1000);
        double delta = static_cast<double> (fac) / 1000.0; //delta < 1.0
        len = params.min_len + delta / 1000.0;
    }

    if (len > params.max_len) {
        int fac = random_int(1000);
        double delta = static_cast<double> (fac) / 1000.0; //delta < 1.0
        len = params.max_len - delta / 1000.0;
    }
    return len;
}

std::istream& safeGetline(std::istream& is, std::string& t)
{
    t.clear();

    // The characters in the stream are read one-by-one using a std::streambuf.
    // That is faster than reading them one-by-one using the std::istream.
    // Code that uses streambuf this way must be guarded by a sentry object.
    // The sentry object performs various tasks,
    // such as thread synchronization and updating the stream state.

    std::istream::sentry se(is, true);
    std::streambuf* sb = is.rdbuf();

    for(;;) {
        int c = sb->sbumpc();
        switch (c) {
        case '\n':
            return is;
        case '\r':
            if(sb->sgetc() == '\n')
                sb->sbumpc();
            return is;
        case EOF:
            // Also handle the case when the last line has no line ending
            if(t.empty())
                is.setstate(std::ios::eofbit);
            return is;
        default:
            t += (char)c;
        }
    }
}

//From Tung

string convertIntToString(int number) {
    stringstream ss; //create a stringstream
    ss << number; //add number to the stream
    return ss.str(); //return a string with the contents of the stream
}

string convertInt64ToString(int64_t number) {
    stringstream ss; //create a stringstream
    ss << number; //add number to the stream
    return ss.str(); //return a string with the contents of the stream
}

string convertDoubleToString(double number) {
    stringstream ss; //create a stringstream
    ss << number; //add number to the stream
    return ss.str(); //return a string with the contents of the stream
}

//From Tung

bool copyFile(const char SRC[], const char DEST[]) {
    std::ifstream src; // the source file
    std::ofstream dest; // the destination file

    src.open(SRC, std::ios::binary); // open in binary to prevent jargon at the end of the buffer
    dest.open(DEST, std::ios::binary); // same again, binary
    if (!src.is_open() || !dest.is_open())
        return false; // could not be copied

    dest << src.rdbuf(); // copy the content
    dest.close(); // close destination file
    src.close(); // close source file

    return true; // file copied successfully
}

bool fileExists(string strFilename) {
    struct stat stFileInfo;
    bool blnReturn;
    int intStat;

    // Attempt to get the file attributes
    intStat = stat(strFilename.c_str(), &stFileInfo);
    if (intStat == 0) {
        // We were able to get the file attributes
        // so the file obviously exists.
        blnReturn = true;
    } else {
        // We were not able to get the file attributes.
        // This may mean that we don't have permission to
        // access the folder which contains this file. If you
        // need to do that level of checking, lookup the
        // return values of stat which will give you
        // more details on why stat failed.
        blnReturn = false;
    }
    return (blnReturn);
}

int isDirectory(const char *path) {
    struct stat statbuf;
    if (stat(path, &statbuf) != 0)
        return 0;
    return S_ISDIR(statbuf.st_mode);
}

int isFile(const char *path) {
    struct stat statbuf;
    if (stat(path, &statbuf) != 0)
        return 0;
    return S_ISREG(statbuf.st_mode);
}

int getFilesInDir(const char *path, StrVector &filenames)
{
    if (!isDirectory(path))
        return 0;
    string path_name = path;
    if (path_name.back() != '/')
        path_name.append("/");
    DIR *dp;
    struct dirent *ep;
    dp = opendir (path);
    
    if (dp != NULL)
    {
        while ((ep = readdir (dp)) != NULL) {
            if (isFile((path_name + ep->d_name).c_str()))
                filenames.push_back(ep->d_name);
        }
        
        (void) closedir (dp);
        return 1;
    }
    else
        return 0;
    
    return 1;
}
int convert_int(const char *str) {
    char *endptr;
    int i = strtol(str, &endptr, 10);

    if ((i == 0 && endptr == str) || abs(i) == HUGE_VALL || *endptr != 0) {
        string err = "Expecting integer, but found \"";
        err += str;
        err += "\" instead";
        throw err;
    }

    return i;
}

int convert_int(const char *str, int &end_pos) {
	char *endptr;
	int i = strtol(str, &endptr, 10);

	if ((i == 0 && endptr == str) || abs(i) == HUGE_VALL) {
		string err = "Expecting integer, but found \"";
		err += str;
		err += "\" instead";
		throw err;
	}
	end_pos = endptr - str;
	return i;
}

void convert_int_vec(const char *str, IntVector &vec) {
    char *beginptr = (char*)str, *endptr;
    vec.clear();
    do {
		int i = strtol(beginptr, &endptr, 10);

		if ((i == 0 && endptr == beginptr) || abs(i) == HUGE_VALL) {
			string err = "Expecting integer, but found \"";
			err += beginptr;
			err += "\" instead";
			throw err;
		}
		vec.push_back(i);
		if (*endptr == ',') endptr++;
		beginptr = endptr;
    } while (*endptr != 0);
}


int64_t convert_int64(const char *str) {
    char *endptr;
    int64_t i = (int64_t)strtoll(str, &endptr, 10); // casted because 'long long' may be larger than int64_t

    if ((i == 0 && endptr == str) || abs(i) == HUGE_VALL || *endptr != 0) {
        string err = "Expecting large integer , but found \"";
        err += str;
        err += "\" instead";
        throw err;
    }

    return i;
}

int64_t convert_int64(const char *str, int &end_pos) {
	char *endptr;
	int64_t i = (int64_t)strtoll(str, &endptr, 10); // casted because 'long long' may be larger than int64_t

	if ((i == 0 && endptr == str) || abs(i) == HUGE_VALL) {
		string err = "Expecting large integer, but found \"";
		err += str;
		err += "\" instead";
		throw err;
	}
	end_pos = endptr - str;
	return i;
}


double convert_double(const char *str) {
    char *endptr;
    double d = strtod(str, &endptr);
    if ((d == 0.0 && endptr == str) || fabs(d) == HUGE_VALF || *endptr != 0) {
        string err = "Expecting floating-point number, but found \"";
        err += str;
        err += "\" instead";
        throw err;
    }
    return d;
}

double convert_double(const char *str, int &end_pos) {
	char *endptr;
	double d = strtod(str, &endptr);
	if ((d == 0.0 && endptr == str) || fabs(d) == HUGE_VALF) {
		string err = "Expecting floating-point number, but found \"";
		err += str;
		err += "\" instead";
		throw err;
	}
	end_pos = endptr - str;
	return d;
}

void convert_double_vec(const char *str, DoubleVector &vec, char separator) {
    char *beginptr = (char*)str, *endptr;
    vec.clear();
    do {
		double d = strtod(beginptr, &endptr);

		if ((d == 0.0 && endptr == beginptr) || fabs(d) == HUGE_VALF) {
			string err = "Expecting floating-point number, but found \"";
			err += beginptr;
			err += "\" instead";
			throw err;
		}
		vec.push_back(d);
		if (*endptr == separator) endptr++;
		beginptr = endptr;
    } while (*endptr != 0);
}

string convert_time(const double sec) {
    int sec_int = (int) floor(sec);
    int secs = sec_int % 60;
    int mins = (sec_int % 3600) / 60;
    int hours = sec_int / 3600;
    stringstream ss;
    ss << hours << "h:" << mins << "m:" << secs << "s";
    return ss.str();
}

void convert_range(const char *str, int &lower, int &upper, int &step_size) {
    char *endptr;
    char *beginptr = (char*) str;

    // parse the lower bound of the range
    int d = strtol(str, &endptr, 10);
    if ((d == 0 && endptr == str) || abs(d) == HUGE_VALL || (*endptr != 0 && *endptr != ':')) {
        string err = "Expecting integer, but found \"";
        err += str;
        err += "\" instead";
        throw err;
    }
    //lower = d;
    int d_save = d;
    upper = d;
    if (*endptr == 0) return;


    // parse the upper bound of the range
    str = endptr + 1;
    d = strtol(str, &endptr, 10);
    if ((d == 0 && endptr == str) || abs(d) == HUGE_VALL || (*endptr != 0 && *endptr != ':')) {
        string err = "Expecting integer, but found \"";
        err += str;
        err += "\" instead";
        throw err;
    }

    lower = d_save;
    upper = d;
    if (*endptr == 0) return;

    // parse the step size of the range
    str = endptr + 1;
    d = strtol(str, &endptr, 10);
    if ((d == 0 && endptr == str) || abs(d) == HUGE_VALL || *endptr != 0) {
        string err = "Expecting integer, but found \"";
        err += str;
        err += "\" instead";
        throw err;
    }

    step_size = d;
    str = beginptr;

}

void convert_range(const char *str, double &lower, double &upper, double &step_size) {
    char *endptr;
    char *beginptr = (char*) str;

    // parse the lower bound of the range
    double d = strtod(str, &endptr);
    if ((d == 0.0 && endptr == str) || fabs(d) == HUGE_VALF || (*endptr != 0 && *endptr != ':')) {
        string err = "Expecting floating-point number, but found \"";
        err += str;
        err += "\" instead";
        throw err;
    }
    //lower = d;
    double d_save = d;
    upper = d;
    if (*endptr == 0) return;


    // parse the upper bound of the range
    str = endptr + 1;
    d = strtod(str, &endptr);
    if ((d == 0.0 && endptr == str) || fabs(d) == HUGE_VALF || (*endptr != 0 && *endptr != ':')) {
        string err = "Expecting floating-point number, but found \"";
        err += str;
        err += "\" instead";
        throw err;
    }

    lower = d_save;
    upper = d;
    if (*endptr == 0) return;

    // parse the step size of the range
    str = endptr + 1;
    d = strtod(str, &endptr);
    if ((d == 0.0 && endptr == str) || fabs(d) == HUGE_VALF || *endptr != 0) {
        string err = "Expecting floating-point number, but found \"";
        err += str;
        err += "\" instead";
        throw err;
    }

    step_size = d;
    str = beginptr;

}

void convert_string_vec(const char *str, StrVector &vec) {
    char *beginptr = (char*)str, *endptr;
    vec.clear();
    string elem;
    do {
    	endptr = strchr(beginptr, ',');
    	if (!endptr) {
    		elem.assign(beginptr);
    		vec.push_back(elem);
    		return;
    	}
    	elem.assign(beginptr, endptr-beginptr);
    	vec.push_back(elem);
		beginptr = endptr+1;
    } while (*endptr != 0);

}

bool renameString(string &name) {
    bool renamed = false;
    for (string::iterator i = name.begin(); i != name.end(); i++) {
        if (!isalnum(*i) && (*i) != '_' && (*i) != '-' && (*i) != '.') {
            (*i) = '_';
            renamed = true;
        }
    }
    return renamed;
}

void readWeightFile(Params &params, int ntaxa, double &scale, StrVector &tax_name, DoubleVector &tax_weight) {
    cout << "Reading scale factor and taxa weights file " << params.param_file << " ..." << endl;
    try {
        ifstream in;
        in.exceptions(ios::failbit | ios::badbit);
        in.open(params.param_file);
        string name, tmp;

        in >> tmp;
        scale = convert_double(tmp.c_str());

        for (; !in.eof() && ntaxa > 0; ntaxa--) {
            // remove the failbit
            in.exceptions(ios::badbit);
            if (!(in >> name)) break;
            // set the failbit again
            in.exceptions(ios::failbit | ios::badbit);

            tax_name.push_back(name);
            // read the sequence weight
            in >> tmp;
            tax_weight.push_back(convert_double(tmp.c_str()));
        }
        in.clear();
        // set the failbit again
        in.exceptions(ios::failbit | ios::badbit);
        in.close();
    } catch (ios::failure) {
        outError(ERR_READ_INPUT);
    } catch (string str) {
        outError(str);
    }
}

void readStringFile(const char* filename, int max_num, StrVector &strv) {
    try {
        ifstream in;
        // set the failbit and badbit
        in.exceptions(ios::failbit | ios::badbit);
        in.open(filename);
        string name;

        // remove the failbit
        in.exceptions(ios::badbit);
        for (; !in.eof() && max_num > 0; max_num--) {
            if (!(in >> name)) break;
            strv.push_back(name);
        }
        in.clear();
        // set the failbit again
        in.exceptions(ios::failbit | ios::badbit);
        in.close();
    } catch (ios::failure) {
        outError(ERR_READ_INPUT);
    }
}

void readInitTaxaFile(Params &params, int ntaxa, StrVector &tax_name) {
    cout << "Reading initial taxa set file " << params.initial_file << " ..." << endl;
    readStringFile(params.initial_file, ntaxa, tax_name);
}

void printString2File(string myString, string filename) {
    ofstream myfile(filename.c_str());
    if (myfile.is_open()) {
        myfile << myString;
        myfile.close();
    } else {
        cout << "Unable to open file " << filename << endl;
    }
}

void readInitAreaFile(Params &params, int nareas, StrVector &area_name) {
    cout << "Reading initial area file " << params.initial_area_file << " ..." << endl;
    readStringFile(params.initial_area_file, nareas, area_name);
}

void readAreasBoundary(char *file_name, MSetsBlock *areas, double *areas_boundary) {

    try {
        ifstream in;
        in.exceptions(ios::failbit | ios::badbit);
        in.open(file_name);

        int nset;
        in >> nset;
        if (nset != areas->getNSets())
            throw "File has different number of areas";
        int pos = 0, seq1, seq2;
        for (seq1 = 0; seq1 < nset; seq1++) {
            string seq_name;
            in >> seq_name;
            if (seq_name != areas->getSet(seq1)->name)
                throw "Area name " + seq_name + " is different from " + areas->getSet(seq1)->name;
            for (seq2 = 0; seq2 < nset; seq2++) {
                in >> areas_boundary[pos++];
            }
        }
        // check for symmetric matrix
        for (seq1 = 0; seq1 < nset - 1; seq1++) {
            if (areas_boundary[seq1 * nset + seq1] <= 1e-6)
                throw "Diagonal elements of distance matrix should represent the boundary of single areas";
            for (seq2 = seq1 + 1; seq2 < nset; seq2++)
                if (areas_boundary[seq1 * nset + seq2] != areas_boundary[seq2 * nset + seq1])
                    throw "Shared boundary between " + areas->getSet(seq1)->name + " and " + areas->getSet(seq2)->name + " is not symmetric";
        }


        in.close();
        cout << "Areas relation matrix was read from " << file_name << endl;
    } catch (const char *str) {
        outError(str);
    } catch (string str) {
        outError(str);
    } catch (ios::failure) {
        outError(ERR_READ_INPUT, file_name);
    }

}

void readTaxaSets(char *filename, MSetsBlock *sets) {
    TaxaSetNameVector *allsets = sets->getSets();
    try {
        int count = 0;
        ifstream in;
        // set the failbit and badbit
        in.exceptions(ios::failbit | ios::badbit);
        in.open(filename);
        string name;

        // remove the failbit
        in.exceptions(ios::badbit);
        while (!in.eof()) {
            int ntaxa = 0;
            string str;
            if (!(in >> str)) break;
            ntaxa = convert_int(str.c_str());
            if (ntaxa <= 0) throw "Number of taxa must be > 0";
            count++;
            //allsets->resize(allsets->size()+1);
            TaxaSetName *myset = new TaxaSetName;
            allsets->push_back(myset);
            myset->name = "";
            myset->name += count;
            for (; ntaxa > 0; ntaxa--) {
                string str;
                if (!(in >> str)) throw "Cannot read in taxon name";
                if ((ntaxa > 1) && in.eof()) throw "Unexpected end of file while reading taxon names";
                myset->taxlist.push_back(str);
            }
        }
        in.clear();
        // set the failbit again
        in.exceptions(ios::failbit | ios::badbit);
        in.close();
        if (count == 0) throw "No set found, you must specify at least 1 set";
    } catch (ios::failure) {
        outError(ERR_READ_INPUT);
    } catch (const char *str) {
        outError(str);
    } catch (string str) {
        outError(str);
    }
}

void get2RandNumb(const int size, int &first, int &second) {
    // pick a random element
    first = random_int(size);
    // pick a random element from what's left (there is one fewer to choose from)...
    second = random_int(size - 1);
    // ...and adjust second choice to take into account the first choice
    if (second >= first) {
        ++second;
    }
}

void quickStartGuide();

void parseArg(int argc, char *argv[], Params &params) {
    int cnt;
    verbose_mode = VB_MIN;
    params.tree_gen = NONE;
    params.user_file = NULL;
    params.constraint_tree_file = NULL;
    params.opt_gammai = true;
    params.opt_gammai_fast = false;
    params.opt_gammai_keep_bran = false;
    params.testAlphaEpsAdaptive = false;
    params.randomAlpha = false;
    params.testAlphaEps = 0.1;
    params.exh_ai = false;
    params.alpha_invar_file = NULL;
    params.out_prefix = NULL;
    params.out_file = NULL;
    params.sub_size = 0;
    params.pd_proportion = 0.0;
    params.min_proportion = 0.0;
    params.step_proportion = 0.01;
    params.min_size = 0;
    params.step_size = 1;
    params.find_all = false;
    params.run_mode = DETECTED;
    params.detected_mode = DETECTED;
    params.param_file = NULL;
    params.initial_file = NULL;
    params.initial_area_file = NULL;
    params.pdtaxa_file = NULL;
    params.areas_boundary_file = NULL;
    params.boundary_modifier = 1.0;
    params.dist_file = NULL;
    params.compute_obs_dist = false;
    params.compute_jc_dist = true;
    params.compute_ml_dist = true;
    params.compute_ml_tree = true;
    params.budget_file = NULL;
    params.overlap = 0;
    params.is_rooted = false;
    params.root_move_dist = 2;
    params.root_find = false;
    params.sample_size = -1;
    params.repeated_time = 1;
    //params.nr_output = 10000;
    params.nr_output = 0;
    //params.smode = EXHAUSTIVE;
    params.intype = IN_OTHER;
    params.budget = -1;
    params.min_budget = -1;
    params.step_budget = 1;
    params.root = NULL;
    params.num_splits = 0;
    params.min_len = 0.001;
    params.mean_len = 0.1;
    params.max_len = 0.999;
    params.num_zero_len = 0;
    params.pd_limit = 100;
    params.calc_pdgain = false;
    params.multi_tree = false;
    params.second_tree = NULL;
    params.support_tag = NULL;
    params.site_concordance = 0;
    params.site_concordance_partition = false;
    params.internode_certainty = 0;
    params.tree_weight_file = NULL;
    params.consensus_type = CT_NONE;
    params.find_pd_min = false;
    params.branch_cluster = 0;
    params.taxa_order_file = NULL;
    params.endemic_pd = false;
    params.exclusive_pd = false;
    params.complement_area = NULL;
    params.scaling_factor = -1;
    params.numeric_precision = -1;
    params.binary_programming = false;
    params.quad_programming = false;
    params.test_input = TEST_NONE;
    params.tree_burnin = 0;
    params.tree_max_count = 1000000;
    params.split_threshold = 0.0;
    params.split_threshold_str = NULL;
    params.split_weight_threshold = -1000;
    params.collapse_zero_branch = false;
    params.split_weight_summary = SW_SUM;
    params.gurobi_format = true;
    params.gurobi_threads = 1;
    params.num_bootstrap_samples = 0;
    params.bootstrap_spec = NULL;
    params.transfer_bootstrap = 0;

    params.aln_file = NULL;
    params.phylip_sequential_format = false;
    params.symtest = false;
    params.symtest_keep_zero = false;
    params.symtest_type = 0;
    params.symtest_pcutoff = 0.05;
    params.symtest_stat = false;
    params.symtest_shuffle = 1;
    params.treeset_file = NULL;
    params.topotest_replicates = 0;
    params.topotest_optimize_model = false;
    params.do_weighted_test = false;
    params.do_au_test = false;
    params.siteLL_file = NULL; //added by MA
    params.partition_file = NULL;
    params.partition_type = BRLEN_OPTIMIZE;
    params.partfinder_rcluster = 100;
    params.partfinder_rcluster_max = 0;
    params.partfinder_rcluster_fast = false;
    params.remove_empty_seq = true;
    params.terrace_aware = true;
    params.terrace_analysis = false;
    params.sequence_type = NULL;
    params.aln_output = NULL;
    params.aln_site_list = NULL;
    params.aln_output_format = ALN_PHYLIP;
    params.newick_extended_format = false;
    params.gap_masked_aln = NULL;
    params.concatenate_aln = NULL;
    params.aln_nogaps = false;
    params.aln_no_const_sites = false;
    params.print_aln_info = false;
//    params.parsimony = false;
//    params.parsimony_tree = false;
    params.tree_spr = false;
    params.nexus_output = false;
    params.k_representative = 4;
    params.loglh_epsilon = 0.001;
    params.numSmoothTree = 1;
    params.nni5 = true;
    params.nni5_num_eval = 1;
    params.brlen_num_traversal = 1;
    params.leastSquareBranch = false;
    params.pars_branch_length = false;
    params.bayes_branch_length = false;
    params.manuel_analytic_approx = false;
    params.leastSquareNNI = false;
    params.ls_var_type = OLS;
    params.maxCandidates = 20;
    params.popSize = 5;
    params.p_delete = -1;
    params.min_iterations = -1;
    params.max_iterations = 1000;
    params.num_param_iterations = 100;
    params.stop_condition = SC_UNSUCCESS_ITERATION;
    params.stop_confidence = 0.95;
    params.num_runs = 1;
    params.model_name = "";
    params.model_name_init = NULL;
    params.model_opt_steps = 10;
    params.model_set = NULL;
    params.model_extra_set = NULL;
    params.model_subset = NULL;
    params.state_freq_set = NULL;
    params.ratehet_set = NULL;
    params.model_def_file = NULL;
    params.modelomatic = false;
    params.model_test_again = false;
    params.model_test_and_tree = 0;
    params.model_test_separate_rate = false;
    params.optimize_mixmodel_weight = false;
    params.optimize_rate_matrix = false;
    params.store_trans_matrix = false;
    //params.freq_type = FREQ_EMPIRICAL;
    params.freq_type = FREQ_UNKNOWN;
    params.keep_zero_freq = true;
    params.min_rate_cats = 2;
    params.num_rate_cats = 4;
    params.max_rate_cats = 10;
    params.gamma_shape = -1.0;
    params.min_gamma_shape = MIN_GAMMA_SHAPE;
    params.gamma_median = false;
    params.p_invar_sites = -1.0;
    params.optimize_model_rate_joint = false;
    params.optimize_by_newton = true;
    params.optimize_alg = "2-BFGS,EM";
    params.optimize_alg_mixlen = "EM";
    params.optimize_alg_gammai = "EM";
    params.optimize_from_given_params = false;
    params.fixed_branch_length = BRLEN_OPTIMIZE;
    params.min_branch_length = 0.0; // this is now adjusted later based on alignment length
    // TODO DS: This seems inappropriate for PoMo.  It is handled in
    // phyloanalysis::2908.
    params.max_branch_length = 10.0; // Nov 22 2016: reduce from 100 to 10!
    params.iqp_assess_quartet = IQP_DISTANCE;
    params.iqp = false;
    params.write_intermediate_trees = 0;
//    params.avoid_duplicated_trees = false;
    params.writeDistImdTrees = false;
    params.rf_dist_mode = 0;
    params.mvh_site_rate = false;
    params.rate_mh_type = true;
    params.discard_saturated_site = false;
    params.mean_rate = 1.0;
    params.aLRT_threshold = 101;
    params.aLRT_replicates = 0;
    params.aLRT_test = false;
    params.aBayes_test = false;
    params.localbp_replicates = 0;
#ifdef __AVX512KNL
    params.SSE = LK_AVX512;
#else
    params.SSE = LK_AVX_FMA;
#endif
    params.lk_safe_scaling = false;
    params.numseq_safe_scaling = 2000;
    params.kernel_nonrev = false;
    params.print_site_lh = WSL_NONE;
    params.print_partition_lh = false;
    params.print_site_prob = WSL_NONE;
    params.print_site_state_freq = WSF_NONE;
    params.print_site_rate = 0;
    params.print_trees_site_posterior = 0;
    params.print_ancestral_sequence = AST_NONE;
    params.min_ancestral_prob = 0.0;
    params.print_tree_lh = false;
    params.lambda = 1;
    params.speed_conf = 1.0;
    params.whtest_simulations = 1000;
    params.mcat_type = MCAT_LOG + MCAT_PATTERN;
    params.rate_file = NULL;
    params.ngs_file = NULL;
    params.ngs_mapped_reads = NULL;
    params.ngs_ignore_gaps = true;
    params.do_pars_multistate = false;
    params.gene_pvalue_file = NULL;
    params.gene_scale_factor = -1;
    params.gene_pvalue_loga = false;
    params.second_align = NULL;
    params.ncbi_taxid = 0;
    params.ncbi_taxon_level = NULL;
    params.ncbi_names_file = NULL;
    params.ncbi_ignore_level = NULL;

	params.eco_dag_file  = NULL;
	params.eco_type = NULL;
	params.eco_detail_file = NULL;
	params.k_percent = 0;
	params.diet_min = 0;
	params.diet_max = 0;
	params.diet_step = 0;
	params.eco_weighted = false;
	params.eco_run = 0;

	params.upper_bound = false;
	params.upper_bound_NNI = false;
	params.upper_bound_frac = 0.0;

    params.gbo_replicates = 0;
	params.ufboot_epsilon = 0.5;
    params.check_gbo_sample_size = 0;
    params.use_rell_method = true;
    params.use_elw_method = false;
    params.use_weighted_bootstrap = false;
    params.use_max_tree_per_bootstrap = true;
    params.max_candidate_trees = 0;
    params.distinct_trees = false;
    params.online_bootstrap = true;
    params.min_correlation = 0.99;
    params.step_iterations = 100;
//    params.store_candidate_trees = false;
	params.print_ufboot_trees = 0;
    params.jackknife_prop = 0.0;
    //const double INF_NNI_CUTOFF = -1000000.0;
    params.nni_cutoff = -1000000.0;
    params.estimate_nni_cutoff = false;
    params.nni_sort = false;
    //params.nni_opt_5branches = false;
    params.testNNI = false;
    params.approximate_nni = false;
    params.do_compression = false;

    params.new_heuristic = true;
    params.iteration_multiple = 1;
    params.initPS = 0.5;
#ifdef USING_PLL
    params.pll = true;
#else
    params.pll = false;
#endif
    params.modelEps = 0.01;
    params.parbran = false;
    params.binary_aln_file = NULL;
    params.maxtime = 1000000;
    params.reinsert_par = false;
    params.bestStart = true;
    params.snni = true; // turn on sNNI default now
//    params.autostop = true; // turn on auto stopping rule by default now
    params.unsuccess_iteration = 100;
    params.speednni = true; // turn on reduced hill-climbing NNI by default now
    params.numInitTrees = 100;
    params.fixStableSplits = false;
    params.stableSplitThreshold = 0.9;
    params.five_plus_five = false;
    params.memCheck = false;
    params.tabu = false;
    params.adaptPertubation = false;
    params.numSupportTrees = 20;
//    params.sprDist = 20;
    params.sprDist = 6;
    params.sankoff_cost_file = NULL;
    params.numNNITrees = 20;
    params.avh_test = 0;
    params.bootlh_test = 0;
    params.bootlh_partitions = NULL;
    params.site_freq_file = NULL;
    params.tree_freq_file = NULL;
    params.num_threads = 1;
    params.num_threads_max = 10000;
    params.model_test_criterion = MTC_BIC;
//    params.model_test_stop_rule = MTC_ALL;
    params.model_test_sample_size = 0;
    params.root_state = NULL;
    params.print_bootaln = false;
    params.print_boot_site_freq = false;
	params.print_subaln = false;
	params.print_partition_info = false;
	params.print_conaln = false;
	params.count_trees = false;
    params.pomo = false;
    params.pomo_random_sampling = false;
	// params.pomo_counts_file_flag = false;
	params.pomo_pop_size = 9;
	params.print_branch_lengths = false;
	params.lh_mem_save = LM_PER_NODE; // auto detect
    params.buffer_mem_save = false;
	params.start_tree = STT_PLL_PARSIMONY;
	params.print_splits_file = false;
    params.print_splits_nex_file = true;
    params.ignore_identical_seqs = true;
    params.write_init_tree = false;
    params.write_candidate_trees = false;
    params.write_branches = false;
    params.freq_const_patterns = NULL;
    params.no_rescale_gamma_invar = false;
    params.compute_seq_identity_along_tree = false;
    params.compute_seq_composition = true;
    params.lmap_num_quartets = -1;
    params.lmap_cluster_file = NULL;
    params.print_lmap_quartet_lh = false;
    params.num_mixlen = 1;
    params.link_alpha = false;
    params.link_model = false;
    params.model_joint = NULL;
    params.ignore_checkpoint = false;
    params.checkpoint_dump_interval = 60;
    params.force_unfinished = false;
    params.suppress_output_flags = 0;
    params.ufboot2corr = false;
    params.u2c_nni5 = false;
    
    params.matrix_exp_technique = MET_EIGEN3LIB_DECOMPOSITION;

	if (params.nni5) {
	    params.nni_type = NNI5;
	} else {
	    params.nni_type = NNI1;
	}

    struct timeval tv;
    struct timezone tz;
    // initialize random seed based on current time
    gettimeofday(&tv, &tz);
    //params.ran_seed = (unsigned) (tv.tv_sec+tv.tv_usec);
    params.ran_seed = (tv.tv_usec);

    for (cnt = 1; cnt < argc; cnt++) {
        try {

            if (strcmp(argv[cnt], "-h") == 0 || strcmp(argv[cnt], "--help") == 0) {
#ifdef IQ_TREE
                usage_iqtree(argv, strcmp(argv[cnt], "--help") == 0);
#else
                usage(argv, false);
#endif
                continue;
            }
            if (strcmp(argv[cnt], "-version") == 0 || strcmp(argv[cnt], "--version") == 0) {
                printCopyright(cout);
                exit(EXIT_SUCCESS);
            }
			if (strcmp(argv[cnt], "-ho") == 0 || strcmp(argv[cnt], "-?") == 0) {
				usage_iqtree(argv, false);
				continue;
			}
			if (strcmp(argv[cnt], "-hh") == 0 || strcmp(argv[cnt], "-hhh") == 0) {
#ifdef IQ_TREE
                usage_iqtree(argv, true);
#else
				usage(argv);
#endif
				continue;
			}
			if (strcmp(argv[cnt], "-v0") == 0) {
				verbose_mode = VB_QUIET;
				continue;
			}
			if (strcmp(argv[cnt], "-v") == 0 || strcmp(argv[cnt], "--verbose") == 0) {
				verbose_mode = VB_MED;
				continue;
			}
			if (strcmp(argv[cnt], "-vv") == 0
					|| strcmp(argv[cnt], "-v2") == 0) {
				verbose_mode = VB_MAX;
				continue;
			}
			if (strcmp(argv[cnt], "-vvv") == 0
					|| strcmp(argv[cnt], "-v3") == 0) {
				verbose_mode = VB_DEBUG;
				continue;
			}
			if (strcmp(argv[cnt], "-k") == 0) {
				cnt++;
				if (cnt >= argc)
					throw "Use -k <num_taxa>";
				convert_range(argv[cnt], params.min_size, params.sub_size,
						params.step_size);
				params.k_representative = params.min_size;
				continue;
			}
			if (strcmp(argv[cnt], "-pre") == 0 || strcmp(argv[cnt], "--prefix") == 0) {
				cnt++;
				if (cnt >= argc)
					throw "Use -pre <output_prefix>";
				params.out_prefix = argv[cnt];
				continue;
			}
			if (strcmp(argv[cnt], "-pp") == 0) {
				cnt++;
				if (cnt >= argc)
					throw "Use -pp <pd_proportion>";
				convert_range(argv[cnt], params.min_proportion,
						params.pd_proportion, params.step_proportion);
				if (params.pd_proportion < 0 || params.pd_proportion > 1)
					throw "PD proportion must be between 0 and 1";
				continue;
			}
			if (strcmp(argv[cnt], "-mk") == 0) {
				cnt++;
				if (cnt >= argc)
					throw "Use -mk <min_taxa>";
				params.min_size = convert_int(argv[cnt]);
				continue;
			}
			if (strcmp(argv[cnt], "-bud") == 0) {
				cnt++;
				if (cnt >= argc)
					throw "Use -bud <budget>";
				convert_range(argv[cnt], params.min_budget, params.budget,
						params.step_budget);
				continue;
			}
			if (strcmp(argv[cnt], "-mb") == 0) {
				cnt++;
				if (cnt >= argc)
					throw "Use -mb <min_budget>";
				params.min_budget = convert_int(argv[cnt]);
				continue;
			}
			if (strcmp(argv[cnt], "-o") == 0) {
				cnt++;
				if (cnt >= argc)
					throw "Use -o <taxon>";
				params.root = argv[cnt];
				continue;
			}
			if (strcmp(argv[cnt], "-optalg") == 0) {
				cnt++;
				if (cnt >= argc)
					throw "Use -opt_alg <1-BFGS|2-BFGS|EM>";
				params.optimize_alg = argv[cnt];
				continue;
			}
			if (strcmp(argv[cnt], "-optlen") == 0) {
				cnt++;
				if (cnt >= argc)
					throw "Use -optlen <BFGS|EM>";
				params.optimize_alg_mixlen = argv[cnt];
				continue;
			}
            if (strcmp(argv[cnt], "-optalg_gammai") == 0) {
                cnt++;
                if (cnt >= argc)
                    throw "Use -optalg_gammai <Brent|BFGS|EM>";
                params.optimize_alg_gammai = argv[cnt];
                continue;
            }
			if (strcmp(argv[cnt], "-root") == 0 || strcmp(argv[cnt], "-rooted") == 0) {
				params.is_rooted = true;
				continue;
			}
            
            if (strcmp(argv[cnt], "--root-dist") == 0) {
                cnt++;
                if (cnt >= argc)
                    throw "Use --root-dist <maximum-root-move-distance>";
                params.root_move_dist = convert_int(argv[cnt]);
                continue;
            }

            if (strcmp(argv[cnt], "--root-find") == 0) {
                params.root_find = true;
                continue;
            }

			if (strcmp(argv[cnt], "-all") == 0) {
				params.find_all = true;
				continue;
			}
			if (strcmp(argv[cnt], "--greedy") == 0) {
				params.run_mode = GREEDY;
				continue;
			}
			if (strcmp(argv[cnt], "-pr") == 0
					|| strcmp(argv[cnt], "--pruning") == 0) {
				params.run_mode = PRUNING;
				//continue; } if (strcmp(argv[cnt],"--both") == 0) {
				//params.run_mode = BOTH_ALG;
				continue;
			}
			if (strcmp(argv[cnt], "-e") == 0) {
				cnt++;
				if (cnt >= argc)
					throw "Use -e <file>";
				params.param_file = argv[cnt];
				continue;
			}
			if (strcmp(argv[cnt], "-if") == 0) {
				cnt++;
				if (cnt >= argc)
					throw "Use -if <file>";
				params.initial_file = argv[cnt];
				continue;
			}
			if (strcmp(argv[cnt], "-nni_nr_step") == 0) {
				cnt++;
				if (cnt >= argc)
					throw "Use -nni_nr_step <newton_raphson_steps>";
				NNI_MAX_NR_STEP = convert_int(argv[cnt]);
				continue;
			}
			if (strcmp(argv[cnt], "-ia") == 0) {
				cnt++;
				if (cnt >= argc)
					throw "Use -ia <file>";
				params.initial_area_file = argv[cnt];
				continue;
			}
			if (strcmp(argv[cnt], "-u") == 0) {
				// file containing budget information
				cnt++;
				if (cnt >= argc)
					throw "Use -u <file>";
				params.budget_file = argv[cnt];
				continue;
			}
			if (strcmp(argv[cnt], "-dd") == 0) {
				// compute distribution of PD score on random sets
				cnt++;
				if (cnt >= argc)
					throw "Use -dd <sample_size>";
				params.run_mode = PD_DISTRIBUTION;
				params.sample_size = convert_int(argv[cnt]);
				continue;
			}
			if (strcmp(argv[cnt], "-ts") == 0) {
				// calculate PD score a taxa set listed in the file
				cnt++;
				//params.run_mode = PD_USER_SET;
				if (cnt >= argc)
					throw "Use -ts <taxa_file>";
				params.pdtaxa_file = argv[cnt];
				continue;
			}
			if (strcmp(argv[cnt], "-bound") == 0) {
				// boundary length of areas
				cnt++;
				if (cnt >= argc)
					throw "Use -bound <file>";
				params.areas_boundary_file = argv[cnt];
				continue;
			}
			if (strcmp(argv[cnt], "-blm") == 0) {
				// boundary length modifier
				cnt++;
				if (cnt >= argc)
					throw "Use -blm <boundary_modifier>";
				params.boundary_modifier = convert_double(argv[cnt]);
				continue;
			}
			if (strcmp(argv[cnt], "-dist") == 0
					|| strcmp(argv[cnt], "-d") == 0) {
				// calculate distance matrix from the tree
				params.run_mode = CALC_DIST;
				cnt++;
				if (cnt >= argc)
					throw "Use -dist <distance_file>";
				params.dist_file = argv[cnt];
				continue;
			}
			if (strcmp(argv[cnt], "-djc") == 0) {
				params.compute_ml_dist = false;
				continue;
			}
			if (strcmp(argv[cnt], "-dobs") == 0) {
				params.compute_obs_dist = true;
				continue;
			}
			if (strcmp(argv[cnt], "-r") == 0) {
				cnt++;
				if (cnt >= argc)
					throw "Use -r <num_taxa>";
				params.sub_size = convert_int(argv[cnt]);
				params.tree_gen = YULE_HARDING;
				continue;
			}
			if (strcmp(argv[cnt], "-rs") == 0) {
				cnt++;
				if (cnt >= argc)
					throw "Use -rs <alignment_file>";
				params.tree_gen = YULE_HARDING;
				params.aln_file = argv[cnt];
				continue;
			}
			if (strcmp(argv[cnt], "-rstar") == 0) {
				cnt++;
				if (cnt >= argc)
					throw "Use -rstar <num_taxa>";
				params.sub_size = convert_int(argv[cnt]);
				params.tree_gen = STAR_TREE;
				continue;
			}
			if (strcmp(argv[cnt], "-ru") == 0) {
				cnt++;
				if (cnt >= argc)
					throw "Use -ru <num_taxa>";
				params.sub_size = convert_int(argv[cnt]);
				params.tree_gen = UNIFORM;
				continue;
			}
			if (strcmp(argv[cnt], "-rcat") == 0) {
				cnt++;
				if (cnt >= argc)
					throw "Use -rcat <num_taxa>";
				params.sub_size = convert_int(argv[cnt]);
				params.tree_gen = CATERPILLAR;
				continue;
			}
			if (strcmp(argv[cnt], "-rbal") == 0) {
				cnt++;
				if (cnt >= argc)
					throw "Use -rbal <num_taxa>";
				params.sub_size = convert_int(argv[cnt]);
				params.tree_gen = BALANCED;
				continue;
			}
            if (strcmp(argv[cnt], "--rand") == 0) {
                cnt++;
                if (cnt >= argc)
                    throw "Use -rand UNI | CAT | BAL | NET";
                if (strcmp(argv[cnt], "UNI") == 0)
                    params.tree_gen = UNIFORM;
                else if (strcmp(argv[cnt], "CAT") == 0)
                    params.tree_gen = CATERPILLAR;
                else if (strcmp(argv[cnt], "BAL") == 0)
                    params.tree_gen = BALANCED;
                else if (strcmp(argv[cnt], "NET") == 0)
                    params.tree_gen = CIRCULAR_SPLIT_GRAPH;
                else
                    throw "wrong --rand option";
                continue;
            }
            
            if (strcmp(argv[cnt], "--keep-ident") == 0 || strcmp(argv[cnt], "-keep-ident") == 0) {
                params.ignore_identical_seqs = false;
                continue;
            }
			if (strcmp(argv[cnt], "-rcsg") == 0) {
				cnt++;
				if (cnt >= argc)
					throw "Use -rcsg <num_taxa>";
				params.sub_size = convert_int(argv[cnt]);
				params.tree_gen = CIRCULAR_SPLIT_GRAPH;
				continue;
			}
			if (strcmp(argv[cnt], "-rpam") == 0) {
				cnt++;
				if (cnt >= argc)
					throw "Use -rpam <num_splits>";
				params.num_splits = convert_int(argv[cnt]);
				continue;
			}
			if (strcmp(argv[cnt], "-rlen") == 0 || strcmp(argv[cnt], "--rlen") == 0) {
				cnt++;
				if (cnt >= argc - 2)
					throw "Use -rlen <min_len> <mean_len> <max_len>";
				params.min_len = convert_double(argv[cnt]);
				params.mean_len = convert_double(argv[cnt + 1]);
				params.max_len = convert_double(argv[cnt + 2]);
				cnt += 2;
				continue;
			}
			if (strcmp(argv[cnt], "-rzero") == 0) {
				cnt++;
				if (cnt >= argc)
					throw "Use -rzero <num_zero_branch>";
				params.num_zero_len = convert_int(argv[cnt]);
				if (params.num_zero_len < 0)
					throw "num_zero_len must not be negative";
				continue;
			}
			if (strcmp(argv[cnt], "-rset") == 0) {
				cnt++;
				if (cnt >= argc - 1)
					throw "Use -rset <overlap> <outfile>";
				params.overlap = convert_int(argv[cnt]);
				cnt++;
				params.pdtaxa_file = argv[cnt];
				params.tree_gen = TAXA_SET;
				continue;
			}
			if (strcmp(argv[cnt], "-rep") == 0) {
				cnt++;
				if (cnt >= argc)
					throw "Use -rep <repeated_times>";
				params.repeated_time = convert_int(argv[cnt]);
				continue;
			}
			if (strcmp(argv[cnt], "-lim") == 0) {
				cnt++;
				if (cnt >= argc)
					throw "Use -lim <pd_limit>";
				params.pd_limit = convert_int(argv[cnt]);
				continue;
			}
			if (strcmp(argv[cnt], "-noout") == 0) {
				params.nr_output = 0;
				continue;
			}
			if (strcmp(argv[cnt], "-1out") == 0) {
				params.nr_output = 1;
				continue;
			}
			if (strcmp(argv[cnt], "-oldout") == 0) {
				params.nr_output = 100;
				continue;
			}
			if (strcmp(argv[cnt], "-nexout") == 0) {
				params.nexus_output = true;
				continue;
			}
			if (strcmp(argv[cnt], "-exhaust") == 0) {
				params.run_mode = EXHAUSTIVE;
				continue;
			}
			if (strcmp(argv[cnt], "-seed") == 0 || strcmp(argv[cnt], "--seed") == 0) {
				cnt++;
				if (cnt >= argc)
					throw "Use -seed <random_seed>";
				params.ran_seed = abs(convert_int(argv[cnt]));
				continue;
			}
			if (strcmp(argv[cnt], "-pdgain") == 0) {
				params.calc_pdgain = true;
				continue;
			}
			if (strcmp(argv[cnt], "-sup") == 0 || strcmp(argv[cnt], "--support") == 0) {
				cnt++;
				if (cnt >= argc)
					throw "Use -sup <target_tree_file>";
				params.second_tree = argv[cnt];
				params.consensus_type = CT_ASSIGN_SUPPORT;
				continue;
			}
			if (strcmp(argv[cnt], "-suptag") == 0 || strcmp(argv[cnt], "--suptag") == 0) {
				cnt++;
				if (cnt >= argc)
					throw "Use -suptag <tagname or ALL>";
				params.support_tag = argv[cnt];
				continue;
			}
            if (strcmp(argv[cnt], "-sup2") == 0) {
                outError("Deprecated -sup2 option, please use --gcf --tree FILE");
            }
            
            if (strcmp(argv[cnt], "--gcf") == 0) {
				params.consensus_type = CT_ASSIGN_SUPPORT_EXTENDED;
                cnt++;
                if (cnt >= argc)
                    throw "Use --gcf <user_trees_file>";
                params.treeset_file = argv[cnt];
				continue;
			}
            if (strcmp(argv[cnt], "--scf") == 0) {
                params.consensus_type = CT_ASSIGN_SUPPORT_EXTENDED;
                cnt++;
                if (cnt >= argc)
                    throw "Use --scf NUM_QUARTETS";
                params.site_concordance = convert_int(argv[cnt]);
                if (params.site_concordance < 1)
                    throw "Positive --scf please";
                continue;
            }
            if (strcmp(argv[cnt], "--scf-part") == 0 || strcmp(argv[cnt], "--cf-verbose") == 0) {
                params.site_concordance_partition = true;
                continue;
            }
            if (strcmp(argv[cnt], "--qic") == 0) {
                params.internode_certainty = 1;
                continue;
            }
			if (strcmp(argv[cnt], "-treew") == 0) {
				cnt++;
				if (cnt >= argc)
					throw "Use -treew <tree_weight_file>";
				params.tree_weight_file = argv[cnt];
				continue;
			}
			if (strcmp(argv[cnt], "-con") == 0 || strcmp(argv[cnt], "--contree") == 0) {
				params.consensus_type = CT_CONSENSUS_TREE;
				continue;
			}
			if (strcmp(argv[cnt], "-net") == 0 || strcmp(argv[cnt], "--connet") == 0) {
				params.consensus_type = CT_CONSENSUS_NETWORK;
                continue;
			}
            
            /**MINH ANH: to serve some statistics on tree*/
			if (strcmp(argv[cnt], "-comp") == 0) {
				cnt++;
				if (cnt >= argc)
					throw "Use -comp <treefile>";
				params.consensus_type = COMPARE;
				params.second_tree = argv[cnt];
				continue;
			}
			if (strcmp(argv[cnt], "-stats") == 0) {
				params.run_mode = STATS;
				continue;
			}
			if (strcmp(argv[cnt], "-gbo") == 0) { //guided bootstrap
				cnt++;
				if (cnt >= argc)
					throw "Use -gbo <site likelihod file>";
				params.siteLL_file = argv[cnt];
				//params.run_mode = GBO;
                continue;
			} // MA
            
			if (strcmp(argv[cnt], "-mprob") == 0) { //compute multinomial distribution probability
				cnt++;
				if (cnt >= argc)
					throw "Use -mprob <ref_alignment>";
				params.second_align = argv[cnt];
				//params.run_mode = MPRO;
                continue;
			} // MA
            
			if (strcmp(argv[cnt], "-min") == 0) {
				params.find_pd_min = true;
				continue;
			}
			if (strcmp(argv[cnt], "-excl") == 0) {
				params.exclusive_pd = true;
				continue;
			}
			if (strcmp(argv[cnt], "-endem") == 0) {
				params.endemic_pd = true;
				continue;
			}
			if (strcmp(argv[cnt], "-compl") == 0) {
				cnt++;
				if (cnt >= argc)
					throw "Use -compl <area_name>";
				params.complement_area = argv[cnt];
				continue;
			}
			if (strcmp(argv[cnt], "-cluster") == 0) {
				params.branch_cluster = 4;
				cnt++;
				if (cnt >= argc)
					throw "Use -cluster <taxa_order_file>";
				params.taxa_order_file = argv[cnt];
				continue;
			}
			if (strcmp(argv[cnt], "-taxa") == 0) {
				params.run_mode = PRINT_TAXA;
				continue;
			}
			if (strcmp(argv[cnt], "-area") == 0) {
				params.run_mode = PRINT_AREA;
				continue;
			}
			if (strcmp(argv[cnt], "-scale") == 0) {
				cnt++;
				if (cnt >= argc)
					throw "Use -scale <scaling_factor>";
				params.scaling_factor = convert_double(argv[cnt]);
				continue;
			}
			if (strcmp(argv[cnt], "-scaleg") == 0) {
				cnt++;
				if (cnt >= argc)
					throw "Use -scaleg <gene_scale_factor>";
				params.gene_scale_factor = convert_double(argv[cnt]);
				continue;
			}
			if (strcmp(argv[cnt], "-scalebranch") == 0) {
				params.run_mode = SCALE_BRANCH_LEN;
				cnt++;
				if (cnt >= argc)
					throw "Use -scalebranch <scaling_factor>";
				params.scaling_factor = convert_double(argv[cnt]);
				continue;
			}
			if (strcmp(argv[cnt], "-scalenode") == 0) {
				params.run_mode = SCALE_NODE_NAME;
				cnt++;
				if (cnt >= argc)
					throw "Use -scalenode <scaling_factor>";
				params.scaling_factor = convert_double(argv[cnt]);
				continue;
			}
			if (strcmp(argv[cnt], "-prec") == 0) {
				cnt++;
				if (cnt >= argc)
					throw "Use -prec <numeric_precision>";
				params.numeric_precision = convert_int(argv[cnt]);
				continue;
			}
			if (strcmp(argv[cnt], "-lp") == 0) {
				params.run_mode = LINEAR_PROGRAMMING;
				continue;
			}
			if (strcmp(argv[cnt], "-lpbin") == 0) {
				params.run_mode = LINEAR_PROGRAMMING;
				params.binary_programming = true;
				continue;
			}
			if (strcmp(argv[cnt], "-qp") == 0) {
				params.gurobi_format = true;
				params.quad_programming = true;
				continue;
			}
			if (strcmp(argv[cnt], "-quiet") == 0 || strcmp(argv[cnt], "--quiet") == 0) {
				verbose_mode = VB_QUIET;
				continue;
			}
			if (strcmp(argv[cnt], "-mult") == 0) {
				params.multi_tree = true;
				continue;
			}
			if (strcmp(argv[cnt], "-bi") == 0 || strcmp(argv[cnt], "--burnin") == 0) {
				cnt++;
				if (cnt >= argc)
					throw "Use -bi <burnin_value>";
				params.tree_burnin = convert_int(argv[cnt]);
				if (params.tree_burnin < 0)
					throw "Burnin value must not be negative";
				continue;
			}
			if (strcmp(argv[cnt], "-tm") == 0) {
				cnt++;
				if (cnt >= argc)
					throw "Use -tm <tree_max_count>";
				params.tree_max_count = convert_int(argv[cnt]);
				if (params.tree_max_count < 0)
					throw "tree_max_count must not be negative";
				continue;
			}
			if (strcmp(argv[cnt], "-minsup") == 0 || strcmp(argv[cnt], "--sup-min") == 0) {
				cnt++;
				if (cnt >= argc)
					throw "Use -minsup <split_threshold>";
				params.split_threshold = convert_double(argv[cnt]);
				if (params.split_threshold < 0 || params.split_threshold > 1)
					throw "Split threshold must be between 0 and 1";
				continue;
			}
			if (strcmp(argv[cnt], "-minsupnew") == 0) {
				cnt++;
				if (cnt >= argc)
					throw "Use -minsupnew <split_threshold_1/.../split_threshold_k>";
				params.split_threshold_str = argv[cnt];
				continue;
			}
			if (strcmp(argv[cnt], "-tw") == 0) {
				cnt++;
				if (cnt >= argc)
					throw "Use -tw <split_weight_threshold>";
				params.split_weight_threshold = convert_double(argv[cnt]);
				if (params.split_weight_threshold < 0)
					throw "Split weight threshold is negative";
				continue;
			}

            if (strcmp(argv[cnt], "-czb") == 0 || strcmp(argv[cnt], "--polytomy") == 0) {
                params.collapse_zero_branch = true;
                continue;
            }

			if (strcmp(argv[cnt], "-swc") == 0) {
				params.split_weight_summary = SW_COUNT;
				continue;
			}
			if (strcmp(argv[cnt], "-swa") == 0) {
				params.split_weight_summary = SW_AVG_ALL;
				continue;
			}
			if (strcmp(argv[cnt], "-swp") == 0) {
				params.split_weight_summary = SW_AVG_PRESENT;
				continue;
			}
			if (strcmp(argv[cnt], "-iwc") == 0) {
				params.test_input = TEST_WEAKLY_COMPATIBLE;
				continue;
			}
			if (strcmp(argv[cnt], "--aln") == 0 || strcmp(argv[cnt], "--msa") == 0 || strcmp(argv[cnt], "-s") == 0) {
				cnt++;
				if (cnt >= argc)
					throw "Use --aln, -s <alignment_file>";
				params.aln_file = argv[cnt];
				continue;
			}
			if (strcmp(argv[cnt], "--sequential") == 0) {
                params.phylip_sequential_format = true;
                continue;
            }
            if (strcmp(argv[cnt], "--symtest") == 0 || strcmp(argv[cnt], "--bisymtest") == 0) {
                params.symtest = 1;
                continue;
            }

            if (strcmp(argv[cnt], "--symtest-remove-bad") == 0 || strcmp(argv[cnt], "--bisymtest-remove-bad") == 0) {
                params.symtest = 2;
                continue;
            }

            if (strcmp(argv[cnt], "--symtest-remove-good") == 0 || strcmp(argv[cnt], "--bisymtest-remove-good") == 0) {
                params.symtest = 3;
                continue;
            }

            if (strcmp(argv[cnt], "--symtest-keep-zero") == 0 || strcmp(argv[cnt], "--bisymtest-keep-zero") == 0) {
                params.symtest_keep_zero = true;
                continue;
            }

            if (strcmp(argv[cnt], "--symtest-type") == 0 || strcmp(argv[cnt], "--bisymtest-type") == 0) {
                cnt++;
                if (cnt >= argc)
                    throw "Use --bisymtest-type SYM|MAR|INT";
                if (strcmp(argv[cnt], "SYM") == 0)
                    params.symtest_type = 0;
                else if (strcmp(argv[cnt], "MAR") == 0)
                    params.symtest_type = 1;
                else if (strcmp(argv[cnt], "INT") == 0)
                    params.symtest_type = 2;
                else
                    throw "Use --bisymtest-type SYM|MAR|INT";
                if (!params.symtest)
                    params.symtest = 1;
                continue;
            }

            if (strcmp(argv[cnt], "--symtest-pval") == 0 || strcmp(argv[cnt], "--bisymtest-pval") == 0) {
                cnt++;
                if (cnt >= argc)
                    throw "Use --bisymtest-pval PVALUE_CUTOFF";
                params.symtest_pcutoff = convert_double(argv[cnt]);
                if (params.symtest_pcutoff <= 0 || params.symtest_pcutoff >= 1)
                    throw "--bisymtest-pval must be between 0 and 1";
                if (!params.symtest)
                    params.symtest = 1;
                continue;
            }
            
            if (strcmp(argv[cnt], "--symstat") == 0 || strcmp(argv[cnt], "--bisymstat") == 0) {
                params.symtest_stat = true;
                if (!params.symtest)
                    params.symtest = 1;
                continue;
            }

            if (strcmp(argv[cnt], "--permsymtest") == 0 || strcmp(argv[cnt], "--maxsymtest") == 0) {
                cnt++;
                if (cnt >= argc)
                    throw "Use --maxsymtest INT";
                params.symtest_shuffle = convert_int(argv[cnt]);
                if (params.symtest_shuffle <= 0)
                    throw "--maxsymtest must be positive";
                if (!params.symtest)
                    params.symtest = 1;
                continue;
            }

            if (strcmp(argv[cnt], "-z") == 0 || strcmp(argv[cnt], "--trees") == 0) {
				cnt++;
				if (cnt >= argc)
					throw "Use -z <user_trees_file>";
				params.treeset_file = argv[cnt];
				continue;
			}
			if (strcmp(argv[cnt], "-zb") == 0 || strcmp(argv[cnt], "--test") == 0) {
				cnt++;
				if (cnt >= argc)
					throw "Use -zb <#replicates>";
				params.topotest_replicates = convert_int(argv[cnt]);
				if (params.topotest_replicates < 1000)
					throw "Please specify at least 1000 replicates";
				continue;
			}
            if (strcmp(argv[cnt], "--estimate-model") == 0) {
                params.topotest_optimize_model = true;
                continue;
            }
			if (strcmp(argv[cnt], "-zw") == 0 || strcmp(argv[cnt], "--test-weight") == 0) {
				params.do_weighted_test = true;
				continue;
			}
			if (strcmp(argv[cnt], "-au") == 0 || strcmp(argv[cnt], "--test-au") == 0) {
				params.do_au_test = true;
				continue;
			}
			if (strcmp(argv[cnt], "-sp") == 0 || strcmp(argv[cnt], "-Q") == 0) {
				cnt++;
				if (cnt >= argc)
					throw "Use -sp <partition_file>";
				params.partition_file = argv[cnt];
				continue;
			}
			if (strcmp(argv[cnt], "-spp") == 0 || strcmp(argv[cnt], "-p") == 0) {
				cnt++;
				if (cnt >= argc)
					throw "Use -p <partition_file>";
				params.partition_file = argv[cnt];
				params.partition_type = BRLEN_SCALE;
                params.opt_gammai = false;
				continue;
			}
			if (strcmp(argv[cnt], "-spj") == 0 || strcmp(argv[cnt], "-q") == 0) {
				cnt++;
				if (cnt >= argc)
					throw "Use -q <partition_file>";
				params.partition_file = argv[cnt];
				params.partition_type = BRLEN_FIX;
                params.optimize_alg_gammai = "Brent";
                params.opt_gammai = false;
				continue;
			}
			if (strcmp(argv[cnt], "-M") == 0) {
                params.partition_type = BRLEN_OPTIMIZE;
                continue;
            }

            if (strcmp(argv[cnt], "-spu") == 0 || strcmp(argv[cnt], "-S") == 0) {
                cnt++;
                if (cnt >= argc)
                    throw "Use -spu <partition_file>";
                params.partition_file = argv[cnt];
                params.partition_type = TOPO_UNLINKED;
                params.ignore_identical_seqs = false;
                params.buffer_mem_save = true;
                params.print_splits_nex_file = false;
                continue;
            }
            
            if (strcmp(argv[cnt], "-rcluster") == 0 || strcmp(argv[cnt], "--rcluster") == 0) {
				cnt++;
				if (cnt >= argc)
					throw "Use -rcluster <percent>";
                params.partfinder_rcluster = convert_double(argv[cnt]);
                if (params.partfinder_rcluster < 0 || params.partfinder_rcluster > 100)
                    throw "rcluster percentage must be between 0 and 100";
				continue;
            }
            if (strcmp(argv[cnt], "-rclusterf") == 0 || strcmp(argv[cnt], "--rclusterf") == 0) {
				cnt++;
				if (cnt >= argc)
					throw "Use -rclusterf <percent>";
                params.partfinder_rcluster = convert_double(argv[cnt]);
                if (params.partfinder_rcluster < 0 || params.partfinder_rcluster > 100)
                    throw "rcluster percentage must be between 0 and 100";
                params.partfinder_rcluster_fast = true;
				continue;
            }

            if (strcmp(argv[cnt], "-rcluster-max") == 0 || strcmp(argv[cnt], "--rclusterm") == 0) {
				cnt++;
				if (cnt >= argc)
					throw "Use -rcluster-max <num>";
                params.partfinder_rcluster_max = convert_int(argv[cnt]);
                if (params.partfinder_rcluster_max <= 0)
                    throw "rcluster-max must be between > 0";
                if (params.partfinder_rcluster == 100)
                    params.partfinder_rcluster = 99.9999;
				continue;
            }

			if (strcmp(argv[cnt], "-keep_empty_seq") == 0) {
				params.remove_empty_seq = false;
				continue;
			}
			if (strcmp(argv[cnt], "-no_terrace") == 0) {
				params.terrace_aware = false;
				continue;
			}
            if (strcmp(argv[cnt], "--terrace") == 0) {
#ifdef IQTREE_TERRAPHAST
                params.terrace_analysis = true;
#else
                    throw "Unsupported command: --terrace.\n"
                        "Please build IQ-TREE with the USE_TERRAPHAST flag.";
#endif
                continue;
            }
			if (strcmp(argv[cnt], "-sf") == 0) {
				cnt++;
				if (cnt >= argc)
					throw "Use -sf <ngs_file>";
				params.ngs_file = argv[cnt];
				continue;
			}
			if (strcmp(argv[cnt], "-sm") == 0) {
				cnt++;
				if (cnt >= argc)
					throw "Use -sm <ngs_mapped_read_file>";
				params.ngs_mapped_reads = argv[cnt];
				continue;
			}
			if (strcmp(argv[cnt], "-ngs_gap") == 0) {
				params.ngs_ignore_gaps = false;
				continue;
			}
			if (strcmp(argv[cnt], "-st") == 0 || strcmp(argv[cnt], "--seqtype") == 0) {
				cnt++;
				if (cnt >= argc)
					throw "Use -st BIN or -st DNA or -st AA or -st CODON or -st MORPH or -st CRXX or -st CFxx.";
                string arg = argv[cnt];
                params.sequence_type = argv[cnt];
                // if (arg.substr(0,2) == "CR") params.pomo_random_sampling = true;
                // if (arg.substr(0,2) == "CF" || arg.substr(0,2) == "CR") {
                //     outWarning("Setting the sampling method and population size with this flag is deprecated.");
                //     outWarning("Please use the model string instead (see `iqtree --help`).");
                //     if (arg.length() > 2) {
                //         int ps = convert_int(arg.substr(2).c_str());
                //         params.pomo_pop_size = ps;
                //         if (((ps != 10) && (ps != 2) && (ps % 2 == 0)) || (ps < 2) || (ps > 19)) {
                //             std::cout << "Please give a correct PoMo sequence type parameter; e.g., `-st CF09`." << std::endl;
                //             outError("Custom virtual population size of PoMo not 2, 10 or any other odd number between 3 and 19.");   
                //         }
                //     }
                // }
				continue;
			}
            
			if (strcmp(argv[cnt], "-starttree") == 0) {
				cnt++;
				if (cnt >= argc)
					throw "Use -starttree BIONJ|PARS|PLLPARS";
				if (strcmp(argv[cnt], "BIONJ") == 0)
					params.start_tree = STT_BIONJ;
				else if (strcmp(argv[cnt], "PARS") == 0)
					params.start_tree = STT_PARSIMONY;
				else if (strcmp(argv[cnt], "PLLPARS") == 0)
					params.start_tree = STT_PLL_PARSIMONY;
				else
					throw "Invalid option, please use -starttree with BIONJ or PARS or PLLPARS";
				continue;
			}

			if (strcmp(argv[cnt], "-ao") == 0) {
				cnt++;
				if (cnt >= argc)
					throw "Use -ao <alignment_file>";
				params.aln_output = argv[cnt];
				continue;
			}
			if (strcmp(argv[cnt], "-as") == 0) {
				cnt++;
				if (cnt >= argc)
					throw "Use -as <aln_site_list>";
				params.aln_site_list = argv[cnt];
				continue;
			}
			if (strcmp(argv[cnt], "-an") == 0) {
				cnt++;
				if (cnt >= argc)
					throw "Use -an <ref_seq_name>";
				params.ref_seq_name = argv[cnt];
				continue;
			}
			if (strcmp(argv[cnt], "-af") == 0) {
				cnt++;
				if (cnt >= argc)
					throw "Use -af phy|fasta";
				if (strcmp(argv[cnt], "phy") == 0)
					params.aln_output_format = ALN_PHYLIP;
				else if (strcmp(argv[cnt], "fasta") == 0)
					params.aln_output_format = ALN_FASTA;
				else
					throw "Unknown output format";
				continue;
			}

            if (strcmp(argv[cnt], "--figtree") == 0) {
                params.newick_extended_format = true;
                continue;
            }

            if (strcmp(argv[cnt], "-am") == 0) {
				cnt++;
				if (cnt >= argc)
					throw "Use -am <gap_masked_aln>";
				params.gap_masked_aln = argv[cnt];
				continue;
			}
			if (strcmp(argv[cnt], "-ac") == 0) {
				cnt++;
				if (cnt >= argc)
					throw "Use -ac <concatenate_aln>";
				params.concatenate_aln = argv[cnt];
				continue;
			}
			if (strcmp(argv[cnt], "-nogap") == 0) {
				params.aln_nogaps = true;
				continue;
			}
			if (strcmp(argv[cnt], "-noconst") == 0) {
				params.aln_no_const_sites = true;
				continue;
			}
			if (strcmp(argv[cnt], "-alninfo") == 0) {
				params.print_aln_info = true;
				continue;
			}
//			if (strcmp(argv[cnt], "-parstree") == 0) {
				// maximum parsimony
//				params.parsimony_tree = true;
//            continue; } if (strcmp(argv[cnt], "-pars") == 0) {
//                // maximum parsimony
//                params.parsimony = true;
//				continue;
//			}
			if (strcmp(argv[cnt], "-spr") == 0) {
				// subtree pruning and regrafting
				params.tree_spr = true;
				continue;
			}
			if (strcmp(argv[cnt], "-krep") == 0) {
				cnt++;
				if (cnt >= argc)
					throw "Use -krep <num_k>";
				params.k_representative = convert_int(argv[cnt]);
				continue;
			}
			if (strcmp(argv[cnt], "-pdel") == 0) {
				cnt++;
				if (cnt >= argc)
					throw "Use -pdel <probability>";
				params.p_delete = convert_double(argv[cnt]);
				if (params.p_delete < 0.0 || params.p_delete > 1.0)
					throw "Probability of deleting a leaf must be between 0 and 1";
				continue;
			}
			if (strcmp(argv[cnt], "-pers") == 0 || strcmp(argv[cnt], "--perturb") == 0) {
				cnt++;
				if (cnt >= argc)
					throw "Use -pers <perturbation_strength>";
				params.initPS = convert_double(argv[cnt]);
				continue;
			}
			if (strcmp(argv[cnt], "-n") == 0) {
				cnt++;
				if (cnt >= argc)
					throw "Use -n <#iterations>";
                if (params.gbo_replicates != 0) {
                    throw("Ultrafast bootstrap does not work with -n option");
                }
				params.min_iterations = convert_int(argv[cnt]);
				params.stop_condition = SC_FIXED_ITERATION;
//                params.autostop = false;
				continue;
			}
			if (strcmp(argv[cnt], "-nparam") == 0) {
				cnt++;
				if (cnt >= argc)
					throw "Use -nparam <#iterations>";
				params.num_param_iterations = convert_int(argv[cnt]);
				if (params.num_param_iterations < 0)
					throw "Number of parameter optimization iterations (-nparam) must be non negative";
				continue;
			}

			if (strcmp(argv[cnt], "-nb") == 0) {
				cnt++;
				if (cnt >= argc)
					throw "Use -nb <#bootstrap_replicates>";
				params.min_iterations = convert_int(argv[cnt]);
				params.iqp_assess_quartet = IQP_BOOTSTRAP;
//				params.avoid_duplicated_trees = true;
				continue;
			}
			if (strcmp(argv[cnt], "-mod") == 0
					|| strcmp(argv[cnt], "-m") == 0) {
				cnt++;
				if (cnt >= argc)
					throw "Use -mod <model_name>";
				params.model_name = argv[cnt];
				continue;
			}
            if (strcmp(argv[cnt], "--init-model") == 0) {
                cnt++;
                if (cnt >= argc)
                    throw "Use --init-model FILE";
                params.model_name_init = argv[cnt];
                continue;
            }
            if (strcmp(argv[cnt], "--loop-model") == 0) {
                cnt++;
                if (cnt >= argc)
                    throw "Use --loop-model NUMBER";
                params.model_opt_steps = convert_int(argv[cnt]);
                continue;
            }
			if (strcmp(argv[cnt], "-mset") == 0 || strcmp(argv[cnt], "--mset") == 0) {
				cnt++;
				if (cnt >= argc)
					throw "Use -mset <model_set>";
				params.model_set = argv[cnt];
				continue;
			}
			if (strcmp(argv[cnt], "-madd") == 0 || strcmp(argv[cnt], "--madd") == 0) {
				cnt++;
				if (cnt >= argc)
					throw "Use -madd <extra_model_set>";
				params.model_extra_set = argv[cnt];
				continue;
			}
			if (strcmp(argv[cnt], "-msub") == 0 || strcmp(argv[cnt], "--msub") == 0) {
				cnt++;
				if (cnt >= argc)
					throw "Use -msub <model_subset>";
				params.model_subset = argv[cnt];
				continue;
			}
			if (strcmp(argv[cnt], "-mfreq") == 0 || strcmp(argv[cnt], "--mfreq") == 0) {
				cnt++;
				if (cnt >= argc)
					throw "Use -mfreq <state_freq_set>";
				params.state_freq_set = argv[cnt];
				continue;
			}
			if (strcmp(argv[cnt], "-mrate") == 0 || strcmp(argv[cnt], "--mrate") == 0) {
				cnt++;
				if (cnt >= argc)
					throw "Use -mrate <rate_set>";
				params.ratehet_set = argv[cnt];
				continue;
			}
			if (strcmp(argv[cnt], "-mdef") == 0 || strcmp(argv[cnt], "--mdef") == 0) {
				cnt++;
				if (cnt >= argc)
					throw "Use -mdef <model_definition_file>";
				params.model_def_file = argv[cnt];
				continue;
			}
            if (strcmp(argv[cnt], "--modelomatic") == 0) {
                params.modelomatic = true;
                continue;
            }
			if (strcmp(argv[cnt], "-mredo") == 0 || strcmp(argv[cnt], "--mredo") == 0) {
				params.model_test_again = true;
				continue;
			}
			if (strcmp(argv[cnt], "-mtree") == 0 || strcmp(argv[cnt], "--mtree") == 0) {
				params.model_test_and_tree = 1;
				continue;
			}
			if (strcmp(argv[cnt], "-mretree") == 0) {
				params.model_test_and_tree = 2;
				continue;
			}
			if (strcmp(argv[cnt], "-msep") == 0) {
				params.model_test_separate_rate = true;
				continue;
			}
			if (strcmp(argv[cnt], "-mwopt") == 0 || strcmp(argv[cnt], "--mix-opt") == 0) {
				params.optimize_mixmodel_weight = true;
				continue;
			}
			if (strcmp(argv[cnt], "--opt-rate-mat") == 0) {
				params.optimize_rate_matrix = true;
				continue;
			}
//			if (strcmp(argv[cnt], "-mh") == 0) {
//				params.mvh_site_rate = true;
//				params.discard_saturated_site = false;
//				params.SSE = LK_NORMAL;
//				continue;
//			}
//			if (strcmp(argv[cnt], "-mhs") == 0) {
//				params.mvh_site_rate = true;
//				params.discard_saturated_site = true;
//				params.SSE = LK_NORMAL;
//				continue;
//			}
			if (strcmp(argv[cnt], "-rl") == 0) {
				params.rate_mh_type = false;
				continue;
			}
			if (strcmp(argv[cnt], "-nr") == 0) {
				cnt++;
				if (cnt >= argc)
					throw "Use -nr <mean_rate>";
				params.mean_rate = convert_double(argv[cnt]);
				if (params.mean_rate < 0)
					throw "Wrong mean rate for MH model";
				continue;
			}
			if (strcmp(argv[cnt], "-mstore") == 0) {
				params.store_trans_matrix = true;
				continue;
			}
			if (strcmp(argv[cnt], "-nni_lh") == 0) {
				params.nni_lh = true;
				continue;
			}
			if (strcmp(argv[cnt], "-lmd") == 0) {
				cnt++;
				if (cnt >= argc)
					throw "Use -lmd <lambda>";
                params.lambda = convert_double(argv[cnt]);
				if (params.lambda > 1.0)
					throw "Lambda must be in (0,1]";
				continue;
			}

            if (strcmp(argv[cnt], "-lk") == 0) {
				cnt++;
				if (cnt >= argc)
                    throw "-lk x86|SSE|AVX|FMA|AVX512";
                if (strcmp(argv[cnt], "x86") == 0)
                    params.SSE = LK_386;
                else if (strcmp(argv[cnt], "SSE") == 0)
                    params.SSE = LK_SSE2;
                else if (strcmp(argv[cnt], "AVX") == 0)
                    params.SSE = LK_AVX;
                else if (strcmp(argv[cnt], "FMA") == 0)
                    params.SSE = LK_AVX_FMA;
                else if (strcmp(argv[cnt], "AVX512") == 0)
                    params.SSE = LK_AVX512;
                else
                    throw "Incorrect -lk likelihood kernel option";
				continue;
			}

			if (strcmp(argv[cnt], "-safe") == 0 || strcmp(argv[cnt], "--safe") == 0) {
				params.lk_safe_scaling = true;
				continue;
			}

			if (strcmp(argv[cnt], "-safe-seq") == 0) {
				cnt++;
				if (cnt >= argc)
                    throw "-safe-seq <number of sequences>";
				params.numseq_safe_scaling = convert_int(argv[cnt]);
                if (params.numseq_safe_scaling < 10)
                    throw "Too small -safe-seq";
				continue;
			}

            if (strcmp(argv[cnt], "--kernel-nonrev") == 0) {
                params.kernel_nonrev = true;
                continue;
            }

			if (strcmp(argv[cnt], "-f") == 0) {
				cnt++;
				if (cnt >= argc)
				        throw "Use -f <c | o | u | q | ry | ws | mk | <digits>>";
				if (strcmp(argv[cnt], "q") == 0 || strcmp(argv[cnt], "EQ") == 0)
					params.freq_type = FREQ_EQUAL;
				else if (strcmp(argv[cnt], "c") == 0
						|| strcmp(argv[cnt], "EM") == 0)
					params.freq_type = FREQ_EMPIRICAL;
				else if (strcmp(argv[cnt], "o") == 0
						|| strcmp(argv[cnt], "ES") == 0)
					params.freq_type = FREQ_ESTIMATE;
				else if (strcmp(argv[cnt], "u") == 0
						|| strcmp(argv[cnt], "UD") == 0)
					params.freq_type = FREQ_USER_DEFINED;
				else if (strcmp(argv[cnt], "ry") == 0
						|| strcmp(argv[cnt], "RY") == 0)
					params.freq_type = FREQ_DNA_RY;
				else if (strcmp(argv[cnt], "ws") == 0
						|| strcmp(argv[cnt], "WS") == 0)
					params.freq_type = FREQ_DNA_WS;
				else if (strcmp(argv[cnt], "mk") == 0
						|| strcmp(argv[cnt], "MK") == 0)
					params.freq_type = FREQ_DNA_MK;
				else
				        // throws error message if can't parse
				        params.freq_type = parseStateFreqDigits(argv[cnt]);
				continue;
			}

            if (strcmp(argv[cnt], "--keep-zero-freq") == 0) {
                params.keep_zero_freq = true;
                continue;
            }

            if (strcmp(argv[cnt], "--inc-zero-freq") == 0) {
                params.keep_zero_freq = false;
                continue;
            }

			if (strcmp(argv[cnt], "-fs") == 0 || strcmp(argv[cnt], "--site-freq") == 0) {
                if (params.tree_freq_file)
                    throw "Specifying both -fs and -ft not allowed";
				cnt++;
				if (cnt >= argc)
					throw "Use -fs <site_freq_file>";
				params.site_freq_file = argv[cnt];
//				params.SSE = LK_EIGEN;
				continue;
			}
			if (strcmp(argv[cnt], "-ft") == 0 || strcmp(argv[cnt], "--tree-freq") == 0) {
                if (params.site_freq_file)
                    throw "Specifying both -fs and -ft not allowed";
                cnt++;
				if (cnt >= argc)
					throw "Use -ft <treefile_to_infer_site_frequency_model>";
                params.tree_freq_file = argv[cnt];
                if (params.print_site_state_freq == WSF_NONE)
                    params.print_site_state_freq = WSF_POSTERIOR_MEAN;
                continue;
            }

			if (strcmp(argv[cnt], "-fconst") == 0) {
				cnt++;
				if (cnt >= argc)
					throw "Use -fconst <const_pattern_frequencies>";
				params.freq_const_patterns = argv[cnt];
				continue;
			}
			if (strcmp(argv[cnt], "--rates") == 0) {
				cnt++;
				if (cnt >= argc)
					throw "Use -c <#rate_category>";
				params.num_rate_cats = convert_int(argv[cnt]);
				if (params.num_rate_cats < 1)
					throw "Wrong number of rate categories";
				continue;
			}
			if (strcmp(argv[cnt], "-cmin") == 0 || strcmp(argv[cnt], "--cmin") == 0) {
				cnt++;
				if (cnt >= argc)
					throw "Use -cmin <#min_rate_category>";
				params.min_rate_cats = convert_int(argv[cnt]);
				if (params.min_rate_cats < 2)
					throw "Wrong number of rate categories for -cmin";
				continue;
			}
			if (strcmp(argv[cnt], "-cmax") == 0 || strcmp(argv[cnt], "--cmax") == 0) {
				cnt++;
				if (cnt >= argc)
					throw "Use -cmax <#max_rate_category>";
				params.max_rate_cats = convert_int(argv[cnt]);
				if (params.max_rate_cats < 2)
					throw "Wrong number of rate categories for -cmax";
				continue;
			}
			if (strcmp(argv[cnt], "-a") == 0) {
				cnt++;
				if (cnt >= argc)
					throw "Use -a <gamma_shape>";
				params.gamma_shape = convert_double(argv[cnt]);
				if (params.gamma_shape <= 0)
					throw "Wrong gamma shape parameter (alpha)";
				continue;
			}

			if (strcmp(argv[cnt], "-amin") == 0 || strcmp(argv[cnt], "--alpha-min") == 0) {
				cnt++;
				if (cnt >= argc)
					throw "Use -amin <min_gamma_shape>";
				params.min_gamma_shape = convert_double(argv[cnt]);
				if (params.min_gamma_shape <= 0)
					throw "Wrong minimum gamma shape parameter (alpha)";
				continue;
			}

			if (strcmp(argv[cnt], "-gmean") == 0 || strcmp(argv[cnt], "--gamma-mean") == 0) {
				params.gamma_median = false;
				continue;
			}
			if (strcmp(argv[cnt], "-gmedian") == 0 || strcmp(argv[cnt], "--gamma-median") == 0) {
				params.gamma_median = true;
				continue;
			}
			if (strcmp(argv[cnt], "-i") == 0) {
				cnt++;
				if (cnt >= argc)
					throw "Use -i <p_invar_sites>";
				params.p_invar_sites = convert_double(argv[cnt]);
				if (params.p_invar_sites < 0)
					throw "Wrong number of proportion of invariable sites";
				continue;
			}
			if (strcmp(argv[cnt], "-optfromgiven") == 0) {
				params.optimize_from_given_params = true;
				continue;
			}
			if (strcmp(argv[cnt], "-brent") == 0) {
				params.optimize_by_newton = false;
				continue;
			}
			if (strcmp(argv[cnt], "-jointopt") == 0) {
				params.optimize_model_rate_joint = true;
				continue;
			}
			if (strcmp(argv[cnt], "-brent_ginvar") == 0) {
				params.optimize_model_rate_joint = false;
				continue;
			}
			if (strcmp(argv[cnt], "-fixbr") == 0 || strcmp(argv[cnt], "-blfix") == 0) {
				params.fixed_branch_length = BRLEN_FIX;
                params.optimize_alg_gammai = "Brent";
                params.opt_gammai = false;
                params.min_iterations = 0;
                params.stop_condition = SC_FIXED_ITERATION;
				continue;
			}
			if (strcmp(argv[cnt], "-blscale") == 0) {
				params.fixed_branch_length = BRLEN_SCALE;
                params.optimize_alg_gammai = "Brent";
                params.opt_gammai = false;
                params.min_iterations = 0;
                params.stop_condition = SC_FIXED_ITERATION;
				continue;
			}
			if (strcmp(argv[cnt], "-blmin") == 0) {
				cnt++;
				if (cnt >= argc)
					throw "Use -blmin <min_branch_length>";
				params.min_branch_length = convert_double(argv[cnt]);
				if (params.min_branch_length < 0.0)
					throw("Negative -blmin not allowed!");
				if (params.min_branch_length == 0.0)
					throw("Zero -blmin is not allowed due to numerical problems");
				if (params.min_branch_length > 0.1)
					throw("-blmin must be < 0.1");

				continue;
			}
			if (strcmp(argv[cnt], "-blmax") == 0) {
				cnt++;
				if (cnt >= argc)
					throw "Use -blmax <max_branch_length>";
				params.max_branch_length = convert_double(argv[cnt]);
				if (params.max_branch_length < 0.5)
					throw("-blmax smaller than 0.5 is not allowed");
				continue;
			}
            if (strcmp(argv[cnt], "--show-lh") == 0) {
                params.ignore_identical_seqs = false;
                params.fixed_branch_length = BRLEN_FIX;
                params.optimize_alg_gammai = "Brent";
                params.opt_gammai = false;
                params.min_iterations = 0;
                params.stop_condition = SC_FIXED_ITERATION;
                verbose_mode = VB_DEBUG;
                params.ignore_checkpoint = true;
                continue;
            }
			if (strcmp(argv[cnt], "-sr") == 0) {
				params.stop_condition = SC_WEIBULL;
				cnt++;
				if (cnt >= argc)
					throw "Use -sr <#max_iteration>";
				params.max_iterations = convert_int(argv[cnt]);
				if (params.max_iterations <= params.min_iterations)
					throw "Specified max iteration must be greater than min iteration";
				continue;
			}
			if (strcmp(argv[cnt], "-nm") == 0 || strcmp(argv[cnt], "--nmax") == 0) {
				cnt++;
				if (cnt >= argc)
					throw "Use -nm <#max_iteration>";
				params.max_iterations = convert_int(argv[cnt]);
				if (params.max_iterations <= params.min_iterations)
					throw "Specified max iteration must be greater than min iteration";
				continue;
			}
			if (strcmp(argv[cnt], "-sc") == 0) {
				cnt++;
				if (cnt >= argc)
					throw "Use -sc <stop_confidence_value>";
				params.stop_confidence = convert_double(argv[cnt]);
				if (params.stop_confidence <= 0.5
						|| params.stop_confidence >= 1)
					throw "Stop confidence value must be in range (0.5,1)";
				continue;
			}
            if (strcmp(argv[cnt], "--runs") == 0) {
                cnt++;
                if (cnt >= argc)
                    throw "Use --runs <number_of_runs>";
                params.num_runs = convert_int(argv[cnt]);
                if (params.num_runs < 1)
                    throw "Positive --runs please";
                continue;
            }
			if (strcmp(argv[cnt], "-gurobi") == 0) {
				params.gurobi_format = true;
				continue;
			}
			if (strcmp(argv[cnt], "-gthreads") == 0) {
				params.gurobi_format = true;
				cnt++;
				if (cnt >= argc)
					throw "Use -gthreads <gurobi_threads>";
				params.gurobi_threads = convert_int(argv[cnt]);
				if (params.gurobi_threads < 1)
					throw "Wrong number of threads";
				continue;
			}
			if (strcmp(argv[cnt], "-b") == 0 || strcmp(argv[cnt], "-j") == 0 || strcmp(argv[cnt], "-bo") == 0 || strcmp(argv[cnt], "--bonly") == 0) {
				params.multi_tree = true;
				if (strcmp(argv[cnt], "-bo") == 0 || strcmp(argv[cnt], "--bonly") == 0)
					params.compute_ml_tree = false;
				else
					params.consensus_type = CT_CONSENSUS_TREE;
                if (strcmp(argv[cnt], "-j") == 0 && params.jackknife_prop == 0.0)
                    params.jackknife_prop = 0.5;
				cnt++;
				if (cnt >= argc)
					throw "Use -b <num_bootstrap_samples>";
				params.num_bootstrap_samples = convert_int(argv[cnt]);
				if (params.num_bootstrap_samples < 1)
					throw "Wrong number of bootstrap samples";
				if (params.num_bootstrap_samples == 1)
					params.compute_ml_tree = false;
				if (params.num_bootstrap_samples == 1)
					params.consensus_type = CT_NONE;
				continue;
			}
			if (strcmp(argv[cnt], "--bsam") == 0 || strcmp(argv[cnt], "-bsam") == 0) {
				cnt++;
				if (cnt >= argc)
					throw "Use -bsam <bootstrap_specification>";
				params.bootstrap_spec = argv[cnt];
				continue;
			}
            
#ifdef USE_BOOSTER
            if (strcmp(argv[cnt], "--tbe") == 0) {
                params.transfer_bootstrap = 1;
                continue;
            }

            if (strcmp(argv[cnt], "--tbe-raw") == 0) {
                params.transfer_bootstrap = 2;
                continue;
            }
#endif

            if (strcmp(argv[cnt], "-bc") == 0 || strcmp(argv[cnt], "--bcon") == 0) {
				params.multi_tree = true;
				params.compute_ml_tree = false;
				cnt++;
				if (cnt >= argc)
					throw "Use -bc <num_bootstrap_samples>";
				params.num_bootstrap_samples = convert_int(argv[cnt]);
				if (params.num_bootstrap_samples < 1)
					throw "Wrong number of bootstrap samples";
				if (params.num_bootstrap_samples > 1)
					params.consensus_type = CT_CONSENSUS_TREE;
				continue;
			}
			if (strcmp(argv[cnt], "-iqppars") == 0) {
				params.iqp_assess_quartet = IQP_PARSIMONY;
				continue;
			}
			if (strcmp(argv[cnt], "-iqp") == 0) {
				params.iqp = true;
				continue;
			}
			if (strcmp(argv[cnt], "-wct") == 0) {
				params.write_candidate_trees = true;
				continue;
			}

			if (strcmp(argv[cnt], "-wt") == 0) {
				params.write_intermediate_trees = 1;
				continue;
			}

            if (strcmp(argv[cnt], "-wdt") == 0) {
                params.writeDistImdTrees = true;
                continue;
            }

            if (strcmp(argv[cnt], "-wtc") == 0) {
                params.write_intermediate_trees = 1;
                params.print_tree_lh = true;
                continue;
            }

			if (strcmp(argv[cnt], "-wt2") == 0) {
				params.write_intermediate_trees = 2;
//				params.avoid_duplicated_trees = true;
				params.print_tree_lh = true;
				continue;
			}
			if (strcmp(argv[cnt], "-wt3") == 0) {
				params.write_intermediate_trees = 3;
//				params.avoid_duplicated_trees = true;
				params.print_tree_lh = true;
				continue;
			}
			if (strcmp(argv[cnt], "-wbl") == 0) {
				params.print_branch_lengths = true;
				continue;
			}
            if (strcmp(argv[cnt], "-wit") == 0) {
                params.write_init_tree = true;
                continue;
            }
            
            if (strcmp(argv[cnt], "--write-branches") == 0) {
                params.write_branches = true;
                continue;
            }
            
//			if (strcmp(argv[cnt], "-nodup") == 0) {
//				params.avoid_duplicated_trees = true;
//				continue;
//			}
			if (strcmp(argv[cnt], "-rf_all") == 0 || strcmp(argv[cnt], "--tree-dist-all") == 0) {
				params.rf_dist_mode = RF_ALL_PAIR;
				continue;
			}
			if (strcmp(argv[cnt], "-rf_adj") == 0) {
				params.rf_dist_mode = RF_ADJACENT_PAIR;
				continue;
			}
			if (strcmp(argv[cnt], "-rf") == 0 || strcmp(argv[cnt], "--tree-dist") == 0) {
				params.rf_dist_mode = RF_TWO_TREE_SETS;
				cnt++;
				if (cnt >= argc)
					throw "Use -rf <second_tree>";
				params.second_tree = argv[cnt];
				continue;
			}
			if (strcmp(argv[cnt], "-rf2") == 0 || strcmp(argv[cnt], "--tree-dist2") == 0) {
				params.rf_dist_mode = RF_TWO_TREE_SETS_EXTENDED;
				cnt++;
				if (cnt >= argc)
					throw "Use -rf2 <second_tree>";
				params.second_tree = argv[cnt];
				continue;
			}
			if (strcmp(argv[cnt], "-aLRT") == 0) {
				cnt++;
				if (cnt + 1 >= argc)
					throw "Use -aLRT <threshold%> <#replicates>";
				params.aLRT_threshold = convert_int(argv[cnt]);
				if (params.aLRT_threshold < 85 || params.aLRT_threshold > 101)
					throw "aLRT threshold must be between 85 and 100";
				cnt++;
				params.aLRT_replicates = convert_int(argv[cnt]);
				if (params.aLRT_replicates < 1000
						&& params.aLRT_replicates != 0)
					throw "aLRT replicates must be at least 1000";
				continue;
			}
			if (strcmp(argv[cnt], "-alrt") == 0 || strcmp(argv[cnt], "--alrt") == 0) {
				cnt++;
				if (cnt >= argc)
					throw "Use -alrt <#replicates | 0>";
                int reps = convert_int(argv[cnt]);
                if (reps == 0)
                    params.aLRT_test = true;
                else {
                    params.aLRT_replicates = reps;
                    if (params.aLRT_replicates < 1000)
                        throw "aLRT replicates must be at least 1000";
                }
				continue;
			}
			if (strcmp(argv[cnt], "-abayes") == 0 || strcmp(argv[cnt], "--abayes") == 0) {
				params.aBayes_test = true;
				continue;
			}
			if (strcmp(argv[cnt], "-lbp") == 0 || strcmp(argv[cnt], "--lbp") == 0) {
				cnt++;
				if (cnt >= argc)
					throw "Use -lbp <#replicates>";
				params.localbp_replicates = convert_int(argv[cnt]);
				if (params.localbp_replicates < 1000
						&& params.localbp_replicates != 0)
					throw "Local bootstrap (LBP) replicates must be at least 1000";
				continue;
			}
			if (strcmp(argv[cnt], "-wsl") == 0) {
				params.print_site_lh = WSL_SITE;
				continue;
			}

			if (strcmp(argv[cnt], "-wpl") == 0) {
				params.print_partition_lh = true;
				continue;
			}

			if (strcmp(argv[cnt], "-wslg") == 0 || strcmp(argv[cnt], "-wslr") == 0) {
				params.print_site_lh = WSL_RATECAT;
				continue;
			}

			if (strcmp(argv[cnt], "-wslm") == 0) {
				params.print_site_lh = WSL_MIXTURE;
				continue;
			}
			if (strcmp(argv[cnt], "-wslmr") == 0 || strcmp(argv[cnt], "-wslrm") == 0) {
				params.print_site_lh = WSL_MIXTURE_RATECAT;
				continue;
			}

			if (strcmp(argv[cnt], "-wspr") == 0) {
				params.print_site_prob = WSL_RATECAT;
				continue;
			}

			if (strcmp(argv[cnt], "-wspm") == 0) {
				params.print_site_prob = WSL_MIXTURE;
				continue;
			}
			if (strcmp(argv[cnt], "-wspmr") == 0 || strcmp(argv[cnt], "-wsprm") == 0) {
				params.print_site_prob = WSL_MIXTURE_RATECAT;
				continue;
			}

			if (strcmp(argv[cnt], "-asr") == 0 || strcmp(argv[cnt], "--ancestral") == 0) {
				params.print_ancestral_sequence = AST_MARGINAL;
                params.ignore_identical_seqs = false;
				continue;
			}

			if (strcmp(argv[cnt], "-asr-min") == 0 || strcmp(argv[cnt], "--asr-min") == 0) {
                cnt++;
				if (cnt >= argc)
					throw "Use -asr-min <probability>";
                
                params.min_ancestral_prob = convert_double(argv[cnt]);
                if (params.min_ancestral_prob < 0 || params.min_ancestral_prob > 1)
                    throw "Minimum ancestral probability [-asr-min] must be between 0 and 1.0";
                continue;
            }

			if (strcmp(argv[cnt], "-asr-joint") == 0) {
				params.print_ancestral_sequence = AST_JOINT;
                params.ignore_identical_seqs = false;
				continue;
			}

			if (strcmp(argv[cnt], "-wsr") == 0 || strcmp(argv[cnt], "--rate") == 0) {
				params.print_site_rate |= 1;
				continue;
			}

            if (strcmp(argv[cnt], "--mlrate") == 0) {
                params.print_site_rate |= 2;
                continue;
            }

            if (strcmp(argv[cnt], "-wsptrees") == 0) {
				params.print_trees_site_posterior = 1;
				continue;
			}
			if (strcmp(argv[cnt], "-wsf") == 0) {
				params.print_site_state_freq = WSF_POSTERIOR_MEAN;
				continue;
			}
			if (strcmp(argv[cnt], "--freq-max") == 0 || strcmp(argv[cnt], "-fmax") == 0) {
				params.print_site_state_freq = WSF_POSTERIOR_MAX;
				continue;
			}
			if (strcmp(argv[cnt], "-wba") == 0) {
				params.print_bootaln = true;
				continue;
			}
			if (strcmp(argv[cnt], "-wbsf") == 0) {
				params.print_boot_site_freq = true;
				continue;
			}
			if (strcmp(argv[cnt], "-wsa") == 0) {
				params.print_subaln = true;
				continue;
			}
			if (strcmp(argv[cnt], "-wtl") == 0) {
				params.print_tree_lh = true;
				continue;
			}
			if (strcmp(argv[cnt], "-wpi") == 0) {
				params.print_partition_info = true;
				params.print_conaln = true;
				continue;
			}
			if (strcmp(argv[cnt], "-wca") == 0) {
				params.print_conaln = true;
				continue;
			}

			if (strcmp(argv[cnt], "-wsplits") == 0) {
				params.print_splits_file = true;
				continue;
			}
            if (strcmp(argv[cnt], "--no-splits.nex") == 0) {
                params.print_splits_nex_file = false;
                continue;
            }
			if (strcmp(argv[cnt], "-ns") == 0) {
				cnt++;
				if (cnt >= argc)
					throw "Use -ns <num_simulations>";
				params.whtest_simulations = convert_int(argv[cnt]);
				if (params.whtest_simulations < 1)
					throw "Wrong number of simulations for WH-test";
				continue;
			}
			if (strcmp(argv[cnt], "-mr") == 0) {
				cnt++;
				if (cnt >= argc)
					throw "Use -mr <rate_file>";
				params.rate_file = argv[cnt];
				continue;
			}
			if (strcmp(argv[cnt], "-cat_mean") == 0) {
				params.mcat_type |= MCAT_MEAN;
				continue;
			}
			if (strcmp(argv[cnt], "-cat_nolog") == 0) {
				params.mcat_type &= (127 - MCAT_LOG);
				continue;
			}
			if (strcmp(argv[cnt], "-cat_site") == 0) {
				params.mcat_type &= (127 - MCAT_PATTERN);
				continue;
			}
			if (strcmp(argv[cnt], "-tina") == 0) {
				params.do_pars_multistate = true;
                params.ignore_checkpoint = true;
				continue;
			}
			if (strcmp(argv[cnt], "-pval") == 0) {
				cnt++;
				if (cnt >= argc)
					throw "Use -pval <gene_pvalue_file>";
				params.gene_pvalue_file = argv[cnt];
				continue;
			}
			if (strcmp(argv[cnt], "-nnitest") == 0) {
				params.testNNI = true;
				continue;
			}
			if (strcmp(argv[cnt], "-anni") == 0) {
				params.approximate_nni = true;
				continue;
			}
			if (strcmp(argv[cnt], "-nnicut") == 0) {
				params.estimate_nni_cutoff = true;
				//nni_cutoff = -5.41/2;
				continue;
			}
			if (strcmp(argv[cnt], "-nnichi2") == 0) {
				params.nni_cutoff = -5.41 / 2;
				continue;
			}
			if (strcmp(argv[cnt], "-nnicutval") == 0) {
				cnt++;
				if (cnt >= argc)
					throw "Use -nnicutval <log_diff_value>";
				params.nni_cutoff = convert_double(argv[cnt]);
				if (params.nni_cutoff >= 0)
					throw "cutoff value for -nnicutval must be negative";
				continue;
			}
			if (strcmp(argv[cnt], "-nnisort") == 0) {
				params.nni_sort = true;
				continue;
			}
			if (strcmp(argv[cnt], "-plog") == 0) {
				params.gene_pvalue_loga = true;
				continue;
			}
			if (strcmp(argv[cnt], "-dmp") == 0) {
				cnt++;
				if (cnt >= argc)
					throw "Use -dmp <ncbi_taxid>";
				params.ncbi_taxid = convert_int(argv[cnt]);
				continue;
			}
			if (strcmp(argv[cnt], "-dmplevel") == 0
					|| strcmp(argv[cnt], "-dmprank") == 0) {
				cnt++;
				if (cnt >= argc)
					throw "Use -dmprank <ncbi_taxon_rank>";
				params.ncbi_taxon_level = argv[cnt];
				continue;
			}
			if (strcmp(argv[cnt], "-dmpignore") == 0) {
				cnt++;
				if (cnt >= argc)
					throw "Use -dmpignore <ncbi_ignore_level>";
				params.ncbi_ignore_level = argv[cnt];
				continue;
			}
			if (strcmp(argv[cnt], "-dmpname") == 0) {
				cnt++;
				if (cnt >= argc)
					throw "Use -dmpname <ncbi_names_file>";
				params.ncbi_names_file = argv[cnt];
				continue;
			}
			if (strcmp(argv[cnt], "-eco") == 0) {
				cnt++;
				if (cnt >= argc)
					throw "Use -eco <eco_dag_file>";
				params.eco_dag_file = argv[cnt];
				continue;
			}
			if (strcmp(argv[cnt], "-k%") == 0) {
				cnt++;
				if (cnt >= argc)
					throw "Use -k% <k in %>";
				//convert_range(argv[cnt], params.k_percent, params.sub_size, params.step_size);
				params.k_percent = convert_int(argv[cnt]);
				continue;
			}
			if (strcmp(argv[cnt], "-diet") == 0) {
				cnt++;
				if (cnt >= argc)
					throw "Use -diet <d in %>";
				convert_range(argv[cnt], params.diet_min, params.diet_max,
						params.diet_step);
				//params.diet = convert_int(argv[cnt]);
				continue;
			}
			if (strcmp(argv[cnt], "-up") == 0) {
				params.upper_bound = true;
				continue;
			}
			if (strcmp(argv[cnt], "-upNNI") == 0) {
 				params.upper_bound_NNI = true;
			}
			if (strcmp(argv[cnt], "-upFrac") == 0) {
				cnt++;
				if (cnt >= argc)
				  throw "Use -upFrac <fraction>";
				params.upper_bound_frac = convert_double(argv[cnt]);
			}
			if (strcmp(argv[cnt], "-ecoR") == 0) {
				cnt++;
				if (cnt >= argc)
					throw "Use -ecoR <run number>";
				params.eco_run = convert_int(argv[cnt]);
				continue;
			}
			if (strcmp(argv[cnt], "-bb") == 0 || strcmp(argv[cnt], "-B") == 0 || strcmp(argv[cnt], "-J") == 0) {
                if (strcmp(argv[cnt], "-J") == 0 && params.jackknife_prop == 0.0)
                    params.jackknife_prop = 0.5;
				cnt++;
				if (cnt >= argc)
					throw "Use -bb <#replicates>";
                if (params.stop_condition == SC_FIXED_ITERATION) {
                    throw("Ultrafast bootstrap does not work with -fast, -te or -n option");
                }
				params.gbo_replicates = convert_int(argv[cnt]);
//				params.avoid_duplicated_trees = true;
				if (params.gbo_replicates < 1000)
					throw "#replicates must be >= 1000";
				params.consensus_type = CT_CONSENSUS_TREE;
				params.stop_condition = SC_BOOTSTRAP_CORRELATION;
				//params.nni5Branches = true;
				continue;
			}
			if (strcmp(argv[cnt], "-beps") == 0 || strcmp(argv[cnt], "--beps") == 0) {
				cnt++;
				if (cnt >= argc)
					throw "Use -beps <epsilon>";
				params.ufboot_epsilon = convert_double(argv[cnt]);
				if (params.ufboot_epsilon <= 0.0)
					throw "Epsilon must be positive";
				continue;
			}
			if (strcmp(argv[cnt], "-wbt") == 0 || strcmp(argv[cnt], "--wbt") == 0) {
				params.print_ufboot_trees = 1;
				continue;
			}
			if (strcmp(argv[cnt], "-wbtl") == 0 || strcmp(argv[cnt], "--wbtl") == 0) {
                // print ufboot trees with branch lengths
				params.print_ufboot_trees = 2;
				continue;
			}
			if (strcmp(argv[cnt], "-bs") == 0) {
				cnt++;
				if (cnt >= argc)
					throw "Use -bs <begin_sampling_size>";
				params.check_gbo_sample_size = convert_int(argv[cnt]);
				continue;
			}
			if (strcmp(argv[cnt], "-bmax") == 0) {
				cnt++;
				if (cnt >= argc)
					throw "Use -bmax <max_candidate_trees>";
				params.max_candidate_trees = convert_int(argv[cnt]);
				continue;
			}
			if (strcmp(argv[cnt], "-bcor") == 0 | strcmp(argv[cnt], "--bcor") == 0) {
				cnt++;
				if (cnt >= argc)
					throw "Use -bcor <min_correlation>";
				params.min_correlation = convert_double(argv[cnt]);
				continue;
			}
			if (strcmp(argv[cnt], "--bnni") == 0 || strcmp(argv[cnt], "-bnni") == 0) {
				params.ufboot2corr = true;
                // print ufboot trees with branch lengths
//				params.print_ufboot_trees = 2; // Diep: relocate to be below this for loop
				continue;
			}
			if (strcmp(argv[cnt], "-u2c_nni5") == 0) {
				params.u2c_nni5 = true;
				continue;
			}

			if (strcmp(argv[cnt], "-nstep") == 0 || strcmp(argv[cnt], "--nstep") == 0) {
				cnt++;
				if (cnt >= argc)
					throw "Use -nstep <step_iterations>";
				params.step_iterations = convert_int(argv[cnt]);
				if (params.step_iterations < 10
						|| params.step_iterations % 2 == 1)
					throw "At least step size of 10 and even number please";
				params.min_iterations = params.step_iterations;
				continue;
			}
			if (strcmp(argv[cnt], "-boff") == 0) {
				params.online_bootstrap = false;
				continue;
			}
//			if (strcmp(argv[cnt], "-nostore") == 0
//					|| strcmp(argv[cnt], "-memsave") == 0) {
//				params.store_candidate_trees = false;
//				continue;
//			}
            
            if (strcmp(argv[cnt], "--jack-prop") == 0) {
                cnt++;
                if (cnt >= argc)
                    throw "Use --jack-prop jackknife_proportion";
                params.jackknife_prop = convert_double(argv[cnt]);
                if (params.jackknife_prop <= 0.0 || params.jackknife_prop >= 1.0)
                    throw "Jackknife proportion must be between 0.0 and 1.0";
                continue;
            }

            if (strcmp(argv[cnt], "-mem") == 0 || strcmp(argv[cnt], "--mem") == 0) {
				cnt++;
				if (cnt >= argc)
                    throw "Use -mem max_mem_size";
				params.lh_mem_save = LM_MEM_SAVE;
                int end_pos;
                double mem = convert_double(argv[cnt], end_pos);
                if (mem < 0)
                    throw "-mem must be non-negative";
                if (argv[cnt][end_pos] == 'G') {
                    params.max_mem_size = mem * 1073741824.0;
                } else if (argv[cnt][end_pos] == 'M') {
                    params.max_mem_size = mem * 1048576.0;
                } else if (argv[cnt][end_pos] == '%'){
                    params.max_mem_size = mem * 0.01;
                    if (params.max_mem_size > 1)
                        throw "-mem percentage must be between 0 and 100";
                } else {
                    if (mem > 1)
                        throw "Invalid -mem option. Example: -mem 200M, -mem 10G";
                    params.max_mem_size = mem;
                }
				continue;
			}
            if (strcmp(argv[cnt], "--save-mem-buffer") == 0) {
                params.buffer_mem_save = true;
                continue;
            }
            if (strcmp(argv[cnt], "--no-save-mem-buffer") == 0) {
                params.buffer_mem_save = false;
                continue;
            }
//			if (strcmp(argv[cnt], "-storetrees") == 0) {
//				params.store_candidate_trees = true;
//				continue;
//			}
			if (strcmp(argv[cnt], "-nodiff") == 0) {
				params.distinct_trees = false;
				continue;
			}
			if (strcmp(argv[cnt], "-treediff") == 0) {
				params.distinct_trees = true;
				continue;
			}
			if (strcmp(argv[cnt], "-norell") == 0) {
				params.use_rell_method = false;
				continue;
			}
			if (strcmp(argv[cnt], "-elw") == 0) {
				params.use_elw_method = true;
				continue;
			}
			if (strcmp(argv[cnt], "-noweight") == 0) {
				params.use_weighted_bootstrap = false;
				continue;
			}
			if (strcmp(argv[cnt], "-nomore") == 0) {
				params.use_max_tree_per_bootstrap = true;
				continue;
			}
			if (strcmp(argv[cnt], "-bweight") == 0) {
				params.use_weighted_bootstrap = true;
				continue;
			}
			if (strcmp(argv[cnt], "-bmore") == 0) {
				params.use_max_tree_per_bootstrap = false;
				continue;
			}
			if (strcmp(argv[cnt], "-gz") == 0) {
				params.do_compression = true;
				continue;
			}
			if (strcmp(argv[cnt], "-newheu") == 0) {
				params.new_heuristic = true;
				// Enable RAxML kernel
				continue;
			}
			if (strcmp(argv[cnt], "-maxtime") == 0) {
				cnt++;
				if (cnt >= argc)
					throw "Use -maxtime <time_in_minutes>";
				params.maxtime = convert_double(argv[cnt]);
				params.min_iterations = 1000000;
				params.stop_condition = SC_REAL_TIME;
				continue;
			}
			if (strcmp(argv[cnt], "--ninit") == 0 || strcmp(argv[cnt], "-ninit") == 0) {
				cnt++;
				if (cnt >= argc)
					throw "Use -ninit <number_of_parsimony_trees>";
				params.numInitTrees = convert_int(argv[cnt]);
                if (params.numInitTrees < 0)
                    throw "-ninit must be non-negative";
				if (params.numInitTrees < params.numNNITrees)
					params.numNNITrees = params.numInitTrees;
				continue;
			}
			if (strcmp(argv[cnt], "-fast") == 0 || strcmp(argv[cnt], "--fast") == 0) {
                // fast search option to resemble FastTree
                if (params.gbo_replicates != 0) {
                    throw("Ultrafast bootstrap (-bb) does not work with -fast option");
                }
                params.numInitTrees = 2;
				params.min_iterations = 2;
				params.stop_condition = SC_FIXED_ITERATION;
                params.modelEps = 0.05;
                continue;
            }
			if (strcmp(argv[cnt], "-fss") == 0) {
				params.fixStableSplits = true;
//				params.five_plus_five = true;
				continue;
			}
            if (strcmp(argv[cnt], "--stable-thres") == 0) {
                cnt++;
                if (cnt >= argc)
                    throw "Use --stable-thres <support_value_threshold>";
                params.stableSplitThreshold = convert_double(argv[cnt]);
                continue;
            }
			if (strcmp(argv[cnt], "-ff") == 0) {
				params.five_plus_five = true;
				continue;
			}

			if (strcmp(argv[cnt], "-tabu") == 0) {
                params.fixStableSplits = true;
				params.tabu = true;
                params.maxCandidates = params.numSupportTrees;
				continue;
			}

            if (strcmp(argv[cnt], "--adt-pert") == 0) {
                if (params.tabu == true) {
                    throw("option -tabu and --adt-pert cannot be combined");
                }
                params.adaptPertubation = true;
                params.stableSplitThreshold = 1.0;
                continue;
            }

            if (strcmp(argv[cnt], "-memcheck") == 0) {
                params.memCheck = true;
                continue;
            }

			if (strcmp(argv[cnt], "--ntop") == 0 || strcmp(argv[cnt], "-ntop") == 0) {
				cnt++;
				if (cnt >= argc)
					throw "Use -ntop <number_of_top_parsimony_trees>";
				params.numNNITrees = convert_int(argv[cnt]);
				continue;
			}
			if (strcmp(argv[cnt], "--num-sup-trees") == 0) {
				cnt++;
				if (cnt >= argc)
					throw "Use --num-sup-trees <number_of_support_trees>";
				params.numSupportTrees = convert_int(argv[cnt]);
				continue;
			}
			if (strcmp(argv[cnt], "-fixai") == 0) {
				cnt++;
				if (cnt >= argc)
					throw "Use -fixai <alpha_invar_file>";
				params.alpha_invar_file = argv[cnt];
				continue;
			}

            if (strcmp(argv[cnt], "--opt-gamma-inv") == 0) {
                params.opt_gammai = true;
                continue;
            }

            if (strcmp(argv[cnt], "--no-opt-gamma-inv") == 0) {
                params.opt_gammai = false;
                continue;
            }

            if (strcmp(argv[cnt], "--opt-gammai-fast") == 0) {
                params.opt_gammai_fast = true;
                params.opt_gammai = true;
                continue;
            }

            if (strcmp(argv[cnt], "--opt-gammai-kb") == 0) {
                params.opt_gammai_keep_bran = true;
                params.opt_gammai = true;
                continue;
            }

            if (strcmp(argv[cnt], "--adaptive-eps") == 0) {
                params.testAlphaEpsAdaptive = true;
                continue;
            }
            if (strcmp(argv[cnt], "--rand-alpha") == 0) {
                params.randomAlpha = true;
                continue;
            }

            if (strcmp(argv[cnt], "-eai") == 0) {
                params.exh_ai = true;
                continue;
            }
			if (strcmp(argv[cnt], "-poplim") == 0) {
				cnt++;
				if (cnt >= argc)
					throw "Use -poplim <max_pop_size>";
				params.maxCandidates = convert_int(argv[cnt]);
				continue;
			}
			if (strcmp(argv[cnt], "--nbest") == 0 ||strcmp(argv[cnt], "-nbest") == 0) {
				cnt++;
				if (cnt >= argc)
					throw "Use -nbest <number_of_candidate_trees>";
				params.popSize = convert_int(argv[cnt]);
				ASSERT(params.popSize < params.numInitTrees);
				continue;
			}
			if (strcmp(argv[cnt], "-beststart") == 0) {
				params.bestStart = true;
				cnt++;
				if (cnt >= argc)
					throw "Use -best_start <binary_alignment_file>";
				params.binary_aln_file = argv[cnt];
				continue;
			}
			if (strcmp(argv[cnt], "-pll") == 0) {
                throw("-pll option is discontinued.");
				params.pll = true;
				continue;
			}
			if (strcmp(argv[cnt], "-me") == 0 || strcmp(argv[cnt], "--model-epsilon") == 0) {
				cnt++;
				if (cnt >= argc)
					throw "Use -me <model_epsilon>";
				params.modelEps = convert_double(argv[cnt]);
				if (params.modelEps <= 0.0)
					throw "Model epsilon must be positive";
				if (params.modelEps > 1.0)
					throw "Model epsilon must not be larger than 1.0";
				continue;
			}
			if (strcmp(argv[cnt], "-pars_ins") == 0) {
				params.reinsert_par = true;
				continue;
			}
			if (strcmp(argv[cnt], "-allnni") == 0 || strcmp(argv[cnt], "--allnni") == 0) {
				params.speednni = false;
				continue;
			}
            
			if (strcmp(argv[cnt], "-snni") == 0) {
				params.snni = true;
				// dont need to turn this on here
				//params.autostop = true;
				//params.speednni = true;
				// Minh: why do you turn this on? it doubles curPerStrength at some point
				//params.adaptPert = true;
				continue;
			}
			if (strcmp(argv[cnt], "-iqpnni") == 0) {
				params.snni = false;
				params.start_tree = STT_BIONJ;
				params.numNNITrees = 1;
//            continue; } if (strcmp(argv[cnt], "-auto") == 0) {
//            	params.autostop = true;
				continue;
			}
			if (strcmp(argv[cnt], "--nstop") == 0 || strcmp(argv[cnt], "-nstop") == 0) {
				if (params.stop_condition != SC_BOOTSTRAP_CORRELATION)
					params.stop_condition = SC_UNSUCCESS_ITERATION;
				cnt++;
				if (cnt >= argc)
					throw "Use -nstop <#iterations>";
				params.unsuccess_iteration = convert_int(argv[cnt]);
                if (params.unsuccess_iteration <= 0)
                    throw "-nstop iterations must be positive";
                params.max_iterations = max(params.max_iterations, params.unsuccess_iteration*10);
				continue;
			}
			if (strcmp(argv[cnt], "-lsbran") == 0) {
				params.leastSquareBranch = true;
				continue;
			}
			if (strcmp(argv[cnt], "-manuel") == 0) {
				params.manuel_analytic_approx = true;
				continue;
			}
			if (strcmp(argv[cnt], "-parsbran") == 0) {
				params.pars_branch_length = true;
				continue;
			}
			if (strcmp(argv[cnt], "-bayesbran") == 0) {
				params.bayes_branch_length = true;
				continue;
			}
			if (strcmp(argv[cnt], "-fivebran") == 0
					|| strcmp(argv[cnt], "-nni5") == 0) {
				params.nni5 = true;
				params.nni_type = NNI5;
				continue;
			}
			if (strcmp(argv[cnt], "-onebran") == 0
					|| strcmp(argv[cnt], "-nni1") == 0) {
				params.nni_type = NNI1;
				params.nni5 = false;
				continue;
			}
            
            if (strcmp(argv[cnt], "-nni-eval") == 0) {
				cnt++;
				if (cnt >= argc)
					throw "Use -nni-eval <num_evaluation>";
                params.nni5_num_eval = convert_int(argv[cnt]);
                if (params.nni5_num_eval < 1)
                    throw("Positive -nni-eval expected");
                continue;
            }

            if (strcmp(argv[cnt], "-bl-eval") == 0) {
				cnt++;
				if (cnt >= argc)
					throw "Use -bl-eval <num_evaluation>";
                params.brlen_num_traversal = convert_int(argv[cnt]);
                if (params.brlen_num_traversal < 1)
                    throw("Positive -bl-eval expected");
                continue;
            }
            
			if (strcmp(argv[cnt], "-smooth") == 0) {
				cnt++;
				if (cnt >= argc)
					throw "Use -smooth <num_iterations>";
				params.numSmoothTree = convert_int(argv[cnt]);
				continue;
			}
			if (strcmp(argv[cnt], "-lsnni") == 0) {
				params.leastSquareNNI = true;
				continue;
			}
			if (strcmp(argv[cnt], "-lsvar") == 0) {
				cnt++;
				if (cnt >= argc)
					throw "Use -lsvar <o|ft|fm|st|p>";
				if (strcmp(argv[cnt], "o") == 0
						|| strcmp(argv[cnt], "ols") == 0) {
					params.ls_var_type = OLS;
					continue;
				}
				if (strcmp(argv[cnt], "ft") == 0
						|| strcmp(argv[cnt], "first_taylor") == 0) {
					params.ls_var_type = WLS_FIRST_TAYLOR;
					continue;
				}
				if (strcmp(argv[cnt], "fm") == 0
						|| strcmp(argv[cnt], "fitch_margoliash") == 0) {
					params.ls_var_type = WLS_FITCH_MARGOLIASH;
					continue;
				}
				if (strcmp(argv[cnt], "st") == 0
						|| strcmp(argv[cnt], "second_taylor") == 0) {
					params.ls_var_type = WLS_SECOND_TAYLOR;
					continue;
				}
				if (strcmp(argv[cnt], "p") == 0
						|| strcmp(argv[cnt], "pauplin") == 0) {
					params.ls_var_type = WLS_PAUPLIN;
				} else {
					throw "Use -lsvar <o|ft|fm|st|p>";
				}
				continue;
			}
			if (strcmp(argv[cnt], "-eps") == 0) {
				cnt++;
				if (cnt >= argc)
					throw "Use -eps <log-likelihood epsilon>";
				params.loglh_epsilon = convert_double(argv[cnt]);
				continue;
			}
			if (strcmp(argv[cnt], "-pb") == 0) { // Enable parsimony branch length estimation
				params.parbran = true;
				continue;
			}
			if (strcmp(argv[cnt], "-x") == 0) {
				cnt++;
				if (cnt >= argc)
					throw "Use -x <iteration_multiple>";
				params.iteration_multiple = convert_int(argv[cnt]);
				continue;
			}
			if (strcmp(argv[cnt], "-sp_iter") == 0) {
				cnt++;
				if (cnt >= argc)
					throw "Use -sp_iter <number_iteration>";
				params.speedup_iter = convert_int(argv[cnt]);
				continue;
			}
			if (strcmp(argv[cnt], "-avh") == 0) {
				cnt++;
				if (cnt >= argc)
					throw "Use -avh <arndt_#bootstrap>";
				params.avh_test = convert_int(argv[cnt]);
				continue;
			}
			if (strcmp(argv[cnt], "-bootlh") == 0) {
				cnt++;
				if (cnt >= argc)
					throw "Use -bootlh <#replicates>";
				params.bootlh_test = convert_int(argv[cnt]);
				continue;
			}
			if (strcmp(argv[cnt], "-bootpart") == 0) {
				cnt++;
				if (cnt >= argc)
					throw "Use -bootpart <part1_length,part2_length,...>";
				params.bootlh_partitions = argv[cnt];
				continue;
			}
			if (strcmp(argv[cnt], "-AIC") == 0) {
				params.model_test_criterion = MTC_AIC;
				continue;
			}
			if (strcmp(argv[cnt], "-AICc") == 0 || strcmp(argv[cnt], "-AICC") == 0) {
				params.model_test_criterion = MTC_AICC;
				continue;
			}
			if (strcmp(argv[cnt], "-merit") == 0 || strcmp(argv[cnt], "--merit") == 0) {
                cnt++;
				if (cnt >= argc)
					throw "Use -merit AIC|AICC|BIC";
                if (strcmp(argv[cnt], "AIC") == 0)
                    params.model_test_criterion = MTC_AIC;
                else if (strcmp(argv[cnt], "AICc") == 0 || strcmp(argv[cnt], "AICC") == 0)
                    params.model_test_criterion = MTC_AICC;
                else if (strcmp(argv[cnt], "BIC") == 0)
                    params.model_test_criterion = MTC_BIC;
                else throw "Use -merit AIC|AICC|BIC";
				continue;
			}
			if (strcmp(argv[cnt], "-ms") == 0) {
				cnt++;
				if (cnt >= argc)
					throw "Use -ms <model_test_sample_size>";
				params.model_test_sample_size = convert_int(argv[cnt]);
				continue;
			}
			if (strcmp(argv[cnt], "-nt") == 0 || strcmp(argv[cnt], "-c") == 0) {
				cnt++;
				if (cnt >= argc)
				throw "Use -nt <num_threads|AUTO>";
                if (strcmp(argv[cnt], "AUTO") == 0)
                    params.num_threads = 0;
                else {
                    params.num_threads = convert_int(argv[cnt]);
                    if (params.num_threads < 1)
                        throw "At least 1 thread please";
                }
				continue;
			}
            
            if (strcmp(argv[cnt], "-ntmax") == 0 || strcmp(argv[cnt], "--threads-max") == 0) {
                cnt++;
                if (cnt >= argc)
                    throw "Use -ntmax <num_threads_max>";
                params.num_threads_max = convert_int(argv[cnt]);
                if (params.num_threads_max < 1)
                    throw "At least 1 thread please";
                continue;
            }
            
//			if (strcmp(argv[cnt], "-rootstate") == 0) {
//                cnt++;
//                if (cnt >= argc)
//                    throw "Use -rootstate <rootstate>";
//                params.root_state = argv[cnt];
//                params.SSE = LK_NORMAL;
//                continue;
//			}
			if (strcmp(argv[cnt], "-ct") == 0) {
            	params.count_trees = true;
            	continue;
			}
			if (strcmp(argv[cnt], "--sprrad") == 0 || strcmp(argv[cnt], "--radius") == 0) {
				cnt++;
				if (cnt >= argc)
					throw "Use -sprrad <SPR radius used in parsimony search>";
				params.sprDist = convert_int(argv[cnt]);
				continue;
			}
            
            if (strcmp(argv[cnt], "--mpcost") == 0) {
                cnt++;
                if (cnt >= argc)
                    throw "Use --mpcost <parsimony_cost_file>";
                params.sankoff_cost_file = argv[cnt];
                continue;
            }
            
			if (strcmp(argv[cnt], "-no_rescale_gamma_invar") == 0) {
				params.no_rescale_gamma_invar = true;
				continue;
			}

			if (strcmp(argv[cnt], "-wsi") == 0) {
				params.compute_seq_identity_along_tree = true;
				continue;
			}
            
            if (strcmp(argv[cnt], "--no-seq-comp") == 0) {
                params.compute_seq_composition = false;
                continue;
            }
            
			if (strcmp(argv[cnt], "-t") == 0 || strcmp(argv[cnt], "-te") == 0 || strcmp(argv[cnt], "--tree") == 0) {
                if (strcmp(argv[cnt], "-te") == 0) {
                    if (params.gbo_replicates != 0) {
                        throw("Ultrafast bootstrap does not work with -te option");
                    }
                    params.min_iterations = 0;
                    params.stop_condition = SC_FIXED_ITERATION;
                }
				cnt++;
				if (cnt >= argc)
					throw "Use -t,-te <start_tree | BIONJ | PARS | PLLPARS>";
				if (strcmp(argv[cnt], "BIONJ") == 0 || strcmp(argv[cnt], "NJ") == 0)
					params.start_tree = STT_BIONJ;
				else if (strcmp(argv[cnt], "PARS") == 0)
					params.start_tree = STT_PARSIMONY;
				else if (strcmp(argv[cnt], "PLLPARS") == 0)
					params.start_tree = STT_PLL_PARSIMONY;
                else if (strcmp(argv[cnt], "RANDOM") == 0 || strcmp(argv[cnt], "RAND") == 0)
					params.start_tree = STT_RANDOM_TREE;
                else {
                    params.user_file = argv[cnt];
                    if (params.min_iterations == 0)
                        params.start_tree = STT_USER_TREE;
                }
				continue;
			}
            
            if (strcmp(argv[cnt], "--tree-fix") == 0) {
                if (params.gbo_replicates != 0) {
                    outError("Ultrafast bootstrap does not work with -te option");
                }
                params.min_iterations = 0;
                params.stop_condition = SC_FIXED_ITERATION;
            }
                
            if (strcmp(argv[cnt], "-g") == 0) {
                cnt++;
                if (cnt >= argc)
                    throw "Use -g <constraint_tree>";
                params.constraint_tree_file = argv[cnt];
                continue;
            }
            
			if (strcmp(argv[cnt], "-lmap") == 0 || strcmp(argv[cnt], "--lmap") == 0) {
				cnt++;
				if (cnt >= argc)
					throw "Use -lmap <likelihood_mapping_num_quartets>";
                if (strcmp(argv[cnt],"ALL") == 0) {
                    params.lmap_num_quartets = 0;
                } else {
                    params.lmap_num_quartets = convert_int64(argv[cnt]);
                    if (params.lmap_num_quartets < 0)
                        throw "Number of quartets must be >= 1";
                }
				continue;
			}

			if (strcmp(argv[cnt], "-lmclust") == 0 || strcmp(argv[cnt], "--lmclust") == 0) {
				cnt++;
				if (cnt >= argc)
					throw "Use -lmclust <likelihood_mapping_cluster_file>";
				params.lmap_cluster_file = argv[cnt];
				// '-keep_ident' is currently required to allow a 1-to-1 mapping of the 
				// user-given groups (HAS) - possibly obsolete in the future versions
				params.ignore_identical_seqs = false;
                if (params.lmap_num_quartets < 0)
                    params.lmap_num_quartets = 0;
				continue;
			}

			if (strcmp(argv[cnt], "-wql") == 0 || strcmp(argv[cnt], "--quartetlh") == 0) {
				params.print_lmap_quartet_lh = true;
				continue;
			}

			if (strcmp(argv[cnt], "-mixlen") == 0) {
				cnt++;
				if (cnt >= argc)
					throw "Use -mixlen <number of mixture branch lengths for heterotachy model>";
				params.num_mixlen = convert_int(argv[cnt]);
				if (params.num_mixlen < 1)
					throw("-mixlen must be >= 1");
				continue;
			}
            
			if (strcmp(argv[cnt], "--link-alpha") == 0) {
				params.link_alpha = true;
				continue;
			}

            if (strcmp(argv[cnt], "--link-model") == 0) {
                params.link_model = true;
                continue;
            }

            if (strcmp(argv[cnt], "--model-joint") == 0) {
                cnt++;
                if (cnt >= argc)
                    throw "Use --model-joint MODEL_NAME";
                params.model_joint = argv[cnt];
                params.link_model = true;
                continue;
            }

            if (strcmp(argv[cnt], "--unlink-tree") == 0) {
                params.partition_type = TOPO_UNLINKED;
                params.ignore_identical_seqs = false;
                continue;
            }
            
			if (strcmp(argv[cnt], "-redo") == 0 || strcmp(argv[cnt], "--redo") == 0) {
				params.ignore_checkpoint = true;
				continue;
			}

			if (strcmp(argv[cnt], "--force-unfinish") == 0) {
				params.force_unfinished = true;
				continue;
			}

			if (strcmp(argv[cnt], "-cptime") == 0 || strcmp(argv[cnt], "--cptime") == 0) {
				cnt++;
				if (cnt >= argc)
					throw "Use -cptime <checkpoint_time_interval>";
				params.checkpoint_dump_interval = convert_int(argv[cnt]);
				continue;
			}
            
			if (strcmp(argv[cnt], "--no-log") == 0) {
				params.suppress_output_flags |= OUT_LOG;
				continue;
			}

			if (strcmp(argv[cnt], "--no-treefile") == 0) {
				params.suppress_output_flags |= OUT_TREEFILE;
				continue;
			}
			if (strcmp(argv[cnt], "--no-iqtree") == 0) {
				params.suppress_output_flags |= OUT_IQTREE;
				continue;
			}
			if (strcmp(argv[cnt], "--no-outfiles") == 0) {
				params.suppress_output_flags |= OUT_LOG + OUT_TREEFILE + OUT_IQTREE;
				continue;
			}

            // -- Mon Apr 17 21:18:23 BST 2017
            // DONE Minh: merged correctly.
            if (strcmp(argv[cnt], "--scaling-squaring") == 0) {
                params.matrix_exp_technique = MET_SCALING_SQUARING;
                continue;
            }
            if (strcmp(argv[cnt], "--eigenlib") == 0) {
                params.matrix_exp_technique = MET_EIGEN3LIB_DECOMPOSITION;
                continue;
            }
            if (strcmp(argv[cnt], "--eigen") == 0) {
                params.matrix_exp_technique = MET_EIGEN_DECOMPOSITION;
                continue;
            }
            if (strcmp(argv[cnt], "--lie-markov") == 0) {
                params.matrix_exp_technique = MET_LIE_MARKOV_DECOMPOSITION;
                continue;
            }            
			if (strcmp(argv[cnt], "--no-uniqueseq") == 0) {
				params.suppress_output_flags |= OUT_UNIQUESEQ;
				continue;
			}
            // --

			if (argv[cnt][0] == '-') {
                string err = "Invalid \"";
                err += argv[cnt];
                err += "\" option.";
                throw err;
            } else {
                if (params.user_file == NULL)
                    params.user_file = argv[cnt];
                else
                    params.out_file = argv[cnt];
            }
            if (params.root != NULL && params.is_rooted)
                throw "Not allowed to specify both -o <taxon> and -root";

            if (params.model_test_and_tree && params.partition_type != BRLEN_OPTIMIZE)
                throw("-mtree not allowed with edge-linked partition model (-spp or -q)");
            
            if (params.do_au_test && params.topotest_replicates == 0)
                throw("For AU test please specify number of bootstrap replicates via -zb option");
            
            if (params.lh_mem_save == LM_MEM_SAVE && params.partition_file)
                throw("-mem option does not work with partition models yet");
            
            if (params.gbo_replicates && params.num_bootstrap_samples)
                throw("UFBoot (-bb) and standard bootstrap (-b) must not be specified together");
            
            if ((params.model_name.find("ONLY") != string::npos || (params.model_name.substr(0,2) == "MF" && params.model_name.substr(0,3) != "MFP")) && (params.gbo_replicates || params.num_bootstrap_samples))
                throw("ModelFinder only cannot be combined with bootstrap analysis");
            
            if (params.num_runs > 1 && params.treeset_file)
                throw("Can't combine --runs and -z options");
            
            if (params.num_runs > 1 && params.lmap_num_quartets >= 0)
                throw("Can't combine --runs and -lmap options");

        }
        // try
        catch (const char *str) {
            if (MPIHelper::getInstance().isMaster())
                outError(str);
            else
                exit(EXIT_SUCCESS);
            //} catch (char *str) {
            //outError(str);
        } catch (string str) {
            if (MPIHelper::getInstance().isMaster())
                outError(str);
            else
                exit(EXIT_SUCCESS);
        } catch (...) {
            string err = "Unknown argument \"";
            err += argv[cnt];
            err += "\"";
            if (MPIHelper::getInstance().isMaster())
                outError(err);
            else
                exit(EXIT_SUCCESS);
        }

    } // for
    if (!params.user_file && !params.aln_file && !params.ngs_file && !params.ngs_mapped_reads && !params.partition_file) {
#ifdef IQ_TREE
        quickStartGuide();
//        usage_iqtree(argv, false);
#else
        usage(argv, false);
#endif
    }

//    if (params.do_au_test)
//        outError("The AU test is temporarily disabled due to numerical issue when bp-RELL=0");
    
<<<<<<< HEAD
    if (params.model_test_and_tree && params.partition_type != BRLEN_OPTIMIZE)
        outError("-mtree not allowed with edge-linked partition model (-spp or -q)");

    if (params.do_au_test && params.topotest_replicates == 0)
        outError("For AU test please specify number of bootstrap replicates via -zb option");

    if (params.lh_mem_save == LM_MEM_SAVE && params.partition_file && params.partition_type != TOPO_UNLINKED)
        outError("-mem option does not work with partition models yet");

    if (params.gbo_replicates && params.num_bootstrap_samples)
        outError("UFBoot (-bb) and standard bootstrap (-b) must not be specified together");

    if ((params.model_name.find("ONLY") != string::npos || (params.model_name.substr(0,2) == "MF" && params.model_name.substr(0,3) != "MFP")) && (params.gbo_replicates || params.num_bootstrap_samples))
        outError("ModelFinder only cannot be combined with bootstrap analysis");

    if (params.num_runs > 1 && params.treeset_file)
        outError("Can't combine --runs and -z options");

    if (params.num_runs > 1 && params.lmap_num_quartets >= 0)
        outError("Can't combine --runs and -lmap options");
=======
>>>>>>> 7a72f3bd

    if (params.terrace_analysis && !params.partition_file)
        outError("Terrace analysis requires partition information.");

    if (params.constraint_tree_file && params.partition_type == TOPO_UNLINKED)
        outError("-g constraint tree option does not work with -spu.");

	// Diep:
	if(params.ufboot2corr == true){
		if(params.gbo_replicates <= 0) params.ufboot2corr = false;
		else params.stop_condition = SC_UNSUCCESS_ITERATION;

		params.print_ufboot_trees = 2; // 2017-09-25: fix bug regarding the order of -bb 1000 -bnni -wbt
	}

    if (!params.out_prefix) {
    	if (params.eco_dag_file)
    		params.out_prefix = params.eco_dag_file;
        else if (params.user_file && params.consensus_type == CT_ASSIGN_SUPPORT_EXTENDED)
            params.out_prefix = params.user_file;
        else if (params.partition_file) {
            params.out_prefix = params.partition_file;
            if (params.out_prefix[strlen(params.out_prefix)-1] == '/' || params.out_prefix[strlen(params.out_prefix)-1] == '\\') {
                params.out_prefix[strlen(params.out_prefix)-1] = 0;
            }
        }
        else if (params.aln_file)
            params.out_prefix = params.aln_file;
        else if (params.ngs_file)
            params.out_prefix = params.ngs_file;
        else if (params.ngs_mapped_reads)
            params.out_prefix = params.ngs_mapped_reads;
        else
            params.out_prefix = params.user_file;
    }
//    if (MPIHelper::getInstance().isWorker()) {
    // BUG: setting out_prefix this way cause access to stack, which is cleaned up after returning from this function
//        string newPrefix = string(params.out_prefix) + "."  + NumberToString(MPIHelper::getInstance().getProcessID()) ;
//        params.out_prefix = (char *) newPrefix.c_str();
//    }

}

void usage(char* argv[]) {
    printCopyright(cout);
    cout << "Usage: " << argv[0] << " [OPTIONS] <file_name> [<output_file>]" << endl;
    cout << "GENERAL OPTIONS:" << endl;
    cout << "  -hh               Print this help dialog" << endl;
    cout << "  -h                Print help options for phylogenetic inference" << endl;
    cout << "  <file_name>       User tree in NEWICK format or split network in NEXUS format" << endl;
    cout << "  <output_file>     Output file to store results, default is '<file_name>.pda'" << endl;
    cout << "  -k <num_taxa>     Find optimal set of size <num_taxa>" << endl;
    cout << "  -k <min>:<max>    Find optimal sets of size from <min> to <max>" << endl;
    cout << "  -k <min>:<max>:<step>" << endl;
    cout << "                    Find optimal sets of size min, min+step, min+2*step,..." << endl;
    cout << "  -o <taxon>        Root name to compute rooted PD (default: unrooted)" << endl;
    cout << "  -if <file>        File containing taxa to be included into optimal sets" << endl;
    cout << "  -e <file>         File containing branch/split scale and taxa weights" << endl;
    cout << "  -all              Identify all multiple optimal sets" << endl;
    cout << "  -lim <max_limit>  The maximum number of optimal sets for each k if -a is specified" << endl;
    cout << "  -min              Compute minimal sets (default: maximal)" << endl;
    cout << "  -1out             Print taxa sets and scores to separate files" << endl;
    cout << "  -oldout           Print output compatible with version 0.3" << endl;
    cout << "  -v                Verbose mode" << endl;
    cout << endl;
    cout << "OPTIONS FOR PHYLOGENETIC DIVERSITY (PD):" << endl;
    cout << "  -root             Make the tree ROOTED, default is unrooted" << endl;
    cout << "    NOTE: this option and -o <taxon> cannot be both specified" << endl;
    cout << "  -g                Run greedy algorithm only (default: auto)" << endl;
    cout << "  -pr               Run pruning algorithm only (default: auto)" << endl;
    cout << endl;
    /*
    cout << "OPTIONS FOR SPLIT DIVERSITY:" << endl;
    cout << "  -exhaust          Force to use exhaustive search" << endl;
    cout << "    NOTE: by default, the program applies dynamic programming algorithm" << endl;
    cout << "          on circular networks and exhaustive search on general networks" << endl;
    cout << endl;*/
    cout << "OPTIONS FOR BUDGET CONSTRAINTS:" << endl;
    cout << "  -u <file>         File containing total budget and taxa preservation costs" << endl;
    cout << "  -b <budget>       Total budget to conserve taxa" << endl;
    cout << "  -b <min>:<max>    Find all sets with budget from <min> to <max>" << endl;
    cout << "  -b <min>:<max>:<step>" << endl;
    cout << "                    Find optimal sets with budget min, min+step, min+2*step,..." << endl;
    cout << endl;
    cout << "OPTIONS FOR AREA ANALYSIS:" << endl;
    cout << "  -ts <taxa_file>   Compute/maximize PD/SD of areas (combine with -k to maximize)" << endl;
    cout << "  -excl             Compute exclusive PD/SD" << endl;
    cout << "  -endem            Compute endemic PD/SD" << endl;
    cout << "  -compl <areas>    Compute complementary PD/SD given the listed <areas>" << endl;
    cout << endl;

    cout << "OPTIONS FOR VIABILITY CONSTRAINTS:" << endl;
    cout << "  -eco <food_web>   File containing food web matrix" << endl;
    cout << "  -k% <n>           Find optimal set of size relative the total number of taxa" << endl;
    cout << "  -diet <min_diet>  Minimum diet portion (%) to be preserved for each predator" << endl;
    cout << endl;
    //if (!full_command) exit(0);

    cout << "MISCELLANEOUS:" << endl;
    cout << "  -dd <sample_size> Compute PD distribution of random sets of size k" << endl;
    /*
    cout << "  -gbo <sitelh_file> Compute and output the alignment of (normalized)" << endl;
    cout << "                    expected frequencies given in site_ll_file" << endl;
	*/

    //	cout << "  -rep <times>        Repeat algorithm a number of times." << endl;
    //	cout << "  -noout              Print no output file." << endl;
    cout << endl;
    //cout << "HIDDEN OPTIONS: see the source code file pda.cpp::parseArg()" << endl;

    exit(0);
}

void usage_iqtree(char* argv[], bool full_command) {
    printCopyright(cout);
    cout << "Usage: iqtree [-s ALIGNMENT] [-p PARTITION] [-m MODEL] [-t TREE] ..." << endl << endl;
    cout << "GENERAL OPTIONS:" << endl
    << "  -h                   Print this help dialog" << endl
    << "  --help               Print more available options" << endl
    << "  --version            Display version number" << endl
    << "  -s FILE              PHYLIP/FASTA/NEXUS/CLUSTAL/MSF sequence alignment" << endl
    << "  -t FILE|PARS|RAND    Starting tree (default: 99 parsimony and BIONJ)" << endl
    << "  --tree-fix           Fix -t tree (no tree search performed)" << endl
    << "  --prefix STRING      Prefix for all output files (default: aln/partition)" << endl
    << "  --seed NUMBER        Random seed number, normally used for debugging purpose" << endl
    << "  --safe               Safe likelihood kernel to avoid numerical underflow" << endl
    << "  --mem NUMBER[G|M|%]  Maximal RAM usage in GB | MB | %" << endl
    << "  --runs NUMBER        Number of indepedent runs (default: 1)" << endl
    << "  --redo               Ignore checkpoint and overwrite outputs (default: OFF)" << endl
#ifdef _OPENMP
    << "  -c NUMBER|AUTO       No. cores/threads or AUTO-detect (default: 1)" << endl
#endif
    << endl << "PARTITION MODEL:" << endl
    << "  -p FILE|DIR          NEXUS/RAxML partition file or directory with alignments" << endl
    << "                       Edge-linked proportional partition model" << endl
    << "  -q FILE|DIR          Like -p but edge-linked equal partition model " << endl
    << "  -Q FILE|DIR          Like -p but edge-unlinked partition model" << endl
    << "  -S FILE|DIR          Like -p but separate tree inference" << endl
    << endl << "LIKELIHOOD/QUARTET MAPPING:" << endl
    << "  --lmap NUMBER        Number of quartets for likelihood mapping analysis" << endl
    << "  --lmclust FILE       NEXUS file containing clusters for likelihood mapping" << endl
    << "  --quartetlh          Print quartet log-likelihoods to .quartetlh file" << endl
    << endl << "TREE SEARCH ALGORITHM:" << endl
//            << "  -pll                 Use phylogenetic likelihood library (PLL) (default: off)" << endl
    << "  --ninit NUMBER       Number of initial parsimony trees (default: 100)" << endl
    << "  --ntop NUMBER        Number of top initial trees (default: 20)" << endl
    << "  --nbest NUMBER       Number of best trees retained during search (defaut: 5)" << endl
    << "  -n NUMBER            Fix number of iterations to stop (default: OFF)" << endl
    << "  --nstop NUMBER       Number of unsuccessful iterations to stop (default: 100)" << endl
    << "  --perturb NUMBER     Perturbation strength for randomized NNI (default: 0.5)" << endl
    << "  --radius NUMBER      Radius for parsimony SPR search (default: 6)" << endl
    << "  --allnni             Perform more thorough NNI search (default: OFF)" << endl
    << "  -g FILE              (Multifurcating) topological constraint tree file" << endl
    << "  --fast               Fast search to resemble FastTree" << endl
    << "  --polytomy           Collapse near-zero branches into polytomy" << endl
#ifdef IQTREE_TERRAPHAST
    << "  --terrace            Check if the tree lies on a phylogenetic terrace" << endl
#endif
//            << "  -iqp                 Use the IQP tree perturbation (default: randomized NNI)" << endl
//            << "  -iqpnni              Switch back to the old IQPNNI tree search algorithm" << endl
    << endl << "ULTRAFAST BOOTSTRAP/JACKKNIFE:" << endl
    << "  -B NUMBER            Replicates for ultrafast bootstrap (>=1000)" << endl
    << "  -J NUMBER            Replicates for ultrafast jackknife (>=1000)" << endl
    << "  --jack-prop NUMBER   Subsampling proportion for jackknife (default: 0.5)" << endl
    << "  --bsam STRING        GENE|GENESITE resampling for partitions (default: SITE)" << endl
    << "  --wbt                Write bootstrap trees to .ufboot file (default: none)" << endl
    << "  --wbtl               Like -wbt but also writing branch lengths" << endl
//            << "  -n <#iterations>     Minimum number of iterations (default: 100)" << endl
    << "  --nmax NUMBER        Maximum number of iterations (default: 1000)" << endl
    << "  --nstep NUMBER       Iterations for UFBoot stopping rule (default: 100)" << endl
    << "  --bcor NUMBER        Minimum correlation coefficient (default: 0.99)" << endl
    << "  --beps NUMBER        RELL epsilon to break tie (default: 0.5)" << endl
    << "  --bnni               Optimize UFBoot trees by NNI on bootstrap alignment" << endl
    << endl << "NON-PARAMETRIC BOOTSTRAP/JACKKNIFE:" << endl
    << "  -b NUMBER            Replicates for bootstrap + ML tree + consensus tree" << endl
    << "  -j NUMBER            Replicates for jackknife + ML tree + consensus tree" << endl
    << "  --jack-prop NUMBER   Subsampling proportion for jackknife (default: 0.5)" << endl
    << "  --bcon NUMBER        Replicates for bootstrap + consensus tree" << endl
    << "  --bonly NUMBER       Replicates for bootstrap only" << endl
#ifdef USE_BOOSTER
    << "  --tbe                Transfer bootstrap expectation" << endl
#endif
//            << "  -t <threshold>       Minimum bootstrap support [0...1) for consensus tree" << endl
    << endl << "SINGLE BRANCH TEST:" << endl
    << "  --alrt NUMBER        Replicates for SH approximate likelihood ratio test" << endl
    << "  --alrt 0             Parametric aLRT test (Anisimova and Gascuel 2006)" << endl
    << "  --abayes             approximate Bayes test (Anisimova et al. 2011)" << endl
    << "  --lbp NUMBER         Replicates for fast local bootstrap probabilities" << endl
    << endl << "MODEL-FINDER:" << endl
    << "  -m TESTONLY          Standard model selection (like jModelTest, ProtTest)" << endl
    << "  -m TEST              Standard model selection followed by tree inference" << endl
    << "  -m MF                Extended model selection with FreeRate heterogeneity" << endl
    << "  -m MFP               Extended model selection followed by tree inference" << endl
    << "  -m TESTMERGEONLY     Find best partition scheme (like PartitionFinder)" << endl
    << "  -m TESTMERGE         Find best partition scheme followed by tree inference" << endl
    << "  -m MF+MERGE          Find best partition scheme incl. FreeRate heterogeneity" << endl
    << "  -m MFP+MERGE         Like -m MF+MERGE followed by tree inference" << endl
    << "  --rcluster NUMBER    Percentage of partition pairs (relaxed clustering alg.)" << endl
    << "  --rclusterf NUMBER   Percentage of partition pairs (fast relaxed clustering)" << endl
    << "  --rclusterm NUMBER   Max number of partition pairs (default: 10*partitions)" << endl
    << "  --mset STRING        Restrict search to models supported by other programs" << endl
    << "                       (raxml, phyml or mrbayes)" << endl
    << "  -m ...+LM            Additionally test Lie Markov models" << endl
    << "  -m ...+LMRY          Additionally test Lie Markov models with RY symmetry" << endl
    << "  -m ...+LMWS          Additionally test Lie Markov models with WS symmetry" << endl
    << "  -m ...+LMMK          Additionally test Lie Markov models with MK symmetry" << endl
    << "  -m ...+LMSS          Additionally test strand-symmetric models" << endl
    << "  --mset STR,...,STR   Comma-separated model list (e.g. -mset WAG,LG,JTT)" << endl
    << "  --msub STRING        Amino-acid model source" << endl
    << "                       (nuclear, mitochondrial, chloroplast or viral)" << endl
    << "  --mfreq STR,...,STR  List of state frequencies" << endl
    << "  --mrate STR,...,STR  List of rate heterogeneity among sites" << endl
    << "                       (e.g. -mrate E,I,G,I+G,R is used for -m MF)" << endl
    << "  --cmin NUMBER        Min categories for FreeRate model [+R] (default: 2)" << endl
    << "  --cmax NUMBER        Max categories for FreeRate model [+R] (default: 10)" << endl
    << "  --merit AIC|AICc|BIC  Akaike|Bayesian information criterion (default: BIC)" << endl
//            << "  -msep                Perform model selection and then rate selection" << endl
    << "  --mtree              Perform full tree search for every model" << endl
    << "  --mredo              Ignore .model.gz checkpoint file (default: OFF)" << endl
    << "  --madd STR,...,STR   List of mixture models to consider" << endl
    << "  --mdef FILE          Model definition NEXUS file (see Manual)" << endl
    << "  --modelomatic        Find best codon/protein/DNA models (Whelan et al. 2015)" << endl

    << endl << "SUBSTITUTION MODEL:" << endl
    << "  -m STRING            Model name string (e.g. GTR+F+I+G)" << endl
    << "                 DNA:  HKY (default), JC, F81, K2P, K3P, K81uf, TN/TrN, TNef," << endl
    << "                       TIM, TIMef, TVM, TVMef, SYM, GTR, or 6-digit model" << endl
    << "                       specification (e.g., 010010 = HKY)" << endl
    << "             Protein:  LG (default), Poisson, cpREV, mtREV, Dayhoff, mtMAM," << endl
    << "                       JTT, WAG, mtART, mtZOA, VT, rtREV, DCMut, PMB, HIVb," << endl
    << "                       HIVw, JTTDCMut, FLU, Blosum62, GTR20, mtMet, mtVer, mtInv" << endl
    << "     Protein mixture:  C10,...,C60, EX2, EX3, EHO, UL2, UL3, EX_EHO, LG4M, LG4X" << endl
    << "              Binary:  JC2 (default), GTR2" << endl
    << "     Empirical codon:  KOSI07, SCHN05" << endl
    << "   Mechanistic codon:  GY (default), MG, MGK, GY0K, GY1KTS, GY1KTV, GY2K," << endl
    << "                       MG1KTS, MG1KTV, MG2K" << endl
    << "Semi-empirical codon:  XX_YY where XX is empirical and YY is mechanistic model" << endl
    << "      Morphology/SNP:  MK (default), ORDERED, GTR" << endl
    << "      Lie Markov DNA:  1.1, 2.2b, 3.3a, 3.3b, 3.3c, 3.4, 4.4a, 4.4b, 4.5a," << endl
    << "                       4.5b, 5.6a, 5.6b, 5.7a, 5.7b, 5.7c, 5.11a, 5.11b, 5.11c," << endl
    << "                       5.16, 6.6, 6.7a, 6.7b, 6.8a, 6.8b, 6.17a, 6.17b, 8.8," << endl
    << "                       8.10a, 8.10b, 8.16, 8.17, 8.18, 9.20a, 9.20b, 10.12," << endl
    << "                       10.34, 12.12 (optionally prefixed by RY, WS or MK)" << endl
    << "      Non-reversible:  STRSYM (strand symmetric model, equiv. WS6.6)," << endl
    << "                       NONREV, UNREST (unrestricted model, equiv. 12.12)" << endl
    << "           Otherwise:  Name of file containing user-model parameters" << endl
    << endl << "STATE FREQUENCY:" << endl
    << "  -m ...+F             Empirically counted frequencies from alignment" << endl
    << "  -m ...+FO            Optimized frequencies by maximum-likelihood" << endl
    << "  -m ...+FQ            Equal frequencies" << endl
    << "  -m ...+FRY           For DNA, freq(A+G)=1/2=freq(C+T)" << endl
    << "  -m ...+FWS           For DNA, freq(A+T)=1/2=freq(C+G)" << endl
    << "  -m ...+FMK           For DNA, freq(A+C)=1/2=freq(G+T)" << endl
    << "  -m ...+Fabcd         4-digit constraint on ACGT frequency" << endl
    << "                       (e.g. +F1221 means f_A=f_T, f_C=f_G)" << endl
    << "  -m ...+FU            Amino-acid frequencies given protein matrix" << endl
    << "  -m ...+F1x4          Equal NT frequencies over three codon positions" << endl
    << "  -m ...+F3x4          Unequal NT frequencies over three codon positions" << endl

    << endl << "RATE HETEROGENEITY AMONG SITES:" << endl
    << "  -m ...+I             A proportion of invariable sites" << endl
    << "  -m ...+G[n]          Discrete Gamma model with n categories (default n=4)" << endl
    << "  -m ...*G[n]          Discrete Gamma model with unlinked model parameters" << endl
    << "  -m ...+I+G[n]        Invariable sites plus Gamma model with n categories" << endl
    << "  -m ...+R[n]          FreeRate model with n categories (default n=4)" << endl
    << "  -m ...*R[n]          FreeRate model with unlinked model parameters" << endl
    << "  -m ...+I+R[n]        Invariable sites plus FreeRate model with n categories" << endl
    << "  -m ...+Hn            Heterotachy model with n classes" << endl
    << "  -m ...*Hn            Heterotachy model with n classes and unlinked parameters" << endl
    << "  --alpha-min NUMBER   Min Gamma shape parameter for site rates (default: 0.02)" << endl
    << "  --gamma-median       Median approximation for +G site rates (default: mean)" << endl
    << "  --rate               Write empirical Bayesian site rates to .rate file" << endl
    << "  --mlrate             Write maximum likelihood site rates to .mlrate file" << endl
//            << "  --mhrate             Computing site-specific rates to .mhrate file using" << endl
//            << "                       Meyer & von Haeseler (2003) method" << endl

    << endl << "POLYMORPHISM AWARE MODELS (PoMo):"                                           << endl
    << "  -s FILE              Input counts file (see manual)"                               << endl
    << "  -m ...+P             DNA substitution model (see above) used with PoMo"            << endl
    << "  -m ...+N<POPSIZE>    Virtual population size (default: 9)"                         << endl
// TODO DS: Maybe change default to +WH.
    << "  -m ...+WB|WH|S]      Weighted binomial sampling"       << endl
    << "  -m ...+WH            Weighted hypergeometric sampling" << endl
    << "  -m ...+S             Sampled sampling"              << endl
    << "  -m...+G[n]           Discrete Gamma rate with n categories (default n=4)"    << endl
// TODO DS: Maybe change default to +WH.

    << endl << "COMPLEX MODELS:" << endl
    << "  -m \"MIX{m1,...,mK}\"  Mixture model with K components" << endl
    << "  -m \"FMIX{f1,...fK}\"  Frequency mixture model with K components" << endl
    << "  --mix-opt            Optimize mixture weights (default: detect)" << endl
    << "  -m ...+ASC           Ascertainment bias correction" << endl
    << "  --tree-freq FILE     Input tree to infer site frequency model" << endl
    << "  --site-freq FILE     Input site frequency model file" << endl
    << "  --freq-max           Posterior maximum instead of mean approximation" << endl

    << endl << "TREE TOPOLOGY TEST:" << endl
    << "  --trees FILE         Set of trees to evaluate log-likelihoods" << endl
    << "  --test NUMBER        Replicates for topology test" << endl
    << "  --test-weight        Perform weighted KH and SH tests" << endl
    << "  --test-au            Approximately unbiased (AU) test (Shimodaira 2002)" << endl

    << endl << "ANCESTRAL STATE RECONSTRUCTION:" << endl
    << "  --ancestral          Ancestral state reconstruction by empirical Bayes" << endl
    << "  --asr-min NUMBER     Min probability of ancestral state (default: equil freq)" << endl

    << endl << "TEST OF SYMMETRY:" << endl
    << "  --bisymtest             Perform three binomial tests of symmetry" << endl
    << "  --maxsymtest NUMBER     Replicates for maximum tests of symmetry" << endl
    << "  --symtest-remove-bad    Do --bisymtest and remove bad partitions" << endl
    << "  --symtest-remove-good   Do --bisymtest and remove good partitions" << endl
    << "  --symtest-type MAR|INT  Use MARginal/INTernal test when removing partitions" << endl
    << "  --symtest-pval NUMER    P-value cutoff (default: 0.05)" << endl
    << "  --symtest-keep-zero     Keep NAs in the tests" << endl

    << endl << "CONCORDANCE FACTOR ANALYSIS:" << endl
    << "  -t FILE              Reference tree to assign concordance factor" << endl
    << "  --gcf FILE           Set of source trees for gene concordance factor (gCF)" << endl
    << "  --scf NUMBER         Number of quartets for site concordance factor (sCF)" << endl
    << "  -s FILE              Sequence alignment for --scf" << endl
    << "  -p FILE|DIR          Partition file or directory for --scf" << endl
    << "  --cf-verbose         Write CF per tree/locus to cf.stat_tree/_loci" << endl

    << endl;
    

//            << endl << "TEST OF MODEL HOMOGENEITY:" << endl
//            << "  -m WHTEST            Testing model (GTR+G) homogeneity assumption using" << endl
//            << "                       Weiss & von Haeseler (2003) method" << endl
//            << "  -ns <#simulations>   #Simulations to obtain null-distribution (default: 1000)" << endl

    if (full_command)
    cout
        << endl << "CONSENSUS RECONSTRUCTION:" << endl
        << "  -t FILE              Set of input trees for consensus reconstruction" << endl
        << "  --sup-min NUMBER     Min split support, 0.5 for majority-rule consensus" << endl
        << "                       (default: 0, extended consensus)" << endl
        << "  --burnin NUMBER      Burnin number of trees to ignore" << endl
        << "  --con-tree           Compute consensus tree to .contree file" << endl
        << "  --con-net            Computing consensus network to .nex file" << endl
        << "  --support FILE       Assign support values into this tree from -t trees" << endl
        //<< "  -sup2 FILE           Like -sup but -t trees can have unequal taxon sets" << endl
        << "  --suptag STRING      Node name (or ALL) to assign tree IDs where node occurs" << endl
        << endl << "TREE DISTANCE BY ROBINSON-FOULDS (RF) METRIC:" << endl
        << "  --tree-dist-all      Compute all-to-all RF distances for -t trees" << endl
        << "  --tree-dist FILE     Compute RF distances between -t trees and this set" << endl
        << "  --tree-dist2 FILE    Like -rf but trees can have unequal taxon sets" << endl
    //            << "  -rf_adj              Computing RF distances of adjacent trees in <treefile>" << endl
    //            << "  -wja                 Write ancestral sequences by joint reconstruction" << endl


        << endl

        << "GENERATING RANDOM TREES:" << endl
        << "  -r NUMBER            No. taxa for Yule-Harding random tree" << endl
        << "  --rand UNI|CAT|BAL   UNIform | CATerpillar | BALanced random tree" << endl
        //<< "  --rand NET           Random circular split network" << endl
        << "  --rlen NUM NUM NUM   min, mean, and max random branch lengths" << endl

        << endl << "MISCELLANEOUS:" << endl
        << "  -o STRING            Outgroup taxon name for writing .treefile" << endl
        << "  --seqtype STRING     BIN, DNA, AA, NT2AA, CODON, MORPH (default: auto-detect)" << endl
    #ifdef _OPENMP
        << "  --threads-max NUM    Max number of threads for -c AUTO (default: CPU cores)" << endl
    #endif
        << "  -v, --verbose        Verbose mode, printing more messages to screen" << endl
        << "  --quiet              Quiet mode, suppress printing to screen (stdout)" << endl
        << "  --keep-ident         Keep identical sequences (default: remove & finally add)" << endl
        << "  --cptime NUMBER      Checkpoint time interval in seconds (default: 60)" << endl
        << "  -wt                  Write locally optimal trees into .treels file" << endl
        << "  -blfix               Fix branch lengths of user tree passed via -te" << endl
        << "  -blscale             Scale branch lengths of user tree passed via -t" << endl
        << "  -blmin               Min branch length for optimization (default 0.000001)" << endl
        << "  -blmax               Max branch length for optimization (default 100)" << endl
        << "  -wsl                 Write site log-likelihoods to .sitelh file" << endl
        << "  -wslr                Write site log-likelihoods per rate category" << endl
        << "  -wslm                Write site log-likelihoods per mixture class" << endl
        << "  -wslmr               Write site log-likelihoods per mixture+rate class" << endl
        << "  -wspr                Write site probabilities per rate category" << endl
        << "  -wspm                Write site probabilities per mixture class" << endl
        << "  -wspmr               Write site probabilities per mixture+rate class" << endl
        << "  -wpl                 Write partition log-likelihoods to .partlh file" << endl
        << "  -fconst f1,...,fN    Add constant patterns into alignment (N=no. states)" << endl
        << "  -me NUMBER           LogL epsilon for parameter estimation (default 0.01)" << endl
        << "  --no-outfiles        Suppress printing output files" << endl
        << "  --eigenlib           Use Eigen3 library" << endl
        << "  -alninfo             Print alignment sites statistics to .alninfo" << endl
        << "  --show-lh            Compute tree likelihood without optimisation" << endl
    //            << "  -d <file>            Reading genetic distances from file (default: JC)" << endl
    //			<< "  -d <outfile>         Calculate the distance matrix inferred from tree" << endl
    //			<< "  -stats <outfile>     Output some statistics about branch lengths" << endl
    //			<< "  -comp <treefile>     Compare tree with each in the input trees" << endl;


        << endl;

    if (full_command) {
        //TODO Print other options here (to be added)
    }

    exit(0);
}

void quickStartGuide() {
    printCopyright(cout);
    cout << "Command-line examples (replace 'iqtree ...' by actual path to executable):" << endl << endl
         << "1. Infer maximum-likelihood tree from a sequence alignment (example.phy)" << endl
         << "   with the best-fit model automatically selected by ModelFinder:" << endl
         << "     iqtree -s example.phy" << endl << endl
         << "2. Perform ModelFinder without subsequent tree inference:" << endl
         << "     iqtree -s example.phy -m MF" << endl
         << "   (use '-m TEST' to resemble jModelTest/ProtTest)" << endl << endl
         << "3. Combine ModelFinder, tree search, ultrafast bootstrap and SH-aLRT test:" << endl
         << "     iqtree -s example.phy --alrt 1000 -B 1000" << endl << endl
         << "4. Perform edge-linked proportional partition model (example.nex):" << endl
         << "     iqtree -s example.phy -p example.nex" << endl
         << "   (replace '-p' by '-Q' for edge-unlinked model)" << endl << endl
         << "5. Find best partition scheme by possibly merging partitions:" << endl
         << "     iqtree -s example.phy -p example.nex -m MF+MERGE" << endl
         << "   (use '-m TESTMERGEONLY' to resemble PartitionFinder)" << endl << endl
         << "6. Find best partition scheme followed by tree inference and bootstrap:" << endl
         << "     iqtree -s example.phy -p example.nex -m MFP+MERGE -B 1000" << endl << endl
#ifdef _OPENMP
         << "7. Use 4 CPU cores to speed up computation: add '-c 4' option" << endl << endl
#endif
         << "8. Polymorphism-aware model with HKY nucleotide model and Gamma rate:" << endl
         << "     iqtree -s counts_file.cf -m HKY+P+G" << endl << endl
         << "9. PoMo mixture with virtual popsize 5 and weighted binomial sampling:" << endl
         << "     iqtree -s counts_file.cf -m \"MIX{HKY+P{EMP},JC+P}+N5+WB\"" << endl << endl
         << "To show all available options: run 'iqtree -h'" << endl << endl
         << "Have a look at the tutorial and manual for more information:" << endl
         << "     http://www.iqtree.org" << endl << endl;
    exit(0);
}

InputType detectInputFile(const char *input_file) {

    if (!fileExists(input_file))
        outError("File not found ", input_file);

    try {
        igzstream in;
        in.exceptions(ios::failbit | ios::badbit);
        in.open(input_file);

        unsigned char ch, ch2;
        int count = 0;
        do {
            in >> ch;
        } while (ch <= 32 && !in.eof() && count++ < 20);
        in >> ch2;
        in.close();
        switch (ch) {
            case '#': return IN_NEXUS;
            case '(': return IN_NEWICK;
            case '[': return IN_NEWICK;
            case '>': return IN_FASTA;
            case 'C': if (ch2 == 'L') return IN_CLUSTAL;
                      else if (ch2 == 'O') return IN_COUNTS;
                      else return IN_OTHER;
            case '!': if (ch2 == '!') return IN_MSF; else return IN_OTHER;
            default:
                if (isdigit(ch)) return IN_PHYLIP;
                return IN_OTHER;
        }
    } catch (ios::failure) {
        outError("Cannot read file ", input_file);
    } catch (...) {
        outError("Cannot read file ", input_file);
    }
    return IN_OTHER;
}

bool overwriteFile(char *filename) {
    ifstream infile(filename);
    if (infile.is_open()) {
        cout << "Overwrite " << filename << " (y/n)? ";
        char ch;
        cin >> ch;
        if (ch != 'Y' && ch != 'y') {
            infile.close();
            return false;
        }
    }
    infile.close();
    return true;
}

void parseAreaName(char *area_names, set<string> &areas) {
    string all = area_names;
    int pos;
    while (!all.empty()) {
        pos = all.find(',');
        if (pos < 0) pos = all.length();
        areas.insert(all.substr(0, pos));
        if (pos >= (signed int) all.length())
            all = "";
        else
            all = all.substr(pos + 1);
    }
}

double logFac(const int num) {
    if (num < 0) return -1.0;
    if (num == 0) return 0.0;
    double ret = 0;
    for (int i = 1; i <= num; i++)
        ret += log((double) i);
    return ret;
}

template <typename I>
I random_element(I begin, I end)
{
    const unsigned long n = std::distance(begin, end);
    const unsigned long divisor = (RAND_MAX + 1) / n;

    unsigned long k;
    do { k = std::rand() / divisor; } while (k >= n);

    return std::advance(begin, k);
}

template <class T>
inline T quantile(const vector<T>& v, const double q) {
    unsigned int size = v.size();
    if (q <= 0) return *std::min_element(v.begin(), v.end());
    if (q >= 1) return *std::max_element(v.begin(), v.end());
    //double pos = (size - 1) * q;
    //unsigned int ind = (unsigned int)(pos);
    //double delta = pos - ind;
    vector<T> w(size);
    std::copy(v, v.begin() + size, w.begin());
}

#define RAN_STANDARD 1
#define RAN_SPRNG    2
#define RAN_RAND4    3

#define RAN_TYPE 2

#if RAN_TYPE == RAN_STANDARD

int init_random(int seed) {
    srand(seed);
    cout << "(Using rand() - Standard Random Number Generator)" << endl;
    return seed;
}

int finish_random() {
	return 0;
}


#elif RAN_TYPE == RAN_RAND4
/******************************************************************************/
/* random numbers generator  (Numerical recipes)                              */
/******************************************************************************/

/* variable */
long _idum;

/* definitions */
#define IM1 2147483563
#define IM2 2147483399
#define AM (1.0/IM1)
#define IMM1 (IM1-1)
#define IA1 40014
#define IA2 40692
#define IQ1 53668
#define IQ2 52774
#define IR1 12211
#define IR2 3791
#define NTAB 32
#define NDIV (1+IMM1/NTAB)
#define EPS 1.2e-7
#define RNMX (1.0-EPS)

double randomunitintervall()
/* Long period (> 2e18) random number generator. Returns a uniform random
   deviate between 0.0 and 1.0 (exclusive of endpoint values).

   Source:
   Press et al., "Numerical recipes in C", Cambridge University Press, 1992
   (chapter 7 "Random numbers", ran2 random number generator) */ {
    int j;
    long k;
    static long _idum2 = 123456789;
    static long iy = 0;
    static long iv[NTAB];
    double temp;

    if (_idum <= 0) {
        if (-(_idum) < 1)
            _idum = 1;
        else
            _idum = -(_idum);
        _idum2 = (_idum);
        for (j = NTAB + 7; j >= 0; j--) {
            k = (_idum) / IQ1;
            _idum = IA1 * (_idum - k * IQ1) - k*IR1;
            if (_idum < 0)
                _idum += IM1;
            if (j < NTAB)
                iv[j] = _idum;
        }
        iy = iv[0];
    }
    k = (_idum) / IQ1;
    _idum = IA1 * (_idum - k * IQ1) - k*IR1;
    if (_idum < 0)
        _idum += IM1;
    k = _idum2 / IQ2;
    _idum2 = IA2 * (_idum2 - k * IQ2) - k*IR2;
    if (_idum2 < 0)
        _idum2 += IM2;
    j = iy / NDIV;
    iy = iv[j] - _idum2;
    iv[j] = _idum;
    if (iy < 1)
        iy += IMM1;
    if ((temp = AM * iy) > RNMX)
        return RNMX;
    else
        return temp;
} /* randomunitintervall */

#undef IM1
#undef IM2
#undef AM
#undef IMM1
#undef IA1
#undef IA2
#undef IQ1
#undef IQ2
#undef IR1
#undef IR2
#undef NTAB
#undef NDIV
#undef EPS
#undef RNMX

int init_random(int seed) /* RAND4 */ {
    //    srand((unsigned) time(NULL));
    //    if (seed < 0)
    // 	seed = rand();
    _idum = -(long) seed;
#ifndef PARALLEL
    cout << "(Using RAND4 Random Number Generator)" << endl;
#else /* PARALLEL */
    {
        int n;
        if (PP_IamMaster) {
            cout << "(Using RAND4 Random Number Generator with leapfrog method)" << endl;
        }
        for (n = 0; n < PP_Myid; n++)
            (void) randomunitintervall();
        if (verbose_mode >= VB_MED) {
            cout << "(" << PP_Myid << ") !!! random seed set to " << seed << ", " << n << " drawn !!!" << endl;
        }
    }
#endif
    return (seed);
} /* initrandom */

int finish_random() {
	return 0;
}
/******************/

#else /* SPRNG */

/******************/

int *randstream;

int init_random(int seed, bool write_info, int** rstream) {
    //    srand((unsigned) time(NULL));
    if (seed < 0)
        seed = make_sprng_seed();
#ifndef PARALLEL
    if (write_info)
    	cout << "(Using SPRNG - Scalable Parallel Random Number Generator)" << endl;
    if (rstream) {
        *rstream = init_sprng(0, 1, seed, SPRNG_DEFAULT); /*init stream*/
    } else {
        randstream = init_sprng(0, 1, seed, SPRNG_DEFAULT); /*init stream*/
        if (verbose_mode >= VB_MED) {
            print_sprng(randstream);
        }
    }
#else /* PARALLEL */
    if (PP_IamMaster && write_info) {
        cout << "(Using SPRNG - Scalable Parallel Random Number Generator)" << endl;
    }
    /* MPI_Bcast(&seed, 1, MPI_UNSIGNED, PP_MyMaster, MPI_COMM_WORLD); */
    if (rstream) {
        *rstream = init_sprng(PP_Myid, PP_NumProcs, seed, SPRNG_DEFAULT); /*initialize stream*/
    } else {
        randstream = init_sprng(PP_Myid, PP_NumProcs, seed, SPRNG_DEFAULT); /*initialize stream*/
        if (verbose_mode >= VB_MED) {
            cout << "(" << PP_Myid << ") !!! random seed set to " << seed << " !!!" << endl;
            print_sprng(randstream);
        }
    }
#endif /* PARALLEL */
    return (seed);
} /* initrandom */

int finish_random(int *rstream) {
    if (rstream)
        return free_sprng(rstream);
    else
        return free_sprng(randstream);
}

#endif /* USE_SPRNG */

/******************/

/* returns a random integer in the range [0; n - 1] */
int random_int(int n, int *rstream) {
    return (int) floor(random_double(rstream) * n);
} /* randominteger */

/* returns a random integer in the range [a; b] */
int random_int(int a, int b) {
	ASSERT(b > a);
	//return a + (RAND_MAX * rand() + rand()) % (b + 1 - a);
	return a + random_int(b - a);
}

double random_double(int *rstream) {
#ifndef FIXEDINTRAND
#ifndef PARALLEL
#if RAN_TYPE == RAN_STANDARD
    return ((double) rand()) / ((double) RAND_MAX + 1);
#elif RAN_TYPE == RAN_SPRNG
    if (rstream)
        return sprng(rstream);
    else
        return sprng(randstream);
#else /* NO_SPRNG */
    return randomunitintervall();
#endif /* NO_SPRNG */
#else /* NOT PARALLEL */
#if RAN_TYPE == RAN_SPRNG
    if (rstream)
        return sprng(rstream);
    else
        return sprng(randstream);
#else /* NO_SPRNG */
    int m;
    for (m = 1; m < PP_NumProcs; m++)
        (void) randomunitintervall();
    PP_randn += (m - 1);
    PP_rand++;
    return randomunitintervall();
#endif /* NO_SPRNG */
#endif /* NOT PARALLEL */
#else /* FIXEDINTRAND */
    cerr << "!!! fixed \"random\" integers for testing purposes !!!" << endl;
    return 0.0;
#endif /* FIXEDINTRAND */

}

void random_resampling(int n, IntVector &sample, int *rstream) {
    sample.resize(n, 0);
    if (Params::getInstance().jackknife_prop == 0.0) {
        // boostrap resampling
        for (int i = 0; i < n; i++) {
            int j = random_int(n, rstream);
            sample[j]++;
        }
    } else {
        // jackknife resampling
        int total = floor((1.0 - Params::getInstance().jackknife_prop)*n);
        if (total <= 0)
            outError("Jackknife sample size is zero");
        // make sure jackknife samples have exacly the same size
        for (int num = 0; num < total; ) {
            for (int i = 0; i < n; i++) if (!sample[i]) {
                if (random_double(rstream) < Params::getInstance().jackknife_prop)
                    continue;
                sample[i] = 1;
                num++;
                if (num >= total)
                    break;
            }
        }
    }
}


/* Following part is taken from ModelTest software */
#define	BIGX            20.0                                 /* max value to represent exp (x) */
#define	LOG_SQRT_PI     0.5723649429247000870717135          /* log (sqrt (pi)) */
#define	I_SQRT_PI       0.5641895835477562869480795          /* 1 / sqrt (pi) */
#define	Z_MAX           6.0                                  /* maximum meaningful z value */
#define	ex(x)           (((x) < -BIGX) ? 0.0 : exp (x))

/************** Normalz: probability of normal z value *********************/

/*
ALGORITHM:	Adapted from a polynomial approximation in:
                        Ibbetson D, Algorithm 209
                        Collected Algorithms of the CACM 1963 p. 616
                Note:
                        This routine has six digit accuracy, so it is only useful for absolute
                        z values < 6.  For z values >= to 6.0, Normalz() returns 0.0.
 */

double Normalz(double z) /*VAR returns cumulative probability from -oo to z VAR normal z value */ {
    double y, x, w;

    if (z == 0.0)
        x = 0.0;
    else {
        y = 0.5 * fabs(z);
        if (y >= (Z_MAX * 0.5))
            x = 1.0;
        else if (y < 1.0) {
            w = y*y;
            x = ((((((((0.000124818987 * w
                    - 0.001075204047) * w + 0.005198775019) * w
                    - 0.019198292004) * w + 0.059054035642) * w
                    - 0.151968751364) * w + 0.319152932694) * w
                    - 0.531923007300) * w + 0.797884560593) * y * 2.0;
        } else {
            y -= 2.0;
            x = (((((((((((((-0.000045255659 * y
                    + 0.000152529290) * y - 0.000019538132) * y
                    - 0.000676904986) * y + 0.001390604284) * y
                    - 0.000794620820) * y - 0.002034254874) * y
                    + 0.006549791214) * y - 0.010557625006) * y
                    + 0.011630447319) * y - 0.009279453341) * y
                    + 0.005353579108) * y - 0.002141268741) * y
                    + 0.000535310849) * y + 0.999936657524;
        }
    }
    return (z > 0.0 ? ((x + 1.0) * 0.5) : ((1.0 - x) * 0.5));
}


/**************  ChiSquare: probability of chi square value *************/

/*ALGORITHM Compute probability of chi square value.
Adapted from: 	Hill, I. D. and Pike, M. C.  Algorithm 299.Collected Algorithms for the CACM 1967 p. 243
Updated for rounding errors based on remark inACM TOMS June 1985, page 185. Found in Perlman.lib*/

double computePValueChiSquare(double x, int df) /* x: obtained chi-square value,  df: degrees of freedom */ {
    double a, y, s;
    double e, c, z;
    int even; /* true if df is an even number */

    if (x <= 0.0 || df < 1)
        return (1.0);

    y = 1;

    a = 0.5 * x;
    even = (2 * (df / 2)) == df;
    if (df > 1)
        y = ex(-a);
    s = (even ? y : (2.0 * Normalz(-sqrt(x))));
    if (df > 2) {
        x = 0.5 * (df - 1.0);
        z = (even ? 1.0 : 0.5);
        if (a > BIGX) {
            e = (even ? 0.0 : LOG_SQRT_PI);
            c = log(a);
            while (z <= x) {
                e = log(z) + e;
                s += ex(c * z - a - e);
                z += 1.0;
            }
            return (s);
        } else {
            e = (even ? 1.0 : (I_SQRT_PI / sqrt(a)));
            c = 0.0;
            while (z <= x) {
                e = e * (a / z);
                c = c + e;
                z += 1.0;
            }
            return (c * y + s);
        }
    } else
        return (s);
}

void trimString(string &str) {
    str.erase(0, str.find_first_not_of(" \n\r\t"));
    str.erase(str.find_last_not_of(" \n\r\t")+1);
}



Params& Params::getInstance() {
    static Params instance;
    return instance;
}


int countPhysicalCPUCores() {
    #ifdef _OPENMP
    return omp_get_num_procs();
    #else
    return std::thread::hardware_concurrency();
    #endif
    /*
    uint32_t registers[4];
    unsigned logicalcpucount;
    unsigned physicalcpucount;
#if defined(_WIN32) || defined(WIN32)
    SYSTEM_INFO systeminfo;
    GetSystemInfo( &systeminfo );
    logicalcpucount = systeminfo.dwNumberOfProcessors;
#else
    logicalcpucount = sysconf( _SC_NPROCESSORS_ONLN );
#endif
    if (logicalcpucount < 1) logicalcpucount = 1;
    return logicalcpucount;
    
    if (logicalcpucount % 2 != 0)
        return logicalcpucount;
    __asm__ __volatile__ ("cpuid " :
                          "=a" (registers[0]),
                          "=b" (registers[1]),
                          "=c" (registers[2]),
                          "=d" (registers[3])
                          : "a" (1), "c" (0));

    unsigned CPUFeatureSet = registers[3];
    bool hyperthreading = CPUFeatureSet & (1 << 28);    
    if (hyperthreading){
        physicalcpucount = logicalcpucount / 2;
    } else {
        physicalcpucount = logicalcpucount;
    }
    if (physicalcpucount < 1) physicalcpucount = 1;
    return physicalcpucount;
     */
}

// stacktrace.h (c) 2008, Timo Bingmann from http://idlebox.net/
// published under the WTFPL v2.0

/** Print a demangled stack backtrace of the caller function to FILE* out. */

#if  !defined(Backtrace_FOUND)

// donothing for WIN32
void print_stacktrace(ostream &out, unsigned int max_frames) {}

#else

void print_stacktrace(ostream &out, unsigned int max_frames)
{
#ifdef _OPENMP
#pragma omp master
{
#endif
    out << "STACK TRACE FOR DEBUGGING:" << endl;

    // storage array for stack trace address data
    void* addrlist[max_frames+1];

    // retrieve current stack addresses
    int addrlen = backtrace(addrlist, sizeof(addrlist) / sizeof(void*));

//    if (addrlen == 0) {
//        out << "  <empty, possibly corrupt>" << endl;
//        return;
//    }

    // resolve addresses into strings containing "filename(function+address)",
    // this array must be free()-ed
    char** symbollist = backtrace_symbols(addrlist, addrlen);

    // allocate string which will be filled with the demangled function name
    size_t funcnamesize = 256;
    char* funcname = (char*)malloc(funcnamesize);

    // iterate over the returned symbol lines. skip the first, it is the
    // address of this function.
    for (int i = 1; i < addrlen; i++)
    {
	char *begin_name = 0, *begin_offset = 0;

	// find parentheses and +address offset surrounding the mangled name:
#ifdef __clang__
      // OSX style stack trace
      for ( char *p = symbollist[i]; *p; ++p )
      {
         if (( *p == '_' ) && ( *(p-1) == ' ' ))
            begin_name = p-1;
         else if ( *p == '+' )
            begin_offset = p-1;
      }

      if ( begin_name && begin_offset && ( begin_name < begin_offset ))
      {
         *begin_name++ = '\0';
         *begin_offset++ = '\0';

         // mangled name is now in [begin_name, begin_offset) and caller
         // offset in [begin_offset, end_offset). now apply
         // __cxa_demangle():
         int status;
         char* ret = abi::__cxa_demangle( begin_name, &funcname[0],
                                          &funcnamesize, &status );
         if ( status == 0 )
         {
            funcname = ret; // use possibly realloc()-ed string
//            out << "  " << symbollist[i] << " : " << funcname << "+"<< begin_offset << endl;
            out << i << "   "  << funcname << endl;
         } else {
            // demangling failed. Output function name as a C function with
            // no arguments.
//             out << "  " << symbollist[i] << " : " << begin_name << "()+"<< begin_offset << endl;
            out << i << "   " << begin_name << "()" << endl;
         }

#else // !DARWIN - but is posix
         // ./module(function+0x15c) [0x8048a6d]
    char *end_offset = 0;
	for (char *p = symbollist[i]; *p; ++p)
	{
	    if (*p == '(')
		begin_name = p;
	    else if (*p == '+')
		begin_offset = p;
	    else if (*p == ')' && begin_offset) {
		end_offset = p;
		break;
	    }
	}

	if (begin_name && begin_offset && end_offset
	    && begin_name < begin_offset)
	{
	    *begin_name++ = '\0';
	    *begin_offset++ = '\0';
	    *end_offset = '\0';

	    // mangled name is now in [begin_name, begin_offset) and caller
	    // offset in [begin_offset, end_offset). now apply
	    // __cxa_demangle():

	    int status;
	    char* ret = abi::__cxa_demangle(begin_name,
					    funcname, &funcnamesize, &status);
	    if (status == 0) {
            funcname = ret; // use possibly realloc()-ed string
//            out << "  " << symbollist[i] << " : " << funcname << "+"<< begin_offset << endl;
            out << i << "   " << funcname << endl;
	    }
	    else {
            // demangling failed. Output function name as a C function with
            // no arguments.
//            out << "  " << symbollist[i] << " : " << begin_name << "()+"<< begin_offset << endl;
            out << i << "   " << begin_name << "()" << endl;
	    }
#endif
	}
	else
	{
	    // couldn't parse the line? print the whole line.
//	    out << i << ". " << symbollist[i] << endl;
	}
    }

    free(funcname);
    free(symbollist);
#ifdef _OPENMP
}
#endif

}

#endif // Backtrace_FOUND

bool memcmpcpy(void * destination, const void * source, size_t num) {
    bool diff = (memcmp(destination, source, num) != 0);
    memcpy(destination, source, num);
    return diff;
}

// Pairing function: see https://en.wikipedia.org/wiki/Pairing_function
int pairInteger(int int1, int int2) {
    if (int1 <= int2) {
        return ((int1 + int2)*(int1 + int2 + 1)/2 + int2);
    } else {
        return ((int1 + int2)*(int1 + int2 + 1)/2 + int1);
    }
}

/*
 * Given a model name, look in it for "+F..." and 
 * determine the StateFreqType. Returns FREQ_EMPIRICAL if
 * unable to find a good +F... specifier
 */
StateFreqType parseStateFreqFromPlusF(string model_name) {
//    StateFreqType freq_type = FREQ_EMPIRICAL;

    // BQM 2017-05-02: change back to FREQ_UNKNOWN to resemble old behavior
    StateFreqType freq_type = FREQ_UNKNOWN;
    size_t plusFPos;
    if (model_name.find("+F1X4") != string::npos)
        freq_type = FREQ_CODON_1x4;
    else if (model_name.find("+F3X4C") != string::npos)
        freq_type = FREQ_CODON_3x4C;
    else if (model_name.find("+F3X4") != string::npos)
        freq_type = FREQ_CODON_3x4;
    else if (model_name.find("+FQ") != string::npos)
        freq_type = FREQ_EQUAL;
    else if (model_name.find("+FO") != string::npos)
        freq_type = FREQ_ESTIMATE;
    else if (model_name.find("+FU") != string::npos)
        freq_type = FREQ_USER_DEFINED;
    else if (model_name.find("+FRY") != string::npos)
        freq_type = FREQ_DNA_RY;
    else if (model_name.find("+FWS") != string::npos)
        freq_type = FREQ_DNA_WS;
    else if (model_name.find("+FMK") != string::npos)
        freq_type = FREQ_DNA_MK;
    else if ((plusFPos = model_name.find("+F")) != string::npos) {
        freq_type = FREQ_EMPIRICAL;
        // Now look for +F#### where #s are digits
        if (model_name.length() > plusFPos+2 && isdigit(model_name[plusFPos+2]))
        try {
            // throws if string is not 4 digits
            freq_type = parseStateFreqDigits(model_name.substr(plusFPos+2,4));
        } catch (const char *str) {
            // +F exists, but can't parse it as anything else
            outError(str);
        }
    }
    return(freq_type);
}

/*
 * Given a string of 4 digits, return a StateFreqType according to
 * equality constraints expressed by those digits.
 * E.g. "1233" constrains pi_G=pi_T (ACGT order, 3rd and 4th equal)
 * which results in FREQ_DNA_2311. "5288" would give the same result.
 */

StateFreqType parseStateFreqDigits(string digits) {
    bool good = true;
    if (digits.length()!=4) {
        good = false;
    } else {
        // Convert digits to canonical form, first occuring digit becomes 1 etc.
        int digit_order[] = {-1,-1,-1,-1,-1,-1,-1,-1,-1,-1};
        int first_found = 0;
        for (int i=0; i<4; i++) {
            int digit = digits[i]-'0';
            if (digit<0 || digit>9) {
	good = false; // found a non-digit
	break;
            }
            if (digit_order[digit]==-1) {
	// haven't seen this digit before
	digit_order[digit]=++first_found;
            }
            // rewrite digit in canonical form
            digits[i] = '0'+digit_order[digit];
        }
        // e.g. if digits was "5288", digit_order will end up as {-1,-1,2,-1,-1,1,-1,-1,3,-1}
    }
    if (!good) throw "Use -f <c | o | u | q | ry | ws | mk | <digit><digit><digit><digit>>";
    StateFreqType freq_type = FREQ_UNKNOWN;
    // Now just exhaustively list all canonical digit possibilities
    if (digits.compare("1111")==0) {
        freq_type = FREQ_EQUAL;
    } else if (digits.compare("1112")==0) {
        freq_type = FREQ_DNA_1112;
    } else if (digits.compare("1121")==0) {
        freq_type = FREQ_DNA_1121;
    } else if (digits.compare("1211")==0) {
        freq_type = FREQ_DNA_1211;
    } else if (digits.compare("1222")==0) {
        freq_type = FREQ_DNA_2111;
    } else if (digits.compare("1122")==0) {
        freq_type = FREQ_DNA_1122;
    } else if (digits.compare("1212")==0) {
        freq_type = FREQ_DNA_1212;
    } else if (digits.compare("1221")==0) {
        freq_type = FREQ_DNA_1221;
    } else if (digits.compare("1123")==0) {
        freq_type = FREQ_DNA_1123;
    } else if (digits.compare("1213")==0) {
        freq_type = FREQ_DNA_1213;
    } else if (digits.compare("1231")==0) {
        freq_type = FREQ_DNA_1231;
    } else if (digits.compare("1223")==0) {
        freq_type = FREQ_DNA_2113;
    } else if (digits.compare("1232")==0) {
        freq_type = FREQ_DNA_2131;
    } else if (digits.compare("1233")==0) {
        freq_type = FREQ_DNA_2311;
    } else if (digits.compare("1234")==0) {
        freq_type = FREQ_ESTIMATE;
    } else
        throw ("Unrecognized canonical digits - Can't happen"); // paranoia is good.
    return freq_type;
}


/*
 * All params in range [0,1] 
 * returns true if base frequencies have changed as a result of this call
 */

bool freqsFromParams(double *freq_vec, double *params, StateFreqType freq_type) {

    // BQM 2017-05-02: Note that only freq for A, C, G are free parameters and stored
    // in params, whereas freq_T is not free and should be handled properly

    double pA, pC, pG, pT; // base freqs
    switch (freq_type) {
    case FREQ_EQUAL:
    case FREQ_USER_DEFINED:
    case FREQ_EMPIRICAL:
        return false;
    case FREQ_ESTIMATE:
    // Minh: in code review, please pay extra attention to ensure my treadment of FREQ_ESTIMATE is equivalent to old treatment.
    // BQM: DONE!
        pA=params[0];
        pC=params[1];
        pG=params[2];
        //pT=1-pA-pC-pG;
        pT=freq_vec[3];
        break;
    case FREQ_DNA_RY:
        pA = params[0]/2;
        pG = 0.5-pA;
        pC = params[1]/2;
        pT = 0.5-pC;
        break;
    case FREQ_DNA_WS:
        pA = params[0]/2;
        pT = 0.5-pA;
        pC = params[1]/2;
        pG = 0.5-pC;
        break;
    case FREQ_DNA_MK:
        pA = params[0]/2;
        pC = 0.5-pA;
        pG = params[1]/2;
        pT = 0.5-pG;
        break;
    case FREQ_DNA_1112:
        pA = pC = pG = params[0]/3;
        pT = 1-3*pA;
        break;
    case FREQ_DNA_1121:
        pA = pC = pT = params[0]/3;
        pG = 1-3*pA;
        break;
    case FREQ_DNA_1211:
        pA = pG = pT = params[0]/3;
        pC = 1-3*pA;
        break;
    case FREQ_DNA_2111:
        pC = pG = pT = params[0]/3;
        pA = 1-3*pC;
        break;
    case FREQ_DNA_1122:
        pA = params[0]/2;
        pC = pA;
        pG = 0.5-pA;
        pT = pG;
        break;
    case FREQ_DNA_1212:
        pA = params[0]/2;
        pG = pA;
        pC = 0.5-pA;
        pT = pC;
        break;
    case FREQ_DNA_1221:
        pA = params[0]/2;
        pT = pA;
        pC = 0.5-pA;
        pG = pC;
        break;
    case FREQ_DNA_1123:
        pA = params[0]/2;
        pC = pA;
        pG = params[1]*(1-2*pA);
        pT = 1-pG-2*pA;
        break;
    case FREQ_DNA_1213:
        pA = params[0]/2;
        pG = pA;
        pC = params[1]*(1-2*pA);
        pT = 1-pC-2*pA;
        break;
    case FREQ_DNA_1231:
        pA = params[0]/2;
        pT = pA;
        pC = params[1]*(1-2*pA);
        pG = 1-pC-2*pA;
        break;
    case FREQ_DNA_2113:
        pC = params[0]/2;
        pG = pC;
        pA = params[1]*(1-2*pC);
        pT = 1-pA-2*pC;
        break;
    case FREQ_DNA_2131:
        pC = params[0]/2;
        pT = pC;
        pA = params[1]*(1-2*pC);
        pG = 1-pA-2*pC;
        break;
    case FREQ_DNA_2311:
        pG = params[0]/2;
        pT = pG;
        pA = params[1]*(1-2*pG);
        pC = 1-pA-2*pG;
        break;
    default:
        throw("Unrecognized freq_type in freqsFromParams - can't happen");
    }

    // To MDW, 2017-05-02: please make sure that frequencies are positive!
    // Otherwise, numerical issues will occur.

    bool changed = freq_vec[0]!=pA || freq_vec[1]!=pC || freq_vec[2]!=pG || freq_vec[3]!=pT;
    if (changed) {
        freq_vec[0]=pA;
        freq_vec[1]=pC;
        freq_vec[2]=pG;
        freq_vec[3]=pT;
    }
    return(changed);
}

/*
 * For given freq_type, derives frequency parameters from freq_vec
 * All parameters are in range [0,1] (assuming freq_vec is valid)
 */

void paramsFromFreqs(double *params, double *freq_vec, StateFreqType freq_type) {
    double pA = freq_vec[0]; // These just improve code readability
    double pC = freq_vec[1];
    double pG = freq_vec[2];
//    double pT = freq_vec[3]; // pT is not used below
    switch (freq_type) {
    case FREQ_EQUAL:
    case FREQ_USER_DEFINED:
    case FREQ_EMPIRICAL:
        break; // freq_vec never changes
    case FREQ_ESTIMATE:
        params[0]=pA;
        params[1]=pC;
        params[2]=pG;
        break;
    case FREQ_DNA_RY:
        params[0]=2*pA;
        params[1]=2*pC;
        break;
    case FREQ_DNA_WS:
        params[0]=2*pA;
        params[1]=2*pC;
        break;
    case FREQ_DNA_MK:
        params[0]=2*pA;
        params[1]=2*pG;
        break;
    case FREQ_DNA_1112:
        params[0]=3*pA;
        break;
    case FREQ_DNA_1121:
        params[0]=3*pA;
        break;
    case FREQ_DNA_1211:
        params[0]=3*pA;
        break;
    case FREQ_DNA_2111:
        params[0]=3*pC;
        break;
    case FREQ_DNA_1122:
        params[0]=2*pA;
        break;
    case FREQ_DNA_1212:
        params[0]=2*pA;
        break;
    case FREQ_DNA_1221:
        params[0]=2*pA;
        break;
    case FREQ_DNA_1123:
        params[0]=2*pA;
        params[1]=pG/(1-params[0]);
        break;
    case FREQ_DNA_1213:
        params[0]=2*pA;
        params[1]=pC/(1-params[0]);
        break;
    case FREQ_DNA_1231:
        params[0]=2*pA;
        params[1]=pC/(1-params[0]);
        break;
    case FREQ_DNA_2113:
        params[0]=2*pC;
        params[1]=pA/(1-params[0]);
        break;
    case FREQ_DNA_2131:
        params[0]=2*pC;
        params[1]=pA/(1-params[0]);
        break;
    case FREQ_DNA_2311:
        params[0]=2*pG;
        params[1]=pA/(1-params[0]);
        break;
    default:
        throw("Unrecognized freq_type in paramsFromFreqs - can't happen");
    }
}

/* 
 * Given a DNA freq_type and a base frequency vector, alter the
 * base freq vector to conform with the constraints of freq_type
 */
void forceFreqsConform(double *base_freq, StateFreqType freq_type) {
    double pA = base_freq[0]; // These just improve code readability
    double pC = base_freq[1];
    double pG = base_freq[2];
    double pT = base_freq[3];
    double scale;
    switch (freq_type) {
    case FREQ_EQUAL:
        // this was already handled, thus not necessary to check here 
//        base_freq[0] = base_freq[1] = base_freq[2] = base_freq[3] = 0.25;
//        break;
    case FREQ_USER_DEFINED:
    case FREQ_EMPIRICAL:
    case FREQ_ESTIMATE:
        break; // any base_freq is legal
    case FREQ_DNA_RY:
        scale = 0.5/(pA+pG);
        base_freq[0] = pA*scale;
        base_freq[2] = pG*scale;
        scale = 0.5/(pC+pT);
        base_freq[1] = pC*scale;
        base_freq[3] = pT*scale;
        break;
    case FREQ_DNA_WS:
        scale = 0.5/(pA+pT);
        base_freq[0] = pA*scale;
        base_freq[3] = pT*scale;
        scale = 0.5/(pC+pG);
        base_freq[1] = pC*scale;
        base_freq[2] = pG*scale;
        break;
    case FREQ_DNA_MK:
        scale = 0.5/(pA+pC);
        base_freq[0] = pA*scale;
        base_freq[1] = pC*scale;
        scale = 0.5/(pG+pT);
        base_freq[2] = pG*scale;
        base_freq[3] = pT*scale;
        break;
    case FREQ_DNA_1112:
        base_freq[0]=base_freq[1]=base_freq[2]=(pA+pC+pG)/3;
        break;
    case FREQ_DNA_1121:
        base_freq[0]=base_freq[1]=base_freq[3]=(pA+pC+pT)/3;
        break;
    case FREQ_DNA_1211:
        base_freq[0]=base_freq[2]=base_freq[3]=(pA+pG+pT)/3;
        break;
    case FREQ_DNA_2111:
        base_freq[1]=base_freq[2]=base_freq[3]=(pC+pG+pT)/3;
        break;
    case FREQ_DNA_1122:
        base_freq[0]=base_freq[1]=(pA+pC)/2;
        base_freq[2]=base_freq[3]=(pG+pT)/2;
        break;
    case FREQ_DNA_1212:
        base_freq[0]=base_freq[2]=(pA+pG)/2;
        base_freq[1]=base_freq[3]=(pC+pT)/2;
        break;
    case FREQ_DNA_1221:
        base_freq[0]=base_freq[3]=(pA+pT)/2;
        base_freq[1]=base_freq[2]=(pC+pG)/2;
        break;
    case FREQ_DNA_1123:
        base_freq[0]=base_freq[1]=(pA+pC)/2;
        break;
    case FREQ_DNA_1213:
        base_freq[0]=base_freq[2]=(pA+pG)/2;
        break;
    case FREQ_DNA_1231:
        base_freq[0]=base_freq[3]=(pA+pT)/2;
        break;
    case FREQ_DNA_2113:
        base_freq[1]=base_freq[2]=(pC+pG)/2;
        break;
    case FREQ_DNA_2131:
        base_freq[1]=base_freq[3]=(pC+pT)/2;
        break;
    case FREQ_DNA_2311:
        base_freq[2]=base_freq[3]=(pG+pT)/2;
        break;
    default:
        throw("Unrecognized freq_type in forceFreqsConform - can't happen");
    }
    ASSERT(base_freq[0]>=0 && base_freq[1]>=0 && base_freq[2]>=0 && base_freq[3]>=0 && fabs(base_freq[0]+base_freq[1]+base_freq[2]+base_freq[3]-1)<1e-7);
}

/*
 * For given freq_type, how many parameters are needed to
 * determine frequenc vector?
 * Currently, this is for DNA StateFreqTypes only.
 */

int nFreqParams(StateFreqType freq_type) {
    switch (freq_type) {
    case FREQ_DNA_1112:
    case FREQ_DNA_1121:
    case FREQ_DNA_1211:
    case FREQ_DNA_2111:
    case FREQ_DNA_1122:
    case FREQ_DNA_1212:
    case FREQ_DNA_1221:
        return(1);
    case FREQ_DNA_RY:
    case FREQ_DNA_WS:
    case FREQ_DNA_MK:
    case FREQ_DNA_1123:
    case FREQ_DNA_1213:
    case FREQ_DNA_1231:
    case FREQ_DNA_2113:
    case FREQ_DNA_2131:
    case FREQ_DNA_2311:
        return(2);   
    default:
        return 0; // BQM: don't care about other cases
    }
}

/*
 * For freq_type, and given every base must have frequency >= min_freq, set upper
 * and lower bounds for parameters.
 */
 void setBoundsForFreqType(double *lower_bound, 
                           double *upper_bound, 
                           bool *bound_check, 
                           double min_freq, 
                           StateFreqType freq_type) {
    // Sanity check: if min_freq==0, lower_bound=0 and upper_bound=1 
    // (except FREQ_ESTIMATE, which follows legacy code way of doing things.)
    switch (freq_type) {
    case FREQ_EQUAL:
    case FREQ_USER_DEFINED:
    case FREQ_EMPIRICAL:
        break; // There are no frequency determining parameters
    case FREQ_DNA_1112:
    case FREQ_DNA_1121:
    case FREQ_DNA_1211:
    case FREQ_DNA_2111:
        // one frequency determining parameter
        lower_bound[0] = 3*min_freq;
        upper_bound[0] = 1-min_freq;
        bound_check[0] = true;
        break;
    case FREQ_DNA_1122:
    case FREQ_DNA_1212:
    case FREQ_DNA_1221:
        // one frequency determining parameter
        lower_bound[0] = 2*min_freq;
        upper_bound[0] = 1-2*min_freq;
        bound_check[0] = true;
        break;
    case FREQ_DNA_RY:
    case FREQ_DNA_WS:
    case FREQ_DNA_MK:
        // two frequency determining parameters
        lower_bound[0] = lower_bound[1] = 2*min_freq;
        upper_bound[0] = upper_bound[1] = 1-2*min_freq;
        bound_check[0] = bound_check[1] = true;
	break;
    case FREQ_DNA_1123:
    case FREQ_DNA_1213:
    case FREQ_DNA_1231:
    case FREQ_DNA_2113:
    case FREQ_DNA_2131:
    case FREQ_DNA_2311:
        // two frequency determining parameters
        lower_bound[0] = 2*min_freq;
        upper_bound[0] = 1-2*min_freq;
	lower_bound[1] = min_freq/(1-2*min_freq);
        upper_bound[1] = (1-3*min_freq)/(1-2*min_freq);
        bound_check[0] = bound_check[1] = true;
	break;
        /* NOTE:
	 * upper_bound[1] and lower_bound[1] are not perfect. Some in-bounds parameters
         * will give base freqs for '2' or '3' base below minimum. This is
         * the best that can be done without passing min_freq to freqsFromParams
         */
    case FREQ_ESTIMATE:
        lower_bound[0] = lower_bound[1] = lower_bound[2] = min_freq;
        upper_bound[0] = upper_bound[1] = upper_bound[2] = 1;
        bound_check[0] = bound_check[1] = bound_check[2] = false;
        break;
    default:
        throw("Unrecognized freq_type in setBoundsForFreqType - can't happen");
    }
}
 
double binomial_coefficient_log(unsigned int N, unsigned int n) {
  static DoubleVector logv;
  if (logv.size() <= 0) {
    logv.push_back(0.0);
    logv.push_back(0.0);
  }
  if (n < N-n)
    n = N-n;
  if (n==0)
    return 0.0;
  if (N >= logv.size()) {
    for (unsigned int i = logv.size(); i <= N; i++)
      logv.push_back(log((double) i));
  }
  double binom_log = 0.0;
  for (unsigned int i = n+1; i <= N; i++)
    binom_log += logv[i] - logv[i-n];
  return binom_log;
}

double binomial_dist(unsigned int k, unsigned int N, double p) {
  double binom_log = binomial_coefficient_log(N, k);
  double res_log = binom_log + log(p)*k + log(1-p)*(N-k);
  return exp(res_log);
}

double hypergeometric_dist(unsigned int k, unsigned int n, unsigned int K, unsigned int N) {
  if (n > N)
    outError("Invalid parameters for hypergeometric distribution.");
  if (k > K || (n-k) > (N-K))
    return 0.0;
  double num_successes_log = binomial_coefficient_log(K, k);
  double num_failures_log = binomial_coefficient_log(N-K, n-k);
  double num_total_log = binomial_coefficient_log(N,n);
  return exp(num_successes_log + num_failures_log - num_total_log);
}

// Calculate the Frobenius norm of an N x N matrix M (flattened, rows
// concatenated) and linearly scaled by SCALE.
 double frob_norm(double m[], int n, double scale) {
   double sum = 0;
   for (int i = 0; i < n; i++) {
     for (int j = 0; j < n; j++) {
       sum += m[i*n + j] * m[i*n + j] * scale * scale;
     }
   }
   return sqrt(sum);
 }<|MERGE_RESOLUTION|>--- conflicted
+++ resolved
@@ -3855,7 +3855,6 @@
 //    if (params.do_au_test)
 //        outError("The AU test is temporarily disabled due to numerical issue when bp-RELL=0");
     
-<<<<<<< HEAD
     if (params.model_test_and_tree && params.partition_type != BRLEN_OPTIMIZE)
         outError("-mtree not allowed with edge-linked partition model (-spp or -q)");
 
@@ -3876,8 +3875,6 @@
 
     if (params.num_runs > 1 && params.lmap_num_quartets >= 0)
         outError("Can't combine --runs and -lmap options");
-=======
->>>>>>> 7a72f3bd
 
     if (params.terrace_analysis && !params.partition_file)
         outError("Terrace analysis requires partition information.");
