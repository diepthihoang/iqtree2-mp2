--- conflicted
+++ resolved
@@ -3350,10 +3350,6 @@
                     throw "Jackknife proportion must be between 0.0 and 1.0";
                 continue;
             }
-<<<<<<< HEAD
-
-            if (strcmp(argv[cnt], "-mem") == 0 || strcmp(argv[cnt], "--mem") == 0) {
-=======
             
             if (strcmp(argv[cnt], "--robust-phy") == 0) {
                 if (params.robust_median)
@@ -3382,8 +3378,7 @@
                 continue;
             }
 
-			if (strcmp(argv[cnt], "-mem") == 0) {
->>>>>>> c1128cb1
+			if (strcmp(argv[cnt], "-mem") == 0 || strcmp(argv[cnt], "--mem") == 0) {
 				cnt++;
 				if (cnt >= argc)
                     throw "Use -mem max_mem_size";
