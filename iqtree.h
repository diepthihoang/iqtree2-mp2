/***************************************************************************
 *   Copyright (C) 2009 by BUI Quang Minh   *
 *   minh.bui@univie.ac.at   *
 *                                                                         *
 *   This program is free software; you can redistribute it and/or modify  *
 *   it under the terms of the GNU General Public License as published by  *
 *   the Free Software Foundation; either version 2 of the License, or     *
 *   (at your option) any later version.                                   *
 *                                                                         *
 *   This program is distributed in the hope that it will be useful,       *
 *   but WITHOUT ANY WARRANTY; without even the implied warranty of        *
 *   MERCHANTABILITY or FITNESS FOR A PARTICULAR PURPOSE.  See the         *
 *   GNU General Public License for more details.                          *
 *                                                                         *
 *   You should have received a copy of the GNU General Public License     *
 *   along with this program; if not, write to the                         *
 *   Free Software Foundation, Inc.,                                       *
 *   59 Temple Place - Suite 330, Boston, MA  02111-1307, USA.             *
 ***************************************************************************/
#ifndef IQPTREE_H
#define IQPTREE_H

#include <set>
#include <map>
#include <stack>
#include <vector>
#include "phylotree.h"
#include "phylonode.h"
#include "stoprule.h"
#include "mtreeset.h"
#include "node.h"

<<<<<<< HEAD
#include "pll/pll.h"
#include "pllnni.h"
=======
#include "pllrepo/src/pll.h"
#include "nnisearch.h"
>>>>>>> 44596ea8
#include "candidateset.h"
#include "searchinfo.h"

#define BOOT_VAL_FLOAT
#define BootValType float
//#define BootValType double

typedef std::map< string, double > mapString2Double;
typedef std::multiset< double, std::less< double > > multiSetDB;
typedef std::multiset< int, std::less< int > > MultiSetInt;

/**
        nodeheightcmp, for building k-representative leaf set
 */


class RepLeaf {
public:
    Node *leaf;
    int height;

    RepLeaf(Node *aleaf, int aheight = 0) {
        leaf = aleaf;
        height = aheight;
    }
};

struct nodeheightcmp {

    bool operator()(const RepLeaf* s1, const RepLeaf * s2) const {
        return (s1->height) < (s2->height);
    }
};

struct IntBranchInfo {
    PhyloNode *node1;
    PhyloNode *node2;
    double lh_contribution; // log-likelihood contribution of this branch: L(T)-L(T|e=0)
};

inline int int_branch_cmp(const IntBranchInfo a, const IntBranchInfo b) {
    return (a.lh_contribution < b.lh_contribution);
}

/**
        Representative Leaf Set, stored as a multiset template of STL,
        sorted in ascending order of leaf's height
 */
typedef multiset<RepLeaf*, nodeheightcmp> RepresentLeafSet;

/**
Important Quartet Puzzling

        @author BUI Quang Minh <minh.bui@univie.ac.at>
 */
class IQTree : public PhyloTree {
public:
    /**
            default constructor
     */
    IQTree();

    IQTree(Alignment *aln);

    EIGEN_MAKE_ALIGNED_OPERATOR_NEW

    /**
            destructor
     */
    virtual ~IQTree();

    void init();

    /**
     * setup all necessary parameters  (declared as virtual needed for phylosupertree)
     */
    virtual void initSettings(Params& params);

    void createPLLPartition(Params &params, ostream &pllPartitionFileHandle);

    void initializePLL(Params &params);

    void initializeModel(Params &params);

    /**
            print tree to .treefile
            @param params program parameters, field root is taken
     */
    void printResultTree(string suffix = "");
    /**
            print tree to out
            @param params program parameters, field root is taken
            @param out (OUT) output stream
     */
    void printResultTree(ostream &out);

    /**
     * print phylolib tree to a file.
     * @param suffix suffix string for the tree file
     */
    void printPhylolibTree(const char* suffix);


    /**
     *  print model parameters of Phylolib(rates, base frequencies, alpha) to stdout and
     *  to file
     */
    //void printPhylolibModelParams(const char* suffix);

    /**
        print intermediate tree
     */
    void printIntermediateTree(int brtype);

    /**
            set k-representative parameter
            @param k_rep k-representative
     */
    // void setRepresentNum(int k_rep);

    /**
            set the probability of deleteing sequences for IQP algorithm
            @param p_del probability of deleting sequences
     */
    //void setProbDelete(double p_del);

    double getProbDelete();

    void resetKDelete();
    void increaseKDelete();

    /**
            set the number of iterations for the IQPNNI algorithm
            @param stop_condition stop condition (SC_FIXED_ITERATION, SC_STOP_PREDICT)
            @param min_iterations the min number of iterations
            @param max_iterations the maximum number of iterations
     */
//    void setIQPIterations(STOP_CONDITION stop_condition, double stop_confidence, int min_iterations, int max_iterations);

    /**
            @param assess_quartet the quartet assessment, either IQP_DISTANCE or IQP_PARSIMONY
     */
    //void setIQPAssessQuartet(IQP_ASSESS_QUARTET assess_quartet);

    /**
            find the k-representative leaves under the node
            @param node the node at which the subtree is rooted
            @param dad the dad node of the considered subtree, to direct the search
            @param leaves (OUT) the k-representative leaf set
     */
    RepresentLeafSet* findRepresentLeaves(vector<RepresentLeafSet*> &leaves, int nei_id,
            PhyloNode *dad);

    /**
            clear representative leave sets iteratively, called once a leaf is re-inserted into the tree
            @param node the node at which the subtree is rooted
            @param dad the dad node of the considered subtree, to direct the search
            @param leaves (OUT) the k-representative leaf set
     */
    void clearRepresentLeaves(vector<RepresentLeafSet*> &leaves_vec, Node *node, Node *dad);

    /**
            remove a portion of leaves and reinsert them using the IQP algorithm
     */
    void doIQP();

    /**
     * 		Perform a series of random NNI moves
     * 		@param numNNI number of random NNIs
     */
    void doRandomNNIs(int numNNI);

    /**
     *   input model parameters from IQ-TREE to PLL
     */
    void inputModelIQTree2PLL();

    /**
     *  input model parameters from PLL to IQ-TREE
     */
    void inputModelPLL2IQTree();

    /**
     *  get the rate parameters from PLL
     *  @return double array containing the 6 rates
     */
    double* getModelRatesFromPLL();

    /**
     *  get the alpha parameter from PLL for the GAMMA distribution of rate heterogenity
     *  @return alpha parameter
     */
    double getAlphaFromPLL();

    /**
     *  print model parameters from PLL
     */
    void pllPrintModelParams();

    /**
     * input the tree string from IQTree kernel to PLL kernel
     * @return
     */
    double inputTree2PLL(string treestring, bool computeLH = true);

    //bool containPosNNI(vector<NNIMove> posNNIs);

    /**
     * Perturb the tree for the next round of local search by swaping position of 2 random leaves
     * @param nbDist The minimum distance between the 2 nodes that are swapped
     * @param nbTimes Number of times that the swap operations are carried out
     * @return The new loglikelihood of the tree
     */
    double perturb(int times);

    /**
     * TODO
     * @param node1
     * @param node2
     * @return
     */
    double swapTaxa(PhyloNode *node1, PhyloNode *node2);

    /**
            perform tree search
            @return best likelihood found
     */
    double doTreeSearch();

    /**
     *  Wrapper function that uses either PLL or IQ-TREE to optimize the branch length
     *  @param maxTraversal
     *  	maximum number of tree traversal for branch length optimization
     *  @return NEWICK tree string
     */
    string optimizeBranches(int maxTraversal);

    /**
     *  Wrapper function to compute tree log-likelihood.
     *  This function with call either PLL or IQ-TREE to compute tree log-likelihood
     */
    void computeLogL();

    /**
     *	Print numBestScore found so far, starting from the highest
     */
    void printBestScores(int numBestScore);

    /****************************************************************************
            Fast Nearest Neighbor Interchange by maximum likelihood
     ****************************************************************************/


    /**
            This implement the fastNNI algorithm proposed in PHYML paper
            TUNG: this is a virtual function, so it will be called automatically by optimizeNNIBranches()
            @return best likelihood found
            @param skipped (OUT) 1 if current iteration is skipped, otherwise 0
            @param nni_count (OUT) the number of single NNI moves proceeded so far
     */
    double optimizeNNI(int &nni_count, int &nni_steps);

    /**
     * 		Do fastNNI using PLL
     *
     *      @param nniCount (OUT) number of NNIs applied
     * 		@param nniSteps (OUT) number of NNI steps done
     */
    double pllOptimizeNNI(int &nniCount, int &nniSteps, pllNNIInfo &searchinfo);

    /**
     * 		@brief Perform NNI search on the current tree topology
     * 		This function will automatically use the selected kernel (either PLL or IQ-TREE)
     *
     * 		@param nniCount (OUT) number of NNIs applied
     * 		@param nniSteps (OUT) number of NNI steps done
     * 		@return the new NEWICK string
     */
    string doNNISearch(int &nniCount, int &nniSteps);

    /**
            @brief evaluate all NNIs and store them in possilbleNNIMoves list
            @param  node    evaluate all NNIs of the subtree rooted at node
            @param  dad     a neighbor of \p node which does not belong to the subtree
                            being considered (used for traverse direction)

     */
    void evalNNIs(PhyloNode *node = NULL, PhyloNode *dad = NULL);

    /**
     * @brief Evaluate all NNIs defined in \a brans
     * @param[in] brans contains branches whose NNIs need to be evaluated
     */
    void evalNNIs(map<string, Branch> brans);

    /**
            search all positive NNI move on the current tree and save them
            on the possilbleNNIMoves list
     */
    void evalNNIsSort(bool approx_nni);

    /**
            apply nni2apply NNIs from the non-conflicting NNI list
            @param nni2apply number of NNIs to apply from the list
            @param changeBran whether or not the computed branch lengths should be applied
     */
    virtual void doNNIs(int nni2apply, bool changeBran = true);

    /**
     *  Restore the old 5 branch lengths stored in the NNI move.
     *  This is called after an NNI is reverted.
     *  @param nnimove the NNI move currently in consideration
     */
    //void restoreNNIBranches(NNIMove nnimove);

    /**
            generate non conflicting NNI moves.
            moves are saved in vec_nonconf_nni
     */
    void genNonconfNNIs();

    /**
            add a NNI move to the list of possible NNI moves;
     */
    void addPositiveNNIMove(NNIMove myMove);

    /**
     * 	Save all the current branch lengths
     */
    void saveBranches(PhyloNode *node = NULL, PhyloNode *dad = NULL);

    /**
     * 	 Restore the branch lengths from the saved values
     */
    virtual void restoreAllBrans(PhyloNode *node = NULL, PhyloNode *dad = NULL);

    /**
     * Get the branch length of the branch node1-node2
     * @param node1
     * @param node2
     * @return the branch length
     */
    double getBranLen(PhyloNode *node1, PhyloNode *node2);


    /**
            Described in PhyML paper: apply change to branch that does not
            correspond to a swap with the following formula l = l + lamda(la - l)
            @param node1 the first node of the branch
            @param node2 the second node of the branch
     */
    void changeBranLen(PhyloNode *node1, PhyloNode *node2, double branLen);

    /**
     * Estimate the 95% quantile of the distribution of N (see paper for more d
                                                           details)
     * @return the estimated value
     */
    inline double estN95(void);

    /**
     * Estimate the median of the distribution of N (see paper for more d
                                                           details)
     * @return the estimated value
     */
    double getAvgNumNNI(void);

    /**
     * Estimate the median of the distribution of N (see paper for more d
                                                          details)
     * @return the estimated value
     */
    double estDeltaMedian(void);

    /**
     * Estimate the 95% quantile of the distribution of DELTA (see paper for
                                                               more detail)
     * @return the estimated value
     */
    inline double estDelta95(void);

    /**
     *
     * @return
     */
    double getCurScore(void);


    /**
            current parsimony score of the tree
     */
    int cur_pars_score;

//    bool enable_parsimony;
    /**
            stopping rule
     */
    StopRule stop_rule;

    /**
     *      Parsimony scores, used for linear regression
     */
    double* pars_scores;

    /**
        Log-likelihood variastring IQPTree::bran2string(PhyloNode* node1, PhyloNode* node2)nce
     */
    double logl_variance;

    /**
     *      The coressponding log-likelihood score from computed indendently from the parsimony
     *      scores
     */
    double* lh_scores;

    Linear* linRegModel;


    inline double getNNICutoff() {
        return nni_cutoff;
    }

    /*
     *  Contains a sorted list of all NNIs (2n-6) evaluated for the current best tree
     *  The last element (nni_for_pertub.end()) is the best NNI
     */
    vector<pllNNIMove> nniListOfBestTree;


    /**
<<<<<<< HEAD
     *  Instance of the phylogenetic likelihood library. This is basically the tree data strucutre in RAxML
     */
    pllInstance *pllInst;

    /**
     *	PLL data structure for alignment
     */
    pllAlignmentData *pllAlignment;

    /**
     *  PLL data structure for storing phylognetic analysis options
     */
    pllInstanceAttr pllAttr;

    /**
     *  PLL partition list
     */
    partitionList * pllPartitions;

    /**
     *  information and parameters for the tree search using PLL kernel
     */
    pllNNIInfo pllInfo;

    /**
     *  information and parameters for the tree search using IQ-TREE kernel
=======
     *  information and parameters for the tree search procedure
>>>>>>> 44596ea8
     */
    SearchInfo searchInfo;

    /**
     *  Vector contains number of NNIs used at each iterations
     */
    vector<int> vecNumNNI;

    /**
     * Do memory allocation and initialize parameter for UFBoot to run with PLL
     */
    void pllInitUFBootData();

    /**
     * Do memory deallocation for UFBoot data (PLL mode)
     */
    void pllDestroyUFBootData();

    /**
     * DTH:
     * Substitute bases in seq according to PLL's rules
     * This function should be updated if PLL's rules change.
     * @param seq: data of some sequence to be substituted
     * @param dataType: PLL_DNA_DATA or PLL_AA_DATA
     */
   void pllBaseSubstitute (char *str, int dataType);

   /*
    * An array to map site index in pllAlignment into IQTree pattern index
    * Born due to the order difference of these two
    * Will be deallocated in pllDestroyUFBootData()
    */
   int * pll2iqtree_pattern_index;

   /*
    * Build pll2iqtree_pattern_index
    * Must be called AFTER initializing PLL model
    */
   void pllBuildIQTreePatternIndex();

   /**
    * FOR TESTING:
    * Write to log file the freq of pllAlignment sites, and
    * freq of bootstrap site stored in pllUFBootDataPtr->boot_samples
    */
   void pllLogBootSamples(int** pll_boot_samples, int nsamples, int npatterns);

   /**
    * Convert certain arrays in pllUFBootDataPtr
    * into IQTree data structures
    * to be usable in IQTree::summarizeBootstrap()
    */
   void pllConvertUFBootData2IQTree();

protected:



   	/**
   	 * Maximum number of NNI steps performed in optimizeNNI
   	 * Default value = (numTaxa - 3)
   	 */
	//int maxNNISteps;

	/**
	 *  Current IQPNNI iteration number
	 */
	int curIt;

	/**
	 criterion to assess important quartet
	 */
	IQP_ASSESS_QUARTET iqp_assess_quartet;


    /**
     * Taxa set
     */
    NodeVector taxaSet;

    /**
     * confidence value for number of NNIs found in one iteration
     */
    int nni_count_est;

    /**
     * confidence value for likelihood improvement made by one NNI
     */
    double nni_delta_est;


    /**
     *  Vector contains approximated improvement pro NNI at each iterations
     */
    vector<double> vecImpProNNI;

    /**
        List of positive NNI for the current tree;
     */
    vector<NNIMove> plusNNIs;

    /**
        List of non-conflicting NNIs for the current tree;
     */
    vector<NNIMove> nonConfNNIs;

    /**
     *  NNIs that have been applied in the previous step
     */
    vector<NNIMove> appliedNNIs;

    /**
        Optimal branch lengths
     */
    mapString2Double optBrans;

    /**
     *  Set of all internal branches whose induced NNIs need to be evaluate
     *  in the next NNI step
     */
    map<string, Branch> brans2Eval;

    /**
     *  Update \a brans2Eval after \a all NNIs in nnis have been performed
     */
    void updateBrans2Eval(vector<NNIMove> nnis);

    /**
     *  Use fastNNI heuristic
     */
    bool fastNNI;

    /**
            Original branch lengths
     */
    mapString2Double orgBrans;

    int k_delete, k_delete_min, k_delete_max, k_delete_stay;

    /**
            number of representative leaves for IQP step
     */
    int k_represent;

public:

    /**
     *  Generate the initial candidate tree set
     *  @param nParTrees number of parsimony trees to generate
     *  @param nNNITrees number of NNI locally optimal trees to generate
     *  @return number of duplicated trees
     */
    int initCandidateTreeSet(int nParTrees, int nNNITrees);


    /**
     * Generate the initial tree (usually used for model parameter estimation)
     * @param dist_file only needed for BIONJ tree
     */
    void computeInitialTree(string &dist_file);

    /**
     *  @brief: optimize model parameters on the current tree
     *  either IQ-TREE or PLL
     *  @param imd_tree the input tree or NULL
     *  @param printInfo to print model parameters to the screen or not
     */
    string optimizeModelParameters(bool printInfo=false);

    /**
     *  variable storing the current best tree topology
     */
    topol* pllBestTree;

    CandidateSet candidateTrees;


    /****** following variables are for ultra-fast bootstrap *******/

    /** TRUE to save also branch lengths into treels_newick */
    bool save_all_br_lens;

    /**
        this keeps the list of intermediate trees.
        it will be activated if params.avoid_duplicated_trees is TRUE.
     */
    StringIntMap treels;

    /** pattern log-likelihood vector for each treels */
    vector<double* > treels_ptnlh;

    /** tree log-likelihood for each treels */
    DoubleVector treels_logl;

    /** NEWICK string for each treels */
    StrVector treels_newick;

    /** maximum number of distinct candidate trees (tau parameter) */
    int max_candidate_trees;

    /** log-likelihood threshold (l_min) */
    double logl_cutoff;

    /** vector of bootstrap alignments generated */
    vector<BootValType* > boot_samples;

    /** newick string of corresponding bootstrap trees */
    IntVector boot_trees;

	/** number of multiple optimal trees per replicate */
	IntVector boot_counts;

    /** corresponding RELL log-likelihood */
    DoubleVector boot_logl;

    /** Set of splits occuring in bootstrap trees */
    vector<SplitGraph*> boot_splits;

    /** Corresponding map for set of splits occuring in bootstrap trees */
    //SplitIntMap boot_splits_map;

    /** summarize all bootstrap trees */
    void summarizeBootstrap(Params &params, MTreeSet &trees);

    void summarizeBootstrap(Params &params);

    /** summarize bootstrap trees into split set */
    void summarizeBootstrap(SplitGraph &sg);

    void writeUFBootTrees(Params &params, StrVector &removed_seqs, StrVector &twin_seqs);

    /** @return bootstrap correlation coefficient for assessing convergence */
    double computeBootstrapCorrelation();

	int getDelete() const;
	void setDelete(int _delete);

	/** remove identical sequences from the tree */
    virtual void removeIdenticalSeqs(Params &params, StrVector &removed_seqs, StrVector &twin_seqs);

    /** reinsert identical sequences into the tree and reset original alignment */
    virtual void reinsertIdenticalSeqs(Alignment *orig_aln, StrVector &removed_seqs, StrVector &twin_seqs);

	int getCurIt() const {
		return curIt;
	}

	void setCurIt(int curIt) {
		this->curIt = curIt;
	}

protected:
    /**** NNI cutoff heuristic *****/
    /**
     */
    vector<NNIInfo> nni_info;


    bool estimate_nni_cutoff;

    double nni_cutoff;

    bool nni_sort;

    bool testNNI;

    ofstream outNNI;
protected:

    bool print_tree_lh;

    int write_intermediate_trees;

    ofstream out_treels, out_treelh, out_sitelh, out_treebetter;

    void estimateNNICutoff(Params* params);

    virtual void saveCurrentTree(double logl); // save current tree

    void saveNNITrees(PhyloNode *node = NULL, PhyloNode *dad = NULL);

    int duplication_counter;

    /**
            number of IQPNNI iterations
     */
    //int iqpnni_iterations;

    /**
            bonus values of all branches, used for IQP algorithm
     */
    //double *bonus_values;

    /**
            delete a set of leaves from tree (with the probability p_delete), assume tree is birfucating
            @param del_leaves (OUT) the list of deleted leaves
     */
    void deleteLeaves(PhyloNodeVector &del_leaves);

    void deleteNonTabuLeaves(PhyloNodeVector &del_leaves);

    /**
     * 		delete a set of leaves from tree
     * 		non-cherry leaves are selected first
     * 		@param del_leaves (OUT) the list of deleted leaves
     */
    void deleteNonCherryLeaves(PhyloNodeVector &del_leaves);

    /**
            reinsert the whole list of leaves back into the tree
            @param del_leaves the list of deleted leaves, returned by deleteLeaves() function
     */
    virtual void reinsertLeaves(PhyloNodeVector &del_leaves);

    void reinsertLeavesByParsimony(PhyloNodeVector &del_leaves);


    void doParsimonyReinsertion();


    /**
            assess a quartet with four taxa. Current implementation uses the four-point condition
            based on distance matrix for quick evaluation.
            @param leaf0 one of the leaf in the existing sub-tree
            @param leaf1 one of the leaf in the existing sub-tree
            @param leaf2 one of the leaf in the existing sub-tree
            @param del_leaf a leaf that was deleted (not in the existing sub-tree)
            @return 0, 1, or 2 depending on del_leaf should be in subtree containing leaf0, leaf1, or leaf2, respectively
     */
    int assessQuartet(Node *leaf0, Node *leaf1, Node *leaf2, Node *del_leaf);

    /**
            assess a quartet with four taxa using parsimony
            @param leaf0 one of the leaf in the existing sub-tree
            @param leaf1 one of the leaf in the existing sub-tree
            @param leaf2 one of the leaf in the existing sub-tree
            @param del_leaf a leaf that was deleted (not in the existing sub-tree)
            @return 0, 1, or 2 depending on del_leaf should be in subtree containing leaf0, leaf1, or leaf2, respectively
     */
    int assessQuartetParsimony(Node *leaf0, Node *leaf1, Node *leaf2,
            Node *del_leaf);

    /**
            assess the important quartets around a virtual root of the tree.
            This function will assign bonus points to branches by updating the variable 'bonus_values'
            @param cur_root the current virtual root
            @param del_leaf a leaf that was deleted (not in the existing sub-tree)
     */
    void assessQuartets(vector<RepresentLeafSet*> &leaves_vec, PhyloNode *cur_root, PhyloNode *del_leaf);

    /**
            initialize the bonus points to ZERO
            @param node the root of the sub-tree
            @param dad dad of 'node', used to direct the recursion
     */
    void initializeBonus(PhyloNode *node = NULL, PhyloNode *dad = NULL);

    /**
            raise the bonus points for all branches in the subtree rooted at a node
            @param node the root of the sub-tree
            @param dad dad of 'node', used to direct the recursion
     */
    void raiseBonus(Neighbor *nei, Node *dad, double bonus);

    /**
            Bonuses are stored in a partial fashion. This function will propagate the bonus at every branch
            into the subtree at this branch.
            @param node the root of the sub-tree
            @param dad dad of 'node', used to direct the recursion
            @return the partial bonus of the branch (node -> dad)
     */
    double computePartialBonus(Node *node, Node* dad);

    /**
            determine the list of branches with the same best bonus point
            @param best_bonus the best bonus determined by findBestBonus()
            @param best_nodes (OUT) vector of one ends of the branches with highest bonus point
            @param best_dads (OUT) vector of the other ends of the branches with highest bonus point
            @param node the root of the sub-tree
            @param dad dad of 'node', used to direct the recursion
     */
    void findBestBonus(double &best_score, NodeVector &best_nodes, NodeVector &best_dads, Node *node = NULL, Node *dad = NULL);

    void estDeltaMin();

};

void estimateNNICutoff(Params &params);


#endif<|MERGE_RESOLUTION|>--- conflicted
+++ resolved
@@ -29,16 +29,8 @@
 #include "stoprule.h"
 #include "mtreeset.h"
 #include "node.h"
-
-<<<<<<< HEAD
-#include "pll/pll.h"
+#include "candidateset.h"
 #include "pllnni.h"
-=======
-#include "pllrepo/src/pll.h"
-#include "nnisearch.h"
->>>>>>> 44596ea8
-#include "candidateset.h"
-#include "searchinfo.h"
 
 #define BOOT_VAL_FLOAT
 #define BootValType float
@@ -47,11 +39,6 @@
 typedef std::map< string, double > mapString2Double;
 typedef std::multiset< double, std::less< double > > multiSetDB;
 typedef std::multiset< int, std::less< int > > MultiSetInt;
-
-/**
-        nodeheightcmp, for building k-representative leaf set
- */
-
 
 class RepLeaf {
 public:
@@ -64,6 +51,9 @@
     }
 };
 
+/**
+        nodeheightcmp, for building k-representative leaf set
+ */
 struct nodeheightcmp {
 
     bool operator()(const RepLeaf* s1, const RepLeaf * s2) const {
@@ -305,7 +295,7 @@
      *      @param nniCount (OUT) number of NNIs applied
      * 		@param nniSteps (OUT) number of NNI steps done
      */
-    double pllOptimizeNNI(int &nniCount, int &nniSteps, pllNNIInfo &searchinfo);
+    double pllOptimizeNNI(int &nniCount, int &nniSteps, SearchInfo &searchinfo);
 
     /**
      * 		@brief Perform NNI search on the current tree topology
@@ -467,43 +457,16 @@
 
 
     /**
-<<<<<<< HEAD
-     *  Instance of the phylogenetic likelihood library. This is basically the tree data strucutre in RAxML
-     */
-    pllInstance *pllInst;
-
-    /**
-     *	PLL data structure for alignment
-     */
-    pllAlignmentData *pllAlignment;
-
-    /**
-     *  PLL data structure for storing phylognetic analysis options
-     */
-    pllInstanceAttr pllAttr;
-
-    /**
-     *  PLL partition list
-     */
-    partitionList * pllPartitions;
-
-    /**
-     *  information and parameters for the tree search using PLL kernel
-     */
-    pllNNIInfo pllInfo;
-
-    /**
-     *  information and parameters for the tree search using IQ-TREE kernel
-=======
      *  information and parameters for the tree search procedure
->>>>>>> 44596ea8
-     */
-    SearchInfo searchInfo;
+     */
+    SearchInfo searchinfo;
 
     /**
      *  Vector contains number of NNIs used at each iterations
      */
     vector<int> vecNumNNI;
+
+    int getCurIteration() { return curIt; }
 
     /**
      * Do memory allocation and initialize parameter for UFBoot to run with PLL
@@ -553,23 +516,14 @@
 
 protected:
 
-
-
-   	/**
-   	 * Maximum number of NNI steps performed in optimizeNNI
-   	 * Default value = (numTaxa - 3)
-   	 */
-	//int maxNNISteps;
-
-	/**
-	 *  Current IQPNNI iteration number
-	 */
-	int curIt;
-
-	/**
-	 criterion to assess important quartet
-	 */
-	IQP_ASSESS_QUARTET iqp_assess_quartet;
+    /**
+     *  Current IQPNNI iteration number
+     */
+    int curIt;
+    /**
+            criterion to assess important quartet
+     */
+    IQP_ASSESS_QUARTET iqp_assess_quartet;
 
 
     /**
