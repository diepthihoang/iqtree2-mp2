--- conflicted
+++ resolved
@@ -2339,42 +2339,25 @@
                         df_ptn.cutoff(nptn-ptn);
                         ddf_ptn.cutoff(nptn-ptn);
                     }
+                    if (horizontal_or(VectorClass().load_a(&buffer_scale_all[ptn]) != 0.0)) {
+                        // some entries are rescaled
+                        double *lh_ptn_dbl = (double*)&lh_ptn;
+                        double *df_ptn_dbl = (double*)&df_ptn;
+                        double *ddf_ptn_dbl = (double*)&ddf_ptn;
+                        for (i = 0; i < VectorClass::size(); i++)
+                            if (buffer_scale_all[ptn+i] != 0.0) {
+                                lh_ptn_dbl[i] *= SCALING_THRESHOLD;
+                                df_ptn_dbl[i] *= SCALING_THRESHOLD;
+                                ddf_ptn_dbl[i] *= SCALING_THRESHOLD;
+                            }
+                    }
+
                     vc_prob_const += lh_ptn;
                     vc_df_const += df_ptn;
                     vc_ddf_const += ddf_ptn;
                 }
             } // FOR ptn
-        #ifdef _OPENMP
-        #pragma omp critical
-        #endif
-            {
-                all_df += my_df;
-                all_ddf += my_ddf;
-                if (isASC) {
-                    all_prob_const += vc_prob_const;
-                    all_df_const += vc_df_const;
-                    all_ddf_const += vc_ddf_const;
-                }
-<<<<<<< HEAD
-=======
-                if (horizontal_or(VectorClass().load_a(&buffer_scale_all[ptn]) != 0.0)) {
-                    // some entries are rescaled
-                    double *lh_ptn_dbl = (double*)&lh_ptn;
-                    double *df_ptn_dbl = (double*)&df_ptn;
-                    double *ddf_ptn_dbl = (double*)&ddf_ptn;
-                    for (i = 0; i < VectorClass::size(); i++)
-                        if (buffer_scale_all[ptn+i] != 0.0) {
-                            lh_ptn_dbl[i] *= SCALING_THRESHOLD;
-                            df_ptn_dbl[i] *= SCALING_THRESHOLD;
-                            ddf_ptn_dbl[i] *= SCALING_THRESHOLD;
-                        }
-                }
-
-                vc_prob_const += lh_ptn;
-                vc_df_const += df_ptn;
-                vc_ddf_const += ddf_ptn;
-            }
-        } // FOR ptn
+        } // else isMixlen()
     #ifdef _OPENMP
     #pragma omp critical
     #endif
@@ -2385,7 +2368,6 @@
                 all_prob_const += vc_prob_const;
                 all_df_const += vc_df_const;
                 all_ddf_const += vc_ddf_const;
->>>>>>> a2d68b2b
             }
         } // else
     } // FOR thread
@@ -2413,13 +2395,9 @@
     if (!SAFE_NUMERIC && (std::isnan(*df) || std::isinf(*df)))
         outError("Numerical underflow (lh-derivative). Run again with the safe likelihood kernel via `-safe` option");
 
-<<<<<<< HEAD
-    ASSERT(!std::isnan(*df) && !std::isinf(*df) && "Numerical underflow for lh-derivative");
-
-    if (isASC) {
-=======
+//    ASSERT(!std::isnan(*df) && !std::isinf(*df) && "Numerical underflow for lh-derivative");
+
 	if (isASC) {
->>>>>>> a2d68b2b
         double prob_const = 0.0, df_const = 0.0, ddf_const = 0.0;
         prob_const = horizontal_add(all_prob_const);
         df_const = horizontal_add(all_df_const);
@@ -2432,14 +2410,11 @@
         *df += nsites * df_frac;
         *ddf += nsites *(ddf_frac + df_frac*df_frac);
     }
-<<<<<<< HEAD
-=======
-
-    if (std::isnan(df) || std::isinf(df)) {
+
+    if (std::isnan(*df) || std::isinf(*df)) {
         cerr << "WARNING: Numerical underflow for lh-derivative" << endl;
-        df = ddf = 0.0;
-    }
->>>>>>> a2d68b2b
+        *df = *ddf = 0.0;
+    }
 }
 
 
