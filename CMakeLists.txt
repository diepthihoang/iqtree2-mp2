--- conflicted
+++ resolved
@@ -1,714 +1,704 @@
-##################################################################
-# IQ-TREE cmake build definition
-# Copyright (c) 2012-2015 Bui Quang Minh, Lam-Tung Nguyen
-##################################################################
-
-# Windows example usages:
-#------------------------
-# cmake -G "Visual Studio 12" <source_dir>			(32-bit version, compiled with MSVC)
-# cmake -G "Visual Studio 12 Win64" <source_dir>	(64-bit version, compiled with MSVC)
-# cmake -G "Visual Studio 12 Win64" -T "Intel C++ Compiler XE 15.0" <source_dir>		(64-bit version, compiled with ICC)
-# cmake -G "MinGW Makefiles" <source_dir> (TDM-GCC)
-# cmake -G "Unix Makefiles" -DCMAKE_C_COMPILER=clang -DCMAKE_CXX_COMPILER=clang++ -DCMAKE_MAKE_PROGRAM=mingw32-make <source_dir> (TDM-GCC and clang)
-
-# Linux example usages:
-#----------------------
-# cmake <source_dir>						   (sequential version)
-# cmake -DIQTREE_FLAGS="omp" <source_dir>      (OpenMP version)
-# cmake -DIQTREE_FLAGS="m32" <source_dir>      (32-bit sequential version)
-# cmake -DIQTREE_FLAGS="m32 omp" <source_dir>  (32-bit OpenMP version)
-#
-# To compile with CLANG on Linux:
-# export CC=/usr/bin/clang
-# export CXX=/usr/bin/clang++
-# Best practices for setting up CMAKE for diffrent compiler can be found here:
-# http://stackoverflow.com/questions/7031126/switching-between-gcc-and-clang-llvm-using-cmake
-#
-# Mac OSX example usages:
-#------------------------
-# cmake -DCMAKE_C_COMPILER=clang -DCMAKE_CXX_COMPILER=clang++ <source_dir>							(sequential version)
-#
-# To build OpenMP version one needs to download Clang version 3.7 or later (as of November 2015)
-# Then assuming clang3.7 and clang++3.7 are the newly built compilers, then:
-# cmake -DCMAKE_C_COMPILER=clang3.7 -DCMAKE_CXX_COMPILER=clang++3.7 -DIQTREE_FLAGS="omp" <source_dir>		(OpenMP version)
-#
-
-
-# Compile OpenMP version: cmake -DIQTREE_FLAGS=omp ....
-# Compile 32-bit version: cmake -DIQTREE_FLAGS=m32 ....
-# Compile static version: cmake -DIQTREE_FLAGS=static ....
-# Compile static OpenMP version: cmake -DIQTREE_FLAGS="omp static" ....
-
-#NOTE: Static linking with clang windows: make a symlink libgcc_eh.a to libgcc.a (administrator required)
-# C:\TDM-GCC-64\lib\gcc\x86_64-w64-mingw32\5.1.0>mklink libgcc_eh.a libgcc.a
-
-cmake_minimum_required(VERSION 2.8.10 FATAL_ERROR)
-set(CMAKE_LEGACY_CYGWIN_WIN32 0)
-
-project(iqtree)
-add_definitions(-DIQ_TREE)
-# The version number.
-set (iqtree_VERSION_MAJOR 1)
-set (iqtree_VERSION_MINOR 5)
-<<<<<<< HEAD
-set (iqtree_VERSION_PATCH "1-heterotachy")
-=======
-set (iqtree_VERSION_PATCH "2-beta")
->>>>>>> f6d2120f
-
-set(BUILD_SHARED_LIBS OFF)
-
-if (CMAKE_C_COMPILER MATCHES "mpi")
-    set(IQTREE_FLAGS "${IQTREE_FLAGS} mpi")
-endif()
-
-message("IQ-TREE flags : ${IQTREE_FLAGS}")
-
-if (NOT CMAKE_BUILD_TYPE)
-	set(CMAKE_BUILD_TYPE "Release")
-endif()
-
-if (CMAKE_BUILD_TYPE STREQUAL "Release")
-	message("Builde mode   : Release")
-endif()
-
-if (CMAKE_GENERATOR MATCHES "Xcode")
-    set(CMAKE_XCODE_ATTRIBUTE_DEBUG_INFORMATION_FORMAT "dwarf-with-dsym")
-endif()
-
-include_directories("${PROJECT_SOURCE_DIR}")
-
-##################################################################
-# Detect target platforms
-##################################################################
-if (WIN32)
-	message("Target OS     : Windows")
-	# build as static binary to run on most machines
-    if (IQTREE_FLAGS MATCHES "static")
-        set(CMAKE_EXE_LINKER_FLAGS "${CMAKE_EXE_LINKER_FLAGS} -static")
-    endif()
-    SET(CMAKE_FIND_LIBRARY_SUFFIXES .lib .a ${CMAKE_FIND_LIBRARY_SUFFIXES})
-    add_definitions(-DWIN32)
-elseif (APPLE)
-	message("Target OS     : Mac OS X")
-	# to be compatible back to Mac OS X 10.6
-	if (IQTREE_FLAGS MATCHES "oldmac")
-		add_definitions("-mmacosx-version-min=10.5")
-		set(CMAKE_EXE_LINKER_FLAGS "${CMAKE_EXE_LINKER_FLAGS} -mmacosx-version-min=10.5")
-	else()
-		add_definitions("-mmacosx-version-min=10.6")
-		set(CMAKE_EXE_LINKER_FLAGS "${CMAKE_EXE_LINKER_FLAGS} -mmacosx-version-min=10.6")
-	endif()
-    SET(CMAKE_FIND_LIBRARY_SUFFIXES .a ${CMAKE_FIND_LIBRARY_SUFFIXES})
-elseif (UNIX)
-	message("Target OS     : Unix")
-	# build as static binary to run on most machines
-    if (NOT IQTREE_FLAGS MATCHES "static")
-        set(CMAKE_EXE_LINKER_FLAGS "${CMAKE_EXE_LINKER_FLAGS} -rdynamic")
-    else()
-        set(CMAKE_EXE_LINKER_FLAGS "${CMAKE_EXE_LINKER_FLAGS} -static")
-    endif()
-else()
-	# Note that IQ-TREE has NOT been tested on other platforms
-	message("Target OS     : Unknown and untested yet")
-endif()
-
-##################################################################
-# Setup compiler, currently supported GCC, CLANG, MSVC, and ICC
-##################################################################
-
-set(GCC "FALSE")   #  GNU compiler
-set(CLANG "FALSE") # Clang compiler
-set(ICC "FALSE")   # Intel compiler
-set(VCC "FALSE")   # MS Visual C Compiler, note that it is different from MSVC variable
-# using C++11 standard
-set(CMAKE_CXX_FLAGS "${CMAKE_CXX_FLAGS} -std=c++11")
-
-if (CMAKE_COMPILER_IS_GNUCXX)
-	message("Compiler      : GNU Compiler (gcc)")
-	set(GCC "TRUE")
-#	set(COMBINED_FLAGS "-Wall -Wno-unused-function -Wno-sign-compare -pedantic -D_GNU_SOURCE -fms-extensions -Wno-deprecated")
-	set(CMAKE_CXX_FLAGS_RELEASE "-O3 -g")
-	set(CMAKE_C_FLAGS_RELEASE "-O3 -g")
-    # require at least gcc 4.8
-    if (CMAKE_CXX_COMPILER_VERSION VERSION_LESS 4.8)
-        message(FATAL_ERROR "GCC version must be at least 4.8!")
-    endif()
-    if (WIN32)
-        # disable AVX on Windows due to memory alignment
-        set(IQTREE_FLAGS "${IQTREE_FLAGS} novx")
-        message("WARNING: AVX is disabled on Windows as GCC does not properly suport memory alignment")
-    endif()
-elseif (CMAKE_CXX_COMPILER_ID MATCHES "Clang")
-	message("Compiler      : Clang")
-	set(CLANG "TRUE")
-#	set(COMBINED_FLAGS "-Wall -Wno-unused-function -Wno-sign-compare -pedantic -D_GNU_SOURCE -Wno-nested-anon-types")
-    #if (APPLE AND NOT CMAKE_BUILD_TYPE MATCHES "Debug")
-<<<<<<< HEAD
-    if (APPLE)
-        set(CMAKE_CXX_FLAGS "${CMAKE_CXX_FLAGS} -stdlib=libc++")
-        set(CMAKE_EXE_LINKER_FLAGS "${CMAKE_EXE_LINKER_FLAGS} -stdlib=libc++")
-    endif()
-=======
-    #    set(CMAKE_CXX_FLAGS "${CMAKE_CXX_FLAGS} -stdlib=libc++")
-    #    set(CMAKE_EXE_LINKER_FLAGS "${CMAKE_EXE_LINKER_FLAGS} -stdlib=libc++")
-    #endif()
->>>>>>> f6d2120f
-	set(CMAKE_CXX_FLAGS_RELEASE "-O3")
-	set(CMAKE_C_FLAGS_RELEASE "-O3")
-elseif (CMAKE_CXX_COMPILER_ID MATCHES "MSVC")
-	set(VCC "TRUE")
-	message("Compiler      : MS Visual C++ Compiler")
-elseif (CMAKE_CXX_COMPILER_ID MATCHES "Intel")
-	message("Compiler      : Intel C++ Compiler (icc)")
-	set(ICC "TRUE")
-    #set(CMAKE_C_FLAGS "${CMAKE_C_FLAGS} /Qstd=c99")
-else()
-	message("Compiler      : Unknown and untested yet")
-endif()
-
-set(EXE_SUFFIX "")
-
-if (MSVC)
-	# MS Visual Studio environment
-	message("Exporting MS Visual Studio projects...")
-	add_definitions(/MP) # enable multi-processor compilation
-	if (CMAKE_BUILD_TYPE STREQUAL "Release")
-		add_definitions(/Ot /Oi)
-		if (VCC)
-			add_definitions(/O2)
-		elseif (ICC)
-            #add_definitions(/O3)
-			add_definitions(/O3)
-		endif()
-	endif()
-endif()
-
-##################################################################
-# configure MPI compilation
-##################################################################
-
-if (IQTREE_FLAGS MATCHES "mpi")
-    add_definitions(-D_IQTREE_MPI)
-    if (NOT CMAKE_CXX_COMPILER MATCHES "mpi")
-        # if not using the MPI compiler wrapper, set own options manually 
-        find_package(MPI REQUIRED)
-        set(CMAKE_CXX_COMPILE_FLAGS "${CMAKE_CXX_COMPILE_FLAGS} ${MPI_CXX_COMPILE_FLAGS}")
-        set(CMAKE_C_COMPILE_FLAGS "${CMAKE_C_COMPILE_FLAGS} ${MPI_C_COMPILE_FLAGS}")
-        set(CMAKE_CXX_LINK_FLAGS "${CMAKE_CXX_LINK_FLAGS} ${MPI_CXX_LINK_FLAGS}")
-        set(CMAKE_C_LINK_FLAGS "${CMAKE_C_LINK_FLAGS} ${MPI_C_LINK_FLAGS}")
-        include_directories(${MPI_C_INCLUDE_PATH})
-        include_directories(${MPI_CXX_INCLUDE_PATH})
-    endif()
-endif()
-
-
-##################################################################
-# Configure PLL build
-##################################################################
-if (IQTREE_FLAGS MATCHES "pll")
-	add_definitions(-DUSING_PLL)
-	set(EXE_SUFFIX "${EXE_SUFFIX}-pll")
-endif()
-
-##################################################################
-# detect 32 or 64 bit binary
-##################################################################
-set (BINARY32 "FALSE")
-if(CMAKE_SIZEOF_VOID_P EQUAL 4 OR IQTREE_FLAGS MATCHES "m32")
-	set(BINARY32 "TRUE")
-	message("Target binary : 32-bit")
-	if (CMAKE_GENERATOR MATCHES "Win64")
-		error("Both 32-bit and 64-bit mode cannot be specified")
-	endif()
-	#SET(EXE_SUFFIX "${EXE_SUFFIX}32")
-	if (GCC OR CLANG) 
-		set(COMBINED_FLAGS "${COMBINED_FLAGS} -m32")
-  	endif()
-    add_definitions(-DBINARY32)
-else()
-	message("Target binary : 64-bit")
-endif()
-
-if(IQTREE_FLAGS MATCHES "novx")
-    add_definitions(-D__NOAVX__)
-endif()
-
-##################################################################
-# configure OpenMP/PThreads compilation
-# change the executable name if compiled for OpenMP parallel version
-##################################################################
-if (IQTREE_FLAGS MATCHES "omp")
-	message("OpenMP        : Yes")
-	SET(EXE_SUFFIX "${EXE_SUFFIX}-omp")
-	add_definitions(-D_USE_PTHREADS)
-	if (MSVC)
-		add_definitions(/MT)
-	endif()
-
-	if (VCC)
-  		set(CMAKE_CXX_FLAGS "${CMAKE_CXX_FLAGS} /openmp")
-  		include_directories("${PROJECT_SOURCE_DIR}/pll") # for PThreads headers
-	elseif (ICC)
-  		set(CMAKE_CXX_FLAGS "${CMAKE_CXX_FLAGS} -Qopenmp")
-  		if (WIN32)
-  			include_directories("${PROJECT_SOURCE_DIR}/pll") # for PThreads headers
-  		endif()
-  	elseif (GCC)
-		set(CMAKE_C_FLAGS "${CMAKE_C_FLAGS} -pthread")
-  		set(CMAKE_CXX_FLAGS "${CMAKE_CXX_FLAGS} -fopenmp -pthread")
-  	elseif (CLANG)
-		set(CMAKE_C_FLAGS "${CMAKE_C_FLAGS} -pthread")
-  		set(CMAKE_CXX_FLAGS "${CMAKE_CXX_FLAGS} -fopenmp=libomp")
-  	endif()
-else()
-	message("OpenMP        : NONE")
-endif()
-
-
-if (IQTREE_FLAGS MATCHES "mpi")
-	message("MPI           : Yes")
-	SET(EXE_SUFFIX "${EXE_SUFFIX}-mpi")
-else()
-	message("MPI           : NONE")
-endif()
-
-##################################################################
-# configure SSE/AVX/FMA instructions
-##################################################################
-
-SET(AVX_FLAGS "-D__SSE3 -D__AVX")
-if (VCC) 
-	set(AVX_FLAGS "${AVX_FLAGS} /arch:AVX")
-elseif (CLANG)
-	set(AVX_FLAGS "${AVX_FLAGS} -mavx")
-elseif (GCC)
-	set(AVX_FLAGS "${AVX_FLAGS} -mavx -fabi-version=0")
-elseif (ICC)
-	if (WIN32)
-		 set(AVX_FLAGS "${AVX_FLAGS} /arch:AVX")
-	else()
-		 set(AVX_FLAGS "${AVX_FLAGS} -mavx")
-	endif()
-endif()
-
-SET(SSE_FLAGS "-D__SSE3")
-if (VCC)
-	set(SSE_FLAGS "${SSE_FLAGS} /arch:SSE2 -D__SSE3__")
-elseif (GCC OR CLANG)
-	set(SSE_FLAGS "${SSE_FLAGS} -msse3")
-elseif (ICC)
-	if (WIN32)
-		set(SSE_FLAGS "${SSE_FLAGS} /arch:SSE3")
-	else()
-		set(SSE_FLAGS "${SSE_FLAGS} -msse3")
-	endif()
-endif()
-
-SET(FMA_FLAGS "-D__SSE3 -D__AVX")
-if (VCC) 
-	set(FMA_FLAGS "${FMA_FLAGS} /arch:AVX2")
-elseif (CLANG)
-	set(FMA_FLAGS "${FMA_FLAGS} -mavx -mfma")
-elseif (GCC)
-	set(FMA_FLAGS "${FMA_FLAGS} -mavx -fabi-version=0 -mfma")
-elseif (ICC) 
-	if (WIN32)
-		 set(FMA_FLAGS "${FMA_FLAGS} /arch:AVX /Qfma")
-	else()
-		 set(FMA_FLAGS "${FMA_FLAGS} -march=core-avx2")
-	endif()
-endif()
-
-SET(AVX512_FLAGS "-D__SSE3 -D__AVX")
-if (VCC)
-    message("AVX512 not available in Visual C++")
-	#set(AVX512_FLAGS "${AVX512_FLAGS} /arch:AVX512")
-elseif (CLANG)
-	set(AVX512_FLAGS "${AVX512_FLAGS} -mavx512f -mfma")
-elseif (GCC)
-	set(AVX512_FLAGS "${AVX512_FLAGS} -mavx512f -mfma")
-elseif (ICC) 
-	if (WIN32)
-		 set(AVX512_FLAGS "${AVX512_FLAGS} /arch:MIC-AVX512 /Qfma")
-	else()
-		 set(AVX512_FLAGS "${AVX512_FLAGS} -xMIC-AVX512 -mfma")
-	endif()
-endif()
-
-
-# further flag to improve performance
-
-if (IQTREE_FLAGS MATCHES "fma") # AVX+FMA instruction set
- 	message("Vectorization : AVX+FMA")
-	add_definitions(-D__SSE3 -D__AVX) # define both SSE3 and AVX directive
-    set(COMBINED_FLAGS "${COMBINED_FLAGS} ${FMA_FLAGS}")
-	#SET(EXE_SUFFIX "${EXE_SUFFIX}-fma")
-elseif (IQTREE_FLAGS MATCHES "avx") # AVX instruction set
- 	message("Vectorization : AVX")
-	add_definitions(-D__SSE3 -D__AVX) # define both SSE3 and AVX directive
-	set(COMBINED_FLAGS "${COMBINED_FLAGS} ${AVX_FLAGS}")
-	#SET(EXE_SUFFIX "${EXE_SUFFIX}-avx")
-elseif (NOT IQTREE_FLAGS MATCHES "nosse") #SSE intruction set
-	message("Vectorization : SSE3/AVX/AVX2")
-	#add_definitions(-D__SSE3)
-    #set(COMBINED_FLAGS "${COMBINED_FLAGS} ${SSE_FLAGS}")
-endif()
-
-
-##################################################################
-# Setup compiler flags
-##################################################################
-
-set(CMAKE_C_FLAGS "${CMAKE_C_FLAGS} ${COMBINED_FLAGS}")
-set(CMAKE_CXX_FLAGS "${CMAKE_CXX_FLAGS} ${COMBINED_FLAGS}")
-set(CMAKE_CXX_FLAGS_PROFILE "${CMAKE_CXX_FLAGS} -fno-inline-functions -fno-inline-functions-called-once -fno-optimize-sibling-calls -fno-default-inline -fno-inline -O2 -fno-omit-frame-pointer -g")
-set(CMAKE_C_FLAGS_PROFILE "${CMAKE_C_FLAGS} -fno-inline-functions -fno-inline-functions-called-once -fno-optimize-sibling-calls -O2 -fno-omit-frame-pointer -g")
-
-if (CMAKE_BUILD_TYPE STREQUAL "Release")
-	message("C flags       : ${CMAKE_C_FLAGS} ${CMAKE_C_FLAGS_RELEASE}")
-	message("CXX flags     : ${CMAKE_CXX_FLAGS} ${CMAKE_CXX_FLAGS_RELEASE}")
-endif()
-
-if (CMAKE_BUILD_TYPE STREQUAL "Debug")
-	message("C flags       : ${CMAKE_C_FLAGS} ${CMAKE_C_FLAGS_DEBUG}")
-	message("CXX flags     : ${CMAKE_CXX_FLAGS} ${CMAKE_CXX_FLAGS_DEBUG}")
-endif()
-
-if (CMAKE_BUILD_TYPE STREQUAL "Profile")
-	message("C flags       : ${CMAKE_C_FLAGS_PROFILE} ")
-	message("CXX flags     : ${CMAKE_CXX_FLAGS_PROFILE} ")
-endif()
-
-
-if (GCC)
-	set(CMAKE_CXX_FLAGS_DEBUG "-O0 -g -fno-inline-functions -fno-inline-functions-called-once -fno-default-inline -fno-inline")
-	set(CMAKE_C_FLAGS_DEBUG "-O0 -g -fno-inline-functions -fno-inline-functions-called-once -fno-default-inline -fno-inline")
-	set(CMAKE_CXX_FLAGS_MEM "-g -O1")
-	set(CMAKE_C_FLAGS_MEM "-g -O1")
-elseif (CLANG)
-	set(CMAKE_CXX_FLAGS_DEBUG "-O0 -g -fno-inline-functions -fno-inline")
-	set(CMAKE_C_FLAGS_DEBUG "-O0 -g -fno-inline-functions -fno-inline")
-	set(CMAKE_CXX_FLAGS_MEM "-g -O1")
-	set(CMAKE_C_FLAGS_MEM "-g -O1")
-endif()
-
-##################################################################
-# check existence of a few basic functions
-##################################################################
-include (${CMAKE_ROOT}/Modules/CheckFunctionExists.cmake)
-check_function_exists (gettimeofday HAVE_GETTIMEOFDAY)
-check_function_exists (getrusage HAVE_GETRUSAGE)
-check_function_exists (GlobalMemoryStatusEx HAVE_GLOBALMEMORYSTATUSEX)
-check_function_exists (strndup HAVE_STRNDUP)
-
-# configure a header file to pass some of the CMake settings
-# to the source code
-configure_file (
-  "${PROJECT_SOURCE_DIR}/iqtree_config.h.in"
-  "${PROJECT_BINARY_DIR}/iqtree_config.h"
-  )
-
-# add the binary tree to the search path for include files
-# so that we will find iqtree_config.h
-include_directories("${PROJECT_BINARY_DIR}")
-
-#zlib will be detected for appearance
-#include_directories("${PROJECT_BINARY_DIR}/zlib-1.2.7")
-
-
-##################################################################
-# subdirectories containing necessary libraries for the build
-##################################################################
-add_subdirectory(pll)
-add_subdirectory(ncl)
-add_subdirectory(lbfgsb)
-add_subdirectory(whtest)
-add_subdirectory(sprng)
-#add_subdirectory(zlib-1.2.7)
-add_subdirectory(vectorclass)
-LIST(APPEND CMAKE_MODULE_PATH "${PROJECT_SOURCE_DIR}")
-find_package(Eigen3)
-if(EIGEN3_FOUND)
-  add_definitions("-I${EIGEN3_INCLUDE_DIR} -DUSE_EIGEN3")
-endif(EIGEN3_FOUND)
-add_subdirectory(model)
-add_subdirectory(gsl)
-
-##################################################################
-# the main executable
-##################################################################
-
-add_library(kernelsse phylokernelsse.cpp)
-
-if (NOT BINARY32 AND NOT IQTREE_FLAGS MATCHES "novx")
-add_library(kernelavx phylotreeavx.cpp)
-add_library(kernelfma phylokernelfma.cpp)
-if (IQTREE_FLAGS MATCHES "512")
-    add_library(kernelavx512 phylokernelavx512.cpp)
-    add_definitions(-DINCLUDE_AVX512)
-endif()
-endif()
-
-if (IQTREE_FLAGS MATCHES "mpi")
-	add_library(mympi TreeCollection.cpp ObjectStream.cpp)
-endif()
-
-add_executable(iqtree
-alignment.cpp alignment.h
-alignmentpairwise.cpp alignmentpairwise.h
-circularnetwork.cpp circularnetwork.h
-eigendecomposition.cpp eigendecomposition.h
-greedy.cpp greedy.h
-gss.cpp gss.h
-gurobiwrapper.cpp gurobiwrapper.h
-gzstream.cpp gzstream.h
-hashsplitset.cpp hashsplitset.h
-iqtree.cpp iqtree.h
-maalignment.cpp maalignment.h
-matree.cpp matree.h
-mexttree.cpp mexttree.h
-mpdablock.cpp mpdablock.h
-msetsblock.cpp msetsblock.h
-msplitsblock.cpp msplitsblock.h
-modelsblock.cpp modelsblock.h
-mtree.cpp mtree.h
-mtreeset.cpp mtreeset.h
-ncbitree.cpp ncbitree.h
-ngs.cpp ngs.h
-node.cpp node.h
-optimization.cpp optimization.h
-parsmultistate.cpp parsmultistate.h
-pattern.cpp pattern.h
-pda.cpp
-pdnetwork.cpp pdnetwork.h
-pdtree.cpp pdtree.h
-pdtreeset.cpp pdtreeset.h
-phyloanalysis.cpp phyloanalysis.h
-phylonode.cpp phylonode.h
-phylonodemixlen.cpp phylonodemixlen.h
-phylosupertree.cpp phylosupertree.h
-phylotree.cpp phylotree.h
-phylotreesse.cpp phylokernelnew.h
-phylotreepars.cpp
-phylokernelnonrev.cpp phylokernelnonrev.h
-phylotreemixlen.cpp phylotreemixlen.h
-pruning.cpp pruning.h
-quartet.cpp
-split.cpp split.h
-splitgraph.cpp splitgraph.h
-splitset.cpp splitset.h
-stoprule.cpp stoprule.h
-superalignment.cpp superalignment.h
-superalignmentpairwise.cpp superalignmentpairwise.h
-supernode.cpp supernode.h
-tinatree.cpp tinatree.h
-tools.cpp tools.h
-whtest_wrapper.cpp whtest_wrapper.h
-lpwrapper.c lpwrapper.h
-pllnni.cpp pllnni.h
-phylosupertreeplen.cpp phylosupertreeplen.h
-phylotesting.cpp phylotesting.h
-ecopd.cpp ecopd.h
-ecopdmtreeset.cpp ecopdmtreeset.h
-graph.cpp graph.h
-candidateset.cpp candidateset.h
-checkpoint.cpp checkpoint.h
-constrainttree.cpp constrainttree.h
-MPIHelper.cpp MPIHelper.h
-memslot.cpp memslot.h
-)
-
-if (NOT IQTREE_FLAGS MATCHES "nozlib")
-    find_package(ZLIB)
-endif()
-
-if(ZLIB_FOUND)
-  message ("Using system zlib")
-  include_directories(${ZLIB_INCLUDE_DIRS})
-  target_link_libraries(iqtree ${ZLIB_LIBRARIES})
-else(ZLIB_FOUND)
-  message ("Using own zlib-1.2.7")
-  include_directories("${PROJECT_BINARY_DIR}/zlib-1.2.7" "${PROJECT_SOURCE_DIR}/zlib-1.2.7")
-  add_subdirectory(zlib-1.2.7)
-  target_link_libraries(iqtree zlibstatic)
-endif(ZLIB_FOUND)
-
-if (NOT IQTREE_FLAGS MATCHES "avx" AND NOT IQTREE_FLAGS MATCHES "fma")
-    if (NOT IQTREE_FLAGS MATCHES "nosse")
-        set_target_properties(iqtree ncl lbfgsb whtest sprng vectorclass model PROPERTIES COMPILE_FLAGS "${SSE_FLAGS}")
-    endif()
-    set_target_properties(kernelsse pll PROPERTIES COMPILE_FLAGS "${SSE_FLAGS}")
-	if (NOT BINARY32 AND NOT IQTREE_FLAGS MATCHES "novx")
-		set_target_properties(kernelavx pllavx PROPERTIES COMPILE_FLAGS "${AVX_FLAGS}")
-		set_target_properties(kernelfma PROPERTIES COMPILE_FLAGS "${FMA_FLAGS}")
-        if (IQTREE_FLAGS MATCHES "512")
-            set_target_properties(kernelavx512 PROPERTIES COMPILE_FLAGS "${AVX512_FLAGS}")
-        endif()
-	endif()
-endif()
-
-##################################################################
-# setup linking flags
-##################################################################
-
-# link special lib for WIN32
-if (WIN32)
-	set(PLATFORM_LIB "ws2_32")
-else()
-	set(PLATFORM_LIB "m")
-endif()
-
-if(CLANG AND WIN32 AND IQTREE_FLAGS MATCHES "static")
-    set (CMAKE_EXE_LINKER_FLAGS "${CMAKE_EXE_LINKER_FLAGS} -pthread -Wl,--allow-multiple-definition")
-endif()
-
-set(THREAD_LIB "")
-if (IQTREE_FLAGS MATCHES "omp")
-	link_directories(${PROJECT_SOURCE_DIR}/lib)
-	if (MSVC)
-		if (BINARY32)
-            set(CMAKE_EXE_LINKER_FLAGS "${CMAKE_EXE_LINKER_FLAGS} /LIBPATH:${PROJECT_SOURCE_DIR}/lib32")
-			set(THREAD_LIB "pthreadVC2")
-		else()
-            set(CMAKE_EXE_LINKER_FLAGS "${CMAKE_EXE_LINKER_FLAGS} /LIBPATH:${PROJECT_SOURCE_DIR}/lib")
-			set(THREAD_LIB "pthreadVC2")
-		endif()
-	elseif(CLANG AND APPLE)
-		set (CMAKE_EXE_LINKER_FLAGS "${CMAKE_EXE_LINKER_FLAGS} -L${PROJECT_SOURCE_DIR}/libmac -fopenmp=libomp")
-	elseif(CLANG AND WIN32)
-        if (BINARY32)
-            set (CMAKE_EXE_LINKER_FLAGS "${CMAKE_EXE_LINKER_FLAGS} -L${PROJECT_SOURCE_DIR}/lib32 libiomp5md.dll")
-        else()
-            set (CMAKE_EXE_LINKER_FLAGS "${CMAKE_EXE_LINKER_FLAGS} -L${PROJECT_SOURCE_DIR}/lib libiomp5md.dll")
-        endif()
-#        set(THREAD_LIB "ompstatic")
-	endif()
-endif()
-
-# basic linking librararies
-target_link_libraries(iqtree pll ncl lbfgsb whtest sprng vectorclass model gsl ${PLATFORM_LIB} ${STD_LIB} ${THREAD_LIB})
-
-if (NOT IQTREE_FLAGS MATCHES "nosse")
-    target_link_libraries(iqtree kernelsse)
-endif()
-
-# MPI libraries
-if (IQTREE_FLAGS MATCHES "mpi")
-    target_link_libraries(iqtree mympi)
-    if (NOT CMAKE_CXX_COMPILER MATCHES "mpi")
-        target_link_libraries(iqtree ${MPI_CXX_LIBRARIES})
-    endif()
-endif()
-
-# SSE, AVX etc. libraries
-if (NOT BINARY32 AND NOT IQTREE_FLAGS MATCHES "novx")
-    target_link_libraries(iqtree pllavx kernelavx kernelfma)
-    if (IQTREE_FLAGS MATCHES "512")
-        target_link_libraries(iqtree kernelavx512)
-    endif()
-endif()
-
-# setup the executable name
-##################################################################
-set_target_properties(iqtree PROPERTIES OUTPUT_NAME "iqtree${EXE_SUFFIX}")
-
-# strip the release build
-if (CMAKE_BUILD_TYPE STREQUAL "Release" AND (GCC OR CLANG) AND NOT APPLE) # strip is not necessary for MSVC
-	if (WIN32)
-		ADD_CUSTOM_COMMAND(TARGET iqtree POST_BUILD COMMAND strip $<TARGET_FILE:iqtree>)
-	elseif (NOT APPLE)
-		ADD_CUSTOM_COMMAND(TARGET iqtree POST_BUILD COMMAND ${CMAKE_STRIP} $<TARGET_FILE:iqtree>)
-	endif()
-endif()
-
-if (MSVC)
-	set (BINARY_DIR "${PROJECT_BINARY_DIR}/Release")
-else()
-	set (BINARY_DIR "${PROJECT_BINARY_DIR}")
-endif()
-
-if (WIN32)
-	if (MSVC)
-		ADD_CUSTOM_COMMAND(TARGET iqtree POST_BUILD COMMAND copy "Release\\iqtree${EXE_SUFFIX}.exe" "Release\\iqtree${EXE_SUFFIX}-click.exe")
-	else()
-		ADD_CUSTOM_COMMAND(TARGET iqtree POST_BUILD COMMAND copy "iqtree${EXE_SUFFIX}.exe" "iqtree${EXE_SUFFIX}-click.exe")
-	endif()
-endif()
-
-##############################################################
-# add the install targets
-##############################################################
-install (TARGETS iqtree DESTINATION bin)
-install (FILES "${PROJECT_SOURCE_DIR}/example/models.nex" DESTINATION .)
-install (FILES "${PROJECT_SOURCE_DIR}/example/example.phy" DESTINATION .)
-install (FILES "${PROJECT_SOURCE_DIR}/example/example.nex" DESTINATION .)
-install (FILES "${PROJECT_SOURCE_DIR}/example/example.cf" DESTINATION .)
-
-if (WIN32)
-	install (FILES "${BINARY_DIR}/iqtree${EXE_SUFFIX}-click.exe" DESTINATION bin)
-	if (EXE_SUFFIX MATCHES "omp" AND MSVC)
-        if (BINARY32)
-            install(FILES  "${PROJECT_SOURCE_DIR}/lib32/pthreadVC2.dll" DESTINATION bin)
-            install(FILES  "${PROJECT_SOURCE_DIR}/lib32/libiomp5md.dll" DESTINATION bin)
-        else()
-            install(FILES  "${PROJECT_SOURCE_DIR}/lib/pthreadVC2.dll" DESTINATION bin)
-            install(FILES  "${PROJECT_SOURCE_DIR}/lib/libiomp5md.dll" DESTINATION bin)
-        endif()
-#		install(FILES  "${PROJECT_SOURCE_DIR}/lib/pthreadGC2.dll" DESTINATION bin)
-#		install(FILES  "${PROJECT_SOURCE_DIR}/lib/pthreadGC2_64.dll" DESTINATION bin)
-	endif()
-
-	if (EXE_SUFFIX MATCHES "omp" AND CLANG)
-        if (BINARY32)
-            install(FILES  "${PROJECT_SOURCE_DIR}/lib32/libiomp5md.dll" DESTINATION bin)
-        else()
-            install(FILES  "${PROJECT_SOURCE_DIR}/lib/libiomp5md.dll" DESTINATION bin)
-        endif()
-	endif()
-
-endif()
-
-##############################################################
-# build a CPack driven installer package
-##############################################################
-include (InstallRequiredSystemLibraries)
-set (CPACK_RESOURCE_FILE_LICENSE
-     "${CMAKE_CURRENT_SOURCE_DIR}/License.txt")
-set (CPACK_PACKAGE_VERSION_MAJOR "${iqtree_VERSION_MAJOR}")
-set (CPACK_PACKAGE_VERSION_MINOR "${iqtree_VERSION_MINOR}")
-set (CPACK_PACKAGE_VERSION_PATCH "${iqtree_VERSION_PATCH}")
-if(WIN32 OR APPLE)
-  set(CPACK_GENERATOR "ZIP")
-  set(CPACK_SOURCE_GENERATOR "ZIP")
-else()
-  set(CPACK_GENERATOR "TGZ")
-  set(CPACK_SOURCE_GENERATOR "TGZ")
-endif()
-
-#set(CPACK_SOURCE_PACKAGE_FILE_NAME
-#  "${CMAKE_PROJECT_NAME}-${CPACK_PACKAGE_VERSION_MAJOR}.${CPACK_PACKAGE_VERSION_MINOR}")
-set(CPACK_SOURCE_IGNORE_FILES
-  "/build.*/;/debug.*/;/examples/;/test_scripts/;/manual/;/.bzr/;~$;/\\\\.svn/;/\\\\.git/;/pllrepo/;${CPACK_SOURCE_IGNORE_FILES}")
-
-set (SYSTEM_NAME "${CMAKE_SYSTEM_NAME}")
-if (${CMAKE_SYSTEM_NAME} STREQUAL "Darwin")
-	if (IQTREE_FLAGS MATCHES "oldmac")
-		set (SYSTEM_NAME "MacOS10.5")
-	else()
-		set (SYSTEM_NAME "MacOSX")
-	endif()
-endif()
-
-if (BINARY32) 
-    set (SYSTEM_NAME "${SYSTEM_NAME}32")
-endif()
-
-set(CPACK_PACKAGE_FILE_NAME 
-	"${CMAKE_PROJECT_NAME}${EXE_SUFFIX}-${CPACK_PACKAGE_VERSION_MAJOR}.${CPACK_PACKAGE_VERSION_MINOR}.${CPACK_PACKAGE_VERSION_PATCH}-${SYSTEM_NAME}")
-
-set(CPACK_STRIP_FILES TRUE)
-
-include (CPack)
-
-#add_custom_target(dist COMMAND ${CMAKE_MAKE_PROGRAM} package_source)
+##################################################################
+# IQ-TREE cmake build definition
+# Copyright (c) 2012-2015 Bui Quang Minh, Lam-Tung Nguyen
+##################################################################
+
+# Windows example usages:
+#------------------------
+# cmake -G "Visual Studio 12" <source_dir>			(32-bit version, compiled with MSVC)
+# cmake -G "Visual Studio 12 Win64" <source_dir>	(64-bit version, compiled with MSVC)
+# cmake -G "Visual Studio 12 Win64" -T "Intel C++ Compiler XE 15.0" <source_dir>		(64-bit version, compiled with ICC)
+# cmake -G "MinGW Makefiles" <source_dir> (TDM-GCC)
+# cmake -G "Unix Makefiles" -DCMAKE_C_COMPILER=clang -DCMAKE_CXX_COMPILER=clang++ -DCMAKE_MAKE_PROGRAM=mingw32-make <source_dir> (TDM-GCC and clang)
+
+# Linux example usages:
+#----------------------
+# cmake <source_dir>						   (sequential version)
+# cmake -DIQTREE_FLAGS="omp" <source_dir>      (OpenMP version)
+# cmake -DIQTREE_FLAGS="m32" <source_dir>      (32-bit sequential version)
+# cmake -DIQTREE_FLAGS="m32 omp" <source_dir>  (32-bit OpenMP version)
+#
+# To compile with CLANG on Linux:
+# export CC=/usr/bin/clang
+# export CXX=/usr/bin/clang++
+# Best practices for setting up CMAKE for diffrent compiler can be found here:
+# http://stackoverflow.com/questions/7031126/switching-between-gcc-and-clang-llvm-using-cmake
+#
+# Mac OSX example usages:
+#------------------------
+# cmake -DCMAKE_C_COMPILER=clang -DCMAKE_CXX_COMPILER=clang++ <source_dir>							(sequential version)
+#
+# To build OpenMP version one needs to download Clang version 3.7 or later (as of November 2015)
+# Then assuming clang3.7 and clang++3.7 are the newly built compilers, then:
+# cmake -DCMAKE_C_COMPILER=clang3.7 -DCMAKE_CXX_COMPILER=clang++3.7 -DIQTREE_FLAGS="omp" <source_dir>		(OpenMP version)
+#
+
+
+# Compile OpenMP version: cmake -DIQTREE_FLAGS=omp ....
+# Compile 32-bit version: cmake -DIQTREE_FLAGS=m32 ....
+# Compile static version: cmake -DIQTREE_FLAGS=static ....
+# Compile static OpenMP version: cmake -DIQTREE_FLAGS="omp static" ....
+
+#NOTE: Static linking with clang windows: make a symlink libgcc_eh.a to libgcc.a (administrator required)
+# C:\TDM-GCC-64\lib\gcc\x86_64-w64-mingw32\5.1.0>mklink libgcc_eh.a libgcc.a
+
+cmake_minimum_required(VERSION 2.8.10 FATAL_ERROR)
+set(CMAKE_LEGACY_CYGWIN_WIN32 0)
+
+project(iqtree)
+add_definitions(-DIQ_TREE)
+# The version number.
+set (iqtree_VERSION_MAJOR 1)
+set (iqtree_VERSION_MINOR 5)
+set (iqtree_VERSION_PATCH "1-heterotachy")
+
+set(BUILD_SHARED_LIBS OFF)
+
+if (CMAKE_C_COMPILER MATCHES "mpi")
+    set(IQTREE_FLAGS "${IQTREE_FLAGS} mpi")
+endif()
+
+message("IQ-TREE flags : ${IQTREE_FLAGS}")
+
+if (NOT CMAKE_BUILD_TYPE)
+	set(CMAKE_BUILD_TYPE "Release")
+endif()
+
+if (CMAKE_BUILD_TYPE STREQUAL "Release")
+	message("Builde mode   : Release")
+endif()
+
+if (CMAKE_GENERATOR MATCHES "Xcode")
+    set(CMAKE_XCODE_ATTRIBUTE_DEBUG_INFORMATION_FORMAT "dwarf-with-dsym")
+endif()
+
+include_directories("${PROJECT_SOURCE_DIR}")
+
+##################################################################
+# Detect target platforms
+##################################################################
+if (WIN32)
+	message("Target OS     : Windows")
+	# build as static binary to run on most machines
+    if (IQTREE_FLAGS MATCHES "static")
+        set(CMAKE_EXE_LINKER_FLAGS "${CMAKE_EXE_LINKER_FLAGS} -static")
+    endif()
+    SET(CMAKE_FIND_LIBRARY_SUFFIXES .lib .a ${CMAKE_FIND_LIBRARY_SUFFIXES})
+    add_definitions(-DWIN32)
+elseif (APPLE)
+	message("Target OS     : Mac OS X")
+	# to be compatible back to Mac OS X 10.6
+	if (IQTREE_FLAGS MATCHES "oldmac")
+		add_definitions("-mmacosx-version-min=10.5")
+		set(CMAKE_EXE_LINKER_FLAGS "${CMAKE_EXE_LINKER_FLAGS} -mmacosx-version-min=10.5")
+	else()
+		add_definitions("-mmacosx-version-min=10.6")
+		set(CMAKE_EXE_LINKER_FLAGS "${CMAKE_EXE_LINKER_FLAGS} -mmacosx-version-min=10.6")
+	endif()
+    SET(CMAKE_FIND_LIBRARY_SUFFIXES .a ${CMAKE_FIND_LIBRARY_SUFFIXES})
+elseif (UNIX)
+	message("Target OS     : Unix")
+	# build as static binary to run on most machines
+    if (NOT IQTREE_FLAGS MATCHES "static")
+        set(CMAKE_EXE_LINKER_FLAGS "${CMAKE_EXE_LINKER_FLAGS} -rdynamic")
+    else()
+        set(CMAKE_EXE_LINKER_FLAGS "${CMAKE_EXE_LINKER_FLAGS} -static")
+    endif()
+else()
+	# Note that IQ-TREE has NOT been tested on other platforms
+	message("Target OS     : Unknown and untested yet")
+endif()
+
+##################################################################
+# Setup compiler, currently supported GCC, CLANG, MSVC, and ICC
+##################################################################
+
+set(GCC "FALSE")   #  GNU compiler
+set(CLANG "FALSE") # Clang compiler
+set(ICC "FALSE")   # Intel compiler
+set(VCC "FALSE")   # MS Visual C Compiler, note that it is different from MSVC variable
+# using C++11 standard
+set(CMAKE_CXX_FLAGS "${CMAKE_CXX_FLAGS} -std=c++11")
+
+if (CMAKE_COMPILER_IS_GNUCXX)
+	message("Compiler      : GNU Compiler (gcc)")
+	set(GCC "TRUE")
+#	set(COMBINED_FLAGS "-Wall -Wno-unused-function -Wno-sign-compare -pedantic -D_GNU_SOURCE -fms-extensions -Wno-deprecated")
+	set(CMAKE_CXX_FLAGS_RELEASE "-O3 -g")
+	set(CMAKE_C_FLAGS_RELEASE "-O3 -g")
+    # require at least gcc 4.8
+    if (CMAKE_CXX_COMPILER_VERSION VERSION_LESS 4.8)
+        message(FATAL_ERROR "GCC version must be at least 4.8!")
+    endif()
+    if (WIN32)
+        # disable AVX on Windows due to memory alignment
+        set(IQTREE_FLAGS "${IQTREE_FLAGS} novx")
+        message("WARNING: AVX is disabled on Windows as GCC does not properly suport memory alignment")
+    endif()
+elseif (CMAKE_CXX_COMPILER_ID MATCHES "Clang")
+	message("Compiler      : Clang")
+	set(CLANG "TRUE")
+#	set(COMBINED_FLAGS "-Wall -Wno-unused-function -Wno-sign-compare -pedantic -D_GNU_SOURCE -Wno-nested-anon-types")
+    #if (APPLE AND NOT CMAKE_BUILD_TYPE MATCHES "Debug")
+    if (APPLE)
+        set(CMAKE_CXX_FLAGS "${CMAKE_CXX_FLAGS} -stdlib=libc++")
+        set(CMAKE_EXE_LINKER_FLAGS "${CMAKE_EXE_LINKER_FLAGS} -stdlib=libc++")
+    endif()
+	set(CMAKE_CXX_FLAGS_RELEASE "-O3")
+	set(CMAKE_C_FLAGS_RELEASE "-O3")
+elseif (CMAKE_CXX_COMPILER_ID MATCHES "MSVC")
+	set(VCC "TRUE")
+	message("Compiler      : MS Visual C++ Compiler")
+elseif (CMAKE_CXX_COMPILER_ID MATCHES "Intel")
+	message("Compiler      : Intel C++ Compiler (icc)")
+	set(ICC "TRUE")
+    #set(CMAKE_C_FLAGS "${CMAKE_C_FLAGS} /Qstd=c99")
+else()
+	message("Compiler      : Unknown and untested yet")
+endif()
+
+set(EXE_SUFFIX "")
+
+if (MSVC)
+	# MS Visual Studio environment
+	message("Exporting MS Visual Studio projects...")
+	add_definitions(/MP) # enable multi-processor compilation
+	if (CMAKE_BUILD_TYPE STREQUAL "Release")
+		add_definitions(/Ot /Oi)
+		if (VCC)
+			add_definitions(/O2)
+		elseif (ICC)
+            #add_definitions(/O3)
+			add_definitions(/O3)
+		endif()
+	endif()
+endif()
+
+##################################################################
+# configure MPI compilation
+##################################################################
+
+if (IQTREE_FLAGS MATCHES "mpi")
+    add_definitions(-D_IQTREE_MPI)
+    if (NOT CMAKE_CXX_COMPILER MATCHES "mpi")
+        # if not using the MPI compiler wrapper, set own options manually 
+        find_package(MPI REQUIRED)
+        set(CMAKE_CXX_COMPILE_FLAGS "${CMAKE_CXX_COMPILE_FLAGS} ${MPI_CXX_COMPILE_FLAGS}")
+        set(CMAKE_C_COMPILE_FLAGS "${CMAKE_C_COMPILE_FLAGS} ${MPI_C_COMPILE_FLAGS}")
+        set(CMAKE_CXX_LINK_FLAGS "${CMAKE_CXX_LINK_FLAGS} ${MPI_CXX_LINK_FLAGS}")
+        set(CMAKE_C_LINK_FLAGS "${CMAKE_C_LINK_FLAGS} ${MPI_C_LINK_FLAGS}")
+        include_directories(${MPI_C_INCLUDE_PATH})
+        include_directories(${MPI_CXX_INCLUDE_PATH})
+    endif()
+endif()
+
+
+##################################################################
+# Configure PLL build
+##################################################################
+if (IQTREE_FLAGS MATCHES "pll")
+	add_definitions(-DUSING_PLL)
+	set(EXE_SUFFIX "${EXE_SUFFIX}-pll")
+endif()
+
+##################################################################
+# detect 32 or 64 bit binary
+##################################################################
+set (BINARY32 "FALSE")
+if(CMAKE_SIZEOF_VOID_P EQUAL 4 OR IQTREE_FLAGS MATCHES "m32")
+	set(BINARY32 "TRUE")
+	message("Target binary : 32-bit")
+	if (CMAKE_GENERATOR MATCHES "Win64")
+		error("Both 32-bit and 64-bit mode cannot be specified")
+	endif()
+	#SET(EXE_SUFFIX "${EXE_SUFFIX}32")
+	if (GCC OR CLANG) 
+		set(COMBINED_FLAGS "${COMBINED_FLAGS} -m32")
+  	endif()
+    add_definitions(-DBINARY32)
+else()
+	message("Target binary : 64-bit")
+endif()
+
+if(IQTREE_FLAGS MATCHES "novx")
+    add_definitions(-D__NOAVX__)
+endif()
+
+##################################################################
+# configure OpenMP/PThreads compilation
+# change the executable name if compiled for OpenMP parallel version
+##################################################################
+if (IQTREE_FLAGS MATCHES "omp")
+	message("OpenMP        : Yes")
+	SET(EXE_SUFFIX "${EXE_SUFFIX}-omp")
+	add_definitions(-D_USE_PTHREADS)
+	if (MSVC)
+		add_definitions(/MT)
+	endif()
+
+	if (VCC)
+  		set(CMAKE_CXX_FLAGS "${CMAKE_CXX_FLAGS} /openmp")
+  		include_directories("${PROJECT_SOURCE_DIR}/pll") # for PThreads headers
+	elseif (ICC)
+  		set(CMAKE_CXX_FLAGS "${CMAKE_CXX_FLAGS} -Qopenmp")
+  		if (WIN32)
+  			include_directories("${PROJECT_SOURCE_DIR}/pll") # for PThreads headers
+  		endif()
+  	elseif (GCC)
+		set(CMAKE_C_FLAGS "${CMAKE_C_FLAGS} -pthread")
+  		set(CMAKE_CXX_FLAGS "${CMAKE_CXX_FLAGS} -fopenmp -pthread")
+  	elseif (CLANG)
+		set(CMAKE_C_FLAGS "${CMAKE_C_FLAGS} -pthread")
+  		set(CMAKE_CXX_FLAGS "${CMAKE_CXX_FLAGS} -fopenmp=libomp")
+  	endif()
+else()
+	message("OpenMP        : NONE")
+endif()
+
+
+if (IQTREE_FLAGS MATCHES "mpi")
+	message("MPI           : Yes")
+	SET(EXE_SUFFIX "${EXE_SUFFIX}-mpi")
+else()
+	message("MPI           : NONE")
+endif()
+
+##################################################################
+# configure SSE/AVX/FMA instructions
+##################################################################
+
+SET(AVX_FLAGS "-D__SSE3 -D__AVX")
+if (VCC) 
+	set(AVX_FLAGS "${AVX_FLAGS} /arch:AVX")
+elseif (CLANG)
+	set(AVX_FLAGS "${AVX_FLAGS} -mavx")
+elseif (GCC)
+	set(AVX_FLAGS "${AVX_FLAGS} -mavx -fabi-version=0")
+elseif (ICC)
+	if (WIN32)
+		 set(AVX_FLAGS "${AVX_FLAGS} /arch:AVX")
+	else()
+		 set(AVX_FLAGS "${AVX_FLAGS} -mavx")
+	endif()
+endif()
+
+SET(SSE_FLAGS "-D__SSE3")
+if (VCC)
+	set(SSE_FLAGS "${SSE_FLAGS} /arch:SSE2 -D__SSE3__")
+elseif (GCC OR CLANG)
+	set(SSE_FLAGS "${SSE_FLAGS} -msse3")
+elseif (ICC)
+	if (WIN32)
+		set(SSE_FLAGS "${SSE_FLAGS} /arch:SSE3")
+	else()
+		set(SSE_FLAGS "${SSE_FLAGS} -msse3")
+	endif()
+endif()
+
+SET(FMA_FLAGS "-D__SSE3 -D__AVX")
+if (VCC) 
+	set(FMA_FLAGS "${FMA_FLAGS} /arch:AVX2")
+elseif (CLANG)
+	set(FMA_FLAGS "${FMA_FLAGS} -mavx -mfma")
+elseif (GCC)
+	set(FMA_FLAGS "${FMA_FLAGS} -mavx -fabi-version=0 -mfma")
+elseif (ICC) 
+	if (WIN32)
+		 set(FMA_FLAGS "${FMA_FLAGS} /arch:AVX /Qfma")
+	else()
+		 set(FMA_FLAGS "${FMA_FLAGS} -march=core-avx2")
+	endif()
+endif()
+
+SET(AVX512_FLAGS "-D__SSE3 -D__AVX")
+if (VCC)
+    message("AVX512 not available in Visual C++")
+	#set(AVX512_FLAGS "${AVX512_FLAGS} /arch:AVX512")
+elseif (CLANG)
+	set(AVX512_FLAGS "${AVX512_FLAGS} -mavx512f -mfma")
+elseif (GCC)
+	set(AVX512_FLAGS "${AVX512_FLAGS} -mavx512f -mfma")
+elseif (ICC) 
+	if (WIN32)
+		 set(AVX512_FLAGS "${AVX512_FLAGS} /arch:MIC-AVX512 /Qfma")
+	else()
+		 set(AVX512_FLAGS "${AVX512_FLAGS} -xMIC-AVX512 -mfma")
+	endif()
+endif()
+
+
+# further flag to improve performance
+
+if (IQTREE_FLAGS MATCHES "fma") # AVX+FMA instruction set
+ 	message("Vectorization : AVX+FMA")
+	add_definitions(-D__SSE3 -D__AVX) # define both SSE3 and AVX directive
+    set(COMBINED_FLAGS "${COMBINED_FLAGS} ${FMA_FLAGS}")
+	#SET(EXE_SUFFIX "${EXE_SUFFIX}-fma")
+elseif (IQTREE_FLAGS MATCHES "avx") # AVX instruction set
+ 	message("Vectorization : AVX")
+	add_definitions(-D__SSE3 -D__AVX) # define both SSE3 and AVX directive
+	set(COMBINED_FLAGS "${COMBINED_FLAGS} ${AVX_FLAGS}")
+	#SET(EXE_SUFFIX "${EXE_SUFFIX}-avx")
+elseif (NOT IQTREE_FLAGS MATCHES "nosse") #SSE intruction set
+	message("Vectorization : SSE3/AVX/AVX2")
+	#add_definitions(-D__SSE3)
+    #set(COMBINED_FLAGS "${COMBINED_FLAGS} ${SSE_FLAGS}")
+endif()
+
+
+##################################################################
+# Setup compiler flags
+##################################################################
+
+set(CMAKE_C_FLAGS "${CMAKE_C_FLAGS} ${COMBINED_FLAGS}")
+set(CMAKE_CXX_FLAGS "${CMAKE_CXX_FLAGS} ${COMBINED_FLAGS}")
+set(CMAKE_CXX_FLAGS_PROFILE "${CMAKE_CXX_FLAGS} -fno-inline-functions -fno-inline-functions-called-once -fno-optimize-sibling-calls -fno-default-inline -fno-inline -O2 -fno-omit-frame-pointer -g")
+set(CMAKE_C_FLAGS_PROFILE "${CMAKE_C_FLAGS} -fno-inline-functions -fno-inline-functions-called-once -fno-optimize-sibling-calls -O2 -fno-omit-frame-pointer -g")
+
+if (CMAKE_BUILD_TYPE STREQUAL "Release")
+	message("C flags       : ${CMAKE_C_FLAGS} ${CMAKE_C_FLAGS_RELEASE}")
+	message("CXX flags     : ${CMAKE_CXX_FLAGS} ${CMAKE_CXX_FLAGS_RELEASE}")
+endif()
+
+if (CMAKE_BUILD_TYPE STREQUAL "Debug")
+	message("C flags       : ${CMAKE_C_FLAGS} ${CMAKE_C_FLAGS_DEBUG}")
+	message("CXX flags     : ${CMAKE_CXX_FLAGS} ${CMAKE_CXX_FLAGS_DEBUG}")
+endif()
+
+if (CMAKE_BUILD_TYPE STREQUAL "Profile")
+	message("C flags       : ${CMAKE_C_FLAGS_PROFILE} ")
+	message("CXX flags     : ${CMAKE_CXX_FLAGS_PROFILE} ")
+endif()
+
+
+if (GCC)
+	set(CMAKE_CXX_FLAGS_DEBUG "-O0 -g -fno-inline-functions -fno-inline-functions-called-once -fno-default-inline -fno-inline")
+	set(CMAKE_C_FLAGS_DEBUG "-O0 -g -fno-inline-functions -fno-inline-functions-called-once -fno-default-inline -fno-inline")
+	set(CMAKE_CXX_FLAGS_MEM "-g -O1")
+	set(CMAKE_C_FLAGS_MEM "-g -O1")
+elseif (CLANG)
+	set(CMAKE_CXX_FLAGS_DEBUG "-O0 -g -fno-inline-functions -fno-inline")
+	set(CMAKE_C_FLAGS_DEBUG "-O0 -g -fno-inline-functions -fno-inline")
+	set(CMAKE_CXX_FLAGS_MEM "-g -O1")
+	set(CMAKE_C_FLAGS_MEM "-g -O1")
+endif()
+
+##################################################################
+# check existence of a few basic functions
+##################################################################
+include (${CMAKE_ROOT}/Modules/CheckFunctionExists.cmake)
+check_function_exists (gettimeofday HAVE_GETTIMEOFDAY)
+check_function_exists (getrusage HAVE_GETRUSAGE)
+check_function_exists (GlobalMemoryStatusEx HAVE_GLOBALMEMORYSTATUSEX)
+check_function_exists (strndup HAVE_STRNDUP)
+
+# configure a header file to pass some of the CMake settings
+# to the source code
+configure_file (
+  "${PROJECT_SOURCE_DIR}/iqtree_config.h.in"
+  "${PROJECT_BINARY_DIR}/iqtree_config.h"
+  )
+
+# add the binary tree to the search path for include files
+# so that we will find iqtree_config.h
+include_directories("${PROJECT_BINARY_DIR}")
+
+#zlib will be detected for appearance
+#include_directories("${PROJECT_BINARY_DIR}/zlib-1.2.7")
+
+
+##################################################################
+# subdirectories containing necessary libraries for the build
+##################################################################
+add_subdirectory(pll)
+add_subdirectory(ncl)
+add_subdirectory(lbfgsb)
+add_subdirectory(whtest)
+add_subdirectory(sprng)
+#add_subdirectory(zlib-1.2.7)
+add_subdirectory(vectorclass)
+LIST(APPEND CMAKE_MODULE_PATH "${PROJECT_SOURCE_DIR}")
+find_package(Eigen3)
+if(EIGEN3_FOUND)
+  add_definitions("-I${EIGEN3_INCLUDE_DIR} -DUSE_EIGEN3")
+endif(EIGEN3_FOUND)
+add_subdirectory(model)
+add_subdirectory(gsl)
+
+##################################################################
+# the main executable
+##################################################################
+
+add_library(kernelsse phylokernelsse.cpp)
+
+if (NOT BINARY32 AND NOT IQTREE_FLAGS MATCHES "novx")
+add_library(kernelavx phylotreeavx.cpp)
+add_library(kernelfma phylokernelfma.cpp)
+if (IQTREE_FLAGS MATCHES "512")
+    add_library(kernelavx512 phylokernelavx512.cpp)
+    add_definitions(-DINCLUDE_AVX512)
+endif()
+endif()
+
+if (IQTREE_FLAGS MATCHES "mpi")
+	add_library(mympi TreeCollection.cpp ObjectStream.cpp)
+endif()
+
+add_executable(iqtree
+alignment.cpp alignment.h
+alignmentpairwise.cpp alignmentpairwise.h
+circularnetwork.cpp circularnetwork.h
+eigendecomposition.cpp eigendecomposition.h
+greedy.cpp greedy.h
+gss.cpp gss.h
+gurobiwrapper.cpp gurobiwrapper.h
+gzstream.cpp gzstream.h
+hashsplitset.cpp hashsplitset.h
+iqtree.cpp iqtree.h
+maalignment.cpp maalignment.h
+matree.cpp matree.h
+mexttree.cpp mexttree.h
+mpdablock.cpp mpdablock.h
+msetsblock.cpp msetsblock.h
+msplitsblock.cpp msplitsblock.h
+modelsblock.cpp modelsblock.h
+mtree.cpp mtree.h
+mtreeset.cpp mtreeset.h
+ncbitree.cpp ncbitree.h
+ngs.cpp ngs.h
+node.cpp node.h
+optimization.cpp optimization.h
+parsmultistate.cpp parsmultistate.h
+pattern.cpp pattern.h
+pda.cpp
+pdnetwork.cpp pdnetwork.h
+pdtree.cpp pdtree.h
+pdtreeset.cpp pdtreeset.h
+phyloanalysis.cpp phyloanalysis.h
+phylonode.cpp phylonode.h
+phylonodemixlen.cpp phylonodemixlen.h
+phylosupertree.cpp phylosupertree.h
+phylotree.cpp phylotree.h
+phylotreesse.cpp phylokernelnew.h
+phylotreepars.cpp
+phylokernelnonrev.cpp phylokernelnonrev.h
+phylotreemixlen.cpp phylotreemixlen.h
+pruning.cpp pruning.h
+quartet.cpp
+split.cpp split.h
+splitgraph.cpp splitgraph.h
+splitset.cpp splitset.h
+stoprule.cpp stoprule.h
+superalignment.cpp superalignment.h
+superalignmentpairwise.cpp superalignmentpairwise.h
+supernode.cpp supernode.h
+tinatree.cpp tinatree.h
+tools.cpp tools.h
+whtest_wrapper.cpp whtest_wrapper.h
+lpwrapper.c lpwrapper.h
+pllnni.cpp pllnni.h
+phylosupertreeplen.cpp phylosupertreeplen.h
+phylotesting.cpp phylotesting.h
+ecopd.cpp ecopd.h
+ecopdmtreeset.cpp ecopdmtreeset.h
+graph.cpp graph.h
+candidateset.cpp candidateset.h
+checkpoint.cpp checkpoint.h
+constrainttree.cpp constrainttree.h
+MPIHelper.cpp MPIHelper.h
+memslot.cpp memslot.h
+)
+
+if (NOT IQTREE_FLAGS MATCHES "nozlib")
+    find_package(ZLIB)
+endif()
+
+if(ZLIB_FOUND)
+  message ("Using system zlib")
+  include_directories(${ZLIB_INCLUDE_DIRS})
+  target_link_libraries(iqtree ${ZLIB_LIBRARIES})
+else(ZLIB_FOUND)
+  message ("Using own zlib-1.2.7")
+  include_directories("${PROJECT_BINARY_DIR}/zlib-1.2.7" "${PROJECT_SOURCE_DIR}/zlib-1.2.7")
+  add_subdirectory(zlib-1.2.7)
+  target_link_libraries(iqtree zlibstatic)
+endif(ZLIB_FOUND)
+
+if (NOT IQTREE_FLAGS MATCHES "avx" AND NOT IQTREE_FLAGS MATCHES "fma")
+    if (NOT IQTREE_FLAGS MATCHES "nosse")
+        set_target_properties(iqtree ncl lbfgsb whtest sprng vectorclass model PROPERTIES COMPILE_FLAGS "${SSE_FLAGS}")
+    endif()
+    set_target_properties(kernelsse pll PROPERTIES COMPILE_FLAGS "${SSE_FLAGS}")
+	if (NOT BINARY32 AND NOT IQTREE_FLAGS MATCHES "novx")
+		set_target_properties(kernelavx pllavx PROPERTIES COMPILE_FLAGS "${AVX_FLAGS}")
+		set_target_properties(kernelfma PROPERTIES COMPILE_FLAGS "${FMA_FLAGS}")
+        if (IQTREE_FLAGS MATCHES "512")
+            set_target_properties(kernelavx512 PROPERTIES COMPILE_FLAGS "${AVX512_FLAGS}")
+        endif()
+	endif()
+endif()
+
+##################################################################
+# setup linking flags
+##################################################################
+
+# link special lib for WIN32
+if (WIN32)
+	set(PLATFORM_LIB "ws2_32")
+else()
+	set(PLATFORM_LIB "m")
+endif()
+
+if(CLANG AND WIN32 AND IQTREE_FLAGS MATCHES "static")
+    set (CMAKE_EXE_LINKER_FLAGS "${CMAKE_EXE_LINKER_FLAGS} -pthread -Wl,--allow-multiple-definition")
+endif()
+
+set(THREAD_LIB "")
+if (IQTREE_FLAGS MATCHES "omp")
+	link_directories(${PROJECT_SOURCE_DIR}/lib)
+	if (MSVC)
+		if (BINARY32)
+            set(CMAKE_EXE_LINKER_FLAGS "${CMAKE_EXE_LINKER_FLAGS} /LIBPATH:${PROJECT_SOURCE_DIR}/lib32")
+			set(THREAD_LIB "pthreadVC2")
+		else()
+            set(CMAKE_EXE_LINKER_FLAGS "${CMAKE_EXE_LINKER_FLAGS} /LIBPATH:${PROJECT_SOURCE_DIR}/lib")
+			set(THREAD_LIB "pthreadVC2")
+		endif()
+	elseif(CLANG AND APPLE)
+		set (CMAKE_EXE_LINKER_FLAGS "${CMAKE_EXE_LINKER_FLAGS} -L${PROJECT_SOURCE_DIR}/libmac -fopenmp=libomp")
+	elseif(CLANG AND WIN32)
+        if (BINARY32)
+            set (CMAKE_EXE_LINKER_FLAGS "${CMAKE_EXE_LINKER_FLAGS} -L${PROJECT_SOURCE_DIR}/lib32 libiomp5md.dll")
+        else()
+            set (CMAKE_EXE_LINKER_FLAGS "${CMAKE_EXE_LINKER_FLAGS} -L${PROJECT_SOURCE_DIR}/lib libiomp5md.dll")
+        endif()
+#        set(THREAD_LIB "ompstatic")
+	endif()
+endif()
+
+# basic linking librararies
+target_link_libraries(iqtree pll ncl lbfgsb whtest sprng vectorclass model gsl ${PLATFORM_LIB} ${STD_LIB} ${THREAD_LIB})
+
+if (NOT IQTREE_FLAGS MATCHES "nosse")
+    target_link_libraries(iqtree kernelsse)
+endif()
+
+# MPI libraries
+if (IQTREE_FLAGS MATCHES "mpi")
+    target_link_libraries(iqtree mympi)
+    if (NOT CMAKE_CXX_COMPILER MATCHES "mpi")
+        target_link_libraries(iqtree ${MPI_CXX_LIBRARIES})
+    endif()
+endif()
+
+# SSE, AVX etc. libraries
+if (NOT BINARY32 AND NOT IQTREE_FLAGS MATCHES "novx")
+    target_link_libraries(iqtree pllavx kernelavx kernelfma)
+    if (IQTREE_FLAGS MATCHES "512")
+        target_link_libraries(iqtree kernelavx512)
+    endif()
+endif()
+
+# setup the executable name
+##################################################################
+set_target_properties(iqtree PROPERTIES OUTPUT_NAME "iqtree${EXE_SUFFIX}")
+
+# strip the release build
+if (CMAKE_BUILD_TYPE STREQUAL "Release" AND (GCC OR CLANG) AND NOT APPLE) # strip is not necessary for MSVC
+	if (WIN32)
+		ADD_CUSTOM_COMMAND(TARGET iqtree POST_BUILD COMMAND strip $<TARGET_FILE:iqtree>)
+	elseif (NOT APPLE)
+		ADD_CUSTOM_COMMAND(TARGET iqtree POST_BUILD COMMAND ${CMAKE_STRIP} $<TARGET_FILE:iqtree>)
+	endif()
+endif()
+
+if (MSVC)
+	set (BINARY_DIR "${PROJECT_BINARY_DIR}/Release")
+else()
+	set (BINARY_DIR "${PROJECT_BINARY_DIR}")
+endif()
+
+if (WIN32)
+	if (MSVC)
+		ADD_CUSTOM_COMMAND(TARGET iqtree POST_BUILD COMMAND copy "Release\\iqtree${EXE_SUFFIX}.exe" "Release\\iqtree${EXE_SUFFIX}-click.exe")
+	else()
+		ADD_CUSTOM_COMMAND(TARGET iqtree POST_BUILD COMMAND copy "iqtree${EXE_SUFFIX}.exe" "iqtree${EXE_SUFFIX}-click.exe")
+	endif()
+endif()
+
+##############################################################
+# add the install targets
+##############################################################
+install (TARGETS iqtree DESTINATION bin)
+install (FILES "${PROJECT_SOURCE_DIR}/example/models.nex" DESTINATION .)
+install (FILES "${PROJECT_SOURCE_DIR}/example/example.phy" DESTINATION .)
+install (FILES "${PROJECT_SOURCE_DIR}/example/example.nex" DESTINATION .)
+install (FILES "${PROJECT_SOURCE_DIR}/example/example.cf" DESTINATION .)
+
+if (WIN32)
+	install (FILES "${BINARY_DIR}/iqtree${EXE_SUFFIX}-click.exe" DESTINATION bin)
+	if (EXE_SUFFIX MATCHES "omp" AND MSVC)
+        if (BINARY32)
+            install(FILES  "${PROJECT_SOURCE_DIR}/lib32/pthreadVC2.dll" DESTINATION bin)
+            install(FILES  "${PROJECT_SOURCE_DIR}/lib32/libiomp5md.dll" DESTINATION bin)
+        else()
+            install(FILES  "${PROJECT_SOURCE_DIR}/lib/pthreadVC2.dll" DESTINATION bin)
+            install(FILES  "${PROJECT_SOURCE_DIR}/lib/libiomp5md.dll" DESTINATION bin)
+        endif()
+#		install(FILES  "${PROJECT_SOURCE_DIR}/lib/pthreadGC2.dll" DESTINATION bin)
+#		install(FILES  "${PROJECT_SOURCE_DIR}/lib/pthreadGC2_64.dll" DESTINATION bin)
+	endif()
+
+	if (EXE_SUFFIX MATCHES "omp" AND CLANG)
+        if (BINARY32)
+            install(FILES  "${PROJECT_SOURCE_DIR}/lib32/libiomp5md.dll" DESTINATION bin)
+        else()
+            install(FILES  "${PROJECT_SOURCE_DIR}/lib/libiomp5md.dll" DESTINATION bin)
+        endif()
+	endif()
+
+endif()
+
+##############################################################
+# build a CPack driven installer package
+##############################################################
+include (InstallRequiredSystemLibraries)
+set (CPACK_RESOURCE_FILE_LICENSE
+     "${CMAKE_CURRENT_SOURCE_DIR}/License.txt")
+set (CPACK_PACKAGE_VERSION_MAJOR "${iqtree_VERSION_MAJOR}")
+set (CPACK_PACKAGE_VERSION_MINOR "${iqtree_VERSION_MINOR}")
+set (CPACK_PACKAGE_VERSION_PATCH "${iqtree_VERSION_PATCH}")
+if(WIN32 OR APPLE)
+  set(CPACK_GENERATOR "ZIP")
+  set(CPACK_SOURCE_GENERATOR "ZIP")
+else()
+  set(CPACK_GENERATOR "TGZ")
+  set(CPACK_SOURCE_GENERATOR "TGZ")
+endif()
+
+#set(CPACK_SOURCE_PACKAGE_FILE_NAME
+#  "${CMAKE_PROJECT_NAME}-${CPACK_PACKAGE_VERSION_MAJOR}.${CPACK_PACKAGE_VERSION_MINOR}")
+set(CPACK_SOURCE_IGNORE_FILES
+  "/build.*/;/debug.*/;/examples/;/test_scripts/;/manual/;/.bzr/;~$;/\\\\.svn/;/\\\\.git/;/pllrepo/;${CPACK_SOURCE_IGNORE_FILES}")
+
+set (SYSTEM_NAME "${CMAKE_SYSTEM_NAME}")
+if (${CMAKE_SYSTEM_NAME} STREQUAL "Darwin")
+	if (IQTREE_FLAGS MATCHES "oldmac")
+		set (SYSTEM_NAME "MacOS10.5")
+	else()
+		set (SYSTEM_NAME "MacOSX")
+	endif()
+endif()
+
+if (BINARY32) 
+    set (SYSTEM_NAME "${SYSTEM_NAME}32")
+endif()
+
+set(CPACK_PACKAGE_FILE_NAME 
+	"${CMAKE_PROJECT_NAME}${EXE_SUFFIX}-${CPACK_PACKAGE_VERSION_MAJOR}.${CPACK_PACKAGE_VERSION_MINOR}.${CPACK_PACKAGE_VERSION_PATCH}-${SYSTEM_NAME}")
+
+set(CPACK_STRIP_FILES TRUE)
+
+include (CPack)
+
+#add_custom_target(dist COMMAND ${CMAKE_MAKE_PROGRAM} package_source)