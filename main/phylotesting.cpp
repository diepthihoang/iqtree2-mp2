--- conflicted
+++ resolved
@@ -1898,7 +1898,6 @@
 		ModelInfo info;
 		info.set_name = set_name;
         string tree_string;
-<<<<<<< HEAD
         if (params.model_test_and_tree) {
             // check if this model is already tested
             IQTree *tree = initTreeForModel(model_names[model], params, in_tree, checkpoint, models_block, num_threads);
@@ -2034,12 +2033,6 @@
             tree_string = tree->getTreeString();
             delete tree;
 		}
-=======
-
-        tree_string = testOneModel(model_names[model], model, params, in_tree,
-            model_info, info, models_block, num_threads);
-
->>>>>>> 75e399f8
         info.computeICScores(ssize);
         info.saveCheckpoint(checkpoint);
 
