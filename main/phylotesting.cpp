--- conflicted
+++ resolved
@@ -843,17 +843,8 @@
 			convert_string_vec(params.model_set, model_names);
 		}
 	} else if (seq_type == SEQ_MORPH) {
-<<<<<<< HEAD
 		copyCString(morph_model_names, sizeof(morph_model_names) / sizeof(char*), model_names);
 	} else if (seq_type == SEQ_DNA || seq_type == SEQ_POMO) {
-=======
-		if (params.model_set == NULL) {
-            copyCString(morph_model_names, sizeof(morph_model_names) / sizeof(char*), model_names);
-		} else {
-			convert_string_vec(params.model_set, model_names);
-		}
-	} else if (seq_type == SEQ_DNA) {
->>>>>>> 650f14f5
 		if (params.model_set == NULL) {
 			copyCString(dna_model_names, sizeof(dna_model_names) / sizeof(char*), model_names);
 //            copyCString(dna_freq_names, sizeof(dna_freq_names)/sizeof(char*), freq_names);
