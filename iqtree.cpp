--- conflicted
+++ resolved
@@ -471,21 +471,7 @@
     	params->numNNITrees = params->min_iterations;
     int fixed_number = 0;
     setParsimonyKernel(kernel);
-<<<<<<< HEAD
-
-=======
-    
-    candidateTrees.init(aln, params);
-//    restoreCheckpoint();
-//    if (leafNum != 0) {
-//        if (!candidateTrees.empty()) {
-//            readTreeString(candidateTrees.getTopTrees(1)[0]);
-//            cout << endl << "CHECKPOINT: Current best tree restored, LogL: " << candidateTrees.getBestScore() << endl;
-//        } else
-//            cout << endl << "CHECKPOINT: Initial tree restored" << endl;
-//        return;
-//    } else 
->>>>>>> 589e1371
+
     if (params->user_file) {
         // start the search with user-defined tree
         cout << "Reading input tree file " << params->user_file << " ..." << endl;
@@ -574,7 +560,6 @@
     }
 }
 
-<<<<<<< HEAD
 int IQTree::addTreeToCandidateSet(string treeString, double score, bool updateStopRule) {
     double curBestScore = candidateTrees.getBestScore();
     int pos = candidateTrees.update(treeString, score);
@@ -598,9 +583,6 @@
 
 void IQTree::initCandidateTreeSet(int nParTrees, int nNNITrees) {
 
-=======
-void IQTree::createInitTrees(int nParTrees) {
->>>>>>> 589e1371
     if (nParTrees > 0) {
         if (params->start_tree == STT_RANDOM_TREE)
             cout << "Generating " << nParTrees  << " random trees... ";
@@ -632,28 +614,6 @@
     for (int treeNr = 1; treeNr <= nParTrees; treeNr++) {
         int parRandSeed = Params::getInstance().ran_seed + processID * nParTrees + treeNr;
         string curParsTree;
-<<<<<<< HEAD
-=======
-
-        /********* Create parsimony tree using PLL *********/
-        if (params->start_tree == STT_PLL_PARSIMONY) {
-			pllInst->randomNumberSeed = params->ran_seed + treeNr * 12345;
-	        pllComputeRandomizedStepwiseAdditionParsimonyTree(pllInst, pllPartitions, params->sprDist);
-	        resetBranches(pllInst);
-			pllTreeToNewick(pllInst->tree_string, pllInst, pllPartitions,
-					pllInst->start->back, PLL_FALSE, PLL_TRUE, PLL_FALSE,
-					PLL_FALSE, PLL_FALSE, PLL_SUMMARIZE_LH, PLL_FALSE, PLL_FALSE);
-			curParsTree = string(pllInst->tree_string);
-			PhyloTree::readTreeStringSeqName(curParsTree);
-			wrapperFixNegativeBranch(true);
-			curParsTree = getTreeString();
-        } else if (params->start_tree == STT_RANDOM_TREE) {
-            generateRandomTree(YULE_HARDING);
-            wrapperFixNegativeBranch(true);
-			curParsTree = getTreeString();
-        } else if (params->start_tree == STT_PARSIMONY) {
-            /********* Create parsimony tree using IQ-TREE *********/
->>>>>>> 589e1371
 #ifdef _OPENMP
         if (params->start_tree == STT_PARSIMONY)
             curParsTree = pars_trees[treeNr-1];
@@ -698,25 +658,6 @@
     cout << getRealTime() - startTime << " seconds" << endl;
 
 
-<<<<<<< HEAD
-=======
-    double loglTime = getRealTime() - startTime;
-    cout << loglTime << " seconds" << endl;
-}
-
-void IQTree::initCandidateTreeSet(int nParTrees, int nNNITrees) {
-
-    bool finishedInitTree = checkpoint->getBool("finishedInitTree");
-
-    if (finishedInitTree) {
-        cout << "CHECKPOINT: " << min(nParTrees, (int)candidateTrees.size()) << " initial trees restored" << endl;
-    } else {
-        createInitTrees(nParTrees);
-        checkpoint->putBool("finishedInitTree", true);
-        saveCheckpoint();
-        checkpoint->dump();
-    }
->>>>>>> 589e1371
 
 #ifdef _IQTREE_MPI
     vector<string> trees;
@@ -726,7 +667,6 @@
     MPIHelper::getInstance().sendTreesToOthers(trees, scores, TREE_TAG);
     MPI_Barrier(MPI_COMM_WORLD);
 
-<<<<<<< HEAD
     // Get trees from other nodes
     cout << "Getting trees from other processes ... " << endl;
     int maxNumTrees = (nParTrees + 1) * (MPIHelper::getInstance().getNumProcesses() - 1);
@@ -824,66 +764,6 @@
     } else {
         computeParsimonyTree(NULL, aln);
         parsimonyTreeString = getTreeString();
-=======
-    cout << "Optimizing top " << initParsimonyTrees.size() << " initial trees with NNI..." << endl;
-    double startTime = getCPUTime();
-    /*********** START: Do NNI on the best parsimony trees ************************************/
-    CandidateSet::reverse_iterator rit = initParsimonyTrees.rbegin();
-
-//    stop_rule.setCurIt(0);
-    if (stop_rule.getCurIt() > 0) {
-        int step = stop_rule.getCurIt();
-        for (; rit != initParsimonyTrees.rend() && step > 0; ++rit, step--) {
-            // increase iterator accordingly
-            candidateTrees.update(rit->second.tree, rit->first);
-        }
-        cout << "CHECKPOINT: " << stop_rule.getCurIt() << " initial iterations restored" << endl;
-    }
-    for (; rit != initParsimonyTrees.rend(); ++rit) {
-        stop_rule.setCurIt(stop_rule.getCurIt() + 1);
-    	int nniCount, nniStep;
-        double initLogl, nniLogl;
-        string tree;
-        readTreeString(rit->second.tree);
-        computeLogL();
-//         THIS HAPPEN WHENEVER USING FULL PARTITION MODEL
-//        if (isSuperTree() && params->partition_type == 0) {
-//        	if (verbose_mode >= VB_MED)
-//        		cout << "curScore: " << getCurScore() << " expected score: " << rit->first << endl;
-//        	optimizeBranches(2);
-//        }
-        initLogl = getCurScore();
-        tree = doNNISearch(nniCount, nniStep);
-        nniLogl = getCurScore();
-        cout << "Iteration " << stop_rule.getCurIt() << " / LogL: " << getCurScore();
-        if (verbose_mode >= VB_MED) {
-        	cout << " / NNI count, steps: " << nniCount << "," << nniStep;
-        	cout << " / Parsimony logl " << initLogl << " / NNI logl: " << nniLogl;
-        }
-        cout << " / Time: " << convert_time(getRealTime() - params->start_real_time) << endl;
-
-        bool betterScore = false;
-        // Better tree or score is found
-        if (getCurScore() > candidateTrees.getBestScore() + params->modeps) {
-            // Re-optimize model parameters (the sNNI algorithm)
-        	tree = optimizeModelParameters(false, params->modeps * 10);
-            getModelFactory()->saveCheckpoint();
-        	betterScore = true;
-        }
-        bool newTree = candidateTrees.update(tree, getCurScore());
-		if (betterScore) {
-			if (newTree && nniCount != 0)
-				cout << "BETTER TREE FOUND at iteration " << stop_rule.getCurIt() << ": "
-						<< getCurScore() << endl;
-			else
-				cout << "BETTER SCORE FOUND at iteration " << stop_rule.getCurIt() << ": "
-						<< getCurScore() << endl;
-		}
-        saveCheckpoint();
-        checkpoint->dump();
-//        if (params.partition_type)
-//        	((PhyloSuperTreePlen*)&iqtree)->printNNIcasesNUM();
->>>>>>> 589e1371
     }
     return parsimonyTreeString;
 
@@ -899,11 +779,7 @@
     if (pllInst != NULL) {
         pllDestroyInstance(pllInst);
     }
-<<<<<<< HEAD
     /* Create a PLL getInstance */
-=======
-    /* Create a PLL instance */
->>>>>>> 589e1371
     pllInst = pllCreateInstance(&pllAttr);
 
     /* Read in the alignment file */
@@ -1494,7 +1370,6 @@
         }
 }
 
-<<<<<<< HEAD
 
 
 string IQTree::doRandomNNIs(int numNNI) {
@@ -1539,9 +1414,6 @@
     return getTreeString();
 }
 
-=======
-
->>>>>>> 589e1371
 
 void IQTree::doIQP() {
     if (verbose_mode >= VB_DEBUG)
@@ -1922,13 +1794,7 @@
 
 string IQTree::optimizeModelParameters(bool printInfo, double logl_epsilon) {
 	if (logl_epsilon == -1)
-<<<<<<< HEAD
 		logl_epsilon = params->modelEps;
-=======
-		logl_epsilon = params->modeps;
-//    if (params->test_param)
-//        logl_epsilon = 1.0;
->>>>>>> 589e1371
     cout << "Estimate model parameters (epsilon = " << logl_epsilon << ")" << endl;
 	double stime = getRealTime();
 	string newTree;
@@ -2095,24 +1961,6 @@
     }
 
     setRootNode(params->root);
-<<<<<<< HEAD
-=======
-    // keep the best tree into a string
-    //stringstream bestTreeStream;
-    //stringstream bestTopoStream;
-//    string perturb_tree_string;
-    string imd_tree;
-    //printTree(bestTreeStream, WT_TAXON_ID + WT_BR_LEN);
-    //printTree(bestTopoStream, WT_TAXON_ID + WT_SORT_TAXA);
-    //string best_tree_topo = bestTopoStream.str();
-
-    // if not zero, it means already recovered from checkpoint
-    if (stop_rule.getLastImprovedIteration() == 0)
-    	stop_rule.addImprovedIteration(1);
-    else
-    	cout << "CHECKPOINT: " <<  stop_rule.getCurIt() << " search iterations restored" << endl;
-    searchinfo.curPerStrength = params->initPS;
->>>>>>> 589e1371
 
     searchinfo.curPerStrength = params->initPS;
 
@@ -2204,26 +2052,8 @@
             printIntermediateTree(WT_NEWLINE | WT_APPEND | WT_SORT_TAXA | WT_BR_LEN);
         }
 
-<<<<<<< HEAD
         if (params->snni && verbose_mode >= VB_DEBUG) {
             printBestScores();
-=======
-    	/*----------------------------------------
-    	 * Update if better tree is found
-    	 *---------------------------------------*/
-        if (curScore > candidateTrees.getBestScore() + params->modeps) {
-        	if (params->snni) {
-        		imd_tree = optimizeModelParameters();
-                getModelFactory()->saveCheckpoint();
-        	}
-            if (!candidateTrees.treeExist(imd_tree)) {
-                stop_rule.addImprovedIteration(stop_rule.getCurIt());
-                cout << "BETTER TREE FOUND at iteration " << stop_rule.getCurIt() << ": " << curScore << endl;
-            } else {
-                cout << "UPDATE BEST LOG-LIKELIHOOD: " << curScore << endl;
-            }
-            printResultTree();
->>>>>>> 589e1371
         }
 
         // DTH: make pllUFBootData usable in summarizeBootstrap
