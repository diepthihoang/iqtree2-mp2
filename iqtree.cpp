--- conflicted
+++ resolved
@@ -1423,71 +1423,7 @@
             printTree(cur_tree_topo_ss, WT_TAXON_ID | WT_SORT_TAXA);
             if (cur_tree_topo_ss.str() != best_tree_topo) {
                 best_tree_topo = cur_tree_topo_ss.str();
-<<<<<<< HEAD
-
                 optimizeModelParameters(imd_tree);
-=======
-                //cout << "Saving new better tree ..." << endl;
-                if (params->snni) {
-                    /****************************************** START: Optimizing model parameters ***************************************/
-                    if (params->pllModOpt) {
-                        assert(params->pll);
-                        cout << "Optimizing model parameters by PLL ... ";
-                        double stime = getCPUTime();
-                        pllEvaluateLikelihood(pllInst, pllPartitions, pllInst->start, PLL_FALSE, PLL_FALSE);
-                        pllOptimizeModelParameters(pllInst, pllPartitions, params->modeps);
-                        curScore = pllInst->likelihood;
-                        double etime = getCPUTime();
-                        cout << etime - stime << " seconds (logl: " << curScore << ")" << endl;
-                        pllTreeToNewick(pllInst->tree_string, pllInst, pllPartitions, pllInst->start->back, PLL_TRUE,
-                                PLL_TRUE, PLL_FALSE, PLL_FALSE, PLL_FALSE, PLL_SUMMARIZE_LH, PLL_FALSE, PLL_FALSE);
-                        imd_tree = string(pllInst->tree_string);
-                    } else {
-                        if (params->pll) {
-                            readTreeString(imd_tree);
-                            initializeAllPartialLh();
-                            clearAllPartialLH();
-                        }
-                        double *rate_param_bk = NULL;
-                        if (aln->num_states == 4) {
-                            rate_param_bk = new double[6];
-                            getModel()->getRateMatrix(rate_param_bk);
-                        }
-                        double alpha_bk = getRate()->getGammaShape();
-                        cout << endl;
-                        cout << "Re-estimate model parameters (epsilon = " << params->modeps << ")" << endl;
-                        double modOptScore = getModelFactory()->optimizeParameters(params->fixed_branch_length, false, params->modeps);
-                        if (isSuperTree()) {
-                            ((PhyloSuperTree*) this)->computeBranchLengths();
-                        }
-
-                        if (modOptScore < curScore) {
-                            cout << "  BUG: Tree logl gets worse after model optimization!" << endl;
-                            cout << "  Old logl: " << curScore << " / " << "new logl: " << modOptScore << endl;
-                            readTreeString(imd_tree);
-                            clearAllPartialLH();
-                            if (aln->num_states == 4) {
-                                assert(rate_param_bk != NULL);
-                                ((GTRModel*) getModel())->setRateMatrix(rate_param_bk);
-                            }
-                            dynamic_cast<RateGamma*>(getRate())->setGammaShape(alpha_bk);
-                            getModel()->decomposeRateMatrix();
-                            cout << "Reset rate parameters!" << endl;
-                        } else {
-                            curScore = modOptScore;
-                            imd_tree = getTreeString();
-                            if (params->pll) {
-                                deleteAllPartialLh();
-                                inputModelIQTree2PLL();
-                                // recompute the curScore using PLL
-                                curScore = inputTree2PLL(imd_tree, true);
-                            }
-                        }
-                    }
-                    /****************************************** END: Optimizing model parameters ***************************************/
-                    }
->>>>>>> 39ff45b3
-
                 stop_rule.addImprovedIteration(curIteration);
                 cout << "BETTER TREE FOUND at iteration " << curIteration << ": " << curScore;
                 cout << " / CPU time: " << (int) round(getCPUTime() - params->startTime) << "s" << endl << endl;
