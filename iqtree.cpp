--- conflicted
+++ resolved
@@ -1,2263 +1,2315 @@
-/***************************************************************************
- *   Copyright (C) 2009 by BUI Quang Minh   *
- *   minh.bui@univie.ac.at   *
- *                                                                         *
- *   This program is free software; you can redistribute it and/or modify  *
- *   it under the terms of the GNU General Public License as published by  *
- *   the Free Software Foundation; either version 2 of the License, or     *
- *   (at your option) any later version.                                   *
- *                                                                         *
- *   This program is distributed in the hope that it will be useful,       *
- *   but WITHOUT ANY WARRANTY; without even the implied warranty of        *
- *   MERCHANTABILITY or FITNESS FOR A PARTICULAR PURPOSE.  See the         *
- *   GNU General Public License for more details.                          *
- *                                                                         *
- *   You should have received a copy of the GNU General Public License     *
- *   along with this program; if not, write to the                         *
- *   Free Software Foundation, Inc.,                                       *
- *   59 Temple Place - Suite 330, Boston, MA  02111-1307, USA.             *
- ***************************************************************************/
-#include "iqtree.h"
-#include "phylosupertree.h"
-#include "phylosupertreeplen.h"
-#include "mexttree.h"
-#include "timeutil.h"
-#include "gtrmodel.h"
-#include "rategamma.h"
-#include <numeric>
-#include "pll/pllInternal.h"
-#include "nnisearch.h"
+/***************************************************************************
+ *   Copyright (C) 2009 by BUI Quang Minh   *
+ *   minh.bui@univie.ac.at   *
+ *                                                                         *
+ *   This program is free software; you can redistribute it and/or modify  *
+ *   it under the terms of the GNU General Public License as published by  *
+ *   the Free Software Foundation; either version 2 of the License, or     *
+ *   (at your option) any later version.                                   *
+ *                                                                         *
+ *   This program is distributed in the hope that it will be useful,       *
+ *   but WITHOUT ANY WARRANTY; without even the implied warranty of        *
+ *   MERCHANTABILITY or FITNESS FOR A PARTICULAR PURPOSE.  See the         *
+ *   GNU General Public License for more details.                          *
+ *                                                                         *
+ *   You should have received a copy of the GNU General Public License     *
+ *   along with this program; if not, write to the                         *
+ *   Free Software Foundation, Inc.,                                       *
+ *   59 Temple Place - Suite 330, Boston, MA  02111-1307, USA.             *
+ ***************************************************************************/
+#include "iqtree.h"
+#include "phylosupertree.h"
+#include "phylosupertreeplen.h"
+#include "mexttree.h"
+#include "timeutil.h"
+#include "gtrmodel.h"
+#include "rategamma.h"
+#include <numeric>
+#include "pll/pllInternal.h"
+#include "nnisearch.h"
+
+Params *globalParam;
+
+IQTree::IQTree() :
+        PhyloTree() {
+    init();
+}
+
+void IQTree::init() {
+    k_represent = 0;
+    k_delete = k_delete_min = k_delete_max = k_delete_stay = 0;
+    dist_matrix = NULL;
+    var_matrix = NULL;
+    nni_count_est = 0.0;
+    nni_delta_est = 0;
+    curScore = 0.0; // Current score of the tree
+    bestScore = -DBL_MAX; // Best score found so far
+    curIteration = 1;
+    cur_pars_score = -1;
+    enable_parsimony = false;
+    estimate_nni_cutoff = false;
+    nni_cutoff = -1e6;
+    nni_sort = false;
+    testNNI = false;
+    print_tree_lh = false;
+    write_intermediate_trees = 0;
+    max_candidate_trees = 0;
+    logl_cutoff = 0.0;
+    len_scale = 10000;
+    save_all_br_lens = false;
+    duplication_counter = 0;
+    pllInst = NULL;
+    pllAlignment = NULL;
+    pllPartitions = NULL;
+    //boot_splits = new SplitGraph;
+    diversification = false;
+}
+
+IQTree::IQTree(Alignment *aln) :
+        PhyloTree(aln) {
+    init();
+}
+void IQTree::setParams(Params &params) {
+    searchinfo.speednni = params.speednni;
+    searchinfo.nni_type = params.nni_type;
+    optimize_by_newton = params.optimize_by_newton;
+    sse = params.SSE;
+    setStartLambda(params.lambda);
+    if (params.min_iterations == -1) {
+        if (!params.gbo_replicates) {
+            if (params.autostop) {
+                params.min_iterations = aln->getNSeq() * 100;
+            } else if (aln->getNSeq() < 100) {
+                params.min_iterations = 200;
+            } else {
+                params.min_iterations = aln->getNSeq() * 2;
+            }
+            if (params.iteration_multiple > 1)
+                params.min_iterations = aln->getNSeq() * params.iteration_multiple;
+        } else {
+            params.min_iterations = 100;
+        }
+    }
+    if (params.gbo_replicates)
+        params.max_iterations = max(params.max_iterations, max(params.min_iterations, 1000));
+
+    k_represent = params.k_representative;
+
+    if (params.p_delete == -1.0) {
+        if (aln->getNSeq() < 4)
+            params.p_delete = 0.0; // delete nothing
+        else if (aln->getNSeq() == 4)
+            params.p_delete = 0.25; // just delete 1 leaf
+        else if (aln->getNSeq() == 5)
+            params.p_delete = 0.4; // just delete 2 leaves
+        else if (aln->getNSeq() < 51)
+            params.p_delete = 0.5;
+        else if (aln->getNSeq() < 100)
+            params.p_delete = 0.3;
+        else if (aln->getNSeq() < 200)
+            params.p_delete = 0.2;
+        else if (aln->getNSeq() < 400)
+            params.p_delete = 0.1;
+        else
+            params.p_delete = 0.05;
+    }
+    //tree.setProbDelete(params.p_delete);
+    if (params.p_delete != -1.0) {
+        k_delete = k_delete_min = k_delete_max = ceil(params.p_delete * leafNum);
+    } else {
+        k_delete = k_delete_min = 10;
+        k_delete_max = leafNum / 2;
+        if (k_delete_max > 100)
+            k_delete_max = 100;
+        if (k_delete_max < 20)
+            k_delete_max = 20;
+        k_delete_stay = ceil(leafNum / k_delete);
+    }
+
+    //tree.setIQPIterations(params.stop_condition, params.stop_confidence, params.min_iterations, params.max_iterations);
+
+    stop_rule.setStopCondition(params.stop_condition);
+    stop_rule.setConfidenceValue(params.stop_confidence);
+    stop_rule.setIterationNum(params.min_iterations, params.max_iterations);
+
+    //tree.setIQPAssessQuartet(params.iqp_assess_quartet);
+    iqp_assess_quartet = params.iqp_assess_quartet;
+    estimate_nni_cutoff = params.estimate_nni_cutoff;
+    nni_cutoff = params.nni_cutoff;
+    nni_sort = params.nni_sort;
+    testNNI = params.testNNI;
+
+    this->params = &params;
+    globalParam = &params;
+
+    write_intermediate_trees = params.write_intermediate_trees;
+
+    if (write_intermediate_trees > 2 || params.gbo_replicates > 0) {
+        save_all_trees = 1;
+    }
+    if (params.gbo_replicates > 0) {
+        if (params.iqp_assess_quartet != IQP_BOOTSTRAP) {
+            save_all_trees = 2;
+        }
+    }
+    if (params.gbo_replicates > 0 && params.do_compression)
+        save_all_br_lens = true;
+    print_tree_lh = params.print_tree_lh;
+    max_candidate_trees = params.max_candidate_trees;
+    if (max_candidate_trees == 0)
+        max_candidate_trees = aln->getNSeq() * stop_rule.getNumIterations();
+    setRootNode(params.root);
+
+    string bootaln_name = params.out_prefix;
+    bootaln_name += ".bootaln";
+    if (params.print_bootaln) {
+        ofstream bootalnout;
+    	bootalnout.open(bootaln_name.c_str());
+    	bootalnout.close();
+    }
+
+    if (params.online_bootstrap && params.gbo_replicates > 0) {
+        cout << "Generating " << params.gbo_replicates << " samples for ultrafast bootstrap..." << endl;
+        boot_samples.resize(params.gbo_replicates);
+        boot_logl.resize(params.gbo_replicates, -DBL_MAX);
+        boot_trees.resize(params.gbo_replicates, -1);
+        boot_counts.resize(params.gbo_replicates, 0);
+        VerboseMode saved_mode = verbose_mode;
+        verbose_mode = VB_QUIET;
+        for (int i = 0; i < params.gbo_replicates; i++) {
+        	if (params.print_bootaln) {
+    			Alignment* bootstrap_alignment;
+    			if (aln->isSuperAlignment())
+    				bootstrap_alignment = new SuperAlignment;
+    			else
+    				bootstrap_alignment = new Alignment;
+    			bootstrap_alignment->createBootstrapAlignment(aln, &(boot_samples[i]), params.bootstrap_spec);
+				bootstrap_alignment->printPhylip(bootaln_name.c_str(), true);
+				delete bootstrap_alignment;
+        	} else
+        		aln->createBootstrapAlignment(boot_samples[i], params.bootstrap_spec);
+        }
+        verbose_mode = saved_mode;
+        if (params.print_bootaln) {
+        	cout << "Bootstrap alignments printed to " << bootaln_name << endl;
+        }
+
+        cout << "Max candidate trees (tau): " << max_candidate_trees << endl;
+    }
+
+    if (params.root_state) {
+        if (strlen(params.root_state) != 1)
+            outError("Root state must have exactly 1 character");
+        root_state = aln->convertState(params.root_state[0]);
+        if (root_state < 0 || root_state >= aln->num_states)
+            outError("Invalid root state");
+    }
+}
+
+IQTree::~IQTree() {
+    //if (bonus_values)
+    //delete bonus_values;
+    //bonus_values = NULL;
+    if (dist_matrix)
+        delete[] dist_matrix;
+    dist_matrix = NULL;
+
+    if (var_matrix)
+        delete[] var_matrix;
+    var_matrix = NULL;
+
+    for (vector<double*>::reverse_iterator it = treels_ptnlh.rbegin(); it != treels_ptnlh.rend(); it++)
+        delete[] (*it);
+    treels_ptnlh.clear();
+    for (vector<SplitGraph*>::reverse_iterator it2 = boot_splits.rbegin(); it2 != boot_splits.rend(); it2++)
+        delete (*it2);
+    //if (boot_splits) delete boot_splits;
+    if (pllInst)
+        pllDestroyInstance(pllInst);
+}
+
+double IQTree::getProbDelete() {
+    return (double) k_delete / leafNum;
+}
+
+void IQTree::resetKDelete() {
+    k_delete = k_delete_min;
+    k_delete_stay = ceil(leafNum / k_delete);
+}
+
+void IQTree::increaseKDelete() {
+    if (k_delete >= k_delete_max)
+        return;
+    k_delete_stay--;
+    if (k_delete_stay > 0)
+        return;
+    k_delete++;
+    k_delete_stay = ceil(leafNum / k_delete);
+    if (verbose_mode >= VB_MED)
+        cout << "Increase k_delete to " << k_delete << endl;
+}
+
+void IQTree::setIQPIterations(STOP_CONDITION stop_condition, double stop_confidence, int min_iterations,
+        int max_iterations) {
+    stop_rule.setStopCondition(stop_condition);
+    stop_rule.setConfidenceValue(stop_confidence);
+    stop_rule.setIterationNum(min_iterations, max_iterations);
+}
+
+RepresentLeafSet* IQTree::findRepresentLeaves(vector<RepresentLeafSet*> &leaves_vec, int nei_id, PhyloNode *dad) {
+    PhyloNode *node = (PhyloNode*) (dad->neighbors[nei_id]->node);
+    int set_id = dad->id * 3 + nei_id;
+    if (leaves_vec[set_id])
+        return leaves_vec[set_id];
+    RepresentLeafSet *leaves = new RepresentLeafSet;
+    RepresentLeafSet * leaves_it[2] = { NULL, NULL };
+    leaves_vec[set_id] = leaves;
+    RepresentLeafSet::iterator last;
+    RepresentLeafSet::iterator cur_it;
+    int i, j;
+    //double admit_height = 1000000;
+
+    leaves->clear();
+    if (node->isLeaf()) {
+        // set the depth to zero
+        //node->height = 0.0;
+        leaves->insert(new RepLeaf(node, 0));
+    } else {
+        for (i = 0, j = 0; i < node->neighbors.size(); i++)
+            if (node->neighbors[i]->node != dad) {
+                leaves_it[j++] = findRepresentLeaves(leaves_vec, i, node);
+            }
+        assert(j == 2 && leaves_it[0] && leaves_it[1]);
+        if (leaves_it[0]->empty() && leaves_it[1]->empty()) {
+            cout << "wrong";
+        }
+        RepresentLeafSet::iterator lit[2] = { leaves_it[0]->begin(), leaves_it[1]->begin() };
+        while (leaves->size() < k_represent) {
+            int id = -1;
+            if (lit[0] != leaves_it[0]->end() && lit[1] != leaves_it[1]->end()) {
+                if ((*lit[0])->height < (*lit[1])->height)
+                    id = 0;
+                else if ((*lit[0])->height > (*lit[1])->height)
+                    id = 1;
+                else { // tie, choose at random
+                    id = random_int(2);
+                }
+            } else if (lit[0] != leaves_it[0]->end())
+                id = 0;
+            else if (lit[1] != leaves_it[1]->end())
+                id = 1;
+            else
+                break;
+            assert(id < 2 && id >= 0);
+            leaves->insert(new RepLeaf((*lit[id])->leaf, (*lit[id])->height + 1));
+            lit[id]++;
+        }
+    }
+    assert(!leaves->empty());
+    /*
+     if (verbose_mode >= VB_MAX) {
+     for (cur_it = leaves->begin(); cur_it != leaves->end(); cur_it++)
+     cout << (*cur_it)->leaf->name << " ";
+     cout << endl;
+     }*/
+    return leaves;
+}
+
+/*
+ void IQPTree::clearRepresentLeaves(vector<RepresentLeafSet*> &leaves_vec, Node *node, Node *dad) {
+ int nei_id;
+ for (nei_id = 0; nei_id < node->neighbors.size(); nei_id++)
+ if (node->neighbors[nei_id]->node == dad) break;
+ assert(nei_id < node->neighbors.size());
+ int set_id = node->id * 3 + nei_id;
+ if (leaves_vec[set_id]) {
+ for (RepresentLeafSet::iterator rlit = leaves_vec[set_id]->begin(); rlit != leaves_vec[set_id]->end(); rlit++)
+ delete (*rlit);
+ delete leaves_vec[set_id];
+ leaves_vec[set_id] = NULL;
+ }
+ FOR_NEIGHBOR_IT(node, dad, it) {
+ clearRepresentLeaves(leaves_vec, (*it)->node, node);
+ }
+ }*/
+
+void IQTree::initLeafFrequency(PhyloNode *node, PhyloNode *dad) {
+    if (!node)
+        node = (PhyloNode*) root;
+    if (node->isLeaf()) {
+        LeafFreq leaf_freq;
+        leaf_freq.leaf_id = node->id;
+        leaf_freq.freq = 0;
+        leaf_freqs.push_back(leaf_freq);
+    }
+    for (NeighborVec::iterator it = node->neighbors.begin(); it != node->neighbors.end(); it++)
+        if ((*it)->node != dad) {
+            initLeafFrequency((PhyloNode*) (*it)->node, node);
+        }
+}
+
+void IQTree::clearLeafFrequency() {
+	for (vector<LeafFreq>::iterator it = leaf_freqs.begin(); it != leaf_freqs.end(); it++) {
+		(*it).freq = 0;
+	}
+}
+
+void IQTree::deleteNonCherryLeaves(PhyloNodeVector &del_leaves) {
+    NodeVector cherry_taxa;
+    NodeVector noncherry_taxa;
+    // get the vector of non cherry taxa
+    getNonCherryLeaves(noncherry_taxa, cherry_taxa);
+    root = NULL;
+    int num_taxa = aln->getNSeq();
+    int num_delete = k_delete;
+    if (num_delete > num_taxa - 4)
+        num_delete = num_taxa - 4;
+    if (verbose_mode >= VB_DEBUG) {
+        cout << "Deleting " << num_delete << " leaves" << endl;
+    }
+    vector<unsigned int> indices_noncherry(noncherry_taxa.size());
+    //iota(indices_noncherry.begin(), indices_noncherry.end(), 0);
+    unsigned int startValue = 0;
+    for (vector<unsigned int>::iterator it = indices_noncherry.begin(); it != indices_noncherry.end(); ++it) {
+        (*it) = startValue;
+        ++startValue;
+    }
+    random_shuffle(indices_noncherry.begin(), indices_noncherry.end());
+    int i;
+    for (i = 0; i < num_delete && i < noncherry_taxa.size(); i++) {
+        PhyloNode *taxon = (PhyloNode*) noncherry_taxa[indices_noncherry[i]];
+        del_leaves.push_back(taxon);
+        deleteLeaf(taxon);
+        //cout << taxon->id << ", ";
+    }
+    int j = 0;
+    if (i < num_delete) {
+        vector<unsigned int> indices_cherry(cherry_taxa.size());
+        //iota(indices_cherry.begin(), indices_cherry.end(), 0);
+        startValue = 0;
+        for (vector<unsigned int>::iterator it = indices_cherry.begin(); it != indices_cherry.end(); ++it) {
+            (*it) = startValue;
+            ++startValue;
+        }
+        random_shuffle(indices_cherry.begin(), indices_cherry.end());
+        while (i < num_delete) {
+            PhyloNode *taxon = (PhyloNode*) cherry_taxa[indices_cherry[j]];
+            del_leaves.push_back(taxon);
+            deleteLeaf(taxon);
+            i++;
+            j++;
+        }
+    }
+    root = cherry_taxa[j];
+}
+
+void IQTree::deleteNonTabuLeaves(PhyloNodeVector &del_leaves) {
+    // sort node frequency
+    sort(leaf_freqs.begin(), leaf_freqs.end());
+    NodeVector taxa;
+    // get the vector of taxa
+    getTaxa(taxa);
+
+    // shuffle the sorted list first so that leaves with the same frequency have the same
+    // chance of being removed
+    int cur_freq = leaf_freqs[0].freq;
+
+    //cout << "size: " << leaf_freqs.size() << endl;
+    //cout << "Before randomize" << endl;
+    /*
+     for (size_t i = 0; i < leaf_freqs.size(); i++) {
+     cout << leaf_freqs[i].leaf_id << ":" << leaf_freqs[i].freq << " ";
+     }
+     cout << endl;
+     */
+    int startIndex = 0;
+    int endIndex = 0;
+    while (true) {
+        while (leaf_freqs[endIndex].freq == cur_freq && endIndex < leaf_freqs.size()) {
+            endIndex++;
+        }
+        random_shuffle(leaf_freqs.begin() + startIndex, leaf_freqs.begin() + endIndex);
+        if (endIndex == leaf_freqs.size())
+            break;
+        startIndex = endIndex;
+        cur_freq = leaf_freqs[endIndex].freq;
+    }
+    /*
+     cout << "After randomize" << endl;
+     for (size_t i = 0; i < leaf_freqs.size(); i++) {
+     cout << leaf_freqs[i].leaf_id << ":" << leaf_freqs[i].freq << " ";
+     }
+     cout << endl;
+     */
+    int leafCnt = 0;
+    while (leafCnt < k_delete) {
+        PhyloNode *taxon = (PhyloNode*) taxa[leaf_freqs[leafCnt].leaf_id];
+        del_leaves.push_back(taxon);
+        leaf_freqs[leafCnt].freq++;
+        leafCnt++;
+        deleteLeaf(taxon);
+    }
+    root = taxa[leaf_freqs[leafCnt].leaf_id];
+}
+
+void IQTree::deleteLeaves(PhyloNodeVector &del_leaves) {
+    NodeVector taxa;
+    // get the vector of taxa
+    getTaxa(taxa);
+    root = NULL;
+    //int num_delete = floor(p_delete * taxa.size());
+    int num_delete = k_delete;
+    int i;
+    if (num_delete > taxa.size() - 4)
+        num_delete = taxa.size() - 4;
+    if (verbose_mode >= VB_DEBUG) {
+        cout << "Deleting " << num_delete << " leaves" << endl;
+    }
+    // now try to randomly delete some taxa of the probability of p_delete
+    for (i = 0; i < num_delete;) {
+        int id = random_int(taxa.size());
+        if (!taxa[id])
+            continue;
+        else
+            i++;
+        PhyloNode *taxon = (PhyloNode*) taxa[id];
+        del_leaves.push_back(taxon);
+        deleteLeaf(taxon);
+        taxa[id] = NULL;
+    }
+    // set root to the first taxon which was not deleted
+    for (i = 0; i < taxa.size(); i++)
+        if (taxa[i]) {
+            root = taxa[i];
+            break;
+        }
+}
+
+int IQTree::assessQuartet(Node *leaf0, Node *leaf1, Node *leaf2, Node *del_leaf) {
+    assert(dist_matrix);
+    int nseq = aln->getNSeq();
+    //int id0 = leaf0->id, id1 = leaf1->id, id2 = leaf2->id;
+    double dist0 = dist_matrix[leaf0->id * nseq + del_leaf->id] + dist_matrix[leaf1->id * nseq + leaf2->id];
+    double dist1 = dist_matrix[leaf1->id * nseq + del_leaf->id] + dist_matrix[leaf0->id * nseq + leaf2->id];
+    double dist2 = dist_matrix[leaf2->id * nseq + del_leaf->id] + dist_matrix[leaf0->id * nseq + leaf1->id];
+    if (dist0 < dist1 && dist0 < dist2)
+        return 0;
+    if (dist1 < dist2)
+        return 1;
+    return 2;
+}
+
+int IQTree::assessQuartetParsimony(Node *leaf0, Node *leaf1, Node *leaf2, Node *del_leaf) {
+    int score[3] = { 0, 0, 0 };
+    for (Alignment::iterator it = aln->begin(); it != aln->end(); it++) {
+        char ch0 = (*it)[leaf0->id];
+        char ch1 = (*it)[leaf1->id];
+        char ch2 = (*it)[leaf2->id];
+        char chd = (*it)[del_leaf->id];
+        if (ch0 >= aln->num_states || ch1 >= aln->num_states || ch2 >= aln->num_states || chd >= aln->num_states)
+            continue;
+        if (chd == ch0 && ch1 == ch2)
+            score[0] += (*it).frequency;
+        if (chd == ch1 && ch0 == ch2)
+            score[1] += (*it).frequency;
+        if (chd == ch2 && ch0 == ch1)
+            score[2] += (*it).frequency;
+    }
+    if (score[0] == score[1] && score[0] == score[2]) {
+        int id = random_int(3);
+        return id;
+    }
+    if (score[0] > score[1] && score[0] > score[2])
+        return 0;
+    if (score[1] < score[2])
+        return 2;
+    return 1;
+}
+
+void IQTree::initializeBonus(PhyloNode *node, PhyloNode *dad) {
+    if (!node)
+        node = (PhyloNode*) root;
+    if (dad) {
+        PhyloNeighbor *node_nei = (PhyloNeighbor*) node->findNeighbor(dad);
+        PhyloNeighbor *dad_nei = (PhyloNeighbor*) dad->findNeighbor(node);
+        node_nei->lh_scale_factor = 0.0;
+        node_nei->partial_lh_computed = 0;
+        dad_nei->lh_scale_factor = 0.0;
+        dad_nei->partial_lh_computed = 0;
+    }
+
+    FOR_NEIGHBOR_IT(node, dad, it){
+    initializeBonus((PhyloNode*) ((*it)->node), node);
+}
+}
+
+void IQTree::raiseBonus(Neighbor *nei, Node *dad, double bonus) {
+    ((PhyloNeighbor*) nei)->lh_scale_factor += bonus;
+    if (verbose_mode >= VB_DEBUG)
+        cout << dad->id << " - " << nei->node->id << " : " << bonus << endl;
+
+    //  FOR_NEIGHBOR_IT(nei->node, dad, it)
+    //	raiseBonus((*it), nei->node, bonus);
+}
+
+double IQTree::computePartialBonus(Node *node, Node* dad) {
+    PhyloNeighbor *node_nei = (PhyloNeighbor*) node->findNeighbor(dad);
+    if (node_nei->partial_lh_computed)
+        return node_nei->lh_scale_factor;
+
+    FOR_NEIGHBOR_IT(node, dad, it){
+    node_nei->lh_scale_factor += computePartialBonus((*it)->node, node);
+}
+    node_nei->partial_lh_computed = 1;
+    return node_nei->lh_scale_factor;
+}
+
+
+/*
+ bool IQTree::containPosNNI(vector<NNIMove> posNNIs) {
+ for (vector<NNIMove>::iterator iter = posNNIs.begin(); iter != posNNIs.end(); iter++) {
+ if (iter->newloglh > iter->oldloglh)
+ return true;
+ }
+ return false;
+ }
+ */
+
+void IQTree::findBestBonus(double &best_score, NodeVector &best_nodes, NodeVector &best_dads, Node *node, Node *dad) {
+    double score;
+    if (!node)
+        node = root;
+    if (!dad) {
+        best_score = 0;
+    } else {
+        score = computePartialBonus(node, dad) + computePartialBonus(dad, node);
+        if (score >= best_score) {
+            if (score > best_score) {
+                best_score = score;
+                best_nodes.clear();
+                best_dads.clear();
+            }
+            best_nodes.push_back(node);
+            best_dads.push_back(dad);
+        }
+        //cout << node->id << " - " << dad->id << " : " << best_score << endl;
+    }
+
+    FOR_NEIGHBOR_IT(node, dad, it){
+    findBestBonus(best_score, best_nodes, best_dads, (*it)->node, node);
+}
+}
+
+void IQTree::assessQuartets(vector<RepresentLeafSet*> &leaves_vec, PhyloNode *cur_root, PhyloNode *del_leaf) {
+    const int MAX_DEGREE = 3;
+    RepresentLeafSet * leaves[MAX_DEGREE];
+    double bonus[MAX_DEGREE];
+    memset(bonus, 0, MAX_DEGREE * sizeof(double));
+    int cnt = 0;
+
+    // only work for birfucating tree
+    assert(cur_root->degree() == MAX_DEGREE);
+
+    // find the representative leaf set for three subtrees
+
+    FOR_NEIGHBOR_IT(cur_root, NULL, it){
+    leaves[cnt] = findRepresentLeaves(leaves_vec, cnt, cur_root);
+    cnt++;
+}
+    for (RepresentLeafSet::iterator i0 = leaves[0]->begin(); i0 != leaves[0]->end(); i0++)
+        for (RepresentLeafSet::iterator i1 = leaves[1]->begin(); i1 != leaves[1]->end(); i1++)
+            for (RepresentLeafSet::iterator i2 = leaves[2]->begin(); i2 != leaves[2]->end(); i2++) {
+                int best_id;
+                if (iqp_assess_quartet == IQP_DISTANCE)
+                    best_id = assessQuartet((*i0)->leaf, (*i1)->leaf, (*i2)->leaf, del_leaf);
+                else
+                    best_id = assessQuartetParsimony((*i0)->leaf, (*i1)->leaf, (*i2)->leaf, del_leaf);
+                bonus[best_id] += 1.0;
+            }
+    for (cnt = 0; cnt < MAX_DEGREE; cnt++)
+        if (bonus[cnt] > 0.0)
+            raiseBonus(cur_root->neighbors[cnt], cur_root, bonus[cnt]);
+
+}
+
+void IQTree::reinsertLeavesByParsimony(PhyloNodeVector &del_leaves) {
+    PhyloNodeVector::iterator it_leaf;
+    assert(root->isLeaf());
+    for (it_leaf = del_leaves.begin(); it_leaf != del_leaves.end(); it_leaf++) {
+        //cout << "Add leaf " << (*it_leaf)->id << " to the tree" << endl;
+        initializeAllPartialPars();
+        clearAllPartialLH();
+        Node *target_node = NULL;
+        Node *target_dad = NULL;
+        Node *added_node = (*it_leaf)->neighbors[0]->node;
+        Node *node1 = NULL;
+        Node *node2 = NULL;
+        //Node *leaf;
+        for (int i = 0; i < 3; i++) {
+            if (added_node->neighbors[i]->node->id == (*it_leaf)->id) {
+                //leaf = added_node->neighbors[i]->node;
+            } else if (!node1) {
+                node1 = added_node->neighbors[i]->node;
+            } else {
+                node2 = added_node->neighbors[i]->node;
+            }
+        }
+
+        //cout << "(" << node1->id << ", " << node2->id << ")" << "----" << "(" << added_node->id << "," << leaf->id << ")" << endl;
+        added_node->updateNeighbor(node1, (Node*) 1);
+        added_node->updateNeighbor(node2, (Node*) 2);
+
+        addTaxonMPFast(added_node, target_node, target_dad, root->neighbors[0]->node, root);
+        target_node->updateNeighbor(target_dad, added_node, -1.0);
+        target_dad->updateNeighbor(target_node, added_node, -1.0);
+        added_node->updateNeighbor((Node*) 1, target_node, -1.0);
+        added_node->updateNeighbor((Node*) 2, target_dad, -1.0);
+
+    }
+
+}
+
+void IQTree::reinsertLeaves(PhyloNodeVector &del_leaves) {
+    PhyloNodeVector::iterator it_leaf;
+
+    //int num_del_leaves = del_leaves.size();
+    assert(root->isLeaf());
+
+    for (it_leaf = del_leaves.begin(); it_leaf != del_leaves.end(); it_leaf++) {
+        if (verbose_mode >= VB_DEBUG)
+            cout << "Reinserting " << (*it_leaf)->name << " (" << (*it_leaf)->id << ")" << endl;
+        vector<RepresentLeafSet*> leaves_vec;
+        leaves_vec.resize(nodeNum * 3, NULL);
+        initializeBonus();
+        NodeVector nodes;
+        getInternalNodes(nodes);
+        if (verbose_mode >= VB_DEBUG)
+            drawTree(cout, WT_BR_SCALE | WT_INT_NODE | WT_TAXON_ID | WT_NEWLINE | WT_BR_ID);
+        //printTree(cout, WT_BR_LEN | WT_INT_NODE | WT_TAXON_ID | WT_NEWLINE);
+        for (NodeVector::iterator it = nodes.begin(); it != nodes.end(); it++) {
+            assessQuartets(leaves_vec, (PhyloNode*) (*it), (*it_leaf));
+        }
+        NodeVector best_nodes, best_dads;
+        double best_bonus;
+        findBestBonus(best_bonus, best_nodes, best_dads);
+        if (verbose_mode >= VB_DEBUG)
+            cout << "Best bonus " << best_bonus << " " << best_nodes[0]->id << " " << best_dads[0]->id << endl;
+        assert(best_nodes.size() == best_dads.size());
+        int node_id = random_int(best_nodes.size());
+        if (best_nodes.size() > 1 && verbose_mode >= VB_DEBUG)
+            cout << best_nodes.size() << " branches show the same best bonus, branch nr. " << node_id << " is chosen"
+                    << endl;
+
+        reinsertLeaf(*it_leaf, best_nodes[node_id], best_dads[node_id]);
+        //clearRepresentLeaves(leaves_vec, *it_node, *it_leaf);
+        /*if (verbose_mode >= VB_DEBUG) {
+         printTree(cout);
+         cout << endl;
+         }*/
+        for (vector<RepresentLeafSet*>::iterator rit = leaves_vec.begin(); rit != leaves_vec.end(); rit++)
+            if ((*rit)) {
+                RepresentLeafSet *tit = (*rit);
+                for (RepresentLeafSet::iterator rlit = tit->begin(); rlit != tit->end(); rlit++)
+                    delete (*rlit);
+                delete (*rit);
+            }
+    }
+    initializeTree(); // BQM: re-index nodes and branches s.t. ping-pong neighbors have the same ID
+
+    if (verbose_mode >= VB_DEBUG)
+        drawTree(cout, WT_BR_SCALE | WT_INT_NODE | WT_TAXON_ID | WT_NEWLINE | WT_BR_ID);
+}
+
+void IQTree::doParsimonyReinsertion() {
+    PhyloNodeVector del_leaves;
+
+    deleteLeaves(del_leaves);
+
+    reinsertLeavesByParsimony(del_leaves);
+    fixNegativeBranch(false);
+}
+
+void IQTree::setBestTree(string treeString, double treeLogl) {
+    bestTreeString = treeString;
+    bestScore = treeLogl;
+}
+
+bool IQTree::updateRefTreeSet(string treeString, double treeLogl) {
+    stringstream backupTree;
+    printTree(backupTree);
+    bool updated = false;
+    readTreeString(treeString);
+    stringstream treeTopoSS;
+    printTree(treeTopoSS, WT_TAXON_ID + WT_SORT_TAXA);
+    string treeTopo = treeTopoSS.str();
+
+    double worstLogl = -DBL_MAX;
+    if (!refTreeSetSorted.empty()) {
+        worstLogl = refTreeSetSorted.begin()->first;
+    }
+    if (refTreeSet.size() < params->popSize) {
+        if (refTreeSet.find(treeTopo) != refTreeSet.end()) {
+			cout << "Tree topology already exists in the reference set" << endl;
+            updated = false;
+        } else {
+            refTreeSet.insert(make_pair(treeTopo, treeLogl));
+            refTreeSetSorted.insert(make_pair(treeLogl, treeString));
+            updated = true;
+        }
+    } else if (treeLogl > worstLogl && refTreeSet.find(treeTopo) == refTreeSet.end()) {
+        if (refTreeSet.size() == params->popSize) {
+            refTreeSetSorted.erase(refTreeSetSorted.begin());
+            for (unordered_map<string, double>::iterator it = refTreeSet.begin(); it != refTreeSet.end(); ++it) {
+                if (it->second == worstLogl) {
+                    refTreeSet.erase(it);
+                    break;
+                }
+            }
+        }
+        refTreeSet.insert(make_pair(treeTopo, treeLogl));
+        refTreeSetSorted.insert(make_pair(treeLogl, treeString));
+        assert(refTreeSet.size() == refTreeSetSorted.size() && refTreeSetSorted.size() == params->popSize);
+        updated = true;
+    }
+    if (updated) {
+        printLoglInTreePop();
+    }
+
+    backupTree.seekg(0, ios::beg);
+    freeNode();
+    readTree(backupTree, rooted);
+    setAlignment(aln);
+    return updated;
+}
+
+void IQTree::doRandomNNIs(int numNNI) {
+    map<int, Node*> usedNodes;
+    NodeVector nodeList1, nodeList2;
+    getInternalBranches(nodeList1, nodeList2);
+    int numInBran = nodeList1.size();
+    assert(numInBran == aln->getNSeq() - 3);
+    for (int i = 0; i < numNNI; i++) {
+        int index = random_int(numInBran);
+        if (usedNodes.find(nodeList1[index]->id) == usedNodes.end()
+                && usedNodes.find(nodeList2[index]->id) == usedNodes.end()) {
+            doOneRandomNNI(nodeList1[index], nodeList2[index]);
+            usedNodes.insert(map<int, Node*>::value_type(nodeList1[index]->id, nodeList1[index]));
+            usedNodes.insert(map<int, Node*>::value_type(nodeList2[index]->id, nodeList2[index]));
+        } else {
+            usedNodes.clear();
+            nodeList1.clear();
+            nodeList2.clear();
+            getInternalBranches(nodeList1, nodeList2);
+            doOneRandomNNI(nodeList1[index], nodeList2[index]);
+            usedNodes.insert(map<int, Node*>::value_type(nodeList1[index]->id, nodeList1[index]));
+            usedNodes.insert(map<int, Node*>::value_type(nodeList2[index]->id, nodeList2[index]));
+        }
+    }
+}
+
+void IQTree::doIQP() {
+    if (verbose_mode >= VB_DEBUG)
+        drawTree(cout, WT_BR_SCALE | WT_INT_NODE | WT_TAXON_ID | WT_NEWLINE | WT_BR_ID);
+    //double time_begin = getCPUTime();
+    PhyloNodeVector del_leaves;
+    deleteLeaves(del_leaves);
+    reinsertLeaves(del_leaves);
+
+    // just to make sure IQP does it right
+    setAlignment(aln);
+
+    if (enable_parsimony) {
+        cur_pars_score = computeParsimony();
+        if (verbose_mode >= VB_MAX) {
+            cout << "IQP Likelihood = " << curScore << "  Parsimony = " << cur_pars_score << endl;
+        }
+    }
+}
+
+double IQTree::inputTree2PLL(string treestring, bool computeLH) {
+    double res = 0.0;
+    // read in the tree string from IQTree kernel
+    pllNewickTree *newick = pllNewickParseString(treestring.c_str());
+    pllTreeInitTopologyNewick(pllInst, newick, PLL_FALSE);
+    pllNewickParseDestroy(&newick);
+    if (computeLH) {
+        pllEvaluateLikelihood(pllInst, pllPartitions, pllInst->start, PLL_TRUE, PLL_FALSE);
+        res = pllInst->likelihood;
+    }
+    return res;
+}
+
+double* IQTree::getModelRatesFromPLL() {
+    assert(aln->num_states == 4);
+    int numberOfRates = (pllPartitions->partitionData[0]->states * pllPartitions->partitionData[0]->states
+            - pllPartitions->partitionData[0]->states) / 2;
+    double* rate_params = new double[numberOfRates];
+    for (int i = 0; i < numberOfRates; i++) {
+        rate_params[i] = pllPartitions->partitionData[0]->substRates[i];
+    }
+    return rate_params;
+}
+
+void IQTree::printPLLModParams() {
+    for (int part = 0; part < pllPartitions->numberOfPartitions; part++) {
+        printf("alpha[%d]: %f \n", part, pllPartitions->partitionData[part]->alpha);
+        if (aln->num_states == 4) {
+            int states, rates;
+            states = pllPartitions->partitionData[part]->states;
+            rates = ((states * states - states) / 2);
+            printf("rates[%d] ac ag at cg ct gt: ", part);
+            for (int i = 0; i < rates; i++) {
+                printf("%f ", pllPartitions->partitionData[part]->substRates[i]);
+            }
+            cout << endl;
+            cout << "frequencies: ";
+            for (int i = 0; i < 4; i++) {
+                printf("%f ", pllPartitions->partitionData[part]->empiricalFrequencies[i]);
+            }
+        }
+    }
+}
+
+void IQTree::printLoglInTreePop() {
+    cout << "Logl of trees in population" << endl;
+    for (map<double, string>::iterator it = refTreeSetSorted.begin(); it != refTreeSetSorted.end(); ++it) {
+        cout << it->first << " / ";
+    }
+    cout << endl;
+}
+
+void IQTree::printRefTrees() {
+    string filename = string(params->out_prefix) + ".reftrees";
+    ofstream file;
+    file.open(filename.c_str());
+    for (map<double, string>::iterator it = refTreeSetSorted.begin(); it != refTreeSetSorted.end(); ++it) {
+        file << it->second << endl;
+    }
+}
+
+double IQTree::getAlphaFromPLL() {
+    return pllPartitions->partitionData[0]->alpha;
+}
+
+void IQTree::inputModelParam2PLL() {
+    // get the alpha parameter
+    double alpha = getRate()->getGammaShape();
+    if (alpha == 0.0)
+        alpha = PLL_ALPHA_MAX;
+    if (aln->num_states == 4) {
+        // get the rate parameters
+        double *rate_param = new double[6];
+        getModel()->getRateMatrix(rate_param);
+        // get the state frequencies
+        double *state_freqs = new double[aln->num_states];
+        getModel()->getStateFrequency(state_freqs);
+
+        /* put them into PLL */
+        stringstream linkagePattern;
+        int partNr;
+        for (partNr = 0; partNr < pllPartitions->numberOfPartitions - 1; partNr++) {
+            linkagePattern << partNr << ",";
+        }
+        linkagePattern << partNr;
+        char *pattern = new char[linkagePattern.str().length() + 1];
+        strcpy(pattern, linkagePattern.str().c_str());
+        pllLinkAlphaParameters(pattern, pllPartitions);
+        pllLinkFrequencies(pattern, pllPartitions);
+        pllLinkRates(pattern, pllPartitions);
+        delete[] pattern;
+
+        for (partNr = 0; partNr < pllPartitions->numberOfPartitions; partNr++) {
+            pllSetFixedAlpha(alpha, partNr, pllPartitions, pllInst);
+            pllSetFixedBaseFrequencies(state_freqs, 4, partNr, pllPartitions, pllInst);
+            pllSetFixedSubstitutionMatrix(rate_param, 6, partNr, pllPartitions, pllInst);
+        }
+        delete[] rate_param;
+        delete[] state_freqs;
+    } else if (aln->num_states == 20) {
+        double *state_freqs = new double[aln->num_states];
+        getModel()->getStateFrequency(state_freqs);
+        int partNr;
+        for (partNr = 0; partNr < pllPartitions->numberOfPartitions; partNr++) {
+            pllSetFixedAlpha(alpha, partNr, pllPartitions, pllInst);
+            pllSetFixedBaseFrequencies(state_freqs, 20, partNr, pllPartitions, pllInst);
+        }
+        delete[] state_freqs;
+    } else {
+        if (params->pll) {
+            outError("Phylogenetic likelihood library current does not support data type other than DNA or Protein");
+        }
+    }
+}
+double IQTree::swapTaxa(PhyloNode *node1, PhyloNode *node2) {
+    assert(node1->isLeaf());
+    assert(node2->isLeaf());
+
+    PhyloNeighbor *node1nei = (PhyloNeighbor*) *(node1->neighbors.begin());
+    PhyloNeighbor *node2nei = (PhyloNeighbor*) *(node2->neighbors.begin());
+
+    node2nei->node->updateNeighbor(node2, node1);
+    node1nei->node->updateNeighbor(node1, node2);
+
+    // Update the new neightbors of the 2 nodes
+    node1->updateNeighbor(node1->neighbors.begin(), node2nei);
+    node2->updateNeighbor(node2->neighbors.begin(), node1nei);
+
+    PhyloNeighbor *node1NewNei = (PhyloNeighbor*) *(node1->neighbors.begin());
+    PhyloNeighbor *node2NewNei = (PhyloNeighbor*) *(node2->neighbors.begin());
+
+    // Reoptimize the branch lengths
+    optimizeOneBranch(node1, (PhyloNode*) node1NewNei->node);
+    this->curScore = optimizeOneBranch(node2, (PhyloNode*) node2NewNei->node);
+    //drawTree(cout, WT_BR_SCALE | WT_INT_NODE | WT_TAXON_ID | WT_NEWLINE);
+    return this->curScore;
+}
+
+double IQTree::perturb(int times) {
+    while (times > 0) {
+        NodeVector taxa;
+        // get the vector of taxa
+        getTaxa(taxa);
+        int taxonid1 = random_int(taxa.size());
+        PhyloNode *taxon1 = (PhyloNode*) taxa[taxonid1];
+        PhyloNode *taxon2;
+        int *dists = new int[taxa.size()];
+        int minDist = 1000000;
+        for (int i = 0; i < taxa.size(); i++) {
+            if (i == taxonid1)
+                continue;
+            taxon2 = (PhyloNode*) taxa[i];
+            int dist = taxon1->calDist(taxon2);
+            dists[i] = dist;
+            if (dist >= 7 && dist < minDist)
+                minDist = dist;
+        }
+
+        int taxonid2 = -1;
+        for (int i = 0; i < taxa.size(); i++) {
+            if (dists[i] == minDist)
+                taxonid2 = i;
+        }
+
+        taxon2 = (PhyloNode*) taxa[taxonid2];
+
+        cout << "Swapping node " << taxon1->id << " and node " << taxon2->id << endl;
+        cout << "Distance " << minDist << endl;
+        curScore = swapTaxa(taxon1, taxon2);
+        //taxa.erase( taxa.begin() + taxaID1 );
+        //taxa.erase( taxa.begin() + taxaID2 -1 );
+
+        times--;
+        delete[] dists;
+    }
+    curScore = optimizeAllBranches(1);
+    return curScore;
+}
+
+
+double IQTree::doTreeSearch() {
+    time_t begin_time, cur_time;
+    time(&begin_time);
+    string tree_file_name = params->out_prefix;
+    tree_file_name += ".treefile";
+    //printResultTree(params);
+    string treels_name = params->out_prefix;
+    treels_name += ".treels";
+    string out_lh_file = params->out_prefix;
+    out_lh_file += ".treelh";
+    string site_lh_file = params->out_prefix;
+    site_lh_file += ".sitelh";
+
+    if (params->print_tree_lh) {
+        out_treelh.open(out_lh_file.c_str());
+        out_sitelh.open(site_lh_file.c_str());
+    }
+
+    if (params->write_intermediate_trees)
+        out_treels.open(treels_name.c_str());
+
+    if (params->write_intermediate_trees && save_all_trees != 2) {
+        printIntermediateTree(WT_NEWLINE | WT_APPEND | WT_SORT_TAXA | WT_BR_LEN);
+    }
+
+    //printTree(treels_name.c_str(), WT_NEWLINE | WT_BR_LEN);
+
+    setRootNode(params->root);
+    // keep the best tree into a string
+    stringstream bestTreeStream;
+    stringstream bestTopoStream;
+    string perturb_tree_string;
+    string imd_tree;
+    printTree(bestTreeStream, WT_TAXON_ID + WT_BR_LEN);
+    printTree(bestTopoStream, WT_TAXON_ID + WT_SORT_TAXA);
+    string best_tree_topo = bestTopoStream.str();
+
+    // write tree's loglikelihood to a file (if nni_lh option is enabled)
+    ofstream lh_file;
+    if (params->nni_lh) {
+        // Remove the .treefile ending and add iq-tree.lh ending to the file name
+        string aln_file_name;
+        aln_file_name.assign(tree_file_name).erase(tree_file_name.size() - 9);
+        string lh_file_name = aln_file_name + ".iq-tree.lh";
+
+        lh_file.open((lh_file_name).c_str());
+        if (lh_file.is_open()) {
+            lh_file.precision(15);
+            lh_file << 1;
+            lh_file << "\t";
+            lh_file << bestScore;
+            lh_file << endl;
+        } else {
+            cout << "Cannot open file " + lh_file_name;
+        }
+    }
+
+    if (!params->autostop) {
+        stop_rule.addImprovedIteration(1);
+    }
+
+    int nUnsuccessIteration = 0;
+    for (curIteration = 2; !stop_rule.meetStopCondition(curIteration); curIteration++) {
+        if (params->autostop) {
+            if (nUnsuccessIteration == params->maxUnsuccess) {
+                cout << endl;
+                cout << "No better tree was found in the last " << params->maxUnsuccess
+                        << " iterations. Tree search was stopped after " << curIteration << " iterations!" << endl;
+                break;
+            }
+        }
+        double min_elapsed = (getCPUTime() - params->startTime) / 60;
+        if (min_elapsed > params->maxtime) {
+            cout << endl;
+            cout << "Maximum running time of " << params->maxtime << " minutes reached" << endl;
+            break;
+        }
+        // estimate logl_cutoff
+        if (params->avoid_duplicated_trees && max_candidate_trees > 0 && treels_logl.size() > 1000) {
+            int num_entries = floor(max_candidate_trees * ((double) curIteration / stop_rule.getNumIterations()));
+            if (num_entries < treels_logl.size() * 0.9) {
+                DoubleVector logl = treels_logl;
+                nth_element(logl.begin(), logl.begin() + (treels_logl.size() - num_entries), logl.end());
+                logl_cutoff = logl[treels_logl.size() - num_entries] - 1.0;
+            } else
+                logl_cutoff = 0.0;
+            if (verbose_mode >= VB_MED) {
+                if (curIteration % 10 == 0) {
+                    cout << treels.size() << " trees, " << treels_logl.size() << " logls, logl_cutoff= " << logl_cutoff;
+                    if (params->store_candidate_trees)
+                        cout << " duplicates= " << duplication_counter << " ("
+                                << (int) round(100 * ((double) duplication_counter / treels_logl.size())) << "%)"
+                                << endl;
+                    else
+                        cout << endl;
+                }
+            }
+        }
+
+        if (estimate_nni_cutoff && nni_info.size() >= 500) {
+            estimate_nni_cutoff = false;
+            estimateNNICutoff(params);
+        }
+
+        Alignment *saved_aln = aln;
+
+        double perturbScore;
+        if (iqp_assess_quartet == IQP_BOOTSTRAP) {
+            // create bootstrap sample
+            Alignment* bootstrap_alignment;
+            if (aln->isSuperAlignment())
+                bootstrap_alignment = new SuperAlignment;
+            else
+                bootstrap_alignment = new Alignment;
+            bootstrap_alignment->createBootstrapAlignment(aln, NULL, params->bootstrap_spec);
+            setAlignment(bootstrap_alignment);
+            initializeAllPartialLh();
+            clearAllPartialLH();
+            curScore = optimizeAllBranches();
+        } else {
+            if (params->snni) {
+                int numNNI = params->pertubSize * (aln->getNSeq() - 3);
+                vector<string> trees;
+                for (map<double, string>::iterator it = refTreeSetSorted.begin(); it != refTreeSetSorted.end(); ++it) {
+                    trees.push_back(it->second);
+                }
+                int index = random_int(trees.size());
+                readTreeString(trees[index]);
+                doRandomNNIs(numNNI);
+            } else {
+                doIQP();
+            }
+            //setAlignment(aln);
+            perturb_tree_string = getTreeString();
+
+            if (params->pll) {
+                pllNewickTree *perturbTree = pllNewickParseString(perturb_tree_string.c_str());
+                assert(perturbTree != NULL);
+                pllTreeInitTopologyNewick(pllInst, perturbTree, PLL_FALSE);
+                pllEvaluateLikelihood(pllInst, pllPartitions, pllInst->start, PLL_TRUE, PLL_FALSE);
+                pllOptimizeBranchLengths(pllInst, pllPartitions, params->numSmoothTree);
+                pllNewickParseDestroy(&perturbTree);
+                curScore = pllInst->likelihood;
+                perturbScore = curScore;
+            } else {
+                initializeAllPartialLh();
+                clearAllPartialLH();
+                if (isSuperTree()) {
+                    ((PhyloSuperTree*) this)->mapTrees();
+                }
+                curScore = optimizeAllBranches(1, TOL_LIKELIHOOD, PLL_NEWZPERCYCLE);
+                perturbScore = curScore;
+            }
+        }
+
+        setRootNode(params->root);
+
+        int nni_count = 0;
+        int nni_steps = 0;
+
+        if (params->pll) {
+            curScore = pllOptimizeNNI(nni_count, nni_steps, searchinfo);
+            pllTreeToNewick(pllInst->tree_string, pllInst, pllPartitions, pllInst->start->back, PLL_TRUE,
+                    PLL_TRUE, 0, 0, 0, PLL_SUMMARIZE_LH, 0, 0);
+            imd_tree = string(pllInst->tree_string);
+        } else {
+            curScore = optimizeNNI(nni_count, nni_steps);
+            imd_tree = getTreeString();
+        }
+
+        readTreeString(imd_tree);
+
+        if (iqp_assess_quartet == IQP_BOOTSTRAP) {
+            // restore alignment
+            delete aln;
+            setAlignment(saved_aln);
+            initializeAllPartialLh();
+            clearAllPartialLH();
+        }
+
+        if (isSuperTree()) {
+            ((PhyloSuperTree*) this)->computeBranchLengths();
+        }
+
+        time(&cur_time);
+        double cputime_secs = getCPUTime() - params->startTime;
+        double cputime_remaining;
+        if (params->maxtime < 1000000) {
+            cputime_remaining = params->maxtime * 60 - cputime_secs;
+        } else {
+            cputime_remaining = (stop_rule.getNumIterations() - curIteration) * cputime_secs / (curIteration - 1);
+        }
+        cout.setf(ios::fixed, ios::floatfield);
+
+        cout << ((iqp_assess_quartet == IQP_BOOTSTRAP) ? "Bootstrap " : "Iteration ") << curIteration
+                << " / Start LogL: " << perturbScore << " / End LogL: " << curScore << " / NNIs: " << nni_count
+                << " / NNI steps: " << nni_steps << " / CPU time: " << (int) round(cputime_secs) << "s";
+
+        if (curIteration > 10 && cputime_secs > 10) {
+            if (!params->autostop) {
+                cout << " (" << (int) round(cputime_remaining) << "s left)";
+            }
+        }
+
+        cout << endl;
+
+        if (params->write_intermediate_trees && save_all_trees != 2) {
+            printIntermediateTree(WT_NEWLINE | WT_APPEND | WT_SORT_TAXA | WT_BR_LEN);
+        }
+
+        double lhDelta = curScore - bestScore;
+        if (lhDelta > 0.0) {
+            stringstream cur_tree_topo_ss;
+            printTree(cur_tree_topo_ss, WT_TAXON_ID | WT_SORT_TAXA);
+            if (cur_tree_topo_ss.str() != best_tree_topo) {
+                best_tree_topo = cur_tree_topo_ss.str();
+                //cout << "Saving new better tree ..." << endl;
+                if (params->snni) {
+                    /****************************************** START: Optimizing model parameters ***************************************/
+                    if (params->pllModOpt) {
+                        assert(params->pll);
+                        cout << "Optimizing model parameters by PLL ... ";
+                        double stime = getCPUTime();
+                        pllEvaluateLikelihood(pllInst, pllPartitions, pllInst->start, PLL_FALSE, PLL_FALSE);
+                        pllOptimizeModelParameters(pllInst, pllPartitions, 1.0);
+                        curScore = pllInst->likelihood;
+                        double etime = getCPUTime();
+                        cout << etime - stime << " seconds (logl: " << curScore << ")" << endl;
+                        pllTreeToNewick(pllInst->tree_string, pllInst, pllPartitions, pllInst->start->back, PLL_TRUE,
+                                PLL_TRUE, PLL_FALSE, PLL_FALSE, PLL_FALSE, PLL_SUMMARIZE_LH, PLL_FALSE, PLL_FALSE);
+                        imd_tree = string(pllInst->tree_string);
+                    } else {
+                        if (params->pll) {
+                            readTreeString(imd_tree);
+                            initializeAllPartialLh();
+                            clearAllPartialLH();
+                        }
+                        double *rate_param_bk = NULL;
+                        if (aln->num_states == 4) {
+                            rate_param_bk = new double[6];
+                            getModel()->getRateMatrix(rate_param_bk);
+                        }
+                        double alpha_bk = getRate()->getGammaShape();
+                        cout << endl;
+                        cout << "Re-estimate model parameters ... " << endl;
+                        double modOptScore = getModelFactory()->optimizeParameters(params->fixed_branch_length, true, 0.1);
+                        if (modOptScore < curScore) {
+                            cout << "  BUG: Tree logl gets worse after model optimization!" << endl;
+                            cout << "  Old logl: " << curScore << " / " << "new logl: " << modOptScore << endl;
+                            readTreeString(imd_tree);
+                            clearAllPartialLH();
+                            if (aln->num_states == 4) {
+                                assert(rate_param_bk != NULL);
+                                ((GTRModel*) getModel())->setRateMatrix(rate_param_bk);
+                            }
+                            dynamic_cast<RateGamma*>(getRate())->setGammaShape(alpha_bk);
+                            getModel()->decomposeRateMatrix();
+                            cout << "Reset rate parameters!" << endl;
+                        } else {
+                            curScore = modOptScore;
+                            imd_tree = getTreeString();
+                            if (params->pll) {
+                                deleteAllPartialLh();
+                                inputModelParam2PLL();
+                                // recompute the curScore using PLL
+                                curScore = inputTree2PLL(imd_tree, true);
+                            }
+                        }
+                    }
+                    /****************************************** END: Optimizing model parameters ***************************************/
+
+                    lhDelta = curScore - bestScore;
+                    // Only increase the number of remaining iterations if a significant improvement is found
+                    if (lhDelta > 0.1) {
+                        nUnsuccessIteration = 0;
+                    }
+                    //cout << perturb_tree_string.str() << endl;
+                }
+
+                if (!params->autostop) {
+                    stop_rule.addImprovedIteration(curIteration);
+                }
+                cout << "BETTER TREE FOUND at iteration " << curIteration << ": " << curScore;
+                cout << " / CPU time: " << (int) round(getCPUTime() - params->startTime) << "s" << endl << endl;
+            } else {
+                cout << "UPDATE BEST LOG-LIKELIHOOD: " << curScore << endl;
+                nUnsuccessIteration++;
+            }
+            setBestTree(imd_tree, curScore);
+            if (params->write_best_trees) {
+                ostringstream iter_string;
+                iter_string << curIteration;
+                printResultTree(iter_string.str());
+            }
+            printResultTree();
+        } else {
+            nUnsuccessIteration++;
+        }
+
+        // check whether the tree can be put into the reference set
+        if (params->snni) {
+            updateRefTreeSet(imd_tree, curScore);
+        } else {
+            // The IQPNNI algorithm
+            readTreeString(bestTreeString);
+        }
+
+        if ((curIteration) % (params->step_iterations / 2) == 0 && params->gbo_replicates) {
+            SplitGraph *sg = new SplitGraph;
+            summarizeBootstrap(*sg);
+            boot_splits.push_back(sg);
+            if (params->max_candidate_trees == 0)
+                max_candidate_trees = treels_logl.size() * (stop_rule.getNumIterations()) / curIteration;
+            cout << "Setting tau = " << max_candidate_trees << endl;
+        }
+
+        if (curIteration == stop_rule.getNumIterations() && params->gbo_replicates && !boot_splits.empty()
+                && stop_rule.getNumIterations() + params->step_iterations <= params->max_iterations) {
+            //SplitGraph *sg = new SplitGraph;
+            //summarizeBootstrap(*sg);
+            if (!checkBootstrapStopping()) {
+                if (params->max_candidate_trees == 0) {
+                    max_candidate_trees = treels_logl.size() * (stop_rule.getNumIterations() + params->step_iterations)
+                            / stop_rule.getNumIterations();
+                }
+                stop_rule.setIterationNum(stop_rule.getNumIterations() + params->step_iterations,
+                        params->max_iterations);
+                cout << "INFO: Increase number of iterations to " << stop_rule.getNumIterations() << " tau = "
+                        << max_candidate_trees << endl;
+                //delete boot_splits;
+                //boot_splits = sg;
+            } //else delete sg;
+        }
+    }
+
+    readTreeString(bestTreeString);
+
+    if (!params->autostop) {
+        int predicted_iteration = stop_rule.getPredictedIteration();
+        if (predicted_iteration > curIteration) {
+            cout << endl << "WARNING: " << predicted_iteration << " iterations are needed to ensure that with a "
+                    << floor(params->stop_confidence * 100) << "% confidence" << endl
+                    << "         the IQPNNI search will not find a better tree" << endl;
+        }
+    }
+
+    if (testNNI)
+        outNNI.close();
+    if (params->write_intermediate_trees)
+        out_treels.close();
+    if (params->print_tree_lh) {
+        out_treelh.close();
+        out_sitelh.close();
+    }
+
+    if (params->pllModOpt) {
+        pllNewickTree *newick = pllNewickParseString(bestTreeString.c_str());
+        pllTreeInitTopologyNewick(pllInst, newick, PLL_FALSE);
+        pllNewickParseDestroy(&newick);
+        pllEvaluateLikelihood(pllInst, pllPartitions, pllInst->start, PLL_TRUE, PLL_FALSE);
+        cout << endl;
+        cout << "Optimizing model parameters on the final tree by PLL ... ";
+        double stime = getCPUTime();
+        pllOptimizeModelParameters(pllInst, pllPartitions, 0.01);
+        double etime = getCPUTime();
+        cout << etime - stime << " seconds" << endl;
+        pllTreeToNewick(pllInst->tree_string, pllInst, pllPartitions, pllInst->start->back, PLL_TRUE, PLL_TRUE,
+                PLL_FALSE, PLL_FALSE, PLL_FALSE, PLL_SUMMARIZE_LH, PLL_FALSE, PLL_FALSE);
+        setBestTree(string(pllInst->tree_string), pllInst->likelihood);
+    }
+    return bestScore;
+}
+
+/****************************************************************************
+ Fast Nearest Neighbor Interchange by maximum likelihood
+ ****************************************************************************/
+double IQTree::optimizeNNI(int &nni_count, int &nni_steps) {
+    bool resetLamda = true; // variable indicates whether lambda should be reset
+    curLambda = startLambda;
+    nni_count = 0;
+    int nni2apply = 0; // number of nni to be applied in each NNI steps
+    int nonconf_nni = 0; // number of non-conflicting NNIs found in this round
+    int MAXSTEPS = 50;
+    for (nni_steps = 1; nni_steps <= MAXSTEPS; nni_steps++) {
+        double oldScore = curScore;
+        if (resetLamda) { // tree get improved, lamda reset
+            if (save_all_trees == 2) {
+                saveCurrentTree(curScore); // BQM: for new bootstrap
+            }
+            if (verbose_mode >= VB_DEBUG) {
+                cout << "Doing NNI round " << nni_steps << endl;
+                if (isSuperTree()) {
+                    ((PhyloSuperTree*) this)->printMapInfo();
+                }
+            }
+
+            curLambda = startLambda;
+            vec_nonconf_nni.clear(); // Vector containing non-conflicting positive NNIs
+            mapOptBranLens.clear(); // Vector containing branch length of the positive NNIs
+            savedBranLens.clear(); // Vector containing all current branch of the tree
+            posNNIs.clear(); // Vector containing all positive NNIs
+            saveBranLens(); // save all current branch lengths
+            initPartitionInfo(); // for super tree
+            if (!nni_sort) {
+                genNNIMoves(params->approximate_nni); // generate all positive NNI moves
+            } else {
+                genNNIMovesSort(params->approximate_nni);
+            }
+
+            /* sort all positive NNI moves (descending) */
+            sort(posNNIs.begin(), posNNIs.end());
+            if (verbose_mode >= VB_DEBUG) {
+                cout << "curScore: " << curScore << endl;
+                for (int i = 0; i < posNNIs.size(); i++) {
+                    cout << "Logl of positive NNI " << i << " : " << posNNIs[i].newloglh << endl;
+                }
+            }
+
+            if (posNNIs.size() == 0) {
+                break;
+            }
+
+            /* remove conflicting NNIs */
+            genNonconfNNIs();
+            nonconf_nni = vec_nonconf_nni.size();
+            if (verbose_mode >= VB_DEBUG) {
+                for (int i = 0; i < vec_nonconf_nni.size(); i++) {
+                    cout << "Log-likelihood of non-conflicting NNI " << i << " : " << vec_nonconf_nni[i].newloglh << endl;
+                }
+            }
+        }
+        nni2apply = floor(nonconf_nni * curLambda);
+        if (nni2apply == 0)
+        	nni2apply = 1;
+        applyNNIs(nni2apply);
+
+        curScore = optimizeAllBranches(1, TOL_LIKELIHOOD, PLL_NEWZPERCYCLE);
+
+		if (verbose_mode >= VB_DEBUG) {
+			cout << "logl: " << curScore << " / NNIs: " << nni2apply << endl;
+		}
+
+        if (curScore > oldScore && curScore >= vec_nonconf_nni.at(0).newloglh ) {
+        	if (fabs(curScore - oldScore) < 0.001) {
+        		break;
+        	}
+            nni_count += nni2apply;
+            resetLamda = true;
+        } else {
 
-Params *globalParam;
+            /* tree cannot be worse if only 1 NNI is applied */
+            if (nni2apply == 1) {
+            	if (curScore < vec_nonconf_nni.at(0).newloglh - 0.001)
+            		cout << "Error: logl=" << curScore << " < " << vec_nonconf_nni.at(0).newloglh << endl;
 
-IQTree::IQTree() :
-        PhyloTree() {
-    init();
-}
+                // restore the tree by reverting all NNIs
+                applyNNIs(nni2apply, false);
+                // restore the branch lengths
+                restoreAllBranLen();
+                curScore = oldScore;
+                break;
+            }
+
+			//if (verbose_mode >= VB_MED) {
+				cout << "logl=" << curScore << " after applying " << nni2apply << " NNIs for lambda = " << curLambda
+						<< " is worse than logl=" << vec_nonconf_nni.at(0).newloglh
+						<< " of the best NNI. Roll back tree ..." << endl;
+			//}
+            curLambda = curLambda * 0.5;
+            // restore the tree by reverting all NNIs
+            applyNNIs(nni2apply, false);
+            // restore the branch lengths
+            restoreAllBranLen();
+            resetLamda = false;
+            curScore = oldScore;
+        }
+    };
+
+    if (nni_count == 0) {
+        cout << "NNI search could not find any better tree for this iteration!" << endl;
+    }
+
+    /*
+     if (save_all_trees == 2 && params->nni_opt_5branches) {
+     curScore = optimizeAllBranches();
+     saveCurrentTree(curScore); // BQM: for new bootstrap
+     saveNNITrees(); // optimize 5 branches around NNI, this makes program slower
+     }*/
+    //curScore = optimizeAllBranches(1);
+    return curScore;
+}
+
+
+double IQTree::pllOptimizeNNI(int &totalNNICount, int &nniSteps, SearchInfo &searchinfo) {
+    searchinfo.numAppliedNNIs = 0;
+    searchinfo.curLogl = curScore;
+    //cout << "curLogl: " << searchinfo.curLogl << endl;
+    const int MAX_NNI_STEPS = 50;
+    totalNNICount = 0;
+    for (nniSteps = 1; nniSteps <= MAX_NNI_STEPS; nniSteps++) {
+        searchinfo.curNumNNISteps = nniSteps;
+        searchinfo.posNNIList.clear();
+        double newLH = pllDoNNISearch(pllInst, pllPartitions, searchinfo);
+        if (searchinfo.curNumAppliedNNIs == 0) { // no positive NNI was found
+            searchinfo.curLogl = newLH;
+            break;
+        } else {
+            searchinfo.curLogl = newLH;
+            searchinfo.numAppliedNNIs += searchinfo.curNumAppliedNNIs;
+        }
+    }
+
+    if (nniSteps == (MAX_NNI_STEPS + 1)) {
+        cout << "WARNING: NNI search seems to run unusually too long and thus it was stopped!" << endl;
+    }
+
+    totalNNICount = searchinfo.numAppliedNNIs;
+    pllInst->likelihood = searchinfo.curLogl;
+    return searchinfo.curLogl;
+}
+
+void IQTree::applyNNIs(int nni2apply, bool changeBran) {
+    for (int i = 0; i < nni2apply; i++) {
+        doNNI(vec_nonconf_nni.at(i));
+        if (!params->leastSquareNNI && changeBran) {
+            // apply new branch lengths
+            applyNNIBranches(vec_nonconf_nni.at(i));
+        }
+    }
+}
 
-void IQTree::init() {
-    k_represent = 0;
-    k_delete = k_delete_min = k_delete_max = k_delete_stay = 0;
-    dist_matrix = NULL;
-    var_matrix = NULL;
-    nni_count_est = 0.0;
-    nni_delta_est = 0;
-    curScore = 0.0; // Current score of the tree
-    bestScore = -DBL_MAX; // Best score found so far
-    curIteration = 1;
-    cur_pars_score = -1;
-    enable_parsimony = false;
-    estimate_nni_cutoff = false;
-    nni_cutoff = -1e6;
-    nni_sort = false;
-    testNNI = false;
-    print_tree_lh = false;
-    write_intermediate_trees = 0;
-    max_candidate_trees = 0;
-    logl_cutoff = 0.0;
-    len_scale = 10000;
-    save_all_br_lens = false;
-    duplication_counter = 0;
-    pllInst = NULL;
-    pllAlignment = NULL;
-    pllPartitions = NULL;
-    //boot_splits = new SplitGraph;
-    //initLeafFrequency();
-    diversification = false;
-}
-
-IQTree::IQTree(Alignment *aln) :
-        PhyloTree(aln) {
-    init();
-}
-void IQTree::setParams(Params &params) {
-    searchinfo.speednni = params.speednni;
-    searchinfo.nni_type = params.nni_type;
-    optimize_by_newton = params.optimize_by_newton;
-    sse = params.SSE;
-    setStartLambda(params.lambda);
-    if (params.min_iterations == -1) {
-        if (!params.gbo_replicates) {
-            if (params.autostop) {
-                params.min_iterations = aln->getNSeq() * 100;
-            } else if (aln->getNSeq() < 100) {
-                params.min_iterations = 200;
-            } else {
-                params.min_iterations = aln->getNSeq() * 2;
-            }
-            if (params.iteration_multiple > 1)
-                params.min_iterations = aln->getNSeq() * params.iteration_multiple;
-        } else {
-            params.min_iterations = 100;
-        }
-    }
-    if (params.gbo_replicates)
-        params.max_iterations = max(params.max_iterations, max(params.min_iterations, 1000));
-
-    k_represent = params.k_representative;
-
-    if (params.p_delete == -1.0) {
-        if (aln->getNSeq() < 51)
-            params.p_delete = 0.5;
-        else if (aln->getNSeq() < 100)
-            params.p_delete = 0.3;
-        else if (aln->getNSeq() < 200)
-            params.p_delete = 0.2;
-        else if (aln->getNSeq() < 400)
-            params.p_delete = 0.1;
-        else
-            params.p_delete = 0.05;
-    }
-    //tree.setProbDelete(params.p_delete);
-    if (params.p_delete != -1.0) {
-        k_delete = k_delete_min = k_delete_max = ceil(params.p_delete * leafNum);
-    } else {
-        k_delete = k_delete_min = 10;
-        k_delete_max = leafNum / 2;
-        if (k_delete_max > 100)
-            k_delete_max = 100;
-        if (k_delete_max < 20)
-            k_delete_max = 20;
-        k_delete_stay = ceil(leafNum / k_delete);
-    }
-
-    //tree.setIQPIterations(params.stop_condition, params.stop_confidence, params.min_iterations, params.max_iterations);
-
-    stop_rule.setStopCondition(params.stop_condition);
-    stop_rule.setConfidenceValue(params.stop_confidence);
-    stop_rule.setIterationNum(params.min_iterations, params.max_iterations);
-
-    //tree.setIQPAssessQuartet(params.iqp_assess_quartet);
-    iqp_assess_quartet = params.iqp_assess_quartet;
-    estimate_nni_cutoff = params.estimate_nni_cutoff;
-    nni_cutoff = params.nni_cutoff;
-    nni_sort = params.nni_sort;
-    testNNI = params.testNNI;
-
-    this->params = &params;
-    globalParam = &params;
-
-    write_intermediate_trees = params.write_intermediate_trees;
-
-    if (write_intermediate_trees > 2 || params.gbo_replicates > 0) {
-        save_all_trees = 1;
-    }
-    if (params.gbo_replicates > 0) {
-        if (params.iqp_assess_quartet != IQP_BOOTSTRAP) {
-            save_all_trees = 2;
-        }
-    }
-    if (params.gbo_replicates > 0 && params.do_compression)
-        save_all_br_lens = true;
-    print_tree_lh = params.print_tree_lh;
-    max_candidate_trees = params.max_candidate_trees;
-    if (max_candidate_trees == 0)
-        max_candidate_trees = aln->getNSeq() * stop_rule.getNumIterations();
-    setRootNode(params.root);
-
-    if (params.online_bootstrap && params.gbo_replicates > 0) {
-        cout << "Generating " << params.gbo_replicates << " samples for ultrafast bootstrap..." << endl;
-        boot_samples.resize(params.gbo_replicates);
-        boot_logl.resize(params.gbo_replicates, -DBL_MAX);
-        boot_trees.resize(params.gbo_replicates, -1);
-        boot_counts.resize(params.gbo_replicates, 0);
-        for (int i = 0; i < params.gbo_replicates; i++) {
-            aln->createBootstrapAlignment(boot_samples[i], params.bootstrap_spec);
-        }
-        cout << "Max candidate trees (tau): " << max_candidate_trees << endl;
-    }
-
-    if (params.root_state) {
-        if (strlen(params.root_state) != 1)
-            outError("Root state must have exactly 1 character");
-        root_state = aln->convertState(params.root_state[0]);
-        if (root_state < 0 || root_state >= aln->num_states)
-            outError("Invalid root state");
-    }
-}
-
-IQTree::~IQTree() {
-    //if (bonus_values)
-    //delete bonus_values;
-    //bonus_values = NULL;
-    if (dist_matrix)
-        delete[] dist_matrix;
-    dist_matrix = NULL;
-
-    if (var_matrix)
-        delete[] var_matrix;
-    var_matrix = NULL;
-
-    for (vector<double*>::reverse_iterator it = treels_ptnlh.rbegin(); it != treels_ptnlh.rend(); it++)
-        delete[] (*it);
-    treels_ptnlh.clear();
-    for (vector<SplitGraph*>::reverse_iterator it2 = boot_splits.rbegin(); it2 != boot_splits.rend(); it2++)
-        delete (*it2);
-    //if (boot_splits) delete boot_splits;
-    if (pllInst)
-        pllDestroyInstance(pllInst);
-}
-
-double IQTree::getProbDelete() {
-    return (double) k_delete / leafNum;
-}
-
-void IQTree::resetKDelete() {
-    k_delete = k_delete_min;
-    k_delete_stay = ceil(leafNum / k_delete);
-}
-
-void IQTree::increaseKDelete() {
-    if (k_delete >= k_delete_max)
-        return;
-    k_delete_stay--;
-    if (k_delete_stay > 0)
-        return;
-    k_delete++;
-    k_delete_stay = ceil(leafNum / k_delete);
-    if (verbose_mode >= VB_MED)
-        cout << "Increase k_delete to " << k_delete << endl;
-}
-
-void IQTree::setIQPIterations(STOP_CONDITION stop_condition, double stop_confidence, int min_iterations,
-        int max_iterations) {
-    stop_rule.setStopCondition(stop_condition);
-    stop_rule.setConfidenceValue(stop_confidence);
-    stop_rule.setIterationNum(min_iterations, max_iterations);
-}
-
-RepresentLeafSet* IQTree::findRepresentLeaves(vector<RepresentLeafSet*> &leaves_vec, int nei_id, PhyloNode *dad) {
-    PhyloNode *node = (PhyloNode*) (dad->neighbors[nei_id]->node);
-    int set_id = dad->id * 3 + nei_id;
-    if (leaves_vec[set_id])
-        return leaves_vec[set_id];
-    RepresentLeafSet *leaves = new RepresentLeafSet;
-    RepresentLeafSet * leaves_it[2] = { NULL, NULL };
-    leaves_vec[set_id] = leaves;
-    RepresentLeafSet::iterator last;
-    RepresentLeafSet::iterator cur_it;
-    int i, j;
-    //double admit_height = 1000000;
-
-    leaves->clear();
-    if (node->isLeaf()) {
-        // set the depth to zero
-        //node->height = 0.0;
-        leaves->insert(new RepLeaf(node, 0));
-    } else {
-        for (i = 0, j = 0; i < node->neighbors.size(); i++)
-            if (node->neighbors[i]->node != dad) {
-                leaves_it[j++] = findRepresentLeaves(leaves_vec, i, node);
-            }
-        assert(j == 2 && leaves_it[0] && leaves_it[1]);
-        if (leaves_it[0]->empty() && leaves_it[1]->empty()) {
-            cout << "wrong";
-        }
-        RepresentLeafSet::iterator lit[2] = { leaves_it[0]->begin(), leaves_it[1]->begin() };
-        while (leaves->size() < k_represent) {
-            int id = -1;
-            if (lit[0] != leaves_it[0]->end() && lit[1] != leaves_it[1]->end()) {
-                if ((*lit[0])->height < (*lit[1])->height)
-                    id = 0;
-                else if ((*lit[0])->height > (*lit[1])->height)
-                    id = 1;
-                else { // tie, choose at random
-                    id = random_int(2);
-                }
-            } else if (lit[0] != leaves_it[0]->end())
-                id = 0;
-            else if (lit[1] != leaves_it[1]->end())
-                id = 1;
-            else
-                break;
-            assert(id < 2 && id >= 0);
-            leaves->insert(new RepLeaf((*lit[id])->leaf, (*lit[id])->height + 1));
-            lit[id]++;
-        }
-    }
-    assert(!leaves->empty());
-    /*
-     if (verbose_mode >= VB_MAX) {
-     for (cur_it = leaves->begin(); cur_it != leaves->end(); cur_it++)
-     cout << (*cur_it)->leaf->name << " ";
-     cout << endl;
-     }*/
-    return leaves;
-}
-
-/*
- void IQPTree::clearRepresentLeaves(vector<RepresentLeafSet*> &leaves_vec, Node *node, Node *dad) {
- int nei_id;
- for (nei_id = 0; nei_id < node->neighbors.size(); nei_id++)
- if (node->neighbors[nei_id]->node == dad) break;
- assert(nei_id < node->neighbors.size());
- int set_id = node->id * 3 + nei_id;
- if (leaves_vec[set_id]) {
- for (RepresentLeafSet::iterator rlit = leaves_vec[set_id]->begin(); rlit != leaves_vec[set_id]->end(); rlit++)
- delete (*rlit);
- delete leaves_vec[set_id];
- leaves_vec[set_id] = NULL;
- }
- FOR_NEIGHBOR_IT(node, dad, it) {
- clearRepresentLeaves(leaves_vec, (*it)->node, node);
- }
- }*/
-
-void IQTree::initLeafFrequency(PhyloNode *node, PhyloNode *dad) {
-    if (!node)
-        node = (PhyloNode*) root;
-    if (node->isLeaf()) {
-        LeafFreq leaf_freq;
-        leaf_freq.leaf_id = node->id;
-        leaf_freq.freq = 0;
-        leaf_freqs.push_back(leaf_freq);
-    }
-    for (NeighborVec::iterator it = node->neighbors.begin(); it != node->neighbors.end(); it++)
-        if ((*it)->node != dad) {
-            initLeafFrequency((PhyloNode*) (*it)->node, node);
-        }
-}
-
-void IQTree::clearLeafFrequency() {
-	for (vector<LeafFreq>::iterator it = leaf_freqs.begin(); it != leaf_freqs.end(); it++) {
-		(*it).freq = 0;
-	}
-}
-
-void IQTree::deleteNonCherryLeaves(PhyloNodeVector &del_leaves) {
-    NodeVector cherry_taxa;
-    NodeVector noncherry_taxa;
-    // get the vector of non cherry taxa
-    getNonCherryLeaves(noncherry_taxa, cherry_taxa);
-    root = NULL;
-    int num_taxa = aln->getNSeq();
-    int num_delete = k_delete;
-    if (num_delete > num_taxa - 4)
-        num_delete = num_taxa - 4;
-    if (verbose_mode >= VB_DEBUG) {
-        cout << "Deleting " << num_delete << " leaves" << endl;
-    }
-    vector<unsigned int> indices_noncherry(noncherry_taxa.size());
-    //iota(indices_noncherry.begin(), indices_noncherry.end(), 0);
-    unsigned int startValue = 0;
-    for (vector<unsigned int>::iterator it = indices_noncherry.begin(); it != indices_noncherry.end(); ++it) {
-        (*it) = startValue;
-        ++startValue;
-    }
-    random_shuffle(indices_noncherry.begin(), indices_noncherry.end());
-    int i;
-    for (i = 0; i < num_delete && i < noncherry_taxa.size(); i++) {
-        PhyloNode *taxon = (PhyloNode*) noncherry_taxa[indices_noncherry[i]];
-        del_leaves.push_back(taxon);
-        deleteLeaf(taxon);
-        //cout << taxon->id << ", ";
-    }
-    int j = 0;
-    if (i < num_delete) {
-        vector<unsigned int> indices_cherry(cherry_taxa.size());
-        //iota(indices_cherry.begin(), indices_cherry.end(), 0);
-        startValue = 0;
-        for (vector<unsigned int>::iterator it = indices_cherry.begin(); it != indices_cherry.end(); ++it) {
-            (*it) = startValue;
-            ++startValue;
-        }
-        random_shuffle(indices_cherry.begin(), indices_cherry.end());
-        while (i < num_delete) {
-            PhyloNode *taxon = (PhyloNode*) cherry_taxa[indices_cherry[j]];
-            del_leaves.push_back(taxon);
-            deleteLeaf(taxon);
-            i++;
-            j++;
-        }
-    }
-    root = cherry_taxa[j];
-}
-
-void IQTree::deleteNonTabuLeaves(PhyloNodeVector &del_leaves) {
-    // sort node frequency
-    sort(leaf_freqs.begin(), leaf_freqs.end());
-    NodeVector taxa;
-    // get the vector of taxa
-    getTaxa(taxa);
-
-    // shuffle the sorted list first so that leaves with the same frequency have the same
-    // chance of being removed
-    int cur_freq = leaf_freqs[0].freq;
-
-    //cout << "size: " << leaf_freqs.size() << endl;
-    //cout << "Before randomize" << endl;
-    /*
-     for (size_t i = 0; i < leaf_freqs.size(); i++) {
-     cout << leaf_freqs[i].leaf_id << ":" << leaf_freqs[i].freq << " ";
-     }
-     cout << endl;
-     */
-    int startIndex = 0;
-    int endIndex = 0;
-    while (true) {
-        while (leaf_freqs[endIndex].freq == cur_freq && endIndex < leaf_freqs.size()) {
-            endIndex++;
-        }
-        random_shuffle(leaf_freqs.begin() + startIndex, leaf_freqs.begin() + endIndex);
-        if (endIndex == leaf_freqs.size())
-            break;
-        startIndex = endIndex;
-        cur_freq = leaf_freqs[endIndex].freq;
-    }
-    /*
-     cout << "After randomize" << endl;
-     for (size_t i = 0; i < leaf_freqs.size(); i++) {
-     cout << leaf_freqs[i].leaf_id << ":" << leaf_freqs[i].freq << " ";
-     }
-     cout << endl;
-     */
-    int leafCnt = 0;
-    while (leafCnt < k_delete) {
-        PhyloNode *taxon = (PhyloNode*) taxa[leaf_freqs[leafCnt].leaf_id];
-        del_leaves.push_back(taxon);
-        leaf_freqs[leafCnt].freq++;
-        leafCnt++;
-        deleteLeaf(taxon);
-    }
-    root = taxa[leaf_freqs[leafCnt].leaf_id];
-}
-
-void IQTree::deleteLeaves(PhyloNodeVector &del_leaves) {
-    NodeVector taxa;
-    // get the vector of taxa
-    getTaxa(taxa);
-    root = NULL;
-    //int num_delete = floor(p_delete * taxa.size());
-    int num_delete = k_delete;
-    int i;
-    if (num_delete > taxa.size() - 4)
-        num_delete = taxa.size() - 4;
-    if (verbose_mode >= VB_DEBUG) {
-        cout << "Deleting " << num_delete << " leaves" << endl;
-    }
-    // now try to randomly delete some taxa of the probability of p_delete
-    for (i = 0; i < num_delete;) {
-        int id = random_int(taxa.size());
-        if (!taxa[id])
-            continue;
-        else
-            i++;
-        PhyloNode *taxon = (PhyloNode*) taxa[id];
-        del_leaves.push_back(taxon);
-        deleteLeaf(taxon);
-        taxa[id] = NULL;
-    }
-    // set root to the first taxon which was not deleted
-    for (i = 0; i < taxa.size(); i++)
-        if (taxa[i]) {
-            root = taxa[i];
-            break;
-        }
-}
-
-int IQTree::assessQuartet(Node *leaf0, Node *leaf1, Node *leaf2, Node *del_leaf) {
-    assert(dist_matrix);
-    int nseq = aln->getNSeq();
-    //int id0 = leaf0->id, id1 = leaf1->id, id2 = leaf2->id;
-    double dist0 = dist_matrix[leaf0->id * nseq + del_leaf->id] + dist_matrix[leaf1->id * nseq + leaf2->id];
-    double dist1 = dist_matrix[leaf1->id * nseq + del_leaf->id] + dist_matrix[leaf0->id * nseq + leaf2->id];
-    double dist2 = dist_matrix[leaf2->id * nseq + del_leaf->id] + dist_matrix[leaf0->id * nseq + leaf1->id];
-    if (dist0 < dist1 && dist0 < dist2)
-        return 0;
-    if (dist1 < dist2)
-        return 1;
-    return 2;
-}
-
-int IQTree::assessQuartetParsimony(Node *leaf0, Node *leaf1, Node *leaf2, Node *del_leaf) {
-    int score[3] = { 0, 0, 0 };
-    for (Alignment::iterator it = aln->begin(); it != aln->end(); it++) {
-        char ch0 = (*it)[leaf0->id];
-        char ch1 = (*it)[leaf1->id];
-        char ch2 = (*it)[leaf2->id];
-        char chd = (*it)[del_leaf->id];
-        if (ch0 >= aln->num_states || ch1 >= aln->num_states || ch2 >= aln->num_states || chd >= aln->num_states)
-            continue;
-        if (chd == ch0 && ch1 == ch2)
-            score[0] += (*it).frequency;
-        if (chd == ch1 && ch0 == ch2)
-            score[1] += (*it).frequency;
-        if (chd == ch2 && ch0 == ch1)
-            score[2] += (*it).frequency;
-    }
-    if (score[0] == score[1] && score[0] == score[2]) {
-        int id = random_int(3);
-        return id;
-    }
-    if (score[0] > score[1] && score[0] > score[2])
-        return 0;
-    if (score[1] < score[2])
-        return 2;
-    return 1;
-}
-
-void IQTree::initializeBonus(PhyloNode *node, PhyloNode *dad) {
-    if (!node)
-        node = (PhyloNode*) root;
-    if (dad) {
-        PhyloNeighbor *node_nei = (PhyloNeighbor*) node->findNeighbor(dad);
-        PhyloNeighbor *dad_nei = (PhyloNeighbor*) dad->findNeighbor(node);
-        node_nei->lh_scale_factor = 0.0;
-        node_nei->partial_lh_computed = 0;
-        dad_nei->lh_scale_factor = 0.0;
-        dad_nei->partial_lh_computed = 0;
-    }
-
-    FOR_NEIGHBOR_IT(node, dad, it){
-    initializeBonus((PhyloNode*) ((*it)->node), node);
-}
-}
-
-void IQTree::raiseBonus(Neighbor *nei, Node *dad, double bonus) {
-    ((PhyloNeighbor*) nei)->lh_scale_factor += bonus;
-    if (verbose_mode >= VB_DEBUG)
-        cout << dad->id << " - " << nei->node->id << " : " << bonus << endl;
-
-    //  FOR_NEIGHBOR_IT(nei->node, dad, it)
-    //	raiseBonus((*it), nei->node, bonus);
-}
-
-double IQTree::computePartialBonus(Node *node, Node* dad) {
-    PhyloNeighbor *node_nei = (PhyloNeighbor*) node->findNeighbor(dad);
-    if (node_nei->partial_lh_computed)
-        return node_nei->lh_scale_factor;
-
-    FOR_NEIGHBOR_IT(node, dad, it){
-    node_nei->lh_scale_factor += computePartialBonus((*it)->node, node);
-}
-    node_nei->partial_lh_computed = 1;
-    return node_nei->lh_scale_factor;
-}
-
-
-/*
- bool IQTree::containPosNNI(vector<NNIMove> posNNIs) {
- for (vector<NNIMove>::iterator iter = posNNIs.begin(); iter != posNNIs.end(); iter++) {
- if (iter->newloglh > iter->oldloglh)
- return true;
- }
- return false;
- }
- */
-
-void IQTree::findBestBonus(double &best_score, NodeVector &best_nodes, NodeVector &best_dads, Node *node, Node *dad) {
-    double score;
-    if (!node)
-        node = root;
-    if (!dad) {
-        best_score = 0;
-    } else {
-        score = computePartialBonus(node, dad) + computePartialBonus(dad, node);
-        if (score >= best_score) {
-            if (score > best_score) {
-                best_score = score;
-                best_nodes.clear();
-                best_dads.clear();
-            }
-            best_nodes.push_back(node);
-            best_dads.push_back(dad);
-        }
-        //cout << node->id << " - " << dad->id << " : " << best_score << endl;
-    }
-
-    FOR_NEIGHBOR_IT(node, dad, it){
-    findBestBonus(best_score, best_nodes, best_dads, (*it)->node, node);
-}
-}
-
-void IQTree::assessQuartets(vector<RepresentLeafSet*> &leaves_vec, PhyloNode *cur_root, PhyloNode *del_leaf) {
-    const int MAX_DEGREE = 3;
-    RepresentLeafSet * leaves[MAX_DEGREE];
-    double bonus[MAX_DEGREE];
-    memset(bonus, 0, MAX_DEGREE * sizeof(double));
-    int cnt = 0;
-
-    // only work for birfucating tree
-    assert(cur_root->degree() == MAX_DEGREE);
-
-    // find the representative leaf set for three subtrees
-
-    FOR_NEIGHBOR_IT(cur_root, NULL, it){
-    leaves[cnt] = findRepresentLeaves(leaves_vec, cnt, cur_root);
-    cnt++;
-}
-    for (RepresentLeafSet::iterator i0 = leaves[0]->begin(); i0 != leaves[0]->end(); i0++)
-        for (RepresentLeafSet::iterator i1 = leaves[1]->begin(); i1 != leaves[1]->end(); i1++)
-            for (RepresentLeafSet::iterator i2 = leaves[2]->begin(); i2 != leaves[2]->end(); i2++) {
-                int best_id;
-                if (iqp_assess_quartet == IQP_DISTANCE)
-                    best_id = assessQuartet((*i0)->leaf, (*i1)->leaf, (*i2)->leaf, del_leaf);
-                else
-                    best_id = assessQuartetParsimony((*i0)->leaf, (*i1)->leaf, (*i2)->leaf, del_leaf);
-                bonus[best_id] += 1.0;
-            }
-    for (cnt = 0; cnt < MAX_DEGREE; cnt++)
-        if (bonus[cnt] > 0.0)
-            raiseBonus(cur_root->neighbors[cnt], cur_root, bonus[cnt]);
-
-}
-
-void IQTree::reinsertLeavesByParsimony(PhyloNodeVector &del_leaves) {
-    PhyloNodeVector::iterator it_leaf;
-    assert(root->isLeaf());
-    for (it_leaf = del_leaves.begin(); it_leaf != del_leaves.end(); it_leaf++) {
-        //cout << "Add leaf " << (*it_leaf)->id << " to the tree" << endl;
-        initializeAllPartialPars();
-        clearAllPartialLH();
-        Node *target_node = NULL;
-        Node *target_dad = NULL;
-        Node *added_node = (*it_leaf)->neighbors[0]->node;
-        Node *node1 = NULL;
-        Node *node2 = NULL;
-        //Node *leaf;
-        for (int i = 0; i < 3; i++) {
-            if (added_node->neighbors[i]->node->id == (*it_leaf)->id) {
-                //leaf = added_node->neighbors[i]->node;
-            } else if (!node1) {
-                node1 = added_node->neighbors[i]->node;
-            } else {
-                node2 = added_node->neighbors[i]->node;
-            }
-        }
-
-        //cout << "(" << node1->id << ", " << node2->id << ")" << "----" << "(" << added_node->id << "," << leaf->id << ")" << endl;
-        added_node->updateNeighbor(node1, (Node*) 1);
-        added_node->updateNeighbor(node2, (Node*) 2);
-
-        addTaxonMPFast(added_node, target_node, target_dad, root->neighbors[0]->node, root);
-        target_node->updateNeighbor(target_dad, added_node, -1.0);
-        target_dad->updateNeighbor(target_node, added_node, -1.0);
-        added_node->updateNeighbor((Node*) 1, target_node, -1.0);
-        added_node->updateNeighbor((Node*) 2, target_dad, -1.0);
-
-    }
-
-}
-
-void IQTree::reinsertLeaves(PhyloNodeVector &del_leaves) {
-    PhyloNodeVector::iterator it_leaf;
-
-    //int num_del_leaves = del_leaves.size();
-    assert(root->isLeaf());
-
-    for (it_leaf = del_leaves.begin(); it_leaf != del_leaves.end(); it_leaf++) {
-        if (verbose_mode >= VB_DEBUG)
-            cout << "Reinserting " << (*it_leaf)->name << " (" << (*it_leaf)->id << ")" << endl;
-        vector<RepresentLeafSet*> leaves_vec;
-        leaves_vec.resize(nodeNum * 3, NULL);
-        initializeBonus();
-        NodeVector nodes;
-        getInternalNodes(nodes);
-        if (verbose_mode >= VB_DEBUG)
-            drawTree(cout, WT_BR_SCALE | WT_INT_NODE | WT_TAXON_ID | WT_NEWLINE | WT_BR_ID);
-        //printTree(cout, WT_BR_LEN | WT_INT_NODE | WT_TAXON_ID | WT_NEWLINE);
-        for (NodeVector::iterator it = nodes.begin(); it != nodes.end(); it++) {
-            assessQuartets(leaves_vec, (PhyloNode*) (*it), (*it_leaf));
-        }
-        NodeVector best_nodes, best_dads;
-        double best_bonus;
-        findBestBonus(best_bonus, best_nodes, best_dads);
-        if (verbose_mode >= VB_DEBUG)
-            cout << "Best bonus " << best_bonus << " " << best_nodes[0]->id << " " << best_dads[0]->id << endl;
-        assert(best_nodes.size() == best_dads.size());
-        int node_id = random_int(best_nodes.size());
-        if (best_nodes.size() > 1 && verbose_mode >= VB_DEBUG)
-            cout << best_nodes.size() << " branches show the same best bonus, branch nr. " << node_id << " is chosen"
-                    << endl;
-
-        reinsertLeaf(*it_leaf, best_nodes[node_id], best_dads[node_id]);
-        //clearRepresentLeaves(leaves_vec, *it_node, *it_leaf);
-        /*if (verbose_mode >= VB_DEBUG) {
-         printTree(cout);
-         cout << endl;
-         }*/
-        for (vector<RepresentLeafSet*>::iterator rit = leaves_vec.begin(); rit != leaves_vec.end(); rit++)
-            if ((*rit)) {
-                RepresentLeafSet *tit = (*rit);
-                for (RepresentLeafSet::iterator rlit = tit->begin(); rlit != tit->end(); rlit++)
-                    delete (*rlit);
-                delete (*rit);
-            }
-    }
-    initializeTree(); // BQM: re-index nodes and branches s.t. ping-pong neighbors have the same ID
-
-    if (verbose_mode >= VB_DEBUG)
-        drawTree(cout, WT_BR_SCALE | WT_INT_NODE | WT_TAXON_ID | WT_NEWLINE | WT_BR_ID);
-}
-
-void IQTree::doParsimonyReinsertion() {
-    PhyloNodeVector del_leaves;
-
-    deleteLeaves(del_leaves);
-
-    reinsertLeavesByParsimony(del_leaves);
-    fixNegativeBranch(false);
-}
-
-void IQTree::setBestTree(string treeString, double treeLogl) {
-    bestTreeString = treeString;
-    bestScore = treeLogl;
-}
-
-bool IQTree::updateRefTreeSet(string treeString, double treeLogl) {
-    stringstream backupTree;
-    printTree(backupTree);
-    bool updated = false;
-    readTreeString(treeString);
-    stringstream treeTopoSS;
-    printTree(treeTopoSS, WT_TAXON_ID + WT_SORT_TAXA);
-    string treeTopo = treeTopoSS.str();
-
-    double worstLogl = -DBL_MAX;
-    if (!refTreeSetSorted.empty()) {
-        worstLogl = refTreeSetSorted.begin()->first;
-    }
-    if (refTreeSet.size() < params->popSize) {
-        if (refTreeSet.find(treeTopo) != refTreeSet.end()) {
-			cout << "Tree topology already exists in the reference set" << endl;
-            updated = false;
-        } else {
-            refTreeSet.insert(make_pair(treeTopo, treeLogl));
-            refTreeSetSorted.insert(make_pair(treeLogl, treeString));
-            updated = true;
-        }
-    } else if (treeLogl > worstLogl && refTreeSet.find(treeTopo) == refTreeSet.end()) {
-        if (refTreeSet.size() == params->popSize) {
-            refTreeSetSorted.erase(refTreeSetSorted.begin());
-            for (unordered_map<string, double>::iterator it = refTreeSet.begin(); it != refTreeSet.end(); ++it) {
-                if (it->second == worstLogl) {
-                    refTreeSet.erase(it);
-                    break;
-                }
-            }
-        }
-        refTreeSet.insert(make_pair(treeTopo, treeLogl));
-        refTreeSetSorted.insert(make_pair(treeLogl, treeString));
-        assert(refTreeSet.size() == refTreeSetSorted.size() && refTreeSetSorted.size() == params->popSize);
-        updated = true;
-    }
-    if (updated) {
-        printLoglInTreePop();
-    }
-
-    backupTree.seekg(0, ios::beg);
-    freeNode();
-    readTree(backupTree, rooted);
-    setAlignment(aln);
-    return updated;
-}
-
-void IQTree::doRandomNNIs(int numNNI) {
-    map<int, Node*> usedNodes;
-    NodeVector nodeList1, nodeList2;
-    getInternalBranches(nodeList1, nodeList2);
-    int numInBran = nodeList1.size();
-    assert(numInBran == aln->getNSeq() - 3);
-    for (int i = 0; i < numNNI; i++) {
-        int index = random_int(numInBran);
-        if (usedNodes.find(nodeList1[index]->id) == usedNodes.end()
-                && usedNodes.find(nodeList2[index]->id) == usedNodes.end()) {
-            doOneRandomNNI(nodeList1[index], nodeList2[index]);
-            usedNodes.insert(map<int, Node*>::value_type(nodeList1[index]->id, nodeList1[index]));
-            usedNodes.insert(map<int, Node*>::value_type(nodeList2[index]->id, nodeList2[index]));
-        } else {
-            usedNodes.clear();
-            nodeList1.clear();
-            nodeList2.clear();
-            getInternalBranches(nodeList1, nodeList2);
-            doOneRandomNNI(nodeList1[index], nodeList2[index]);
-            usedNodes.insert(map<int, Node*>::value_type(nodeList1[index]->id, nodeList1[index]));
-            usedNodes.insert(map<int, Node*>::value_type(nodeList2[index]->id, nodeList2[index]));
-        }
-    }
-}
-
-void IQTree::doIQP() {
-    if (verbose_mode >= VB_DEBUG)
-        drawTree(cout, WT_BR_SCALE | WT_INT_NODE | WT_TAXON_ID | WT_NEWLINE | WT_BR_ID);
-    //double time_begin = getCPUTime();
-    PhyloNodeVector del_leaves;
-    deleteLeaves(del_leaves);
-    reinsertLeaves(del_leaves);
-
-    // just to make sure IQP does it right
-    setAlignment(aln);
-
-    if (enable_parsimony) {
-        cur_pars_score = computeParsimony();
-        if (verbose_mode >= VB_MAX) {
-            cout << "IQP Likelihood = " << curScore << "  Parsimony = " << cur_pars_score << endl;
-        }
-    }
-}
-
-double IQTree::inputTree2PLL(string treestring, bool computeLH) {
-    double res = 0.0;
-    // read in the tree string from IQTree kernel
-    pllNewickTree *newick = pllNewickParseString(treestring.c_str());
-    pllTreeInitTopologyNewick(pllInst, newick, PLL_FALSE);
-    pllNewickParseDestroy(&newick);
-    if (computeLH) {
-        pllEvaluateLikelihood(pllInst, pllPartitions, pllInst->start, PLL_TRUE, PLL_FALSE);
-        res = pllInst->likelihood;
-    }
-    return res;
-}
-
-double* IQTree::getModelRatesFromPLL() {
-    assert(aln->num_states == 4);
-    int numberOfRates = (pllPartitions->partitionData[0]->states * pllPartitions->partitionData[0]->states
-            - pllPartitions->partitionData[0]->states) / 2;
-    double* rate_params = new double[numberOfRates];
-    for (int i = 0; i < numberOfRates; i++) {
-        rate_params[i] = pllPartitions->partitionData[0]->substRates[i];
-    }
-    return rate_params;
-}
-
-void IQTree::printPLLModParams() {
-    for (int part = 0; part < pllPartitions->numberOfPartitions; part++) {
-        printf("alpha[%d]: %f \n", part, pllPartitions->partitionData[part]->alpha);
-        if (aln->num_states == 4) {
-            int states, rates;
-            states = pllPartitions->partitionData[part]->states;
-            rates = ((states * states - states) / 2);
-            printf("rates[%d] ac ag at cg ct gt: ", part);
-            for (int i = 0; i < rates; i++) {
-                printf("%f ", pllPartitions->partitionData[part]->substRates[i]);
-            }
-            cout << endl;
-            cout << "frequencies: ";
-            for (int i = 0; i < 4; i++) {
-                printf("%f ", pllPartitions->partitionData[part]->empiricalFrequencies[i]);
-            }
-        }
-    }
-}
-
-void IQTree::printLoglInTreePop() {
-    cout << "Logl of trees in population" << endl;
-    for (map<double, string>::iterator it = refTreeSetSorted.begin(); it != refTreeSetSorted.end(); ++it) {
-        cout << it->first << " / ";
-    }
-    cout << endl;
-}
-
-void IQTree::printRefTrees() {
-    string filename = string(params->out_prefix) + ".reftrees";
-    ofstream file;
-    file.open(filename.c_str());
-    for (map<double, string>::iterator it = refTreeSetSorted.begin(); it != refTreeSetSorted.end(); ++it) {
-        file << it->second << endl;
-    }
-}
-
-double IQTree::getAlphaFromPLL() {
-    return pllPartitions->partitionData[0]->alpha;
-}
-
-void IQTree::inputModelParam2PLL() {
-    // get the alpha parameter
-    double alpha = getRate()->getGammaShape();
-    if (alpha == 0.0)
-        alpha = PLL_ALPHA_MAX;
-    if (aln->num_states == 4) {
-        // get the rate parameters
-        double *rate_param = new double[6];
-        getModel()->getRateMatrix(rate_param);
-        // get the state frequencies
-        double *state_freqs = new double[aln->num_states];
-        getModel()->getStateFrequency(state_freqs);
-
-        /* put them into PLL */
-        stringstream linkagePattern;
-        int partNr;
-        for (partNr = 0; partNr < pllPartitions->numberOfPartitions - 1; partNr++) {
-            linkagePattern << partNr << ",";
-        }
-        linkagePattern << partNr;
-        char *pattern = new char[linkagePattern.str().length() + 1];
-        strcpy(pattern, linkagePattern.str().c_str());
-        pllLinkAlphaParameters(pattern, pllPartitions);
-        pllLinkFrequencies(pattern, pllPartitions);
-        pllLinkRates(pattern, pllPartitions);
-        delete[] pattern;
-
-        for (partNr = 0; partNr < pllPartitions->numberOfPartitions; partNr++) {
-            pllSetFixedAlpha(alpha, partNr, pllPartitions, pllInst);
-            pllSetFixedBaseFrequencies(state_freqs, 4, partNr, pllPartitions, pllInst);
-            pllSetFixedSubstitutionMatrix(rate_param, 6, partNr, pllPartitions, pllInst);
-        }
-        delete[] rate_param;
-        delete[] state_freqs;
-    } else if (aln->num_states == 20) {
-        double *state_freqs = new double[aln->num_states];
-        getModel()->getStateFrequency(state_freqs);
-        int partNr;
-        for (partNr = 0; partNr < pllPartitions->numberOfPartitions; partNr++) {
-            pllSetFixedAlpha(alpha, partNr, pllPartitions, pllInst);
-            pllSetFixedBaseFrequencies(state_freqs, 20, partNr, pllPartitions, pllInst);
-        }
-        delete[] state_freqs;
-    } else {
-        if (params->pll) {
-            outError("Phylogenetic likelihood library current does not support data type other than DNA or Protein");
-        }
-    }
-}
-double IQTree::swapTaxa(PhyloNode *node1, PhyloNode *node2) {
-    assert(node1->isLeaf());
-    assert(node2->isLeaf());
-
-    PhyloNeighbor *node1nei = (PhyloNeighbor*) *(node1->neighbors.begin());
-    PhyloNeighbor *node2nei = (PhyloNeighbor*) *(node2->neighbors.begin());
-
-    node2nei->node->updateNeighbor(node2, node1);
-    node1nei->node->updateNeighbor(node1, node2);
-
-    // Update the new neightbors of the 2 nodes
-    node1->updateNeighbor(node1->neighbors.begin(), node2nei);
-    node2->updateNeighbor(node2->neighbors.begin(), node1nei);
-
-    PhyloNeighbor *node1NewNei = (PhyloNeighbor*) *(node1->neighbors.begin());
-    PhyloNeighbor *node2NewNei = (PhyloNeighbor*) *(node2->neighbors.begin());
-
-    // Reoptimize the branch lengths
-    optimizeOneBranch(node1, (PhyloNode*) node1NewNei->node);
-    this->curScore = optimizeOneBranch(node2, (PhyloNode*) node2NewNei->node);
-    //drawTree(cout, WT_BR_SCALE | WT_INT_NODE | WT_TAXON_ID | WT_NEWLINE);
-    return this->curScore;
-}
-
-double IQTree::perturb(int times) {
-    while (times > 0) {
-        NodeVector taxa;
-        // get the vector of taxa
-        getTaxa(taxa);
-        int taxonid1 = random_int(taxa.size());
-        PhyloNode *taxon1 = (PhyloNode*) taxa[taxonid1];
-        PhyloNode *taxon2;
-        int *dists = new int[taxa.size()];
-        int minDist = 1000000;
-        for (int i = 0; i < taxa.size(); i++) {
-            if (i == taxonid1)
-                continue;
-            taxon2 = (PhyloNode*) taxa[i];
-            int dist = taxon1->calDist(taxon2);
-            dists[i] = dist;
-            if (dist >= 7 && dist < minDist)
-                minDist = dist;
-        }
-
-        int taxonid2 = -1;
-        for (int i = 0; i < taxa.size(); i++) {
-            if (dists[i] == minDist)
-                taxonid2 = i;
-        }
-
-        taxon2 = (PhyloNode*) taxa[taxonid2];
-
-        cout << "Swapping node " << taxon1->id << " and node " << taxon2->id << endl;
-        cout << "Distance " << minDist << endl;
-        curScore = swapTaxa(taxon1, taxon2);
-        //taxa.erase( taxa.begin() + taxaID1 );
-        //taxa.erase( taxa.begin() + taxaID2 -1 );
-
-        times--;
-        delete[] dists;
-    }
-    curScore = optimizeAllBranches(1);
-    return curScore;
-}
-
-
-double IQTree::doTreeSearch() {
-    time_t begin_time, cur_time;
-    time(&begin_time);
-    string tree_file_name = params->out_prefix;
-    tree_file_name += ".treefile";
-    //printResultTree(params);
-    string treels_name = params->out_prefix;
-    treels_name += ".treels";
-    string out_lh_file = params->out_prefix;
-    out_lh_file += ".treelh";
-    string site_lh_file = params->out_prefix;
-    site_lh_file += ".sitelh";
-
-    if (params->print_tree_lh) {
-        out_treelh.open(out_lh_file.c_str());
-        out_sitelh.open(site_lh_file.c_str());
-    }
-
-    if (params->write_intermediate_trees)
-        out_treels.open(treels_name.c_str());
-
-    if (params->write_intermediate_trees && save_all_trees != 2) {
-        printIntermediateTree(WT_NEWLINE | WT_APPEND | WT_SORT_TAXA | WT_BR_LEN);
-    }
-
-    //printTree(treels_name.c_str(), WT_NEWLINE | WT_BR_LEN);
-
-<<<<<<< HEAD
-    setRootNode(params->root);
-    // keep the best tree into a string
-    stringstream best_tree_string;
-    stringstream best_tree_topo_ss;
-    string perturb_tree_string;
-    string imd_tree;
-    printTree(best_tree_string, WT_TAXON_ID + WT_BR_LEN);
-    printTree(best_tree_topo_ss, WT_TAXON_ID + WT_SORT_TAXA);
-    string best_tree_topo = best_tree_topo_ss.str();
-
-    // write tree's loglikelihood to a file (if nni_lh option is enabled)
-    ofstream lh_file;
-    if (params->nni_lh) {
-        // Remove the .treefile ending and add iq-tree.lh ending to the file name
-        string aln_file_name;
-        aln_file_name.assign(tree_file_name).erase(tree_file_name.size() - 9);
-        string lh_file_name = aln_file_name + ".iq-tree.lh";
-
-        lh_file.open((lh_file_name).c_str());
-        if (lh_file.is_open()) {
-            lh_file.precision(15);
-            lh_file << 1;
-            lh_file << "\t";
-            lh_file << bestScore;
-            lh_file << endl;
-        } else {
-            cout << "Cannot open file " + lh_file_name;
-        }
-    }
-
-    if (!params->autostop) {
-        stop_rule.addImprovedIteration(1);
-    }
-
-    double prev_time = 0.0;
-    int nUnsuccessIteration = 0;
-    for (curIteration = 2; !stop_rule.meetStopCondition(curIteration); curIteration++) {
-        if (params->autostop) {
-            if (nUnsuccessIteration == params->maxUnsuccess) {
-                cout << endl;
-                cout << "No better tree was found in the last " << params->maxUnsuccess
-                        << " iterations. Tree search was stopped after " << curIteration << " iterations!" << endl;
-                break;
-            }
-        }
-        double min_elapsed = (getCPUTime() - params->startTime) / 60;
-        if (min_elapsed > params->maxtime) {
-            cout << endl;
-            cout << "Maximum running time of " << params->maxtime << " minutes reached" << endl;
-            break;
-        }
-        // estimate logl_cutoff
-        if (params->avoid_duplicated_trees && max_candidate_trees > 0 && treels_logl.size() > 1000) {
-            int num_entries = floor(max_candidate_trees * ((double) curIteration / stop_rule.getNumIterations()));
-            if (num_entries < treels_logl.size() * 0.9) {
-                DoubleVector logl = treels_logl;
-                nth_element(logl.begin(), logl.begin() + (treels_logl.size() - num_entries), logl.end());
-                logl_cutoff = logl[treels_logl.size() - num_entries] - 1.0;
-            } else
-                logl_cutoff = 0.0;
-            if (verbose_mode >= VB_MED) {
-                if (curIteration % 10 == 0) {
-                    cout << treels.size() << " trees, " << treels_logl.size() << " logls, logl_cutoff= " << logl_cutoff;
-                    if (params->store_candidate_trees)
-                        cout << " duplicates= " << duplication_counter << " ("
-                                << (int) round(100 * ((double) duplication_counter / treels_logl.size())) << "%)"
-                                << endl;
-                    else
-                        cout << endl;
-                }
-            }
-        }
-
-        if (estimate_nni_cutoff && nni_info.size() >= 500) {
-            estimate_nni_cutoff = false;
-            estimateNNICutoff(params);
-        }
-
-        Alignment *saved_aln = aln;
-
-        double perturbScore;
-        if (iqp_assess_quartet == IQP_BOOTSTRAP) {
-            // create bootstrap sample
-            Alignment* bootstrap_alignment;
-            if (aln->isSuperAlignment())
-                bootstrap_alignment = new SuperAlignment;
-            else
-                bootstrap_alignment = new Alignment;
-            bootstrap_alignment->createBootstrapAlignment(aln, NULL, params->bootstrap_spec);
-            setAlignment(bootstrap_alignment);
-            initializeAllPartialLh();
-            clearAllPartialLH();
-            curScore = optimizeAllBranches();
-        } else {
-            if (params->snni) {
-                int numNNI = params->pertubSize * (aln->getNSeq() - 3);
-                vector<string> trees;
-                for (map<double, string>::iterator it = refTreeSetSorted.begin(); it != refTreeSetSorted.end(); ++it) {
-                    trees.push_back(it->second);
-                }
-                int index = random_int(trees.size());
-                readTreeString(trees[index]);
-                doRandomNNIs(numNNI);
-            } else {
-                doIQP();
-            }
-            setAlignment(aln);
-            perturb_tree_string = getTreeString();
-
-            if (params->pll) {
-                pllNewickTree *perturbTree = pllNewickParseString(perturb_tree_string.c_str());
-                assert(perturbTree != NULL);
-                pllTreeInitTopologyNewick(pllInst, perturbTree, PLL_FALSE);
-                pllEvaluateLikelihood(pllInst, pllPartitions, pllInst->start, PLL_TRUE, PLL_FALSE);
-                pllOptimizeBranchLengths(pllInst, pllPartitions, params->numSmoothTree);
-                pllNewickParseDestroy(&perturbTree);
-                curScore = pllInst->likelihood;
-                perturbScore = curScore;
-            } else {
-                initializeAllPartialLh();
-                clearAllPartialLH();
-                if (isSuperTree()) {
-                    ((PhyloSuperTree*) this)->mapTrees();
-                }
-                curScore = optimizeAllBranches(1, TOL_LIKELIHOOD, PLL_NEWZPERCYCLE);
-                perturbScore = curScore;
-            }
-        }
-
-        setRootNode(params->root);
-
-        int nni_count = 0;
-        int nni_steps = 0;
-
-        if (params->pll) {
-            curScore = pllOptimizeNNI(nni_count, nni_steps, searchinfo);
-            pllTreeToNewick(pllInst->tree_string, pllInst, pllPartitions, pllInst->start->back, PLL_TRUE,
-                    PLL_TRUE, 0, 0, 0, PLL_SUMMARIZE_LH, 0, 0);
-            imd_tree = string(pllInst->tree_string);
-        } else {
-            curScore = optimizeNNI(nni_count, nni_steps);
-            imd_tree = getTreeString();
-        }
-
-        if (iqp_assess_quartet == IQP_BOOTSTRAP) {
-            // restore alignment
-            delete aln;
-            setAlignment(saved_aln);
-            initializeAllPartialLh();
-            clearAllPartialLH();
-        }
-
-        if (isSuperTree()) {
-            ((PhyloSuperTree*) this)->computeBranchLengths();
-        }
-
-        time(&cur_time);
-        double cputime_secs = getCPUTime() - params->startTime;
-        double cputime_remaining;
-        if (params->maxtime < 1000000) {
-            cputime_remaining = params->maxtime * 60 - cputime_secs;
-        } else {
-            cputime_remaining = (stop_rule.getNumIterations() - curIteration) * cputime_secs / (curIteration - 1);
-        }
-        cout.setf(ios::fixed, ios::floatfield);
-
-        cout << ((iqp_assess_quartet == IQP_BOOTSTRAP) ? "Bootstrap " : "Iteration ") << curIteration
-                << " / Start LogL: " << perturbScore << " / End LogL: " << curScore << " / NNIs: " << nni_count
-                << " / NNI steps: " << nni_steps << " / CPU time: " << (int) round(cputime_secs) << "s";
-
-        if (curIteration > 10 && cputime_secs > 10) {
-            if (!params->autostop) {
-                cout << " (" << (int) round(cputime_remaining) << "s left)";
-            }
-        }
-
-        cout << endl;
-        prev_time = cputime_secs;
-
-        if (params->write_intermediate_trees && save_all_trees != 2) {
-            printIntermediateTree(WT_NEWLINE | WT_APPEND | WT_SORT_TAXA | WT_BR_LEN);
-        }
-        if (curScore > bestScore) {
-            stringstream cur_tree_topo_ss;
-            printTree(cur_tree_topo_ss, WT_TAXON_ID | WT_SORT_TAXA);
-            if (cur_tree_topo_ss.str() != best_tree_topo) {
-                best_tree_topo = cur_tree_topo_ss.str();
-                //cout << "Saving new better tree ..." << endl;
-                if (params->snni) {
-                    if (params->modOpt) {
-                        if (params->pllModOpt) {
-                            deleteAllPartialLh();
-                            cout << "Optimizing model parameters by PLL ... ";
-                            double stime = getCPUTime();
-                            pllEvaluateLikelihood(pllInst, pllPartitions, pllInst->start, PLL_TRUE, PLL_FALSE);
-                            pllOptimizeModelParameters(pllInst, pllPartitions, 1.0);
-                            curScore = pllInst->likelihood;
-                            double etime = getCPUTime();
-                            cout << etime - stime << " seconds" << endl;
-                            pllTreeToNewick(pllInst->tree_string, pllInst, pllPartitions, pllInst->start->back, PLL_TRUE,
-                                    PLL_TRUE, PLL_FALSE, PLL_FALSE, PLL_FALSE, PLL_SUMMARIZE_LH, PLL_FALSE, PLL_FALSE);
-                            imd_tree = string(pllInst->tree_string);
-                            readTreeString(imd_tree);
-                        } else {
-                            if (params->pll) {
-                                readTreeString(imd_tree);
-                                initializeAllPartialLh();
-                                clearAllPartialLH();
-                            }
-                            double *rate_param_bk = NULL;
-                            if (aln->num_states == 4) {
-                                rate_param_bk = new double[6];
-                                getModel()->getRateMatrix(rate_param_bk);
-                            }
-                            double alpha_bk = getRate()->getGammaShape();
-                            cout << endl;
-                            cout << "Re-estimate model parameters ... " << endl;
-                            double modOptScore = getModelFactory()->optimizeParameters(params->fixed_branch_length,
-                                    true, params->model_eps);
-                            if (modOptScore < curScore) {
-                                cout << "  BUG: Tree logl gets worse after model optimization!" << endl;
-                                cout << "  Old logl: " << curScore << " / " << "new logl: " << modOptScore << endl;
-                                readTreeString(imd_tree);
-                                clearAllPartialLH();
-                                if (aln->num_states == 4) {
-                                    assert(rate_param_bk != NULL);
-                                    ((GTRModel*) getModel())->setRateMatrix(rate_param_bk);
-                                }
-                                dynamic_cast<RateGamma*>(getRate())->setGammaShape(alpha_bk);
-                                getModel()->decomposeRateMatrix();
-                                cout << "Reset rate parameters!" << endl;
-                            } else {
-                                deleteAllPartialLh();
-                                curScore = modOptScore;
-                                imd_tree = getTreeString();
-                                if (params->pll) {
-                                    inputModelParam2PLL();
-                                    // recompute the curScore using PLL
-                                    curScore = inputTree2PLL(imd_tree, true);
-                                }
-                            }
-                        }
-                    }
-                    nUnsuccessIteration = 0;
-                    //cout << perturb_tree_string.str() << endl;
-                }
-
-                if (!params->autostop) {
-                    stop_rule.addImprovedIteration(curIteration);
-                }
-                cout << "BETTER TREE FOUND at iteration " << curIteration << ": " << curScore;
-                cout << " / CPU time: " << (int) round(getCPUTime() - params->startTime) << "s" << endl << endl;
-            } else {
-                cout << "UPDATE BEST LOG-LIKELIHOOD: " << curScore << endl;
-                nUnsuccessIteration++;
-            }
-
-            setBestTree(imd_tree, curScore);
-            if (params->write_best_trees) {
-                ostringstream iter_string;
-                iter_string << curIteration;
-                printResultTree(iter_string.str());
-            }
-            printResultTree();
-        } else {
-            nUnsuccessIteration++;
-            if (!params->snni) {
-                readTreeString(bestTreeString);
-            }
-        }
-
-        // check whether the tree can be put into the reference set
-        if (params->snni) {
-            updateRefTreeSet(imd_tree, curScore);
-        }
-
-        if ((curIteration) % (params->step_iterations / 2) == 0 && params->gbo_replicates) {
-            SplitGraph *sg = new SplitGraph;
-            summarizeBootstrap(*sg);
-            boot_splits.push_back(sg);
-            if (params->max_candidate_trees == 0)
-                max_candidate_trees = treels_logl.size() * (stop_rule.getNumIterations()) / curIteration;
-            cout << "Setting tau = " << max_candidate_trees << endl;
-        }
-
-        if (curIteration == stop_rule.getNumIterations() && params->gbo_replicates && !boot_splits.empty()
-                && stop_rule.getNumIterations() + params->step_iterations <= params->max_iterations) {
-            //SplitGraph *sg = new SplitGraph;
-            //summarizeBootstrap(*sg);
-            if (!checkBootstrapStopping()) {
-                if (params->max_candidate_trees == 0) {
-                    max_candidate_trees = treels_logl.size() * (stop_rule.getNumIterations() + params->step_iterations)
-                            / stop_rule.getNumIterations();
-                }
-                stop_rule.setIterationNum(stop_rule.getNumIterations() + params->step_iterations,
-                        params->max_iterations);
-                cout << "INFO: Increase number of iterations to " << stop_rule.getNumIterations() << " tau = "
-                        << max_candidate_trees << endl;
-                //delete boot_splits;
-                //boot_splits = sg;
-            } //else delete sg;
-        }
-    }
-    if (!params->autostop) {
-        int predicted_iteration = stop_rule.getPredictedIteration();
-        if (predicted_iteration > curIteration) {
-            cout << endl << "WARNING: " << predicted_iteration << " iterations are needed to ensure that with a "
-                    << floor(params->stop_confidence * 100) << "% confidence" << endl
-                    << "         the IQPNNI search will not find a better tree" << endl;
-        }
-    }
-    //cout.unsetf(ios::fixed);
-
-    if (testNNI)
-        outNNI.close();
-    if (params->write_intermediate_trees)
-        out_treels.close();
-    if (params->print_tree_lh) {
-        out_treelh.close();
-        out_sitelh.close();
-    }
-=======
-	if (testNNI)
-		outNNI.close();
-	if (params->write_intermediate_trees)
-		out_treels.close();
-	if (params->print_tree_lh) {
-		out_treelh.close();
-		out_sitelh.close();
-	}
->>>>>>> b56af7b2
-
-    if (params->pllModOpt) {
-        pllNewickTree *newick = pllNewickParseString(bestTreeString.c_str());
-        pllTreeInitTopologyNewick(pllInst, newick, PLL_FALSE);
-        pllNewickParseDestroy(&newick);
-        pllEvaluateLikelihood(pllInst, pllPartitions, pllInst->start, PLL_TRUE, PLL_FALSE);
-        cout << endl;
-        cout << "Optimizing model parameters on the final tree by PLL ... ";
-        double stime = getCPUTime();
-        pllOptimizeModelParameters(pllInst, pllPartitions, 0.01);
-        double etime = getCPUTime();
-        cout << etime - stime << " seconds" << endl;
-        pllTreeToNewick(pllInst->tree_string, pllInst, pllPartitions, pllInst->start->back, PLL_TRUE, PLL_TRUE,
-                PLL_FALSE, PLL_FALSE, PLL_FALSE, PLL_SUMMARIZE_LH, PLL_FALSE, PLL_FALSE);
-        setBestTree(string(pllInst->tree_string), pllInst->likelihood);
-    }
-    return bestScore;
-}
-
-/****************************************************************************
- Fast Nearest Neighbor Interchange by maximum likelihood
- ****************************************************************************/
-double IQTree::optimizeNNI(int &nni_count, int &nni_steps) {
-    bool resetLamda = true; // variable indicates whether lambda should be reset
-    curLambda = startLambda;
-    nni_count = 0;
-    int nni2apply = 0; // number of nni to be applied in each NNI steps
-    int nonconf_nni = 0; // number of non-conflicting NNIs found in this round
-    int MAXSTEPS = 50;
-    for (nni_steps = 1; nni_steps <= MAXSTEPS; nni_steps++) {
-        double oldScore = curScore;
-        if (resetLamda) { // tree get improved, lamda reset
-            if (save_all_trees == 2) {
-                saveCurrentTree(curScore); // BQM: for new bootstrap
-            }
-            if (verbose_mode >= VB_DEBUG) {
-                cout << "Doing NNI round " << nni_steps << endl;
-                if (isSuperTree()) {
-                    ((PhyloSuperTree*) this)->printMapInfo();
-                }
-            }
-
-            curLambda = startLambda;
-            vec_nonconf_nni.clear(); // Vector containing non-conflicting positive NNIs
-            mapOptBranLens.clear(); // Vector containing branch length of the positive NNIs
-            savedBranLens.clear(); // Vector containing all current branch of the tree
-            posNNIs.clear(); // Vector containing all positive NNIs
-            saveBranLens(); // save all current branch lengths
-            initPartitionInfo(); // for super tree
-            if (!nni_sort) {
-                genNNIMoves(params->approximate_nni); // generate all positive NNI moves
-            } else {
-                genNNIMovesSort(params->approximate_nni);
-            }
-
-            /* sort all positive NNI moves (descending) */
-            sort(posNNIs.begin(), posNNIs.end());
-            if (verbose_mode >= VB_DEBUG) {
-                cout << "curScore: " << curScore << endl;
-                for (int i = 0; i < posNNIs.size(); i++) {
-                    cout << "Logl of positive NNI " << i << " : " << posNNIs[i].newloglh << endl;
-                }
-            }
-
-            if (posNNIs.size() == 0) {
-                break;
-            }
-
-            /* remove conflicting NNIs */
-            genNonconfNNIs();
-            nonconf_nni = vec_nonconf_nni.size();
-            if (verbose_mode >= VB_DEBUG) {
-                for (int i = 0; i < vec_nonconf_nni.size(); i++) {
-                    cout << "Log-likelihood of non-conflicting NNI " << i << " : " << vec_nonconf_nni[i].newloglh
-                            << endl;
-                }
-            }
-        }
-        nni2apply = floor(nonconf_nni * curLambda);
-        if (nni2apply == 0)
-            nni2apply = 1;
-        applyNNIs(nni2apply);
-
-        curScore = optimizeAllBranches(1, TOL_LIKELIHOOD, PLL_NEWZPERCYCLE);
-
-        if (verbose_mode >= VB_DEBUG) {
-            cout << "logl: " << curScore << " / NNIs: " << nni2apply << endl;
-        }
-
-        if (curScore > oldScore && curScore >= vec_nonconf_nni.at(0).newloglh) {
-            if (abs(curScore - oldScore) < 0.001) {
-                break;
-            }
-            nni_count += nni2apply;
-            resetLamda = true;
-        } else {
-
-            /* tree cannot be worse if only 1 NNI is applied */
-            if (nni2apply == 1) {
-                if (curScore < vec_nonconf_nni.at(0).newloglh - 0.001)
-                    cout << "Error: logl=" << curScore << " < " << vec_nonconf_nni.at(0).newloglh << endl;
-
-                // restore the tree by reverting all NNIs
-                applyNNIs(nni2apply, false);
-                // restore the branch lengths
-                restoreAllBranLen();
-                curScore = oldScore;
-                break;
-            }
-
-            //if (verbose_mode >= VB_MED) {
-            cout << "logl=" << curScore << " after applying " << nni2apply << " NNIs for lambda = " << curLambda
-                    << " is worse than logl=" << vec_nonconf_nni.at(0).newloglh
-                    << " of the best NNI. Roll back tree ..." << endl;
-            //}
-            curLambda = curLambda * 0.5;
-            // restore the tree by reverting all NNIs
-            applyNNIs(nni2apply, false);
-            // restore the branch lengths
-            restoreAllBranLen();
-            resetLamda = false;
-            curScore = oldScore;
-        }
-    }
-
-    if (nni_count == 0) {
-        cout << "NNI search could not find any better tree for this iteration!" << endl;
-    }
-
-    /*
-     if (save_all_trees == 2 && params->nni_opt_5branches) {
-     curScore = optimizeAllBranches();
-     saveCurrentTree(curScore); // BQM: for new bootstrap
-     saveNNITrees(); // optimize 5 branches around NNI, this makes program slower
-     }*/
-    //curScore = optimizeAllBranches(1);
-    return curScore;
-}
-
-
-double IQTree::pllOptimizeNNI(int &totalNNICount, int &nniSteps, SearchInfo &searchinfo) {
-    searchinfo.numAppliedNNIs = 0;
-    searchinfo.curLogl = curScore;
-    //cout << "curLogl: " << searchinfo.curLogl << endl;
-    const int MAX_NNI_STEPS = 50;
-    totalNNICount = 0;
-    for (nniSteps = 1; nniSteps <= MAX_NNI_STEPS; nniSteps++) {
-        searchinfo.curNumNNISteps = nniSteps;
-        searchinfo.posNNIList.clear();
-        double newLH = pllDoNNISearch(pllInst, pllPartitions, searchinfo);
-        if (searchinfo.curNumAppliedNNIs == 0) { // no positive NNI was found
-            searchinfo.curLogl = newLH;
-            break;
-        } else {
-            searchinfo.curLogl = newLH;
-            searchinfo.numAppliedNNIs += searchinfo.curNumAppliedNNIs;
-        }
-    }
-
-    if (nniSteps == (MAX_NNI_STEPS + 1)) {
-        cout << "WARNING: NNI search seems to run unusually too long and thus it was stopped!" << endl;
-    }
-
-    totalNNICount = searchinfo.numAppliedNNIs;
-    pllInst->likelihood = searchinfo.curLogl;
-    return searchinfo.curLogl;
-}
-
-void IQTree::applyNNIs(int nni2apply, bool changeBran) {
-    for (int i = 0; i < nni2apply; i++) {
-        doNNI(vec_nonconf_nni.at(i));
-        if (!params->leastSquareNNI && changeBran) {
-            // apply new branch lengths
-            applyNNIBranches(vec_nonconf_nni.at(i));
-        }
-    }
-}
-
-
-void IQTree::genNonconfNNIs() {
-    for (vector<NNIMove>::iterator iterMove = posNNIs.begin(); iterMove != posNNIs.end(); iterMove++) {
-        bool choosen = true;
-        for (vector<NNIMove>::iterator iterNextMove = vec_nonconf_nni.begin(); iterNextMove != vec_nonconf_nni.end();
-                iterNextMove++) {
-            if ((*iterMove).node1 == (*(iterNextMove)).node1 || (*iterMove).node2 == (*(iterNextMove)).node1
-                    || (*iterMove).node1 == (*(iterNextMove)).node2 || (*iterMove).node2 == (*(iterNextMove)).node2) {
-                choosen = false;
-                break;
-            }
-        }
-        if (choosen) {
-            vec_nonconf_nni.push_back(*iterMove);
-        }
-    }
-}
-
-//double IQTree::estN95() {
-//    if (vecNumNNI.size() == 0) {
-//        return 0;
-//    } else {
-//        sort(vecNumNNI.begin(), vecNumNNI.end());
-//        int index = floor(vecNumNNI.size() * speed_conf);
-//        return vecNumNNI[index];
-//    }
-//}
-
-double IQTree::getAvgNumNNI() {
-    if (vecNumNNI.size() == 0) {
-        return 0;
-    } else {
-        double median;
-        size_t size = vecNumNNI.size();
-        sort(vecNumNNI.begin(), vecNumNNI.end());
-        if (size % 2 == 0) {
-            median = (vecNumNNI[size / 2 + 1] + vecNumNNI[size / 2]) / 2;
-        } else {
-            median = vecNumNNI[size / 2];
-        }
-        return median;
-    }
-}
-
-double IQTree::estDeltaMedian() {
-    if (vecImpProNNI.size() == 0) {
-        return 0;
-    } else {
-        double median;
-        size_t size = vecImpProNNI.size();
-        sort(vecImpProNNI.begin(), vecImpProNNI.end());
-        if (size % 2 == 0) {
-            median = (vecImpProNNI[size / 2 + 1] + vecImpProNNI[size / 2]) / 2;
-        } else {
-            median = vecImpProNNI[size / 2];
-        }
-        return median;
-    }
-}
-
-//inline double IQTree::estDelta95() {
-//    if (vecImpProNNI.size() == 0) {
-//        return 0;
-//    } else {
-//        sort(vecImpProNNI.begin(), vecImpProNNI.end());
-//        int index = floor(vecImpProNNI.size() * speed_conf);
-//        return vecImpProNNI[index];
-//    }
-//}
-
-int IQTree::getDelete() const {
-    return k_delete;
-}
-
-void IQTree::setDelete(int _delete) {
-    k_delete = _delete;
-}
-
-void IQTree::changeBranLen(PhyloNode *node1, PhyloNode *node2, double newlen) {
-    node1->findNeighbor(node2)->length = newlen;
-    node2->findNeighbor(node1)->length = newlen;
-    node1->clearReversePartialLh(node2);
-    node2->clearReversePartialLh(node1);
-}
-
-double IQTree::getBranLen(PhyloNode *node1, PhyloNode *node2) {
-    return node1->findNeighbor(node2)->length;
-}
-
-void IQTree::saveBranLens(PhyloNode *node, PhyloNode *dad) {
-    if (!node) {
-        node = (PhyloNode*) root;
-    }
-    if (dad) {
-        double len = getBranLen(node, dad);
-        string key = nodePair2String(node, dad);
-        savedBranLens.insert(BranLenMap::value_type(key, len));
-    }
-
-    FOR_NEIGHBOR_IT(node, dad, it){
-    saveBranLens((PhyloNode*) (*it)->node, node);
-}
-}
-
-void IQTree::restoreAllBranLen(PhyloNode *node, PhyloNode *dad) {
-    if (!node) {
-        node = (PhyloNode*) root;
-    }
-    if (dad) {
-        string key = nodePair2String(node, dad);
-        Neighbor* bran_it = node->findNeighbor(dad);
-        assert(bran_it);
-        Neighbor* bran_it_back = dad->findNeighbor(node);
-        assert(bran_it_back);
-        assert(savedBranLens.count(key));
-        bran_it->length = savedBranLens[key];
-        bran_it_back->length = savedBranLens[key];
-    }
-
-    FOR_NEIGHBOR_IT(node, dad, it){
-    restoreAllBranLen((PhyloNode*) (*it)->node, node);
-}
-}
-
-inline double IQTree::getCurScore() {
-    return curScore;
-}
-
-void IQTree::changeAllBranches(PhyloNode *node, PhyloNode *dad) {
-    if (!node) {
-        node = (PhyloNode*) root;
-    }
-
-    FOR_NEIGHBOR_IT(node, dad, it){
-    string key = nodePair2String((PhyloNode*) (*it)->node, (PhyloNode*) node);
-    BranLenMap::iterator bran_it = mapOptBranLens.find(key);
-    if (bran_it != mapOptBranLens.end()) {
-        double curlen = (*it)->length;
-        changeBranLen((PhyloNode*) (*it)->node, (PhyloNode*) node, curlen + curLambda * (bran_it->second - curlen));
-    }
-    changeAllBranches((PhyloNode*) (*it)->node, (PhyloNode*) node);
-}
-
-}
-
-void IQTree::genNNIMoves(bool approx_nni, PhyloNode *node, PhyloNode *dad) {
-    if (!node) {
-        node = (PhyloNode*) root;
-    }
-    // internal Branch
-    if (!node->isLeaf() && dad && !dad->isLeaf()) {
-        NNIMove myMove = getBestNNIForBran(node, dad, NULL, approx_nni, params->leastSquareNNI);
-        if (myMove.newloglh > curScore + params->loglh_epsilon) {
-            addPositiveNNIMove(myMove);
-        }
-    }
-
-    FOR_NEIGHBOR_IT(node, dad, it){
-    genNNIMoves(approx_nni, (PhyloNode*) (*it)->node, node);
-}
-}
-
-void IQTree::genNNIMovesSort(bool approx_nni) {
-    NodeVector nodes1, nodes2;
-    int i;
-    double cur_lh = curScore;
-    vector<IntBranchInfo> int_branches;
-
-    getInternalBranches(nodes1, nodes2);
-    assert(nodes1.size() == leafNum - 3 && nodes2.size() == leafNum - 3);
-
-    for (i = 0; i < leafNum - 3; i++) {
-        IntBranchInfo int_branch;
-        PhyloNeighbor *node12_it = (PhyloNeighbor*) nodes1[i]->findNeighbor(nodes2[i]);
-        //PhyloNeighbor *node21_it = (PhyloNeighbor*) nodes2[i]->findNeighbor(nodes1[i]);
-        int_branch.lh_contribution = cur_lh - computeLikelihoodZeroBranch(node12_it, (PhyloNode*) nodes1[i]);
-        if (int_branch.lh_contribution < 0.0)
-            int_branch.lh_contribution = 0.0;
-        if (int_branch.lh_contribution < fabs(nni_cutoff)) {
-            int_branch.node1 = (PhyloNode*) nodes1[i];
-            int_branch.node2 = (PhyloNode*) nodes2[i];
-            int_branches.push_back(int_branch);
-        }
-    }
-    std::sort(int_branches.begin(), int_branches.end(), int_branch_cmp);
-    for (vector<IntBranchInfo>::iterator it = int_branches.begin(); it != int_branches.end(); it++)
-        if (it->lh_contribution >= 0.0) // evaluate NNI if branch contribution is big enough
-                {
-            NNIMove myMove = getBestNNIForBran(it->node1, it->node2, NULL, approx_nni, it->lh_contribution);
-            if (myMove.newloglh > curScore) {
-                addPositiveNNIMove(myMove);
-                if (!estimate_nni_cutoff)
-                    for (vector<IntBranchInfo>::iterator it2 = it + 1; it2 != int_branches.end(); it2++) {
-                        if (it2->node1 == it->node1 || it2->node2 == it->node1 || it2->node1 == it->node2
-                                || it2->node2 == it->node2)
-                            it2->lh_contribution = -1.0; // do not evaluate this branch later on
-                    }
-            }
-        } else { // otherwise, only optimize the branch length
-            PhyloNode *node1 = it->node1;
-            PhyloNode *node2 = it->node2;
-            PhyloNeighbor *node12_it = (PhyloNeighbor*) node1->findNeighbor(node2);
-            PhyloNeighbor *node21_it = (PhyloNeighbor*) node2->findNeighbor(node1);
-            double stored_len = node12_it->length;
-            curScore = optimizeOneBranch(node1, node2, false);
-            string key("");
-            if (node1->id < node2->id) {
-                key += convertIntToString(node1->id) + "->" + convertIntToString(node2->id);
-            } else {
-                key += convertIntToString(node2->id) + "->" + convertIntToString(node1->id);
-            }
-
-            mapOptBranLens.insert(BranLenMap::value_type(key, node12_it->length));
-            node12_it->length = stored_len;
-            node21_it->length = stored_len;
-        }
-}
-
-void IQTree::estimateNNICutoff(Params* params) {
-    double *delta = new double[nni_info.size()];
-    int i;
-    for (i = 0; i < nni_info.size(); i++) {
-        double lh_score[4];
-        memmove(lh_score, nni_info[i].lh_score, 4 * sizeof(double));
-        std::sort(lh_score + 1, lh_score + 4); // sort in ascending order
-        delta[i] = lh_score[0] - lh_score[2];
-        if (verbose_mode >= VB_MED)
-            cout << i << ": " << lh_score[0] << " " << lh_score[1] << " " << lh_score[2] << " " << lh_score[3] << endl;
-    }
-    std::sort(delta, delta + nni_info.size());
-    nni_cutoff = delta[nni_info.size() / 20];
-    cout << endl << "Estimated NNI cutoff: " << nni_cutoff << endl;
-    string file_name = params->out_prefix;
-    file_name += ".nnidelta";
-    try {
-        ofstream out;
-        out.exceptions(ios::failbit | ios::badbit);
-        out.open(file_name.c_str());
-        for (i = 0; i < nni_info.size(); i++) {
-            out << delta[i] << endl;
-        }
-        out.close();
-        cout << "NNI delta printed to " << file_name << endl;
-    } catch (ios::failure) {
-        outError(ERR_WRITE_OUTPUT, file_name);
-    }
-    delete[] delta;
-}
-
-void IQTree::saveCurrentTree(double cur_logl) {
-    ostringstream ostr;
-    string tree_str;
-    StringIntMap::iterator it = treels.end();
-    if (params->store_candidate_trees) {
-        printTree(ostr, WT_TAXON_ID | WT_SORT_TAXA);
-        tree_str = ostr.str();
-        it = treels.find(tree_str);
-    }
-    int tree_index = -1;
-    if (it != treels.end()) { // already in treels
-        duplication_counter++;
-        tree_index = it->second;
-        if (cur_logl <= treels_logl[it->second] + 1e-4) {
-            if (cur_logl < treels_logl[it->second] - 5.0)
-                if (verbose_mode >= VB_MED)
-                    cout << "Current lh " << cur_logl << " is much worse than expected " << treels_logl[it->second]
-                            << endl;
-            return;
-        }
-        if (verbose_mode >= VB_MAX)
-            cout << "Updated logl " << treels_logl[it->second] << " to " << cur_logl << endl;
-        treels_logl[it->second] = cur_logl;
-        if (save_all_br_lens) {
-            ostr.seekp(ios::beg);
-            printTree(ostr, WT_TAXON_ID | WT_SORT_TAXA | WT_BR_LEN | WT_BR_SCALE | WT_BR_LEN_ROUNDING);
-            treels_newick[it->second] = ostr.str();
-        }
-        if (boot_samples.empty()) {
-            computePatternLikelihood(treels_ptnlh[it->second], &cur_logl);
-            return;
-        }
-        if (verbose_mode >= VB_MAX)
-            cout << "Update treels_logl[" << tree_index << "] := " << cur_logl << endl;
-    } else {
-        if (logl_cutoff != 0.0 && cur_logl <= logl_cutoff + 1e-4)
-            return;
-        tree_index = treels_logl.size();
-        if (params->store_candidate_trees)
-            treels[tree_str] = tree_index;
-        treels_logl.push_back(cur_logl);
-        if (verbose_mode >= VB_MAX)
-            cout << "Add    treels_logl[" << tree_index << "] := " << cur_logl << endl;
-    }
-
-    if (write_intermediate_trees)
-        printTree(out_treels, WT_NEWLINE | WT_BR_LEN);
-
-    double *pattern_lh = new double[getAlnNPattern()];
-    computePatternLikelihood(pattern_lh, &cur_logl);
-
-    if (boot_samples.empty()) {
-        // for runGuidedBootstrap
-        treels_ptnlh.push_back(pattern_lh);
-    } else {
-        // online bootstrap
-        int nptn = getAlnNPattern();
-        int updated = 0;
-        int nsamples = boot_samples.size();
-
-        for (int sample = 0; sample < nsamples; sample++) {
-            double rell = 0.0;
-
-            // TODO: The following parallel is not very efficient, should wrap the above loop
-#ifdef _OPENMP
-#pragma omp parallel for reduction(+: rell)
-#endif
-            for (int ptn = 0; ptn < nptn; ptn++)
-                rell += pattern_lh[ptn] * boot_samples[sample][ptn];
-
-            if (rell > boot_logl[sample] + params->ufboot_epsilon
-                    || (rell > boot_logl[sample] - params->ufboot_epsilon
-                            && random_double() <= 1.0 / (boot_counts[sample] + 1))) {
-                if (tree_str == "") {
-                    printTree(ostr, WT_TAXON_ID | WT_SORT_TAXA);
-                    tree_str = ostr.str();
-                    it = treels.find(tree_str);
-                    if (it != treels.end()) {
-                        tree_index = it->second;
-                    } else {
-                        tree_index = treels.size();
-                        treels[tree_str] = tree_index;
-                    }
-                }
-                if (rell <= boot_logl[sample] + params->ufboot_epsilon) {
-                    boot_counts[sample]++;
-                } else {
-                    boot_counts[sample] = 1;
-                }
-                boot_logl[sample] = max(boot_logl[sample], rell);
-                boot_trees[sample] = tree_index;
-                updated++;
-            } /*else if (verbose_mode >= VB_MED && rell > boot_logl[sample] - 0.01) {
-             cout << "Info: multiple RELL score trees detected" << endl;
-             }*/
-        }
-        if (updated && verbose_mode >= VB_MAX)
-            cout << updated << " boot trees updated" << endl;
-        /*
-         if (tree_index >= max_candidate_trees/2 && boot_splits->empty()) {
-         // summarize split support half way for stopping criterion
-         cout << "Summarizing current bootstrap supports..." << endl;
-         summarizeBootstrap(*boot_splits);
-         }*/
-    }
-    if (save_all_br_lens) {
-        ostr.seekp(ios::beg);
-        printTree(ostr, WT_TAXON_ID | WT_SORT_TAXA | WT_BR_LEN | WT_BR_SCALE | WT_BR_LEN_ROUNDING);
-        treels_newick.push_back(ostr.str());
-    }
-    if (print_tree_lh) {
-        out_treelh << cur_logl;
-        double prob;
-        aln->multinomialProb(pattern_lh, prob);
-        out_treelh << "\t" << prob << endl;
-
-        IntVector pattern_index;
-        aln->getSitePatternIndex(pattern_index);
-        out_sitelh << "Site_Lh   ";
-        for (int i = 0; i < getAlnNSite(); i++)
-            out_sitelh << " " << pattern_lh[pattern_index[i]];
-        out_sitelh << endl;
-    }
-    if (!boot_samples.empty())
-        delete[] pattern_lh;
-}
-
-void IQTree::saveNNITrees(PhyloNode *node, PhyloNode *dad) {
-    if (!node) {
-        node = (PhyloNode*) root;
-    }
-    if (dad && !node->isLeaf() && !dad->isLeaf()) {
-        double *pat_lh1 = new double[aln->getNPattern()];
-        double *pat_lh2 = new double[aln->getNPattern()];
-        double lh1, lh2;
-        computeNNIPatternLh(curScore, lh1, pat_lh1, lh2, pat_lh2, node, dad);
-        delete[] pat_lh2;
-        delete[] pat_lh1;
-    }
-    FOR_NEIGHBOR_IT(node, dad, it)saveNNITrees((PhyloNode*) (*it)->node, node);
-}
-
-void IQTree::summarizeBootstrap(Params &params, MTreeSet &trees) {
-    int sum_weights = trees.sumTreeWeights();
-    int i, j;
-    if (verbose_mode >= VB_MAX) {
-        for (i = 0; i < trees.size(); i++)
-            if (trees.tree_weights[i] > 0)
-                cout << "Tree " << i + 1 << " weight= " << (double) trees.tree_weights[i] * 100 / sum_weights << endl;
-    }
-    int max_tree_id = max_element(trees.tree_weights.begin(), trees.tree_weights.end()) - trees.tree_weights.begin();
-    cout << "max_tree_id = " << max_tree_id + 1 << "   max_weight = " << trees.tree_weights[max_tree_id];
-    cout << " (" << (double) trees.tree_weights[max_tree_id] * 100 / sum_weights << "%)" << endl;
-    // assign bootstrap support
-    SplitGraph sg;
-    SplitIntMap hash_ss;
-    // make the taxa name
-    vector<string> taxname;
-    taxname.resize(leafNum);
-    if (boot_splits.empty()) {
-        getTaxaName(taxname);
-    } else {
-        boot_splits.back()->getTaxaName(taxname);
-    }
-    /*if (!tree.save_all_trees)
-     trees.convertSplits(taxname, sg, hash_ss, SW_COUNT, -1);
-     else
-     trees.convertSplits(taxname, sg, hash_ss, SW_COUNT, -1, false);
-     */
-    trees.convertSplits(taxname, sg, hash_ss, SW_COUNT, -1, false); // do not sort taxa
-
-    cout << sg.size() << " splits found" << endl;
-
-    if (!boot_splits.empty()) {
-        // check the stopping criterion for ultra-fast bootstrap
-        if (!checkBootstrapStopping())
-            cout << "WARNING: bootstrap analysis did not converge, rerun with higher number of iterations" << endl;
-
-    }
-
-    sg.scaleWeight(1.0 / trees.sumTreeWeights(), false, 4);
-    string out_file;
-    out_file = params.out_prefix;
-    out_file += ".splits";
-    sg.saveFile(out_file.c_str(), IN_OTHER, true);
-    cout << "Split supports printed to star-dot file " << out_file << endl;
-
-    // compute the percentage of appearance
-    sg.scaleWeight(100.0, true);
-    //	printSplitSet(sg, hash_ss);
-    //sg.report(cout);
-    cout << "Creating bootstrap support values..." << endl;
-    stringstream tree_stream;
-    printTree(tree_stream, WT_TAXON_ID | WT_BR_LEN);
-    MExtTree mytree;
-    mytree.readTree(tree_stream, rooted);
-    mytree.assignLeafID();
-    mytree.createBootstrapSupport(taxname, trees, sg, hash_ss);
-
-    // now write resulting tree with supports
-    tree_stream.seekp(0, ios::beg);
-    mytree.printTree(tree_stream);
-
-    // now read resulting tree
-    tree_stream.seekg(0, ios::beg);
-    freeNode();
-    readTree(tree_stream, rooted);
-    assignLeafNames();
-    initializeAllPartialLh();
-    clearAllPartialLH();
-
-    if (!save_all_trees) {
-        out_file = params.out_prefix;
-        out_file += ".suptree";
-
-        printTree(out_file.c_str());
-        cout << "Tree with assigned bootstrap support written to " << out_file << endl;
-    }
-
-    out_file = params.out_prefix;
-    out_file += ".splits.nex";
-    sg.saveFile(out_file.c_str(), IN_NEXUS, false);
-    cout << "Split supports printed to NEXUS file " << out_file << endl;
-
-    /*
-     out_file = params.out_prefix;
-     out_file += ".supval";
-     writeInternalNodeNames(out_file);
-
-     cout << "Support values written to " << out_file << endl;
-     */
-
-    if (params.print_ufboot_trees) {
-        string filename = params.out_prefix;
-        filename += ".ufboot";
-        ofstream out(filename.c_str());
-        for (i = 0; i < trees.size(); i++) {
-            NodeVector taxa;
-            // change the taxa name from ID to real name
-            trees[i]->getOrderedTaxa(taxa);
-            for (j = 0; j < taxa.size(); j++)
-                taxa[j]->name = aln->getSeqName(taxa[j]->id);
-            // now print to file
-            for (j = 0; j < trees.tree_weights[i]; j++)
-                trees[i]->printTree(out, WT_NEWLINE);
-        }
-        out.close();
-        cout << "UFBoot trees printed to " << filename << endl;
-    }
-
-}
-
-void IQTree::summarizeBootstrap(Params &params) {
-    cout << "Summarizing from " << treels.size() << " candidate trees..." << endl;
-    MTreeSet trees;
-    IntVector tree_weights;
-    int sample;
-    tree_weights.resize(treels_logl.size(), 0);
-    for (sample = 0; sample < boot_trees.size(); sample++)
-        tree_weights[boot_trees[sample]]++;
-    trees.init(treels, rooted, tree_weights);
-    summarizeBootstrap(params, trees);
-}
-
-void IQTree::summarizeBootstrap(SplitGraph &sg) {
-    MTreeSet trees;
-    IntVector tree_weights;
-    tree_weights.resize(treels_logl.size(), 0);
-    for (int sample = 0; sample < boot_trees.size(); sample++)
-        tree_weights[boot_trees[sample]]++;
-    trees.init(treels, rooted, tree_weights);
-    //SplitGraph sg;
-    SplitIntMap hash_ss;
-    // make the taxa name
-    vector<string> taxname;
-    taxname.resize(leafNum);
-    getTaxaName(taxname);
-
-    /*if (!tree.save_all_trees)
-     trees.convertSplits(taxname, sg, hash_ss, SW_COUNT, -1);
-     else
-     trees.convertSplits(taxname, sg, hash_ss, SW_COUNT, -1, false);
-     */
-    trees.convertSplits(taxname, sg, hash_ss, SW_COUNT, -1, false); // do not sort taxa
-}
-
-double computeCorrelation(IntVector &ix, IntVector &iy) {
-
-    assert(ix.size() == iy.size());
-    DoubleVector x;
-    DoubleVector y;
-
-    double mx = 0.0, my = 0.0; // mean value
-    int i;
-    x.resize(ix.size());
-    y.resize(iy.size());
-    for (i = 0; i < x.size(); i++) {
-        x[i] = ix[i];
-        y[i] = iy[i];
-        mx += x[i];
-        my += y[i];
-    }
-    mx /= x.size();
-    my /= y.size();
-    for (i = 0; i < x.size(); i++) {
-        x[i] = x[i] / mx - 1.0;
-        y[i] = y[i] / my - 1.0;
-    }
-
-    double f1 = 0.0, f2 = 0.0, f3 = 0.0;
-    for (i = 0; i < x.size(); i++) {
-        f1 += (x[i]) * (y[i]);
-        f2 += (x[i]) * (x[i]);
-        f3 += (y[i]) * (y[i]);
-    }
-    if (f2 == 0.0 || f3 == 0.0)
-        return 1.0;
-    return f1 / (sqrt(f2) * sqrt(f3));
-}
-
-bool IQTree::checkBootstrapStopping() {
-    if (boot_splits.size() < 2)
-        return false;
-    IntVector split_supports;
-    SplitIntMap split_map;
-    int i;
-    // collect split supports
-    SplitGraph *sg = boot_splits.back();
-    SplitGraph *half = boot_splits[(boot_splits.size() - 1) / 2];
-    for (i = 0; i < half->size(); i++)
-        if (half->at(i)->trivial() == -1) {
-            split_map.insertSplit(half->at(i), split_supports.size());
-            split_supports.push_back((int) (half->at(i)->getWeight()));
-        }
-
-    // collect split supports for new tree collection
-    IntVector split_supports_new;
-    split_supports_new.resize(split_supports.size(), 0);
-    for (i = 0; i < sg->size(); i++)
-        if ((*sg)[i]->trivial() == -1) {
-            int index;
-            Split *sp = split_map.findSplit((*sg)[i], index);
-            if (sp) {
-                // split found
-                split_supports_new[index] = (int) ((*sg)[i]->getWeight());
-            } else {
-                // new split
-                split_supports_new.push_back((int) ((*sg)[i]->getWeight()));
-            }
-        }
-    cout << split_supports_new.size() - split_supports.size() << " new splits compared to old boot_splits" << endl;
-    if (split_supports_new.size() > split_supports.size())
-        split_supports.resize(split_supports_new.size(), 0);
-
-    // now compute correlation coefficient
-    double corr = computeCorrelation(split_supports, split_supports_new);
-    cout << "Correlation coefficient: " << corr << endl;
-    // printing supports into file
-    /*
-     string outfile = params->out_prefix;
-     outfile += ".splitsup";
-     try {
-     ofstream out;
-     out.exceptions(ios::failbit | ios::badbit);
-     out.open(outfile.c_str());
-     out << "tau=" << max_candidate_trees / 2 << "\ttau="
-     << treels_logl.size() << endl;
-     for (int i = 0; i < split_supports.size(); i++)
-     out << split_supports[i] << "\t" << split_supports_new[i] << endl;
-     out.close();
-     cout << "Split support values printed to " << outfile << endl;
-     } catch (ios::failure) {
-     outError(ERR_WRITE_OUTPUT, outfile);
-     }
-     */
-    return (corr >= params->min_correlation);
-}
-
-void IQTree::addPositiveNNIMove(NNIMove myMove) {
-    posNNIs.push_back(myMove);
-}
-
-void IQTree::setRootNode(char *my_root) {
-    string root_name;
-    if (my_root)
-        root_name = my_root;
-    else
-        root_name = aln->getSeqName(0);
-    root = findNodeName(root_name);
-    assert(root);
-}
-
-void IQTree::printResultTree(string suffix) {
-    setRootNode(params->root);
-    string tree_file_name = params->out_prefix;
-    tree_file_name += ".treefile";
-    if (suffix.compare("") != 0) {
-        string iter_tree_name = tree_file_name + "." + suffix;
-        printTree(iter_tree_name.c_str(), WT_BR_LEN | WT_BR_LEN_FIXED_WIDTH | WT_SORT_TAXA | WT_NEWLINE);
-    } else {
-        printTree(tree_file_name.c_str(), WT_BR_LEN | WT_BR_LEN_FIXED_WIDTH | WT_SORT_TAXA | WT_NEWLINE);
-    }
-    //printTree(tree_file_name.c_str(), WT_BR_LEN | WT_BR_LEN_FIXED_WIDTH);
-}
-
-void IQTree::printResultTree(ostream &out) {
-    setRootNode(params->root);
-    printTree(out, WT_BR_LEN | WT_BR_LEN_FIXED_WIDTH | WT_SORT_TAXA | WT_NEWLINE);
-}
-
-void IQTree::printPhylolibTree(const char* suffix) {
-    pllTreeToNewick(pllInst->tree_string, pllInst, pllPartitions, pllInst->start->back, PLL_TRUE, 1, 0, 0, 0,
-            PLL_SUMMARIZE_LH, 0, 0);
-    char phylolibTree[1024];
-    strcpy(phylolibTree, params->out_prefix);
-    strcat(phylolibTree, suffix);
-    FILE *phylolib_tree = fopen(phylolibTree, "w");
-    fprintf(phylolib_tree, "%s", pllInst->tree_string);
-    cout << "Tree optimized by Phylolib was written to " << phylolibTree << endl;
-}
-
-void IQTree::printIntermediateTree(int brtype) {
-    setRootNode(params->root);
-    bool duplicated_tree = false;
-    double *pattern_lh = NULL;
-    double logl = curScore;
-    if (params->avoid_duplicated_trees) {
-        // estimate logl_cutoff
-        stringstream ostr;
-        printTree(ostr, WT_TAXON_ID | WT_SORT_TAXA);
-        string tree_str = ostr.str();
-        StringIntMap::iterator it = treels.find(tree_str);
-        if (it != treels.end()) { // already in treels
-            duplicated_tree = true;
-            if (curScore > treels_logl[it->second] + 1e-4) {
-                if (verbose_mode >= VB_MAX)
-                    cout << "Updated logl " << treels_logl[it->second] << " to " << curScore << endl;
-                treels_logl[it->second] = curScore;
-                computeLikelihood(treels_ptnlh[it->second]);
-                if (save_all_br_lens) {
-                    ostr.seekp(ios::beg);
-                    printTree(ostr, WT_TAXON_ID | WT_SORT_TAXA | WT_BR_LEN | WT_BR_SCALE | WT_BR_LEN_ROUNDING);
-                    treels_newick[it->second] = ostr.str();
-                }
-            }
-            //pattern_lh = treels_ptnlh[treels[tree_str]];
-        } else {
-            //cout << __func__ << ": new tree" << endl;
-            if (logl_cutoff != 0.0 && curScore <= logl_cutoff + 1e-4)
-                duplicated_tree = true;
-            else {
-                treels[tree_str] = treels_ptnlh.size();
-                pattern_lh = new double[aln->getNPattern()];
-                computePatternLikelihood(pattern_lh, &logl);
-                treels_ptnlh.push_back(pattern_lh);
-                treels_logl.push_back(logl);
-                if (save_all_br_lens) {
-                    ostr.seekp(ios::beg);
-                    printTree(ostr, WT_TAXON_ID | WT_SORT_TAXA | WT_BR_LEN | WT_BR_SCALE | WT_BR_LEN_ROUNDING);
-                    treels_newick.push_back(ostr.str());
-                }
-            }
-        }
-        //cout << tree_str << endl;
-    } else {
-        if (params->print_tree_lh) {
-            pattern_lh = new double[aln->getNPattern()];
-            computePatternLikelihood(pattern_lh, &logl);
-        }
-    }
-
-    if (!duplicated_tree) {
-        if (write_intermediate_trees)
-            printTree(out_treels, brtype);
-        if (params->print_tree_lh) {
-            out_treelh.precision(10);
-            out_treelh << logl;
-            double prob;
-            aln->multinomialProb(pattern_lh, prob);
-            out_treelh << "\t" << prob << endl;
-            if (!(brtype & WT_APPEND))
-                out_sitelh << aln->getNSite() << endl;
-            out_sitelh << "Site_Lh   ";
-            for (int i = 0; i < aln->getNSite(); i++)
-                out_sitelh << "\t" << pattern_lh[aln->getPatternID(i)];
-            out_sitelh << endl;
-            if (!params->avoid_duplicated_trees)
-                delete[] pattern_lh;
-        }
-    }
-    if (params->write_intermediate_trees == 1 && save_all_trees != 1) {
-        return;
-    }
-    int x = save_all_trees;
-    save_all_trees = 2;
-    genNNIMoves(params->approximate_nni);
-    save_all_trees = x;
-}
-
+
+void IQTree::genNonconfNNIs() {
+    for (vector<NNIMove>::iterator iterMove = posNNIs.begin(); iterMove != posNNIs.end(); iterMove++) {
+        bool choosen = true;
+        for (vector<NNIMove>::iterator iterNextMove = vec_nonconf_nni.begin(); iterNextMove != vec_nonconf_nni.end();
+                iterNextMove++) {
+            if ((*iterMove).node1 == (*(iterNextMove)).node1 || (*iterMove).node2 == (*(iterNextMove)).node1
+                    || (*iterMove).node1 == (*(iterNextMove)).node2 || (*iterMove).node2 == (*(iterNextMove)).node2) {
+                choosen = false;
+                break;
+            }
+        }
+        if (choosen) {
+            vec_nonconf_nni.push_back(*iterMove);
+        }
+    }
+}
+
+//double IQTree::estN95() {
+//    if (vecNumNNI.size() == 0) {
+//        return 0;
+//    } else {
+//        sort(vecNumNNI.begin(), vecNumNNI.end());
+//        int index = floor(vecNumNNI.size() * speed_conf);
+//        return vecNumNNI[index];
+//    }
+//}
+
+double IQTree::getAvgNumNNI() {
+    if (vecNumNNI.size() == 0) {
+        return 0;
+    } else {
+        double median;
+        size_t size = vecNumNNI.size();
+        sort(vecNumNNI.begin(), vecNumNNI.end());
+        if (size % 2 == 0) {
+            median = (vecNumNNI[size / 2 + 1] + vecNumNNI[size / 2]) / 2;
+        } else {
+            median = vecNumNNI[size / 2];
+        }
+        return median;
+    }
+}
+
+double IQTree::estDeltaMedian() {
+    if (vecImpProNNI.size() == 0) {
+        return 0;
+    } else {
+        double median;
+        size_t size = vecImpProNNI.size();
+        sort(vecImpProNNI.begin(), vecImpProNNI.end());
+        if (size % 2 == 0) {
+            median = (vecImpProNNI[size / 2 + 1] + vecImpProNNI[size / 2]) / 2;
+        } else {
+            median = vecImpProNNI[size / 2];
+        }
+        return median;
+    }
+}
+
+//inline double IQTree::estDelta95() {
+//    if (vecImpProNNI.size() == 0) {
+//        return 0;
+//    } else {
+//        sort(vecImpProNNI.begin(), vecImpProNNI.end());
+//        int index = floor(vecImpProNNI.size() * speed_conf);
+//        return vecImpProNNI[index];
+//    }
+//}
+
+int IQTree::getDelete() const {
+    return k_delete;
+}
+
+void IQTree::setDelete(int _delete) {
+    k_delete = _delete;
+}
+
+void IQTree::changeBranLen(PhyloNode *node1, PhyloNode *node2, double newlen) {
+    node1->findNeighbor(node2)->length = newlen;
+    node2->findNeighbor(node1)->length = newlen;
+    node1->clearReversePartialLh(node2);
+    node2->clearReversePartialLh(node1);
+}
+
+double IQTree::getBranLen(PhyloNode *node1, PhyloNode *node2) {
+    return  node1->findNeighbor(node2)->length;
+}
+
+void IQTree::saveBranLens(PhyloNode *node, PhyloNode *dad) {
+    if (!node) {
+        node = (PhyloNode*) root;
+    }
+    if (dad) {
+        double len = getBranLen(node, dad);
+        string key = nodePair2String(node, dad);
+        savedBranLens.insert(BranLenMap::value_type(key, len));
+    }
+
+    FOR_NEIGHBOR_IT(node, dad, it){
+    saveBranLens((PhyloNode*) (*it)->node, node);
+}
+}
+
+void IQTree::restoreAllBranLen(PhyloNode *node, PhyloNode *dad) {
+    if (!node) {
+        node = (PhyloNode*) root;
+    }
+    if (dad) {
+        string key = nodePair2String(node, dad);
+        Neighbor* bran_it = node->findNeighbor(dad);
+        assert(bran_it);
+        Neighbor* bran_it_back = dad->findNeighbor(node);
+        assert(bran_it_back);
+        assert(savedBranLens.count(key));
+        bran_it->length = savedBranLens[key];
+        bran_it_back->length = savedBranLens[key];
+    }
+
+    FOR_NEIGHBOR_IT(node, dad, it){
+    restoreAllBranLen((PhyloNode*) (*it)->node, node);
+}
+}
+
+inline double IQTree::getCurScore() {
+    return curScore;
+}
+
+void IQTree::changeAllBranches(PhyloNode *node, PhyloNode *dad) {
+    if (!node) {
+        node = (PhyloNode*) root;
+    }
+
+    FOR_NEIGHBOR_IT(node, dad, it){
+    string key = nodePair2String((PhyloNode*) (*it)->node, (PhyloNode*) node);
+    BranLenMap::iterator bran_it = mapOptBranLens.find(key);
+    if (bran_it != mapOptBranLens.end()) {
+        double curlen = (*it)->length;
+        changeBranLen((PhyloNode*) (*it)->node, (PhyloNode*) node, curlen + curLambda * (bran_it->second - curlen));
+    }
+    changeAllBranches((PhyloNode*) (*it)->node, (PhyloNode*) node);
+}
+
+}
+
+void IQTree::genNNIMoves(bool approx_nni, PhyloNode *node, PhyloNode *dad) {
+    if (!node) {
+        node = (PhyloNode*) root;
+    }
+    // internal Branch
+    if (!node->isLeaf() && dad && !dad->isLeaf()) {
+        NNIMove myMove = getBestNNIForBran(node, dad, NULL, approx_nni, params->leastSquareNNI);
+        if (myMove.newloglh > curScore + params->loglh_epsilon) {
+            addPositiveNNIMove(myMove);
+        }
+    }
+
+    FOR_NEIGHBOR_IT(node, dad, it){
+    genNNIMoves(approx_nni, (PhyloNode*) (*it)->node, node);
+}
+}
+
+void IQTree::genNNIMovesSort(bool approx_nni) {
+    NodeVector nodes1, nodes2;
+    int i;
+    double cur_lh = curScore;
+    vector<IntBranchInfo> int_branches;
+
+    getInternalBranches(nodes1, nodes2);
+    assert(nodes1.size() == leafNum - 3 && nodes2.size() == leafNum - 3);
+
+    for (i = 0; i < leafNum - 3; i++) {
+        IntBranchInfo int_branch;
+        PhyloNeighbor *node12_it = (PhyloNeighbor*) nodes1[i]->findNeighbor(nodes2[i]);
+        //PhyloNeighbor *node21_it = (PhyloNeighbor*) nodes2[i]->findNeighbor(nodes1[i]);
+        int_branch.lh_contribution = cur_lh - computeLikelihoodZeroBranch(node12_it, (PhyloNode*) nodes1[i]);
+        if (int_branch.lh_contribution < 0.0)
+            int_branch.lh_contribution = 0.0;
+        if (int_branch.lh_contribution < fabs(nni_cutoff)) {
+            int_branch.node1 = (PhyloNode*) nodes1[i];
+            int_branch.node2 = (PhyloNode*) nodes2[i];
+            int_branches.push_back(int_branch);
+        }
+    }
+    std::sort(int_branches.begin(), int_branches.end(), int_branch_cmp);
+    for (vector<IntBranchInfo>::iterator it = int_branches.begin(); it != int_branches.end(); it++)
+        if (it->lh_contribution >= 0.0) // evaluate NNI if branch contribution is big enough
+                {
+            NNIMove myMove = getBestNNIForBran(it->node1, it->node2, NULL, approx_nni, it->lh_contribution);
+            if (myMove.newloglh > curScore) {
+                addPositiveNNIMove(myMove);
+                if (!estimate_nni_cutoff)
+                    for (vector<IntBranchInfo>::iterator it2 = it + 1; it2 != int_branches.end(); it2++) {
+                        if (it2->node1 == it->node1 || it2->node2 == it->node1 || it2->node1 == it->node2
+                                || it2->node2 == it->node2)
+                            it2->lh_contribution = -1.0; // do not evaluate this branch later on
+                    }
+            }
+        } else { // otherwise, only optimize the branch length
+            PhyloNode *node1 = it->node1;
+            PhyloNode *node2 = it->node2;
+            PhyloNeighbor *node12_it = (PhyloNeighbor*) node1->findNeighbor(node2);
+            PhyloNeighbor *node21_it = (PhyloNeighbor*) node2->findNeighbor(node1);
+            double stored_len = node12_it->length;
+            curScore = optimizeOneBranch(node1, node2, false);
+            string key("");
+            if (node1->id < node2->id) {
+                key += convertIntToString(node1->id) + "->" + convertIntToString(node2->id);
+            } else {
+                key += convertIntToString(node2->id) + "->" + convertIntToString(node1->id);
+            }
+
+            mapOptBranLens.insert(BranLenMap::value_type(key, node12_it->length));
+            node12_it->length = stored_len;
+            node21_it->length = stored_len;
+        }
+}
+
+void IQTree::estimateNNICutoff(Params* params) {
+    double *delta = new double[nni_info.size()];
+    int i;
+    for (i = 0; i < nni_info.size(); i++) {
+        double lh_score[4];
+        memmove(lh_score, nni_info[i].lh_score, 4 * sizeof(double));
+        std::sort(lh_score + 1, lh_score + 4); // sort in ascending order
+        delta[i] = lh_score[0] - lh_score[2];
+        if (verbose_mode >= VB_MED)
+            cout << i << ": " << lh_score[0] << " " << lh_score[1] << " " << lh_score[2] << " " << lh_score[3] << endl;
+    }
+    std::sort(delta, delta + nni_info.size());
+    nni_cutoff = delta[nni_info.size() / 20];
+    cout << endl << "Estimated NNI cutoff: " << nni_cutoff << endl;
+    string file_name = params->out_prefix;
+    file_name += ".nnidelta";
+    try {
+        ofstream out;
+        out.exceptions(ios::failbit | ios::badbit);
+        out.open(file_name.c_str());
+        for (i = 0; i < nni_info.size(); i++) {
+            out << delta[i] << endl;
+        }
+        out.close();
+        cout << "NNI delta printed to " << file_name << endl;
+    } catch (ios::failure) {
+        outError(ERR_WRITE_OUTPUT, file_name);
+    }
+    delete[] delta;
+}
+
+void IQTree::saveCurrentTree(double cur_logl) {
+    ostringstream ostr;
+    string tree_str;
+    StringIntMap::iterator it = treels.end();
+    if (params->store_candidate_trees) {
+        printTree(ostr, WT_TAXON_ID | WT_SORT_TAXA);
+        tree_str = ostr.str();
+        it = treels.find(tree_str);
+    }
+    int tree_index = -1;
+    if (it != treels.end()) { // already in treels
+        duplication_counter++;
+        tree_index = it->second;
+        if (cur_logl <= treels_logl[it->second] + 1e-4) {
+            if (cur_logl < treels_logl[it->second] - 5.0)
+                if (verbose_mode >= VB_MED)
+                    cout << "Current lh " << cur_logl << " is much worse than expected " << treels_logl[it->second]
+                            << endl;
+            return;
+        }
+        if (verbose_mode >= VB_MAX)
+            cout << "Updated logl " << treels_logl[it->second] << " to " << cur_logl << endl;
+        treels_logl[it->second] = cur_logl;
+        if (save_all_br_lens) {
+            ostr.seekp(ios::beg);
+            printTree(ostr, WT_TAXON_ID | WT_SORT_TAXA | WT_BR_LEN | WT_BR_SCALE | WT_BR_LEN_ROUNDING);
+            treels_newick[it->second] = ostr.str();
+        }
+        if (boot_samples.empty()) {
+            computePatternLikelihood(treels_ptnlh[it->second], &cur_logl);
+            return;
+        }
+        if (verbose_mode >= VB_MAX)
+            cout << "Update treels_logl[" << tree_index << "] := " << cur_logl << endl;
+    } else {
+        if (logl_cutoff != 0.0 && cur_logl <= logl_cutoff + 1e-4)
+            return;
+        tree_index = treels_logl.size();
+        if (params->store_candidate_trees)
+            treels[tree_str] = tree_index;
+        treels_logl.push_back(cur_logl);
+        if (verbose_mode >= VB_MAX)
+            cout << "Add    treels_logl[" << tree_index << "] := " << cur_logl << endl;
+    }
+
+    if (write_intermediate_trees)
+        printTree(out_treels, WT_NEWLINE | WT_BR_LEN);
+
+    double *pattern_lh = new double[getAlnNPattern()];
+    computePatternLikelihood(pattern_lh, &cur_logl);
+
+    if (boot_samples.empty()) {
+        // for runGuidedBootstrap
+        treels_ptnlh.push_back(pattern_lh);
+    } else {
+        // online bootstrap
+        int nptn = getAlnNPattern();
+        int updated = 0;
+        int nsamples = boot_samples.size();
+
+        for (int sample = 0; sample < nsamples; sample++) {
+            double rell = 0.0;
+
+            // TODO: The following parallel is not very efficient, should wrap the above loop
+#ifdef _OPENMP
+#pragma omp parallel for reduction(+: rell)
+#endif
+            for (int ptn = 0; ptn < nptn; ptn++)
+                rell += pattern_lh[ptn] * boot_samples[sample][ptn];
+
+            if (rell > boot_logl[sample] + params->ufboot_epsilon
+                    || (rell > boot_logl[sample] - params->ufboot_epsilon
+                            && random_double() <= 1.0 / (boot_counts[sample] + 1))) {
+                if (tree_str == "") {
+                    printTree(ostr, WT_TAXON_ID | WT_SORT_TAXA);
+                    tree_str = ostr.str();
+                    it = treels.find(tree_str);
+                    if (it != treels.end()) {
+                        tree_index = it->second;
+                    } else {
+                        tree_index = treels.size();
+                        treels[tree_str] = tree_index;
+                    }
+                }
+                if (rell <= boot_logl[sample] + params->ufboot_epsilon) {
+                    boot_counts[sample]++;
+                } else {
+                    boot_counts[sample] = 1;
+                }
+                boot_logl[sample] = max(boot_logl[sample], rell);
+                boot_trees[sample] = tree_index;
+                updated++;
+            } /*else if (verbose_mode >= VB_MED && rell > boot_logl[sample] - 0.01) {
+             cout << "Info: multiple RELL score trees detected" << endl;
+             }*/
+        }
+        if (updated && verbose_mode >= VB_MAX)
+            cout << updated << " boot trees updated" << endl;
+        /*
+         if (tree_index >= max_candidate_trees/2 && boot_splits->empty()) {
+         // summarize split support half way for stopping criterion
+         cout << "Summarizing current bootstrap supports..." << endl;
+         summarizeBootstrap(*boot_splits);
+         }*/
+    }
+    if (save_all_br_lens) {
+        ostr.seekp(ios::beg);
+        printTree(ostr, WT_TAXON_ID | WT_SORT_TAXA | WT_BR_LEN | WT_BR_SCALE | WT_BR_LEN_ROUNDING);
+        treels_newick.push_back(ostr.str());
+    }
+    if (print_tree_lh) {
+        out_treelh << cur_logl;
+        double prob;
+        aln->multinomialProb(pattern_lh, prob);
+        out_treelh << "\t" << prob << endl;
+
+        IntVector pattern_index;
+        aln->getSitePatternIndex(pattern_index);
+        out_sitelh << "Site_Lh   ";
+        for (int i = 0; i < getAlnNSite(); i++)
+            out_sitelh << " " << pattern_lh[pattern_index[i]];
+        out_sitelh << endl;
+    }
+    if (!boot_samples.empty())
+        delete[] pattern_lh;
+}
+
+void IQTree::saveNNITrees(PhyloNode *node, PhyloNode *dad) {
+    if (!node) {
+        node = (PhyloNode*) root;
+    }
+    if (dad && !node->isLeaf() && !dad->isLeaf()) {
+        double *pat_lh1 = new double[aln->getNPattern()];
+        double *pat_lh2 = new double[aln->getNPattern()];
+        double lh1, lh2;
+        computeNNIPatternLh(curScore, lh1, pat_lh1, lh2, pat_lh2, node, dad);
+        delete[] pat_lh2;
+        delete[] pat_lh1;
+    }
+    FOR_NEIGHBOR_IT(node, dad, it)saveNNITrees((PhyloNode*) (*it)->node, node);
+}
+
+void IQTree::summarizeBootstrap(Params &params, MTreeSet &trees) {
+    int sum_weights = trees.sumTreeWeights();
+    int i, j;
+    if (verbose_mode >= VB_MAX) {
+        for (i = 0; i < trees.size(); i++)
+            if (trees.tree_weights[i] > 0)
+                cout << "Tree " << i + 1 << " weight= " << (double) trees.tree_weights[i] * 100 / sum_weights << endl;
+    }
+    int max_tree_id = max_element(trees.tree_weights.begin(), trees.tree_weights.end()) - trees.tree_weights.begin();
+    cout << "max_tree_id = " << max_tree_id + 1 << "   max_weight = " << trees.tree_weights[max_tree_id];
+    cout << " (" << (double) trees.tree_weights[max_tree_id] * 100 / sum_weights << "%)" << endl;
+    // assign bootstrap support
+    SplitGraph sg;
+    SplitIntMap hash_ss;
+    // make the taxa name
+    vector<string> taxname;
+    taxname.resize(leafNum);
+    if (boot_splits.empty()) {
+        getTaxaName(taxname);
+    } else {
+        boot_splits.back()->getTaxaName(taxname);
+    }
+    /*if (!tree.save_all_trees)
+     trees.convertSplits(taxname, sg, hash_ss, SW_COUNT, -1);
+     else
+     trees.convertSplits(taxname, sg, hash_ss, SW_COUNT, -1, false);
+     */
+    trees.convertSplits(taxname, sg, hash_ss, SW_COUNT, -1, false); // do not sort taxa
+
+    cout << sg.size() << " splits found" << endl;
+
+    if (!boot_splits.empty()) {
+        // check the stopping criterion for ultra-fast bootstrap
+        if (!checkBootstrapStopping())
+            cout << "WARNING: bootstrap analysis did not converge, rerun with higher number of iterations" << endl;
+
+    }
+
+    sg.scaleWeight(1.0 / trees.sumTreeWeights(), false, 4);
+    string out_file;
+    out_file = params.out_prefix;
+    out_file += ".splits";
+    sg.saveFile(out_file.c_str(), IN_OTHER, true);
+    cout << "Split supports printed to star-dot file " << out_file << endl;
+
+    // compute the percentage of appearance
+    sg.scaleWeight(100.0, true);
+    //	printSplitSet(sg, hash_ss);
+    //sg.report(cout);
+    cout << "Creating bootstrap support values..." << endl;
+    stringstream tree_stream;
+    printTree(tree_stream, WT_TAXON_ID | WT_BR_LEN);
+    MExtTree mytree;
+    mytree.readTree(tree_stream, rooted);
+    mytree.assignLeafID();
+    mytree.createBootstrapSupport(taxname, trees, sg, hash_ss);
+
+    // now write resulting tree with supports
+    tree_stream.seekp(0, ios::beg);
+    mytree.printTree(tree_stream);
+
+    // now read resulting tree
+    tree_stream.seekg(0, ios::beg);
+    freeNode();
+    readTree(tree_stream, rooted);
+    assignLeafNames();
+    initializeAllPartialLh();
+    clearAllPartialLH();
+
+    if (!save_all_trees) {
+        out_file = params.out_prefix;
+        out_file += ".suptree";
+
+        printTree(out_file.c_str());
+        cout << "Tree with assigned bootstrap support written to " << out_file << endl;
+    }
+
+    out_file = params.out_prefix;
+    out_file += ".splits.nex";
+    sg.saveFile(out_file.c_str(), IN_NEXUS, false);
+    cout << "Split supports printed to NEXUS file " << out_file << endl;
+
+    /*
+     out_file = params.out_prefix;
+     out_file += ".supval";
+     writeInternalNodeNames(out_file);
+
+     cout << "Support values written to " << out_file << endl;
+     */
+
+    if (params.print_ufboot_trees) {
+        string filename = params.out_prefix;
+        filename += ".ufboot";
+        ofstream out(filename.c_str());
+        for (i = 0; i < trees.size(); i++) {
+            NodeVector taxa;
+            // change the taxa name from ID to real name
+            trees[i]->getOrderedTaxa(taxa);
+            for (j = 0; j < taxa.size(); j++)
+                taxa[j]->name = aln->getSeqName(taxa[j]->id);
+            // now print to file
+            for (j = 0; j < trees.tree_weights[i]; j++)
+                trees[i]->printTree(out, WT_NEWLINE);
+        }
+        out.close();
+        cout << "UFBoot trees printed to " << filename << endl;
+    }
+
+}
+
+void IQTree::summarizeBootstrap(Params &params) {
+    cout << "Summarizing from " << treels.size() << " candidate trees..." << endl;
+    MTreeSet trees;
+    IntVector tree_weights;
+    int sample;
+    tree_weights.resize(treels_logl.size(), 0);
+    for (sample = 0; sample < boot_trees.size(); sample++)
+        tree_weights[boot_trees[sample]]++;
+    trees.init(treels, rooted, tree_weights);
+    summarizeBootstrap(params, trees);
+}
+
+void IQTree::summarizeBootstrap(SplitGraph &sg) {
+    MTreeSet trees;
+    IntVector tree_weights;
+    tree_weights.resize(treels_logl.size(), 0);
+    for (int sample = 0; sample < boot_trees.size(); sample++)
+        tree_weights[boot_trees[sample]]++;
+    trees.init(treels, rooted, tree_weights);
+    //SplitGraph sg;
+    SplitIntMap hash_ss;
+    // make the taxa name
+    vector<string> taxname;
+    taxname.resize(leafNum);
+    getTaxaName(taxname);
+
+    /*if (!tree.save_all_trees)
+     trees.convertSplits(taxname, sg, hash_ss, SW_COUNT, -1);
+     else
+     trees.convertSplits(taxname, sg, hash_ss, SW_COUNT, -1, false);
+     */
+    trees.convertSplits(taxname, sg, hash_ss, SW_COUNT, -1, false); // do not sort taxa
+}
+
+double computeCorrelation(IntVector &ix, IntVector &iy) {
+
+    assert(ix.size() == iy.size());
+    DoubleVector x;
+    DoubleVector y;
+
+    double mx = 0.0, my = 0.0; // mean value
+    int i;
+    x.resize(ix.size());
+    y.resize(iy.size());
+    for (i = 0; i < x.size(); i++) {
+        x[i] = ix[i];
+        y[i] = iy[i];
+        mx += x[i];
+        my += y[i];
+    }
+    mx /= x.size();
+    my /= y.size();
+    for (i = 0; i < x.size(); i++) {
+        x[i] = x[i] / mx - 1.0;
+        y[i] = y[i] / my - 1.0;
+    }
+
+    double f1 = 0.0, f2 = 0.0, f3 = 0.0;
+    for (i = 0; i < x.size(); i++) {
+        f1 += (x[i]) * (y[i]);
+        f2 += (x[i]) * (x[i]);
+        f3 += (y[i]) * (y[i]);
+    }
+    if (f2 == 0.0 || f3 == 0.0)
+        return 1.0;
+    return f1 / (sqrt(f2) * sqrt(f3));
+}
+
+bool IQTree::checkBootstrapStopping() {
+    if (boot_splits.size() < 2)
+        return false;
+    IntVector split_supports;
+    SplitIntMap split_map;
+    int i;
+    // collect split supports
+    SplitGraph *sg = boot_splits.back();
+    SplitGraph *half = boot_splits[(boot_splits.size() - 1) / 2];
+    for (i = 0; i < half->size(); i++)
+        if (half->at(i)->trivial() == -1) {
+            split_map.insertSplit(half->at(i), split_supports.size());
+            split_supports.push_back((int) (half->at(i)->getWeight()));
+        }
+
+    // collect split supports for new tree collection
+    IntVector split_supports_new;
+    split_supports_new.resize(split_supports.size(), 0);
+    for (i = 0; i < sg->size(); i++)
+        if ((*sg)[i]->trivial() == -1) {
+            int index;
+            Split *sp = split_map.findSplit((*sg)[i], index);
+            if (sp) {
+                // split found
+                split_supports_new[index] = (int) ((*sg)[i]->getWeight());
+            } else {
+                // new split
+                split_supports_new.push_back((int) ((*sg)[i]->getWeight()));
+            }
+        }
+    cout << split_supports_new.size() - split_supports.size() << " new splits compared to old boot_splits" << endl;
+    if (split_supports_new.size() > split_supports.size())
+        split_supports.resize(split_supports_new.size(), 0);
+
+    // now compute correlation coefficient
+    double corr = computeCorrelation(split_supports, split_supports_new);
+    cout << "Correlation coefficient: " << corr << endl;
+    // printing supports into file
+    /*
+     string outfile = params->out_prefix;
+     outfile += ".splitsup";
+     try {
+     ofstream out;
+     out.exceptions(ios::failbit | ios::badbit);
+     out.open(outfile.c_str());
+     out << "tau=" << max_candidate_trees / 2 << "\ttau="
+     << treels_logl.size() << endl;
+     for (int i = 0; i < split_supports.size(); i++)
+     out << split_supports[i] << "\t" << split_supports_new[i] << endl;
+     out.close();
+     cout << "Split support values printed to " << outfile << endl;
+     } catch (ios::failure) {
+     outError(ERR_WRITE_OUTPUT, outfile);
+     }
+     */
+    return (corr >= params->min_correlation);
+}
+
+void IQTree::addPositiveNNIMove(NNIMove myMove) {
+    posNNIs.push_back(myMove);
+}
+
+void IQTree::setRootNode(char *my_root) {
+    string root_name;
+    if (my_root)
+        root_name = my_root;
+    else
+        root_name = aln->getSeqName(0);
+    root = findNodeName(root_name);
+    assert(root);
+}
+
+void IQTree::printResultTree(string suffix) {
+    setRootNode(params->root);
+    string tree_file_name = params->out_prefix;
+    tree_file_name += ".treefile";
+    if (suffix.compare("") != 0) {
+        string iter_tree_name = tree_file_name + "." + suffix;
+        printTree(iter_tree_name.c_str(), WT_BR_LEN | WT_BR_LEN_FIXED_WIDTH | WT_SORT_TAXA | WT_NEWLINE);
+    } else {
+        printTree(tree_file_name.c_str(), WT_BR_LEN | WT_BR_LEN_FIXED_WIDTH | WT_SORT_TAXA | WT_NEWLINE);
+    }
+    //printTree(tree_file_name.c_str(), WT_BR_LEN | WT_BR_LEN_FIXED_WIDTH);
+}
+
+void IQTree::printResultTree(ostream &out) {
+    setRootNode(params->root);
+    printTree(out, WT_BR_LEN | WT_BR_LEN_FIXED_WIDTH | WT_SORT_TAXA | WT_NEWLINE);
+}
+
+/*
+void IQTree::printPhylolibModelParams(const char* suffix) {
+    char phyloliModelFile[1024];
+    strcpy(phyloliModelFile, params->out_prefix);
+    strcat(phyloliModelFile, suffix);
+    ofstream modelfile;
+    modelfile.open(phyloliModelFile);
+    for (int model = 0; model < pllInst->NumberOfModels; model++) {
+        cout << "Rate parameters: ";
+        for (int i = 0; i < 6; i++) {
+            cout << pllInst->partitionData[model].substRates[i] << " ";
+            modelfile << pllInst->partitionData[model].substRates[i] << " ";
+        }
+        cout << endl;
+        modelfile << endl;
+        cout << "Base frequencies: ";
+        for (int i = 0; i < aln->num_states; i++) {
+            cout << pll_tree->partitionData[model].frequencies[i] << " ";
+            modelfile << pll_tree->partitionData[model].frequencies[i] << " ";
+        }
+        cout << endl;
+        modelfile << endl;
+        cout << "Gamma shape :" << pll_tree->partitionData[model].alpha << endl;
+        modelfile << pll_tree->partitionData[model].alpha << endl;
+    }
+}
+*/
+
+void IQTree::printPhylolibTree(const char* suffix) {
+    pllTreeToNewick(pllInst->tree_string, pllInst, pllPartitions, pllInst->start->back, PLL_TRUE, 1, 0, 0, 0,
+            PLL_SUMMARIZE_LH, 0, 0);
+    char phylolibTree[1024];
+    strcpy(phylolibTree, params->out_prefix);
+    strcat(phylolibTree, suffix);
+    FILE *phylolib_tree = fopen(phylolibTree, "w");
+    fprintf(phylolib_tree, "%s", pllInst->tree_string);
+    cout << "Tree optimized by Phylolib was written to " << phylolibTree << endl;
+}
+
+void IQTree::printIntermediateTree(int brtype) {
+    setRootNode(params->root);
+    bool duplicated_tree = false;
+    double *pattern_lh = NULL;
+    double logl = curScore;
+    if (params->avoid_duplicated_trees) {
+        // estimate logl_cutoff
+        stringstream ostr;
+        printTree(ostr, WT_TAXON_ID | WT_SORT_TAXA);
+        string tree_str = ostr.str();
+        StringIntMap::iterator it = treels.find(tree_str);
+        if (it != treels.end()) { // already in treels
+            duplicated_tree = true;
+            if (curScore > treels_logl[it->second] + 1e-4) {
+                if (verbose_mode >= VB_MAX)
+                    cout << "Updated logl " << treels_logl[it->second] << " to " << curScore << endl;
+                treels_logl[it->second] = curScore;
+                computeLikelihood(treels_ptnlh[it->second]);
+                if (save_all_br_lens) {
+                    ostr.seekp(ios::beg);
+                    printTree(ostr, WT_TAXON_ID | WT_SORT_TAXA | WT_BR_LEN | WT_BR_SCALE | WT_BR_LEN_ROUNDING);
+                    treels_newick[it->second] = ostr.str();
+                }
+            }
+            //pattern_lh = treels_ptnlh[treels[tree_str]];
+        } else {
+            //cout << __func__ << ": new tree" << endl;
+            if (logl_cutoff != 0.0 && curScore <= logl_cutoff + 1e-4)
+                duplicated_tree = true;
+            else {
+                treels[tree_str] = treels_ptnlh.size();
+                pattern_lh = new double[aln->getNPattern()];
+                computePatternLikelihood(pattern_lh, &logl);
+                treels_ptnlh.push_back(pattern_lh);
+                treels_logl.push_back(logl);
+                if (save_all_br_lens) {
+                    ostr.seekp(ios::beg);
+                    printTree(ostr, WT_TAXON_ID | WT_SORT_TAXA | WT_BR_LEN | WT_BR_SCALE | WT_BR_LEN_ROUNDING);
+                    treels_newick.push_back(ostr.str());
+                }
+            }
+        }
+        //cout << tree_str << endl;
+    } else {
+        if (params->print_tree_lh) {
+            pattern_lh = new double[aln->getNPattern()];
+            computePatternLikelihood(pattern_lh, &logl);
+        }
+    }
+
+    if (!duplicated_tree) {
+        if (write_intermediate_trees)
+            printTree(out_treels, brtype);
+        if (params->print_tree_lh) {
+            out_treelh.precision(10);
+            out_treelh << logl;
+            double prob;
+            aln->multinomialProb(pattern_lh, prob);
+            out_treelh << "\t" << prob << endl;
+            if (!(brtype & WT_APPEND))
+                out_sitelh << aln->getNSite() << endl;
+            out_sitelh << "Site_Lh   ";
+            for (int i = 0; i < aln->getNSite(); i++)
+                out_sitelh << "\t" << pattern_lh[aln->getPatternID(i)];
+            out_sitelh << endl;
+            if (!params->avoid_duplicated_trees)
+                delete[] pattern_lh;
+        }
+    }
+    if (params->write_intermediate_trees == 1 && save_all_trees != 1) {
+        return;
+    }
+    int x = save_all_trees;
+    save_all_trees = 2;
+    genNNIMoves(params->approximate_nni);
+    save_all_trees = x;
+}
+