/*
 * ratefree.h
 *
 *  Created on: Nov 3, 2014
 *      Author: minh
 */

#ifndef RATEFREE_H_
#define RATEFREE_H_

#include "rategamma.h"

class RateFree: virtual public RateGamma {
public:
	/**
		constructor
		@param ncat number of rate categories
		@param tree associated phylogenetic tree
	*/
<<<<<<< HEAD
    RateFree(int ncat, double start_alpha, string params, PhyloTree *tree);
=======
    RateFree(int ncat, string params, bool sorted_rates, PhyloTree *tree);
>>>>>>> 4fe32705

	virtual ~RateFree();

	/**
	 * @return model name with parameters in form of e.g. GTR{a,b,c,d,e,f}
	 */
	virtual string getNameParams();

	/**
		get the proportion of sites under a specified category.
		@param category category ID from 0 to #category-1
		@return the proportion of the specified category
	*/
	virtual double getProp(int category) { return prop[category]; }

	/**
		the target function which needs to be optimized
		@param x the input vector x
		@return the function value at x
	*/
	virtual double targetFunk(double x[]);

	/**
	 * setup the bounds for joint optimization with BFGS
	 */
	virtual void setBounds(double *lower_bound, double *upper_bound, bool *bound_check);

	/**
		optimize parameters. Default is to optimize gamma shape
		@return the best likelihood
	*/
	virtual double optimizeParameters(double epsilon);

	/**
		return the number of dimensions
	*/
	virtual int getNDim() { return (fix_params) ? 0 : (2*ncategory-2); }

	/**
		write information
		@param out output stream
	*/
	virtual void writeInfo(ostream &out);

	/**
		write parameters, used with modeltest
		@param out output stream
	*/
	virtual void writeParameters(ostream &out);

    /**
        set number of rate categories
        @param ncat #categories
    */
	virtual void setNCategory(int ncat);


protected:

	/**
		this function is served for the multi-dimension optimization. It should pack the model parameters
		into a vector that is index from 1 (NOTE: not from 0)
		@param variables (OUT) vector of variables, indexed from 1
	*/
	virtual void setVariables(double *variables);

	/**
		this function is served for the multi-dimension optimization. It should assign the model parameters
		from a vector of variables that is index from 1 (NOTE: not from 0)
		@param variables vector of variables, indexed from 1
	*/
	virtual void getVariables(double *variables);

	/**
	 * proportion of sites for each rate categories
	 */
	double *prop;

	/** TRUE to fix parameters */
	bool fix_params;
    
    /** true to sort rate in increasing order, false otherwise */
    bool sorted_rates;

};

#endif /* RATEFREE_H_ */<|MERGE_RESOLUTION|>--- conflicted
+++ resolved
@@ -17,11 +17,7 @@
 		@param ncat number of rate categories
 		@param tree associated phylogenetic tree
 	*/
-<<<<<<< HEAD
     RateFree(int ncat, double start_alpha, string params, PhyloTree *tree);
-=======
-    RateFree(int ncat, string params, bool sorted_rates, PhyloTree *tree);
->>>>>>> 4fe32705
 
 	virtual ~RateFree();
 
