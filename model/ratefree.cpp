--- conflicted
+++ resolved
@@ -484,16 +484,8 @@
         }
         assert(score < 0);
         
-<<<<<<< HEAD
         if (verbose_mode >= VB_MED)
             cout << "EM score = " << score << endl;
-=======
-        if (step > 0)
-            assert(score > old_score-0.1);
-            
-        old_score = score;
-        
->>>>>>> 81ef0268
         memset(new_prop, 0, nmix*sizeof(double));
                 
         // E-step
