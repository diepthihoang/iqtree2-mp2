--- conflicted
+++ resolved
@@ -88,14 +88,12 @@
 }
 
 double RateInvar::optimizeParameters(double gradient_epsilon) {
-<<<<<<< HEAD
+
+
+    if (phylo_tree->aln->frac_const_sites == 0.0)
+        return -computeFunction(0.0);
 //	if (fix_p_invar || !optimize_p_invar)
     if (fix_p_invar)
-=======
-    if (phylo_tree->aln->frac_const_sites == 0.0)
-        return -computeFunction(0.0);
-	if (fix_p_invar || !optimize_p_invar)
->>>>>>> 9a59a344
 		return -computeFunction(p_invar);
 	if (verbose_mode >= VB_MAX)
 		cout << "Optimizing proportion of invariable sites..." << endl;
