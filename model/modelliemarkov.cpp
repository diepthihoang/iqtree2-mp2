--- conflicted
+++ resolved
@@ -321,12 +321,8 @@
 
 void ModelLieMarkov::init(const char *model_name, string model_params, StateFreqType freq, string freq_params)
 {
-<<<<<<< HEAD
     // TODO: why is freq_params not handled here?
 
-=======
-	nondiagonalizable = false;
->>>>>>> 0d512744
     assert(NUM_RATES==getNumRateEntries());
     StateFreqType expected_freq_type; // returned by getLieMarkovModelInfo but not used here
     getLieMarkovModelInfo((string)model_name, name, full_name, model_num, symmetry, expected_freq_type);
