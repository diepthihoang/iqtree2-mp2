#include "modelpomo.h"
#include "modeldna.h"
#include <stdlib.h>
#include <assert.h>
#include <string.h>
<<<<<<< HEAD

ModelPoMo::ModelPoMo(PhyloTree *tree) : ModelMarkov(tree) {
}

ModelPoMo::ModelPoMo(const char *model_name,
                     string model_params,
                     StateFreqType freq_type,
                     string freq_params,
                     PhyloTree *tree,
                     bool is_reversible,
                     string pomo_params)
    // Do not count rates; does not make sense for PoMo.
    : ModelMarkov(tree) {
    init(model_name, model_params, freq_type, freq_params, is_reversible, pomo_params);
}

void ModelPoMo::init(const char *model_name,
                     string model_params,
                     StateFreqType freq_type,
                     string freq_params,
                     bool is_reversible,
                     string pomo_params) {
    // Check num_states (set in Alignment::readCountsFormat()).
    N = phylo_tree->aln->virtual_pop_size;
    nnuc = 4;
    n_connections = nnuc * (nnuc-1) / 2;
    fixed_level_of_polymorphism = false;
    assert(num_states == (nnuc + (nnuc*(nnuc-1)/2 * (N-1))) );

    if (is_reversible != true) throw "Non-reversible PoMo not supported yet.";

    // Get DNA model info from model_name.  Use ModelDNA for this
    // purpose.  It acts as the basis of the `ModelPoMo' (the mutation
    // coefficients point to the rates of ModelDNA, the fixed state
    // frequencies to the state frequencies and so on).

    // Trick ModelDNA constructor by setting the number of states to 4 (DNA).
    phylo_tree->aln->num_states = 4;
    dna_model = new ModelDNA(model_name, model_params, freq_type, freq_params, phylo_tree);
    // Reset the number of states.
    phylo_tree->aln->num_states = num_states;

    this->name = dna_model->name;
    if (model_params.length() > 0)
        this->name += "{" + model_params + "}";
    this->name += "+rP";
    if (pomo_params.length() > 0)
        this->name += "{" + pomo_params + "}";
    this->name += "+N" + convertIntToString(N);
    sampling_type = phylo_tree->aln->pomo_sampling_type;
    if (sampling_type == SAMPLING_SAMPLED)
        this->name += "+S";
    else if (sampling_type == SAMPLING_WEIGHTED)
        this->name += "+W";
    else outError("Sampling type is not supported.");

    string sampling_method;
    if (sampling_type == SAMPLING_SAMPLED)
        sampling_method = "Sampled";
    else if (sampling_type == SAMPLING_WEIGHTED)
        sampling_method = "Weighted";
    else outError("Sampling type is not supported.");
    this->full_name =
        "Reversible PoMo with N=" +
        convertIntToString(N) + " and " +
        dna_model->full_name + " substitution model; " +
        "Sampling method: " + sampling_method + "; " +
        convertIntToString(num_states) + " states in total.";

    eps = 1e-6;

    // Frequencies of the boundary states (fixed states, e.g., 10A).
    // These correspond to the state frequencies in the DNA
    // substitution models.
    freq_fixed_states = dna_model->state_freq;
    freq_fixed_states_emp = new double[4];
    // Get the fixed state frequencies from the data.
    estimateEmpiricalFixedStateFreqs(freq_fixed_states_emp);

    // Create PoMo rate matrix.  This is the actual rate matrix of
    // PoMo.
    rate_matrix = new double[num_states*num_states];

    // ModelGTR.freq_type is not set correctly.  Set it here
    // explicitely.  Needed for some verbose output functions.
    this->freq_type = dna_model->freq_type;

    switch (this->freq_type) {
    case FREQ_EQUAL:            // '+FQ'
    case FREQ_ESTIMATE:         // '+FO'
        for (int i = 0; i < 4; i++) freq_fixed_states[i] = 1.0;
        break;
    case FREQ_EMPIRICAL:        // '+F'
        for (int i = 0; i < 4; i++)
            freq_fixed_states[i] = freq_fixed_states_emp[i] / freq_fixed_states_emp[nnuc-1];
        break;
    case FREQ_USER_DEFINED:     // '+FU'
        // ModelDNA should have set them already.
        if (freq_fixed_states[0] == 0.0)
=======

ModelPoMo::ModelPoMo(PhyloTree *tree) : ModelMarkov(tree) {
}

ModelPoMo::ModelPoMo(const char *model_name,
                     string model_params,
                     StateFreqType freq_type,
                     string freq_params,
                     PhyloTree *tree,
                     bool is_reversible,
                     string pomo_params)
    : ModelMarkov(tree) {
    init(model_name, model_params, freq_type, freq_params, is_reversible, pomo_params);
}

void ModelPoMo::init_mutation_model(const char *model_name,
                                        string model_params,
                                        StateFreqType freq_type,
                                        string freq_params,
                                        string pomo_params)
{
    // TODO DS: Add support for general Markov models.
    // Trick ModelDNA constructor by setting the number of states to 4 (DNA).
    phylo_tree->aln->num_states = nnuc;
    // string model_str = model_name;
    // if (ModelMarkov::validModelName(model_str))
    //     dna_model = ModelMarkov::getModelByName(model_str, phylo_tree, model_params, freq_type, freq_params);
    // else
    dna_model = new ModelDNA(model_name, model_params, freq_type, freq_params, phylo_tree);
    // Reset the number of states.
    phylo_tree->aln->num_states = num_states;

    // TODO DS: Remove rP flag.
    this->name = dna_model->name;
    if (model_params.length() > 0)
        this->name += "{" + model_params + "}";
    this->name += "+rP";
    if (pomo_params.length() > 0)
        this->name += "{" + pomo_params + "}";
    this->name += "+N" + convertIntToString(N);
}

void ModelPoMo::init_sampling_method()
{
    sampling_method = phylo_tree->aln->pomo_sampling_method;
    string sampling_method_str;
    if (sampling_method == SAMPLING_SAMPLED) {
        this->name += "+S";
        sampling_method_str = "Sampled";
    }
    else if (sampling_method == SAMPLING_WEIGHTED) {
        this->name += "+W";
        sampling_method_str = "Weighted";
    }
    else outError("Sampling type is not supported.");

    this->full_name =
        "Reversible PoMo with N=" +
        convertIntToString(N) + " and " +
        dna_model->full_name + " mutation model; " +
        "Sampling method: " + sampling_method_str + "; " +
        convertIntToString(num_states) + " states in total.";
}

void ModelPoMo::init_boundary_frequencies()
{
    // Get boundary state frequencies from underlying mutation model.
    freq_boundary_states = dna_model->state_freq;
    // Get the empirical boundary state frequencies from the data.
    freq_boundary_states_emp = new double[4];
    estimateEmpiricalBoundaryStateFreqs(freq_boundary_states_emp);
    // Get frequency type from mutation model.
    freq_type = dna_model->freq_type;

    // Handle frequency type.  This cannot be done by the underlying
    // mutation model because interpretation of polymorphic states is
    // undefined.
    switch (freq_type) {
    case FREQ_EQUAL:
        // '+FQ'.
        for (int i = 0; i < 4; i++)
            freq_boundary_states[i] = 1.0/ (double)nnuc;
        break;
    case FREQ_ESTIMATE:
        // '+FO'.  Start estimation at empirical frequencies.
        for (int i = 0; i < 4; i++)
            freq_boundary_states[i] = freq_boundary_states_emp[i];
        break;
    case FREQ_EMPIRICAL:
        // '+F'.
        for (int i = 0; i < 4; i++)
            freq_boundary_states[i] = freq_boundary_states_emp[i];
        break;
    case FREQ_USER_DEFINED:
        // '+FU'. ModelDNA should have set them already.
        if (freq_boundary_states[0] == 0.0)
>>>>>>> 35ede819
            outError("State frequencies not specified");
        break;
    case FREQ_UNKNOWN:
        outError("No frequency type given.");
        break;
    default:
        outError("Unknown frequency type.");
        break;
    }
<<<<<<< HEAD

    // Check if model parameters are fixed.
    // fixed_model_params_ratio = new double[n_connections];
    if (model_params.length() > 0) {
        fixed_model_params = true;
        // Optimize level of polymorphism.  Only if level of
        // polymorphism is set, no parameters are optimized.
        dna_model->param_fixed.front() = false;
        // for (int i = 0; i < n_connections; i++)
        //     fixed_model_params_ratio[i] = dna_model->rates[i];
        // for (int i = 0; i < n_connections; i++)
        //     cout << fixed_model_params_ratio[i] << " " << endl;
        // outError("Fixing DNA model parameters unsupported yet");
    }
    else {
        fixed_model_params = false;
        // Optimize all parameters (because also polymorphism is optimized).
        for (vector<bool>::iterator i = dna_model->param_fixed.begin();
             i != dna_model->param_fixed.end(); i++)
            *i = false;
    }

    // Treat fixation of the level of polymorphism.
    level_of_polymorphism = estimateEmpiricalWattersonTheta();
    if (pomo_params.length() > 0) {
        if (!fixed_model_params) {
            cout << "Model parameters are not fixed, but level of polymorphism is." << endl;
            cout << "This cannot be done because IQ-TREE does not support optimization with constraints." << endl;
            outError("Abort.");
        }
        cout << setprecision(5);
        if (pomo_params == "EMP") {
            cout << "Level of polymorphism will be fixed to the estimate from the data: ";
            cout << level_of_polymorphism << "." << endl;
        }
        else {
            cout << "Level of polymorphism will be fixed to the value given by the user: ";
            level_of_polymorphism = convert_double(pomo_params.c_str());
            cout << level_of_polymorphism << "." << endl;
        }
        fixed_level_of_polymorphism = true;
        // Level of polymorphism is fixed, so do not optimize any
        // parameters.
        dna_model->param_fixed.front() = true;        
    }

    setInitialMutCoeff();

    // Update PoMo states and rate matrix before eigendecomposition.
=======
}

void ModelPoMo::init_fixed_parameters(string model_params,
                                      string pomo_params)
{
    // TODO DS: Enable constrained maximization of likelihood and
    // fixed level of polymorphisms.  So far either all parameters are
    // fixed or none.  If separate treatment is possible, this
    // function may be split into two functions: (1) initialization of
    // parameters of underlying mutation model, (2) initizliation
    // of level of polymorphism.
    fixed_model_params = false;
    fixed_theta_emp = false;
    fixed_theta_usr = false;
    fixed_theta = false;
    if (model_params.length() > 0)
        fixed_model_params = true;
    if (pomo_params.length() > 0) {
        cout << setprecision(5);
        fixed_theta = true;
        if (pomo_params == "EMP") {
            cout << "Level of polymorphism is fixed to the estimate from the data: ";
            cout << theta << "." << endl;
            fixed_theta_emp = true;
            // No need to set the level of polymorphism here because
            // of initialization.
        }
        else {
            cout << "Level of polymorphism is fixed to the value given by the user: ";
            theta = convert_double(pomo_params.c_str());
            cout << theta << "." << endl;
            fixed_theta_usr = true;
        }
    }
}


void ModelPoMo::init(const char *model_name,
                     string model_params,
                     StateFreqType freq_type,
                     string freq_params,
                     bool is_reversible,
                     string pomo_params) {
    // Initialize model constants.
    N = phylo_tree->aln->virtual_pop_size;
    nnuc = 4;
    n_connections = nnuc * (nnuc-1) / 2;
    eps = 1e-6;
    // Check if number of states of PoMo match the provided data.
    assert(num_states == (nnuc + (nnuc*(nnuc-1)/2 * (N-1))) );

    // TODO DS: Remove reversibility flag.  The reversibility is
    // determined by the underlying mutation model.
    if (is_reversible != true) throw "Non-reversible PoMo not supported yet.";

    // Main initialization of model and parameters.
    init_mutation_model(model_name,
                        model_params,
                        freq_type,
                        freq_params,
                        pomo_params);
    init_sampling_method();
    init_boundary_frequencies();
    theta = estimateEmpiricalWattersonTheta();
    init_fixed_parameters(model_params, pomo_params);
    setInitialMutCoeff();
    rate_matrix = new double[num_states*num_states];
>>>>>>> 35ede819
    updatePoMoStatesAndRateMatrix();
    decomposeRateMatrix();

    cout << "Initialized PoMo model." << endl;
    cout << "Model name: " << this->name << "." << endl;
    cout << this->full_name << endl;
    if (verbose_mode >= VB_MAX)
        writeInfo(cout);
}

ModelPoMo::~ModelPoMo() {
    delete [] rate_matrix;
<<<<<<< HEAD
//  delete [] freq_fixed_states;
    delete dna_model;
    delete [] freq_fixed_states_emp;
    // delete [] fixed_model_params_ratio;
    }

double ModelPoMo::computeSumFreqFixedStates() {
    int i;
    double norm_fixed = 0.0;
    for (i = 0; i < 4; i++)
        norm_fixed += freq_fixed_states[i];
    return norm_fixed;
}

// Give back the harmonic number of n-1 (also needed for Watterson
// theta).
double harmonic(int n) {
    double harmonic = 0.0;
    for (int i = 1; i < n; i++)
=======
    delete dna_model;
    delete [] freq_boundary_states_emp;
    delete [] mutation_rates;
}

double ModelPoMo::computeSumFreqBoundaryStates() {
    int i;
    double norm_boundary = 0.0;
    for (i = 0; i < 4; i++)
        norm_boundary += freq_boundary_states[i];
    return norm_boundary;
}

double harmonic(int n) {
    double harmonic = 0.0;
    for (int i = 1; i <= n; i++)
>>>>>>> 35ede819
        harmonic += 1.0/(double)i;
    return harmonic;
}

void ModelPoMo::setInitialMutCoeff() {
<<<<<<< HEAD
    // Mutation probabilities point to the rates of the DNA model.
    mutation_prob = dna_model->rates;
    // for (int i = 0; i < 6; i++) mutation_prob[i] = POMO_INIT_RATE;
    // double m_init = 0;
    // double theta_p = level_of_polymorphism;
    // double lambda_fixed_sum = computeSumFreqFixedStates();
    double lambda_poly_sum_no_mu = computeSumFreqPolyStatesNoMut();
    // // cout << "DEBUGDEBUGDEBUGDEBUGDEBUGDEBUGDEBUGDEBUGDEBUGDEBUGDEBUGDEBUGDEBUG" << endl;
    // // cout << theta_p << endl;
    // // cout << lambda_fixed_sum << endl;
    // // cout << lambda_poly_sum_no_mu << endl;

    if (!fixed_level_of_polymorphism && lambda_poly_sum_no_mu <= 0) {
        outWarning("We strongly discourage to use PoMo on data without polymorphisms.");
        outWarning("Set initial rates to predefined values.");
        for (int i = 0; i < 6; i++) mutation_prob[i] = POMO_INIT_RATE;
        return;
    }

    normalizeMutationProbs();
    // m_init = theta_p * lambda_fixed_sum / (lambda_poly_sum_no_mu * (1.0 - theta_p));
    // if (m_init < POMO_MIN_RATE || m_init > POMO_MAX_RATE)
    //     outError("Initial rate not within boundaries.  Please check data.");
    // // cout << "DEBUGDEBUGDEBUGDEBUGDEBUGDEBUGDEBUGDEBUGDEBUGDEBUGDEBUGDEBUGDEBUG" << endl;
    // // cout << m_init << endl;
    // // Honor fixed rate specifications.
    // double sum = 0;
    // int n_mu = 6;
    // for (int i = 0; i < n_mu; i++) sum += mutation_prob[i];
    // for (int i = 0; i < n_mu; i++) {
    //     double new_mut_prob = m_init*mutation_prob[i]*n_mu/sum;
    //     mutation_prob[i] = new_mut_prob;
    // }
=======
    // Mutation rates point to the rates of the DNA model.
    mutation_rates = new double[n_connections];

    // TODO DS: Check if this works.
    // Check if polymorphism data is available.
    double lambda_poly_sum_no_mu = computeSumFreqPolyStatesNoMut();
    if (!fixed_theta && lambda_poly_sum_no_mu <= 0) {
        // TODO DS: Obsolete because mutation rates are scaled
        // according to theta.  What needs to be done is setting a
        // predefined theta.
        outWarning("We strongly discourage to use PoMo on data without polymorphisms.");
        outError("Setting the level of polymorphism without population data is not yet supported.");
    }

    normalizeMutationRates();
>>>>>>> 35ede819
}

double ModelPoMo::computeSumFreqPolyStatesNoMut() {
    double norm_polymorphic = 0.0;
    int i, j;
    for (i = 0; i < 4; i++) {
        for (j = 0; j < i; j++)
            norm_polymorphic +=
<<<<<<< HEAD
                2 * freq_fixed_states[i] * freq_fixed_states[j];
    }
    // Changed Dom Tue Sep 29 13:13:21 CEST 2015
    // norm_polymorphic *= N * harmonic;
    norm_polymorphic *= harmonic(N);
=======
                2 * freq_boundary_states[i] * freq_boundary_states[j];
    }
    norm_polymorphic *= harmonic(N-1);
>>>>>>> 35ede819
    return norm_polymorphic;
}

double ModelPoMo::computeSumFreqPolyStates() {
    double norm_polymorphic = 0.0;
    int i, j;
<<<<<<< HEAD
    for (i = 0; i < 4; i++) {
        for (j = 0; j < i; j++)
            norm_polymorphic +=
                2 * freq_fixed_states[i] * freq_fixed_states[j] * mutCoeff(i, j);
    }
    // Changed Dom Tue Sep 29 13:13:21 CEST 2015
    // norm_polymorphic *= N * harmonic;
    norm_polymorphic *= harmonic(N);
=======
    for (i = 0; i < nnuc; i++) {
        for (j = 0; j < i; j++)
            norm_polymorphic +=
                2 * freq_boundary_states[i] * freq_boundary_states[j] * mutCoeff(i, j);
    }
    norm_polymorphic *= harmonic(N-1);
>>>>>>> 35ede819
    return norm_polymorphic;
}

double ModelPoMo::computeNormConst() {
<<<<<<< HEAD
    double norm_fixed = computeSumFreqFixedStates();
    double norm_polymorphic = computeSumFreqPolyStates();
    return 1.0/(norm_fixed + norm_polymorphic);
}

=======
    double norm_boundary = computeSumFreqBoundaryStates();
    double norm_polymorphic = computeSumFreqPolyStates();
    return 1.0/(norm_boundary + norm_polymorphic);
}

// TODO DS: Add non-reversible stuff.
>>>>>>> 35ede819
void ModelPoMo::computeStateFreq () {
    double norm = computeNormConst();
    int state;

    for (state = 0; state < num_states; state++) {
<<<<<<< HEAD
        if (isFixed(state))
            state_freq[state] = freq_fixed_states[state]*norm;
        else {
            int k, X, Y;
            decomposeState(state, k, X, Y);
            // Changed Dom Tue Sep 29 13:14:06 CEST 2015
            // state_freq[state] =
            //     norm * freq_fixed_states[X] * freq_fixed_states[Y] *
            //     mutCoeff(X, Y)*N*N / (k*(N-k));
            state_freq[state] =
                norm * freq_fixed_states[X] * freq_fixed_states[Y] *
=======
        if (isBoundary(state))
            state_freq[state] = freq_boundary_states[state]*norm;
        else {
            int k, X, Y;
            decomposeState(state, k, X, Y);
            state_freq[state] =
                norm * freq_boundary_states[X] * freq_boundary_states[Y] *
>>>>>>> 35ede819
                mutCoeff(X, Y)*N / (k*(N-k));
        }
    }
}

void ModelPoMo::updatePoMoStatesAndRateMatrix () {
<<<<<<< HEAD
    // Activate this if frequencies of fixed states sum up to 1.0.
    // updateFreqFixedState();
=======
    // TODO DS: Check this. This comment is obsolete.
    // Activate this if frequencies of boundary states sum up to 1.0.
    // updateFreqBoundaryState();
>>>>>>> 35ede819
    computeStateFreq();

    // Compute and normalzie the rate matrix such that on average one
    // event happens per delta_t = 1.0.  This seems to be stable.
    int i, j;
    double tot_sum = 0.0;
    for (i = 0; i < num_states; i++) {
        double row_sum = 0.0;
        // Loop over columns in row state1 (transition to state2).
        for (j = 0; j < num_states; j++)
            if (i != j) {
                row_sum +=
                    (rate_matrix[i*num_states+j] =
                     computeProbBoundaryMutation(i, j));
            }
        tot_sum += state_freq[i]*row_sum;
        rate_matrix[i*num_states+i] = -(row_sum);
    }
    for (int i = 0; i < num_states; i++) {
        for (int j = 0; j < num_states; j++) {
            rate_matrix[i*num_states+j] /= tot_sum;
        }
    }
}

void ModelPoMo::decomposeState(int state, int &i, int &nt1, int &nt2) {
    if (state < 4) {
<<<<<<< HEAD
        // Fixed A, C, G or T
=======
        // Boundary A, C, G or T
>>>>>>> 35ede819
        i = N;
        nt1 = state;
        nt2 = -1; // -1 for unknown nt
    } else if (state < 4+(N-1)) {
        // (iA,N-iC)
        i = state-3;
        nt1 = 0; // A
        nt2 = 1; // C
    } else if (state < 4+2*(N-1)) {
        // (iA,N-iG)
        i = state-3-(N-1);
        nt1 = 0; // A
        nt2 = 2; // G
    } else if (state < 4+3*(N-1)) {
        // (iA,N-iT)
        i = state-3-2*(N-1);
        nt1 = 0; // A
        nt2 = 3; // T
    } else if (state < 4+4*(N-1)) {
        // (iC,N-iG)
        i = state-3-3*(N-1);
        nt1 = 1; // C
        nt2 = 2; // G
    } else if (state < 4+5*(N-1)) {
        // (iC,N-iT)
        i = state-3-4*(N-1);
        nt1 = 1; // C
        nt2 = 3; // T
    } else if (state < 4+6*(N-1)) {
        // (iG,N-iT)
        i = state-3-5*(N-1);
        nt1 = 2; // G
        nt2 = 3; // T
    } else {
        outError("State exceeds limit");
    }
}

<<<<<<< HEAD
bool ModelPoMo::isFixed(int state) {
=======
bool ModelPoMo::isBoundary(int state) {
>>>>>>> 35ede819
    return (state < 4);
}

bool ModelPoMo::isPolymorphic(int state) {
<<<<<<< HEAD
    return (!isFixed(state));
=======
    return (!isBoundary(state));
>>>>>>> 35ede819
}

double ModelPoMo::mutCoeff(int nt1, int nt2) {
    assert(nt1!=nt2 && nt1<4 && nt2<4);
    if (nt2 < nt1) {
        int tmp=nt1;
        nt1=nt2;
        nt2=tmp;
    }
<<<<<<< HEAD
    if (nt1==0) return mutation_prob[nt2-1];
    if (nt1==1) return mutation_prob[nt2+1];
    if (nt1==2) return mutation_prob[5];
=======
    if (nt1==0) return mutation_rates[nt2-1];
    if (nt1==1) return mutation_rates[nt2+1];
    if (nt1==2) return mutation_rates[5];
>>>>>>> 35ede819
    assert(0);
}

double ModelPoMo::computeProbBoundaryMutation(int state1, int state2) {
    // The transition rate to the same state will be calculated by
<<<<<<< HEAD
    // (row_sum = 0).
=======
    // setting the row sum to 0.
>>>>>>> 35ede819
    assert(state1 != state2);

    // Both states are decomposed into the abundance of the first
    // allele as well as the nucleotide of the first and the second
    // allele.
    int i1=0, i2=0, nt1=-1, nt2=-1, nt3=-1, nt4=-1;
    decomposeState(state1, i1, nt1, nt2);
    decomposeState(state2, i2, nt3, nt4);

    // Either the first nucleotides match or the first of state 1 with
    // the second of state 2 or the first of state 2 with the second
<<<<<<< HEAD
    // of state 1.  Additionally, we have to consider fixed states as
=======
    // of state 1.  Additionally, we have to consider boundary states as
>>>>>>> 35ede819
    // special cases.
    if (nt1 == nt3 && (nt2==nt4 || nt2==-1 || nt4 == -1)) {
        assert(i1 != i2); // because state1 != state2
        if (i1+1==i2)
            // e.g.: 2A8C -> 3A7C or 9A1C -> 10A
            // Changed Dom Tue Sep 29 13:31:02 CEST 2015
            // return double(i1*(N-i1)) / double(N*N);
            return double(i1*(N-i1)) / double(N);
        else if (i1-1 == i2)
            // e.g.: 3A7C -> 2A8C or 10A -> 9A1C
            if (nt2 == -1)
                // e.g. 10A -> 9A1C
                // return mutCoeff(nt1,nt4) * state_freq[nt4];
<<<<<<< HEAD
                return mutCoeff(nt1,nt4) * freq_fixed_states[nt4];
=======
                return mutCoeff(nt1,nt4) * freq_boundary_states[nt4];
>>>>>>> 35ede819
            else
                // e.g. 9A1C -> 8A2C
                // Changed Dom Tue Sep 29 13:30:43 CEST 2015
                // return double(i1*(N-i1)) / double(N*N);
                return double(i1*(N-i1)) / double(N);
        else
            return 0.0;
    } else if (nt1 == nt4 && nt2 == -1 && i2 == 1)  {
        // e.g.: 10G -> 1A9G
        //return mutCoeff(nt1,nt3) * state_freq[nt3];
<<<<<<< HEAD
        return mutCoeff(nt1,nt3) * freq_fixed_states[nt3];
=======
        return mutCoeff(nt1,nt3) * freq_boundary_states[nt3];
>>>>>>> 35ede819
    } else if (nt2 == nt3  && i1 == 1 && nt4 == -1) {
        // E.g.: 1A9G -> 10G
        // Changed Dom Tue Sep 29 13:30:25 CEST 2015
        // return double(i1*(N-i1)) / double(N*N);
        return double(i1*(N-i1)) / double(N);
    } else
        // 0 for all other transitions
        return 0.0;
}

int ModelPoMo::getNDim() {
<<<<<<< HEAD
    if (fixed_level_of_polymorphism)
=======
    if (fixed_theta)
>>>>>>> 35ede819
        return dna_model->getNDim();
    else
        return dna_model->getNDim()+1;
}
<<<<<<< HEAD

int ModelPoMo::getNDimFreq() {
    return dna_model->getNDimFreq();
}

void ModelPoMo::setBounds(double *lower_bound,
                          double *upper_bound,
                          bool *bound_check) {
    int i, ndim = getNDim();
    if (verbose_mode >= VB_MAX)
        cout << "Set new bounds." << endl;

    // Mutation rates.
    for (i = 1; i <= ndim; i++) {
        lower_bound[i] = POMO_MIN_RATE;
        upper_bound[i] = POMO_MAX_RATE;
        bound_check[i] = false;
    }

    // Frequencies of fixed states.
    if (freq_type == FREQ_ESTIMATE) {
        for (i = ndim-nnuc+2; i <= ndim; i++) {
            lower_bound[i] = POMO_MIN_REL_FREQ * freq_fixed_states[i-ndim+nnuc-2];
            upper_bound[i] = POMO_MAX_REL_FREQ * freq_fixed_states[i-ndim+nnuc-2];
            bound_check[i] = false;
        }
    }
}

void ModelPoMo::normalizeMutationProbs() {
    int num_all = dna_model->param_spec.length();

    // Normalize the mutation probability so that they resemble the
    // given level of polymorphism.
    // if (!fixed_level_of_polymorphism)
    //     outError ("Please only run this function when level of polymorphism is fixed.");
    computeStateFreq();
    double theta_p = level_of_polymorphism;
    double sum_pol = computeSumFreqPolyStates();
    double sum_fix = computeSumFreqFixedStates();
    double m_norm  = sum_pol * (1.0 - theta_p) / (sum_fix * theta_p);
    if (verbose_mode >= VB_MAX) cout << "Normalization constant of mutation rates: " << m_norm << endl;
    for (int i = 0; i < num_all; i++) {
        mutation_prob[i] /= m_norm;
        if (mutation_prob[i] <= POMO_MIN_RATE)
            outWarning("Mutation rate below boundary after normalization.");
        if (mutation_prob[i] >= POMO_MAX_RATE)
            outWarning("Mutation rate above boundary after normalization.");
    }
=======

int ModelPoMo::getNDimFreq() {
    return dna_model->getNDimFreq();
}

void ModelPoMo::setBounds(double *lower_bound,
                          double *upper_bound,
                          bool *bound_check) {
    // Set boundaries of underlying mutation model.
    dna_model->setBounds(lower_bound, upper_bound, bound_check);
    
    // Level of polymorphism.
    if (!fixed_theta) {
        int ndim = getNDim();
        lower_bound[ndim] = POMO_MIN_THETA;
        upper_bound[ndim] = POMO_MAX_THETA;
        bound_check[ndim] = false;
    }
}

void ModelPoMo::normalizeMutationRates() {
    // Get rates from underlying mutation model.    
    for (int i = 0; i < n_connections; i++) {
        mutation_rates[i] = dna_model->rates[i];
    }

    // Normalize the mutation probability so that they resemble the
    // given level of polymorphism.
    computeStateFreq();
    double poly = computeSumFreqPolyStates();
    double theta_bm = poly/harmonic(N-1);

    // Mon Apr 17 10:21:09 BST 2017.  See Eq. (12.14) in my
    // (Dominik's) thesis but sampling with replacement from boundary
    // mutation equilibrium.  The correction factor is exactly the
    // difference between sampling with and without replacement.
    // Without replacement, the correction factor is 1.0 and the
    // heterozygosity values are very far off if N is low.  Even with
    // the correction, the estimated heterozygosity is still too high
    // when N is low.  A correct calculation of the heterozygosity
    // requires a rethinking of the sampling step together with a
    // correction of htereozygosity for low N.
    double correction = (double) (N-1) / double (N);
    // Interestingly, a correction factor of (N-1)/(N+1) gives very
    // good results but I cannot derive it and do not know why.
    double m_norm = theta / (theta_bm * (correction - harmonic(N-1) * theta));
    
    if (verbose_mode >= VB_MAX)
        cout << "Normalization constant of mutation rates: " << m_norm << endl;

    for (int i = 0; i < n_connections; i++)
        mutation_rates[i] *= m_norm;
    
    // // Recompute stationary frequency vector with updated mutation
    // rates.
    computeStateFreq();
>>>>>>> 35ede819
}

void ModelPoMo::scaleMutationRatesAndUpdateRateMatrix(double scale) {
    for (int i = 0; i < n_connections; i++) {
<<<<<<< HEAD
        mutation_prob[i] = mutation_prob[i]*scale;
=======
        mutation_rates[i] = mutation_rates[i]*scale;
>>>>>>> 35ede819
    }
    updatePoMoStatesAndRateMatrix();
}

bool ModelPoMo::getVariables(double *variables) {
<<<<<<< HEAD
    // A drawback: IQ-TREE looks at the values at the boundaries a
    // lot.  E.g., if HKY{3.0} is specified, the mutation_prob[0] will
    // be set to 0.01=BOUNDARY_MAX a lot, but then, e.g.,
    // mutation_prob[1] will be set to 3*0.01 which is outside the
    // boundaries.  How should this be handled?

    int i;
    // Use a zero indexed array (variables starts at one).
    double *vars = variables+1;
    bool changed = false;

    if (verbose_mode >= VB_MAX) {
        for (i = 0; i < dna_model->num_params+1; i++) {
            cout << setprecision(8);
            cout << "  Estimated mutation rates[" << i << "] = ";
            cout << vars[i] << endl;
        }
    }

    int num_all = dna_model->param_spec.length();
    for (i = 0; i < num_all; i++) {
        if (!dna_model->param_fixed[dna_model->param_spec[i]]) {
            changed |= (mutation_prob[i] != vars[(int)dna_model->param_spec[i]]);
            mutation_prob[i] = vars[(int)dna_model->param_spec[i]];
        }
    }

    int ndim = getNDim();
    if (freq_type == FREQ_ESTIMATE) {
        changed |= memcmpcpy(freq_fixed_states, vars+(ndim-nnuc+1), (nnuc-1)*sizeof(double));
        if (verbose_mode >= VB_MAX) {
            for (i = 0; i < nnuc-1; i++) {
                cout << setprecision(8);
                cout << "  Estimated fixed frequencies[" << i << "] = ";
                cout << vars[ndim-nnuc+1+i] << endl;
            }
        }
    }

    // if (fixed_level_of_polymorphism)
    //     normalizeMutationProbs();

    // Mutation rates have been updated but state frequencies and rate
    // matrix still needs to be computed.
=======
    bool changed = false;
    changed = dna_model->getVariables(variables);

    if (!fixed_theta) {
        int ndim = getNDim();
        changed |= (theta != variables[ndim+1]);
        theta = variables[ndim];
    }

    normalizeMutationRates();
>>>>>>> 35ede819
    updatePoMoStatesAndRateMatrix();
    return changed;
}

void ModelPoMo::setVariables(double *variables) {
<<<<<<< HEAD
    // Use a zero indexed array (variables starts at one).
    double * vars = variables+1;
    int num_all = dna_model->param_spec.length();
    for (int i = 0; i < num_all; i++)
        if (!dna_model->param_fixed[dna_model->param_spec[i]])
            vars[(int)dna_model->param_spec[i]] = mutation_prob[i];

    if (freq_type == FREQ_ESTIMATE) {
        int ndim = getNDim();
        memcpy(vars+(ndim-nnuc+1), freq_fixed_states, (nnuc-1)*sizeof(double));
=======
    dna_model->setVariables(variables);

    if (!fixed_theta) {
        int ndim = getNDim();
        variables[ndim] = theta;
>>>>>>> 35ede819
    }
}

void ModelPoMo::writeInfo(ostream &out) {
    int i;
    ios  state(NULL);
    state.copyfmt(out);

    out << setprecision(8);

<<<<<<< HEAD
    out << "Frequency of fixed states: ";
    for (i = 0; i < 4; i++)
        out << freq_fixed_states[i] << " ";
    out << endl;
    out << "Mutation rates: ";
    for (i = 0; i < 6; i++)
        out << mutation_prob[i] << " ";
=======
    out << "Frequency of boundary states: ";
    for (i = 0; i < 4; i++)
        out << freq_boundary_states[i] << " ";
    out << endl;
    out << "Mutation rates: ";
    for (i = 0; i < 6; i++)
        out << mutation_rates[i] << " ";
>>>>>>> 35ede819
    out << endl;

    out.copyfmt(state);
}

// TODO: ModelGTR::decomposeRateMatrix() calls
// EigenDecomposition::eigensystem_sym() which in turn calls
// ModelPoMo::computeRateMatrix().  I believe that there is
// unnecessary allocation of rate parameters involved in
// ModelGTR::decomposeRateMatrix() which can be removed.
void ModelPoMo::computeRateMatrix(double **r_matrix, double *s_freqs, int n_states) {
    for (int i = 0; i < n_states; i++) {
        for (int j = 0; j < n_states; j++) {
            r_matrix[i][j] = rate_matrix[i*n_states+j];
        }
    }
}

double ModelPoMo::targetFunk(double x[]) {
<<<<<<< HEAD
    // Define PoMo targetFunkt because state_freq might be very low.
    getVariables(x);
=======
    getVariables(x);
    // Disable test for low stationary frequency in PoMo.
>>>>>>> 35ede819
    // if (state_freq[num_states-1] < 1e-4) return 1.0e+12;
    decomposeRateMatrix();
    assert(phylo_tree);
    phylo_tree->clearAllPartialLH();
    return -phylo_tree->computeLikelihood();
}

bool ModelPoMo::isUnstableParameters() {
    // More checking could be done.
    for (int i = 0; i < num_states; i++) {
        if (state_freq[i] < eps) return true;
    }
    return false;
}

void
<<<<<<< HEAD
ModelPoMo::estimateEmpiricalFixedStateFreqs(double * freq_fixed_states)
{
    memset(freq_fixed_states, 0, sizeof(double)*nnuc);

    if (sampling_type == SAMPLING_SAMPLED) {
=======
ModelPoMo::estimateEmpiricalBoundaryStateFreqs(double * freq_boundary_states)
{
    memset(freq_boundary_states, 0, sizeof(double)*nnuc);

    if (sampling_method == SAMPLING_SAMPLED) {
>>>>>>> 35ede819
        unsigned int abs_state_freq[num_states];
        memset(abs_state_freq, 0, sizeof(unsigned int)*num_states);
        phylo_tree->aln->computeAbsoluteStateFreq(abs_state_freq);
        int n;
        int x;
        int y;

        int sum[nnuc];
        int tot_sum = 0;
        memset (sum, 0, nnuc * sizeof(int));

        for (int i = 0; i < num_states; i++) {
            decomposeState(i, n, x, y);
            sum[x]+= n*abs_state_freq[i];
            if (y >= 0) sum[y]+= (N-n)*abs_state_freq[i];
        }
        for (int i = 0; i < nnuc; i++) {
            tot_sum += sum[i];
        }
        for (int i = 0; i < nnuc; i++) {
<<<<<<< HEAD
            freq_fixed_states[i] = (double) sum[i]/tot_sum;
=======
            freq_boundary_states[i] = (double) sum[i]/tot_sum;
>>>>>>> 35ede819
        }
        // Output vector if verbose mode.
        if (verbose_mode >= VB_MAX) {
            std::cout << "Absolute empirical state frequencies:" << std::endl;
            for (int i = 0; i < num_states; i++)
                std::cout << abs_state_freq[i] << " ";
            std::cout << std::endl;
        }
        // Set highest_freq_state.
        for (int i = 0; i < num_states; i++)
            if (abs_state_freq[i] > abs_state_freq[highest_freq_state])
                highest_freq_state = i;
    } else {
        for (Alignment::iterator it = phylo_tree->aln->begin();
             it != phylo_tree->aln->end(); it++) {
            for (Pattern::iterator it2 = it->begin(); it2 != it->end(); it2++) {
                int state = (int)*it2;
                if (state < num_states)
                    outError("Unknown PoMo state in pattern.");
                else if ((unsigned int)state == phylo_tree->aln->STATE_UNKNOWN)
                    continue;
                state -= num_states;
                assert((unsigned int)state < phylo_tree->aln->pomo_states.size());
                // Decode the id and counts.
                int id1 = phylo_tree->aln->pomo_states[state] & 3;
                int id2 = (phylo_tree->aln->pomo_states[state] >> 16) & 3;
                int j1 = (phylo_tree->aln->pomo_states[state] >> 2) & 16383;
                int j2 = (phylo_tree->aln->pomo_states[state] >> 18);
<<<<<<< HEAD
                freq_fixed_states[id1] += j1*(it->frequency);
                freq_fixed_states[id2] += j2*(it->frequency);
=======
                freq_boundary_states[id1] += j1*(it->frequency);
                freq_boundary_states[id2] += j2*(it->frequency);
>>>>>>> 35ede819
            }
        }
    }
    // Normalize frequencies so that they sum to 1.0.
    double sum = 0.0;
    for (int i = 0; i < nnuc; i++)
<<<<<<< HEAD
        sum += freq_fixed_states[i];
    for (int i = 0; i < nnuc; i++)
        freq_fixed_states[i] /= sum;
    if (verbose_mode >= VB_MAX) {
        std::cout << "The empirical frequencies of the fixed states are:" << std::endl;
        for (int i = 0; i < nnuc; i++)
            std::cout << freq_fixed_states[i] << " ";
=======
        sum += freq_boundary_states[i];
    for (int i = 0; i < nnuc; i++)
        freq_boundary_states[i] /= sum;
    if (verbose_mode >= VB_MAX) {
        std::cout << "The empirical frequencies of the boundary states are:" << std::endl;
        for (int i = 0; i < nnuc; i++)
            std::cout << freq_boundary_states[i] << " ";
>>>>>>> 35ede819
        std::cout << std::endl;
    }
}

double
ModelPoMo::estimateEmpiricalWattersonTheta()
{
    double theta_p = 0.0;
    int sum_pol = 0;
    int sum_fix = 0;
    double sum_theta_w = 0.0;

<<<<<<< HEAD
    if (sampling_type == SAMPLING_SAMPLED) {
=======
    if (sampling_method == SAMPLING_SAMPLED) {
>>>>>>> 35ede819
        unsigned int abs_state_freq[num_states];
        memset(abs_state_freq, 0, sizeof(unsigned int)*num_states);
        phylo_tree->aln->computeAbsoluteStateFreq(abs_state_freq);
        for (int i = 0; i < nnuc; i++) sum_fix += abs_state_freq[i];
        for (int i = nnuc; i < num_states; i++) sum_pol += abs_state_freq[i];
        theta_p = (double) sum_pol / (double) (sum_fix + sum_pol);
<<<<<<< HEAD
=======
        // TODO DS: This is wrong because Watterson's estimator is
        // expected to decrease when sampling step is performed.  Some
        // sequences will be taken more often and necessarily,
        // polymorphism is lost.
>>>>>>> 35ede819
    } else {
        for (Alignment::iterator it = phylo_tree->aln->begin();
             it != phylo_tree->aln->end(); it++) {
            for (Pattern::iterator it2 = it->begin(); it2 != it->end(); it2++) {
                int state = (int)*it2;
                if (state < num_states)
                    outError("Unknown PoMo state in pattern.");
                else if ((unsigned int)state == phylo_tree->aln->STATE_UNKNOWN)
                    continue;
                state -= num_states;
                assert((unsigned int)state < phylo_tree->aln->pomo_states.size());
<<<<<<< HEAD
                // Decode the id and counts.
                // int id1 = phylo_tree->aln->pomo_states[state] & 3;
                // int id2 = (phylo_tree->aln->pomo_states[state] >> 16) & 3;
=======
                // Decode counts.
>>>>>>> 35ede819
                int j1 = (phylo_tree->aln->pomo_states[state] >> 2) & 16383;
                int j2 = (phylo_tree->aln->pomo_states[state] >> 18);
                if (j2 == 0) sum_fix += it->frequency;
                else {
                    // Have to use Watterson Theta because sample size may be different.
                    sum_pol += it->frequency;
<<<<<<< HEAD
                    sum_theta_w += (double) it->frequency / harmonic(j1 + j2);
=======
                    sum_theta_w += (double) it->frequency / harmonic(j1 + j2 - 1);
>>>>>>> 35ede819
                }
            }
        }
        // Calculate Watterson Theta per site.
        double theta_w_temp = sum_theta_w;
        sum_theta_w = theta_w_temp / (double) (sum_fix + sum_pol);
<<<<<<< HEAD
        // // DEBUG.
        // cout << setprecision(8);
        // cout << "DEBUG ==========: " << endl;
        // cout << "Estimated Watterson's Theta: ";
        // cout << sum_theta_w << endl;

        // Wed Jul 6 15:03:06 CEST 2016; I think Watterson's theta is
        // without * harmonic(N).
        // theta_p = sum_theta_w * harmonic(N);
=======
>>>>>>> 35ede819
        theta_p = sum_theta_w;
    }
    // Output vector if verbose mode.
    if (verbose_mode >= VB_MAX) {
        cout << setprecision(8);
        cout << "Estimated relative frequency of polymorphic states:" << std::endl;
        cout << theta_p << std::endl;
        cout << setprecision(5);
    }
    // Normalize frequencies so that the last entry is 1.0.
    return theta_p;
}

void ModelPoMo::report_rates(ostream &out) {
<<<<<<< HEAD
    // The stationary frequencies in IQ-TREE are normalized such that
    // the last entry is 1.0.  This leads to smaller mutation rates
    // (because the stationary distribution is the same).  The
    // stationary distribution is of the form pi_a pi_b r_ab.  Hence,
    // if the stationary frequencies are doubled, the polymorphic
    // entries are four times larger than before, or twice as large as
    // the monomorphic entries, so the mutation rates need to be divided
    // by two.
    out << setprecision(8);
    out << "Mutation rates (in the order AC, AG, AT, CG, CT, GT):" << endl;
    double sum = 0.0;
    for (int i = 0; i < nnuc; i++) {
        sum += freq_fixed_states[i];
    }
    for (int i = 0; i < 6; i++)
        out << mutation_prob[i] / (sum) << " ";
=======
    out << setprecision(8);
    out << "Mutation rates (in the order AC, AG, AT, CG, CT, GT):" << endl;
    double sum = 0.0;
    for (int i = 0; i < 6; i++)
        out << mutation_rates[i] << " ";
>>>>>>> 35ede819
    out << endl;
}

void ModelPoMo::report(ostream &out) {
    out << "Reversible PoMo." << endl;
    out << "Virtual population size N: " << N << endl;
<<<<<<< HEAD
    if (sampling_type == SAMPLING_SAMPLED)
=======
    if (sampling_method == SAMPLING_SAMPLED)
>>>>>>> 35ede819
        out << "Sampling method: Sampled." << endl;
    else
        out << "Sampling method: Weighted." << endl;

    out << endl;
    out << "Estimated quantities" << endl;
    out << "--------------------" << endl;

    if (freq_type == FREQ_ESTIMATE) {
<<<<<<< HEAD
        double sum = 0.0;
        for (int i = 0; i < nnuc; i++) {
            sum += freq_fixed_states[i];
        }
        out << "Frequencies of fixed states (in the order A, C, G T):" << endl;
        for (int i = 0; i < nnuc; i++)
            out << freq_fixed_states[i]/sum << " ";
=======
        out << "Frequencies of boundary states (in the order A, C, G T):" << endl;
        for (int i = 0; i < nnuc; i++)
            out << freq_boundary_states[i] << " ";
>>>>>>> 35ede819
        out << endl;
    }
    report_rates(out);

<<<<<<< HEAD
    double poly = computeSumFreqPolyStates();
    double fixed = computeSumFreqFixedStates();
    double prop_poly = poly / (poly + fixed);
    // Thu Aug 18 22:00:49 CEST 2016; I realized that prop_poly is
    // already the Watterson's theta, so the following calculation was
    // wrong!
    // double watterson_theta = prop_poly / harmonic(N);
    double emp_watterson_theta = estimateEmpiricalWattersonTheta();
    out << setprecision(8);
    // out << "Estimated sum of fixed states:" << endl;
    // out << fixed << endl;
    // out << "Estimated sum of polymorphic states" << endl;
    // out << poly << endl;

    // Thu Aug 18 22:01:35 CEST 2016; see about ten lines above.
    if (!fixed_level_of_polymorphism)
        out << "Watterson's theta: " << prop_poly << endl;

    // out << "(Estimated) proportion of polymorphic states:" << endl;
    // out << prop_poly << endl;
    // out << "Watterson Theta: " << watterson_theta << endl;

=======
    out << setprecision(8);
    
    if (!fixed_theta)
        out << "Estimated heterozygosity: ";
    else if (fixed_theta_emp)
        out << "Empirical heterozygosity: ";
    else if (fixed_theta_usr)
        out << "User-defined heterozygosity: ";
    out << theta << endl;
    
>>>>>>> 35ede819
    out << endl;
    out << "Empirical quantities" << endl;
    out << "--------------------" << endl;

<<<<<<< HEAD
    out << "Frequencies of fixed states (in the order A, C, G, T):" << endl;
    for (int i = 0; i < nnuc; i++)
        out << freq_fixed_states_emp[i] << " ";
    out << endl;

    out << "Watterson's Theta: " << emp_watterson_theta << endl;
    out << endl;
    // out << "(Estimated) frequencies of fixed states:" << endl;
    // for (int i = 0; i < nnuc; i++)
    //     out << freq_fixed_states[i] << " ";
=======
    out << "Frequencies of boundary states (in the order A, C, G, T):" << endl;
    for (int i = 0; i < nnuc; i++)
        out << freq_boundary_states_emp[i] << " ";
    out << endl;

    double emp_watterson_theta = estimateEmpiricalWattersonTheta();
    out << "Watterson's Theta: " << emp_watterson_theta << endl;
    out << endl;
    // out << "(Estimated) frequencies of boundary states:" << endl;
    // for (int i = 0; i < nnuc; i++)
    //     out << freq_boundary_states[i] << " ";
>>>>>>> 35ede819
    // out << endl << endl;

    // out << "Total rate: ";
    // double tot_sum = 0.0;
    // for (int i = 0; i < num_states; i++) {
    //     double row_sum;
    //     row_sum = 0.0;
    //     for (int j = 0; j < num_states; j++) {
    //         if (i != j) row_sum += rate_matrix[i*num_states + j];
    //     }
    //     tot_sum += state_freq[i]*row_sum;
    // }
    // out << tot_sum << endl;

<<<<<<< HEAD
    // // Output expected number of substitutions without
=======
    // // Output expected number of mutations without
>>>>>>> 35ede819
    // // total_tree_length/t_fix.
    // out << "Total rate (mutations only): ";
    // double mu_tot = 0.0;
    // // for (int i = 0; i < nnuc; i++)
    // //     for (int j = 0; j < nnuc; j++)
<<<<<<< HEAD
    // //         if (i != j) mu_tot1 += (double) freq_fixed_states[i]*freq_fixed_states[j]*mutCoeff(i,j);
    // for (int i = 0; i < nnuc; i++)
    //     for (int j = 0; j < num_states; j++)
    //         // if (i != j) mu_tot += (double) freq_fixed_states[i]*rate_matrix[i*num_states + j];
=======
    // //         if (i != j) mu_tot1 += (double) freq_boundary_states[i]*freq_boundary_states[j]*mutCoeff(i,j);
    // for (int i = 0; i < nnuc; i++)
    //     for (int j = 0; j < num_states; j++)
    //         // if (i != j) mu_tot += (double) freq_boundary_states[i]*rate_matrix[i*num_states + j];
>>>>>>> 35ede819
    //         if (i != j) mu_tot += (double) state_freq[i]*rate_matrix[i*num_states + j];
    // out << mu_tot << endl;

    // double fr_tot = 0.0;
    // out << "Total rate (drift or frequency shifts only): ";
    // // fr_tot = tot_sum-mu_tot;
    // for (int i = nnuc; i < num_states; i++) {
    //     double row_sum;
    //     row_sum = 0.0;
    //     for (int j = 0; j < num_states; j++) {
    //         if (i != j) row_sum += rate_matrix[i*num_states +j];
    //     }
    //     fr_tot += state_freq[i]*row_sum;
    // }
    // out << fr_tot << endl;

    // out << "Ratio of mutation to drift (indicates if boundary mutation model is adequate): ";
    // out << mu_tot / fr_tot << endl;

    // out << "Ratio of mutation rate to total rate: ";
    // out << mu_tot / (fr_tot + mu_tot) << endl << endl;

}

void ModelPoMo::saveCheckpoint() {
    int n_rates = nnuc * (nnuc-1) / 2;
    checkpoint->startStruct("ModelPoMo");
    CKP_ARRAY_SAVE(n_rates, dna_model->rates);
    CKP_ARRAY_SAVE(nnuc, dna_model->state_freq);
    checkpoint->endStruct();
    ModelMarkov::saveCheckpoint();
}

void ModelPoMo::restoreCheckpoint() {
    int n_rates = nnuc * (nnuc-1) / 2;
    // First, get variables from checkpoint.
    checkpoint->startStruct("ModelPoMo");
    CKP_ARRAY_RESTORE(n_rates, dna_model->rates);
    CKP_ARRAY_RESTORE(nnuc, dna_model->state_freq);
    checkpoint->endStruct();
    // Second, update states and rate matrix.
    updatePoMoStatesAndRateMatrix();
    // Third, restore ModelGTR.
    ModelMarkov::restoreCheckpoint();
    decomposeRateMatrix();
    if (phylo_tree)
        phylo_tree->clearAllPartialLH();
}<|MERGE_RESOLUTION|>--- conflicted
+++ resolved
@@ -3,107 +3,6 @@
 #include <stdlib.h>
 #include <assert.h>
 #include <string.h>
-<<<<<<< HEAD
-
-ModelPoMo::ModelPoMo(PhyloTree *tree) : ModelMarkov(tree) {
-}
-
-ModelPoMo::ModelPoMo(const char *model_name,
-                     string model_params,
-                     StateFreqType freq_type,
-                     string freq_params,
-                     PhyloTree *tree,
-                     bool is_reversible,
-                     string pomo_params)
-    // Do not count rates; does not make sense for PoMo.
-    : ModelMarkov(tree) {
-    init(model_name, model_params, freq_type, freq_params, is_reversible, pomo_params);
-}
-
-void ModelPoMo::init(const char *model_name,
-                     string model_params,
-                     StateFreqType freq_type,
-                     string freq_params,
-                     bool is_reversible,
-                     string pomo_params) {
-    // Check num_states (set in Alignment::readCountsFormat()).
-    N = phylo_tree->aln->virtual_pop_size;
-    nnuc = 4;
-    n_connections = nnuc * (nnuc-1) / 2;
-    fixed_level_of_polymorphism = false;
-    assert(num_states == (nnuc + (nnuc*(nnuc-1)/2 * (N-1))) );
-
-    if (is_reversible != true) throw "Non-reversible PoMo not supported yet.";
-
-    // Get DNA model info from model_name.  Use ModelDNA for this
-    // purpose.  It acts as the basis of the `ModelPoMo' (the mutation
-    // coefficients point to the rates of ModelDNA, the fixed state
-    // frequencies to the state frequencies and so on).
-
-    // Trick ModelDNA constructor by setting the number of states to 4 (DNA).
-    phylo_tree->aln->num_states = 4;
-    dna_model = new ModelDNA(model_name, model_params, freq_type, freq_params, phylo_tree);
-    // Reset the number of states.
-    phylo_tree->aln->num_states = num_states;
-
-    this->name = dna_model->name;
-    if (model_params.length() > 0)
-        this->name += "{" + model_params + "}";
-    this->name += "+rP";
-    if (pomo_params.length() > 0)
-        this->name += "{" + pomo_params + "}";
-    this->name += "+N" + convertIntToString(N);
-    sampling_type = phylo_tree->aln->pomo_sampling_type;
-    if (sampling_type == SAMPLING_SAMPLED)
-        this->name += "+S";
-    else if (sampling_type == SAMPLING_WEIGHTED)
-        this->name += "+W";
-    else outError("Sampling type is not supported.");
-
-    string sampling_method;
-    if (sampling_type == SAMPLING_SAMPLED)
-        sampling_method = "Sampled";
-    else if (sampling_type == SAMPLING_WEIGHTED)
-        sampling_method = "Weighted";
-    else outError("Sampling type is not supported.");
-    this->full_name =
-        "Reversible PoMo with N=" +
-        convertIntToString(N) + " and " +
-        dna_model->full_name + " substitution model; " +
-        "Sampling method: " + sampling_method + "; " +
-        convertIntToString(num_states) + " states in total.";
-
-    eps = 1e-6;
-
-    // Frequencies of the boundary states (fixed states, e.g., 10A).
-    // These correspond to the state frequencies in the DNA
-    // substitution models.
-    freq_fixed_states = dna_model->state_freq;
-    freq_fixed_states_emp = new double[4];
-    // Get the fixed state frequencies from the data.
-    estimateEmpiricalFixedStateFreqs(freq_fixed_states_emp);
-
-    // Create PoMo rate matrix.  This is the actual rate matrix of
-    // PoMo.
-    rate_matrix = new double[num_states*num_states];
-
-    // ModelGTR.freq_type is not set correctly.  Set it here
-    // explicitely.  Needed for some verbose output functions.
-    this->freq_type = dna_model->freq_type;
-
-    switch (this->freq_type) {
-    case FREQ_EQUAL:            // '+FQ'
-    case FREQ_ESTIMATE:         // '+FO'
-        for (int i = 0; i < 4; i++) freq_fixed_states[i] = 1.0;
-        break;
-    case FREQ_EMPIRICAL:        // '+F'
-        for (int i = 0; i < 4; i++)
-            freq_fixed_states[i] = freq_fixed_states_emp[i] / freq_fixed_states_emp[nnuc-1];
-        break;
-    case FREQ_USER_DEFINED:     // '+FU'
-        // ModelDNA should have set them already.
-        if (freq_fixed_states[0] == 0.0)
-=======
 
 ModelPoMo::ModelPoMo(PhyloTree *tree) : ModelMarkov(tree) {
 }
@@ -200,7 +99,6 @@
     case FREQ_USER_DEFINED:
         // '+FU'. ModelDNA should have set them already.
         if (freq_boundary_states[0] == 0.0)
->>>>>>> 35ede819
             outError("State frequencies not specified");
         break;
     case FREQ_UNKNOWN:
@@ -210,57 +108,6 @@
         outError("Unknown frequency type.");
         break;
     }
-<<<<<<< HEAD
-
-    // Check if model parameters are fixed.
-    // fixed_model_params_ratio = new double[n_connections];
-    if (model_params.length() > 0) {
-        fixed_model_params = true;
-        // Optimize level of polymorphism.  Only if level of
-        // polymorphism is set, no parameters are optimized.
-        dna_model->param_fixed.front() = false;
-        // for (int i = 0; i < n_connections; i++)
-        //     fixed_model_params_ratio[i] = dna_model->rates[i];
-        // for (int i = 0; i < n_connections; i++)
-        //     cout << fixed_model_params_ratio[i] << " " << endl;
-        // outError("Fixing DNA model parameters unsupported yet");
-    }
-    else {
-        fixed_model_params = false;
-        // Optimize all parameters (because also polymorphism is optimized).
-        for (vector<bool>::iterator i = dna_model->param_fixed.begin();
-             i != dna_model->param_fixed.end(); i++)
-            *i = false;
-    }
-
-    // Treat fixation of the level of polymorphism.
-    level_of_polymorphism = estimateEmpiricalWattersonTheta();
-    if (pomo_params.length() > 0) {
-        if (!fixed_model_params) {
-            cout << "Model parameters are not fixed, but level of polymorphism is." << endl;
-            cout << "This cannot be done because IQ-TREE does not support optimization with constraints." << endl;
-            outError("Abort.");
-        }
-        cout << setprecision(5);
-        if (pomo_params == "EMP") {
-            cout << "Level of polymorphism will be fixed to the estimate from the data: ";
-            cout << level_of_polymorphism << "." << endl;
-        }
-        else {
-            cout << "Level of polymorphism will be fixed to the value given by the user: ";
-            level_of_polymorphism = convert_double(pomo_params.c_str());
-            cout << level_of_polymorphism << "." << endl;
-        }
-        fixed_level_of_polymorphism = true;
-        // Level of polymorphism is fixed, so do not optimize any
-        // parameters.
-        dna_model->param_fixed.front() = true;        
-    }
-
-    setInitialMutCoeff();
-
-    // Update PoMo states and rate matrix before eigendecomposition.
-=======
 }
 
 void ModelPoMo::init_fixed_parameters(string model_params,
@@ -328,7 +175,6 @@
     init_fixed_parameters(model_params, pomo_params);
     setInitialMutCoeff();
     rate_matrix = new double[num_states*num_states];
->>>>>>> 35ede819
     updatePoMoStatesAndRateMatrix();
     decomposeRateMatrix();
 
@@ -341,27 +187,6 @@
 
 ModelPoMo::~ModelPoMo() {
     delete [] rate_matrix;
-<<<<<<< HEAD
-//  delete [] freq_fixed_states;
-    delete dna_model;
-    delete [] freq_fixed_states_emp;
-    // delete [] fixed_model_params_ratio;
-    }
-
-double ModelPoMo::computeSumFreqFixedStates() {
-    int i;
-    double norm_fixed = 0.0;
-    for (i = 0; i < 4; i++)
-        norm_fixed += freq_fixed_states[i];
-    return norm_fixed;
-}
-
-// Give back the harmonic number of n-1 (also needed for Watterson
-// theta).
-double harmonic(int n) {
-    double harmonic = 0.0;
-    for (int i = 1; i < n; i++)
-=======
     delete dna_model;
     delete [] freq_boundary_states_emp;
     delete [] mutation_rates;
@@ -378,47 +203,11 @@
 double harmonic(int n) {
     double harmonic = 0.0;
     for (int i = 1; i <= n; i++)
->>>>>>> 35ede819
         harmonic += 1.0/(double)i;
     return harmonic;
 }
 
 void ModelPoMo::setInitialMutCoeff() {
-<<<<<<< HEAD
-    // Mutation probabilities point to the rates of the DNA model.
-    mutation_prob = dna_model->rates;
-    // for (int i = 0; i < 6; i++) mutation_prob[i] = POMO_INIT_RATE;
-    // double m_init = 0;
-    // double theta_p = level_of_polymorphism;
-    // double lambda_fixed_sum = computeSumFreqFixedStates();
-    double lambda_poly_sum_no_mu = computeSumFreqPolyStatesNoMut();
-    // // cout << "DEBUGDEBUGDEBUGDEBUGDEBUGDEBUGDEBUGDEBUGDEBUGDEBUGDEBUGDEBUGDEBUG" << endl;
-    // // cout << theta_p << endl;
-    // // cout << lambda_fixed_sum << endl;
-    // // cout << lambda_poly_sum_no_mu << endl;
-
-    if (!fixed_level_of_polymorphism && lambda_poly_sum_no_mu <= 0) {
-        outWarning("We strongly discourage to use PoMo on data without polymorphisms.");
-        outWarning("Set initial rates to predefined values.");
-        for (int i = 0; i < 6; i++) mutation_prob[i] = POMO_INIT_RATE;
-        return;
-    }
-
-    normalizeMutationProbs();
-    // m_init = theta_p * lambda_fixed_sum / (lambda_poly_sum_no_mu * (1.0 - theta_p));
-    // if (m_init < POMO_MIN_RATE || m_init > POMO_MAX_RATE)
-    //     outError("Initial rate not within boundaries.  Please check data.");
-    // // cout << "DEBUGDEBUGDEBUGDEBUGDEBUGDEBUGDEBUGDEBUGDEBUGDEBUGDEBUGDEBUGDEBUG" << endl;
-    // // cout << m_init << endl;
-    // // Honor fixed rate specifications.
-    // double sum = 0;
-    // int n_mu = 6;
-    // for (int i = 0; i < n_mu; i++) sum += mutation_prob[i];
-    // for (int i = 0; i < n_mu; i++) {
-    //     double new_mut_prob = m_init*mutation_prob[i]*n_mu/sum;
-    //     mutation_prob[i] = new_mut_prob;
-    // }
-=======
     // Mutation rates point to the rates of the DNA model.
     mutation_rates = new double[n_connections];
 
@@ -434,7 +223,6 @@
     }
 
     normalizeMutationRates();
->>>>>>> 35ede819
 }
 
 double ModelPoMo::computeSumFreqPolyStatesNoMut() {
@@ -443,76 +231,36 @@
     for (i = 0; i < 4; i++) {
         for (j = 0; j < i; j++)
             norm_polymorphic +=
-<<<<<<< HEAD
-                2 * freq_fixed_states[i] * freq_fixed_states[j];
-    }
-    // Changed Dom Tue Sep 29 13:13:21 CEST 2015
-    // norm_polymorphic *= N * harmonic;
-    norm_polymorphic *= harmonic(N);
-=======
                 2 * freq_boundary_states[i] * freq_boundary_states[j];
     }
     norm_polymorphic *= harmonic(N-1);
->>>>>>> 35ede819
     return norm_polymorphic;
 }
 
 double ModelPoMo::computeSumFreqPolyStates() {
     double norm_polymorphic = 0.0;
     int i, j;
-<<<<<<< HEAD
-    for (i = 0; i < 4; i++) {
-        for (j = 0; j < i; j++)
-            norm_polymorphic +=
-                2 * freq_fixed_states[i] * freq_fixed_states[j] * mutCoeff(i, j);
-    }
-    // Changed Dom Tue Sep 29 13:13:21 CEST 2015
-    // norm_polymorphic *= N * harmonic;
-    norm_polymorphic *= harmonic(N);
-=======
     for (i = 0; i < nnuc; i++) {
         for (j = 0; j < i; j++)
             norm_polymorphic +=
                 2 * freq_boundary_states[i] * freq_boundary_states[j] * mutCoeff(i, j);
     }
     norm_polymorphic *= harmonic(N-1);
->>>>>>> 35ede819
     return norm_polymorphic;
 }
 
 double ModelPoMo::computeNormConst() {
-<<<<<<< HEAD
-    double norm_fixed = computeSumFreqFixedStates();
-    double norm_polymorphic = computeSumFreqPolyStates();
-    return 1.0/(norm_fixed + norm_polymorphic);
-}
-
-=======
     double norm_boundary = computeSumFreqBoundaryStates();
     double norm_polymorphic = computeSumFreqPolyStates();
     return 1.0/(norm_boundary + norm_polymorphic);
 }
 
 // TODO DS: Add non-reversible stuff.
->>>>>>> 35ede819
 void ModelPoMo::computeStateFreq () {
     double norm = computeNormConst();
     int state;
 
     for (state = 0; state < num_states; state++) {
-<<<<<<< HEAD
-        if (isFixed(state))
-            state_freq[state] = freq_fixed_states[state]*norm;
-        else {
-            int k, X, Y;
-            decomposeState(state, k, X, Y);
-            // Changed Dom Tue Sep 29 13:14:06 CEST 2015
-            // state_freq[state] =
-            //     norm * freq_fixed_states[X] * freq_fixed_states[Y] *
-            //     mutCoeff(X, Y)*N*N / (k*(N-k));
-            state_freq[state] =
-                norm * freq_fixed_states[X] * freq_fixed_states[Y] *
-=======
         if (isBoundary(state))
             state_freq[state] = freq_boundary_states[state]*norm;
         else {
@@ -520,21 +268,15 @@
             decomposeState(state, k, X, Y);
             state_freq[state] =
                 norm * freq_boundary_states[X] * freq_boundary_states[Y] *
->>>>>>> 35ede819
                 mutCoeff(X, Y)*N / (k*(N-k));
         }
     }
 }
 
 void ModelPoMo::updatePoMoStatesAndRateMatrix () {
-<<<<<<< HEAD
-    // Activate this if frequencies of fixed states sum up to 1.0.
-    // updateFreqFixedState();
-=======
     // TODO DS: Check this. This comment is obsolete.
     // Activate this if frequencies of boundary states sum up to 1.0.
     // updateFreqBoundaryState();
->>>>>>> 35ede819
     computeStateFreq();
 
     // Compute and normalzie the rate matrix such that on average one
@@ -562,11 +304,7 @@
 
 void ModelPoMo::decomposeState(int state, int &i, int &nt1, int &nt2) {
     if (state < 4) {
-<<<<<<< HEAD
-        // Fixed A, C, G or T
-=======
         // Boundary A, C, G or T
->>>>>>> 35ede819
         i = N;
         nt1 = state;
         nt2 = -1; // -1 for unknown nt
@@ -605,20 +343,12 @@
     }
 }
 
-<<<<<<< HEAD
-bool ModelPoMo::isFixed(int state) {
-=======
 bool ModelPoMo::isBoundary(int state) {
->>>>>>> 35ede819
     return (state < 4);
 }
 
 bool ModelPoMo::isPolymorphic(int state) {
-<<<<<<< HEAD
-    return (!isFixed(state));
-=======
     return (!isBoundary(state));
->>>>>>> 35ede819
 }
 
 double ModelPoMo::mutCoeff(int nt1, int nt2) {
@@ -628,25 +358,15 @@
         nt1=nt2;
         nt2=tmp;
     }
-<<<<<<< HEAD
-    if (nt1==0) return mutation_prob[nt2-1];
-    if (nt1==1) return mutation_prob[nt2+1];
-    if (nt1==2) return mutation_prob[5];
-=======
     if (nt1==0) return mutation_rates[nt2-1];
     if (nt1==1) return mutation_rates[nt2+1];
     if (nt1==2) return mutation_rates[5];
->>>>>>> 35ede819
     assert(0);
 }
 
 double ModelPoMo::computeProbBoundaryMutation(int state1, int state2) {
     // The transition rate to the same state will be calculated by
-<<<<<<< HEAD
-    // (row_sum = 0).
-=======
     // setting the row sum to 0.
->>>>>>> 35ede819
     assert(state1 != state2);
 
     // Both states are decomposed into the abundance of the first
@@ -658,11 +378,7 @@
 
     // Either the first nucleotides match or the first of state 1 with
     // the second of state 2 or the first of state 2 with the second
-<<<<<<< HEAD
-    // of state 1.  Additionally, we have to consider fixed states as
-=======
     // of state 1.  Additionally, we have to consider boundary states as
->>>>>>> 35ede819
     // special cases.
     if (nt1 == nt3 && (nt2==nt4 || nt2==-1 || nt4 == -1)) {
         assert(i1 != i2); // because state1 != state2
@@ -676,11 +392,7 @@
             if (nt2 == -1)
                 // e.g. 10A -> 9A1C
                 // return mutCoeff(nt1,nt4) * state_freq[nt4];
-<<<<<<< HEAD
-                return mutCoeff(nt1,nt4) * freq_fixed_states[nt4];
-=======
                 return mutCoeff(nt1,nt4) * freq_boundary_states[nt4];
->>>>>>> 35ede819
             else
                 // e.g. 9A1C -> 8A2C
                 // Changed Dom Tue Sep 29 13:30:43 CEST 2015
@@ -691,11 +403,7 @@
     } else if (nt1 == nt4 && nt2 == -1 && i2 == 1)  {
         // e.g.: 10G -> 1A9G
         //return mutCoeff(nt1,nt3) * state_freq[nt3];
-<<<<<<< HEAD
-        return mutCoeff(nt1,nt3) * freq_fixed_states[nt3];
-=======
         return mutCoeff(nt1,nt3) * freq_boundary_states[nt3];
->>>>>>> 35ede819
     } else if (nt2 == nt3  && i1 == 1 && nt4 == -1) {
         // E.g.: 1A9G -> 10G
         // Changed Dom Tue Sep 29 13:30:25 CEST 2015
@@ -707,66 +415,11 @@
 }
 
 int ModelPoMo::getNDim() {
-<<<<<<< HEAD
-    if (fixed_level_of_polymorphism)
-=======
     if (fixed_theta)
->>>>>>> 35ede819
         return dna_model->getNDim();
     else
         return dna_model->getNDim()+1;
 }
-<<<<<<< HEAD
-
-int ModelPoMo::getNDimFreq() {
-    return dna_model->getNDimFreq();
-}
-
-void ModelPoMo::setBounds(double *lower_bound,
-                          double *upper_bound,
-                          bool *bound_check) {
-    int i, ndim = getNDim();
-    if (verbose_mode >= VB_MAX)
-        cout << "Set new bounds." << endl;
-
-    // Mutation rates.
-    for (i = 1; i <= ndim; i++) {
-        lower_bound[i] = POMO_MIN_RATE;
-        upper_bound[i] = POMO_MAX_RATE;
-        bound_check[i] = false;
-    }
-
-    // Frequencies of fixed states.
-    if (freq_type == FREQ_ESTIMATE) {
-        for (i = ndim-nnuc+2; i <= ndim; i++) {
-            lower_bound[i] = POMO_MIN_REL_FREQ * freq_fixed_states[i-ndim+nnuc-2];
-            upper_bound[i] = POMO_MAX_REL_FREQ * freq_fixed_states[i-ndim+nnuc-2];
-            bound_check[i] = false;
-        }
-    }
-}
-
-void ModelPoMo::normalizeMutationProbs() {
-    int num_all = dna_model->param_spec.length();
-
-    // Normalize the mutation probability so that they resemble the
-    // given level of polymorphism.
-    // if (!fixed_level_of_polymorphism)
-    //     outError ("Please only run this function when level of polymorphism is fixed.");
-    computeStateFreq();
-    double theta_p = level_of_polymorphism;
-    double sum_pol = computeSumFreqPolyStates();
-    double sum_fix = computeSumFreqFixedStates();
-    double m_norm  = sum_pol * (1.0 - theta_p) / (sum_fix * theta_p);
-    if (verbose_mode >= VB_MAX) cout << "Normalization constant of mutation rates: " << m_norm << endl;
-    for (int i = 0; i < num_all; i++) {
-        mutation_prob[i] /= m_norm;
-        if (mutation_prob[i] <= POMO_MIN_RATE)
-            outWarning("Mutation rate below boundary after normalization.");
-        if (mutation_prob[i] >= POMO_MAX_RATE)
-            outWarning("Mutation rate above boundary after normalization.");
-    }
-=======
 
 int ModelPoMo::getNDimFreq() {
     return dna_model->getNDimFreq();
@@ -823,67 +476,16 @@
     // // Recompute stationary frequency vector with updated mutation
     // rates.
     computeStateFreq();
->>>>>>> 35ede819
 }
 
 void ModelPoMo::scaleMutationRatesAndUpdateRateMatrix(double scale) {
     for (int i = 0; i < n_connections; i++) {
-<<<<<<< HEAD
-        mutation_prob[i] = mutation_prob[i]*scale;
-=======
         mutation_rates[i] = mutation_rates[i]*scale;
->>>>>>> 35ede819
     }
     updatePoMoStatesAndRateMatrix();
 }
 
 bool ModelPoMo::getVariables(double *variables) {
-<<<<<<< HEAD
-    // A drawback: IQ-TREE looks at the values at the boundaries a
-    // lot.  E.g., if HKY{3.0} is specified, the mutation_prob[0] will
-    // be set to 0.01=BOUNDARY_MAX a lot, but then, e.g.,
-    // mutation_prob[1] will be set to 3*0.01 which is outside the
-    // boundaries.  How should this be handled?
-
-    int i;
-    // Use a zero indexed array (variables starts at one).
-    double *vars = variables+1;
-    bool changed = false;
-
-    if (verbose_mode >= VB_MAX) {
-        for (i = 0; i < dna_model->num_params+1; i++) {
-            cout << setprecision(8);
-            cout << "  Estimated mutation rates[" << i << "] = ";
-            cout << vars[i] << endl;
-        }
-    }
-
-    int num_all = dna_model->param_spec.length();
-    for (i = 0; i < num_all; i++) {
-        if (!dna_model->param_fixed[dna_model->param_spec[i]]) {
-            changed |= (mutation_prob[i] != vars[(int)dna_model->param_spec[i]]);
-            mutation_prob[i] = vars[(int)dna_model->param_spec[i]];
-        }
-    }
-
-    int ndim = getNDim();
-    if (freq_type == FREQ_ESTIMATE) {
-        changed |= memcmpcpy(freq_fixed_states, vars+(ndim-nnuc+1), (nnuc-1)*sizeof(double));
-        if (verbose_mode >= VB_MAX) {
-            for (i = 0; i < nnuc-1; i++) {
-                cout << setprecision(8);
-                cout << "  Estimated fixed frequencies[" << i << "] = ";
-                cout << vars[ndim-nnuc+1+i] << endl;
-            }
-        }
-    }
-
-    // if (fixed_level_of_polymorphism)
-    //     normalizeMutationProbs();
-
-    // Mutation rates have been updated but state frequencies and rate
-    // matrix still needs to be computed.
-=======
     bool changed = false;
     changed = dna_model->getVariables(variables);
 
@@ -894,30 +496,16 @@
     }
 
     normalizeMutationRates();
->>>>>>> 35ede819
     updatePoMoStatesAndRateMatrix();
     return changed;
 }
 
 void ModelPoMo::setVariables(double *variables) {
-<<<<<<< HEAD
-    // Use a zero indexed array (variables starts at one).
-    double * vars = variables+1;
-    int num_all = dna_model->param_spec.length();
-    for (int i = 0; i < num_all; i++)
-        if (!dna_model->param_fixed[dna_model->param_spec[i]])
-            vars[(int)dna_model->param_spec[i]] = mutation_prob[i];
-
-    if (freq_type == FREQ_ESTIMATE) {
-        int ndim = getNDim();
-        memcpy(vars+(ndim-nnuc+1), freq_fixed_states, (nnuc-1)*sizeof(double));
-=======
     dna_model->setVariables(variables);
 
     if (!fixed_theta) {
         int ndim = getNDim();
         variables[ndim] = theta;
->>>>>>> 35ede819
     }
 }
 
@@ -928,15 +516,6 @@
 
     out << setprecision(8);
 
-<<<<<<< HEAD
-    out << "Frequency of fixed states: ";
-    for (i = 0; i < 4; i++)
-        out << freq_fixed_states[i] << " ";
-    out << endl;
-    out << "Mutation rates: ";
-    for (i = 0; i < 6; i++)
-        out << mutation_prob[i] << " ";
-=======
     out << "Frequency of boundary states: ";
     for (i = 0; i < 4; i++)
         out << freq_boundary_states[i] << " ";
@@ -944,7 +523,6 @@
     out << "Mutation rates: ";
     for (i = 0; i < 6; i++)
         out << mutation_rates[i] << " ";
->>>>>>> 35ede819
     out << endl;
 
     out.copyfmt(state);
@@ -964,13 +542,8 @@
 }
 
 double ModelPoMo::targetFunk(double x[]) {
-<<<<<<< HEAD
-    // Define PoMo targetFunkt because state_freq might be very low.
-    getVariables(x);
-=======
     getVariables(x);
     // Disable test for low stationary frequency in PoMo.
->>>>>>> 35ede819
     // if (state_freq[num_states-1] < 1e-4) return 1.0e+12;
     decomposeRateMatrix();
     assert(phylo_tree);
@@ -987,19 +560,11 @@
 }
 
 void
-<<<<<<< HEAD
-ModelPoMo::estimateEmpiricalFixedStateFreqs(double * freq_fixed_states)
-{
-    memset(freq_fixed_states, 0, sizeof(double)*nnuc);
-
-    if (sampling_type == SAMPLING_SAMPLED) {
-=======
 ModelPoMo::estimateEmpiricalBoundaryStateFreqs(double * freq_boundary_states)
 {
     memset(freq_boundary_states, 0, sizeof(double)*nnuc);
 
     if (sampling_method == SAMPLING_SAMPLED) {
->>>>>>> 35ede819
         unsigned int abs_state_freq[num_states];
         memset(abs_state_freq, 0, sizeof(unsigned int)*num_states);
         phylo_tree->aln->computeAbsoluteStateFreq(abs_state_freq);
@@ -1020,11 +585,7 @@
             tot_sum += sum[i];
         }
         for (int i = 0; i < nnuc; i++) {
-<<<<<<< HEAD
-            freq_fixed_states[i] = (double) sum[i]/tot_sum;
-=======
             freq_boundary_states[i] = (double) sum[i]/tot_sum;
->>>>>>> 35ede819
         }
         // Output vector if verbose mode.
         if (verbose_mode >= VB_MAX) {
@@ -1053,28 +614,14 @@
                 int id2 = (phylo_tree->aln->pomo_states[state] >> 16) & 3;
                 int j1 = (phylo_tree->aln->pomo_states[state] >> 2) & 16383;
                 int j2 = (phylo_tree->aln->pomo_states[state] >> 18);
-<<<<<<< HEAD
-                freq_fixed_states[id1] += j1*(it->frequency);
-                freq_fixed_states[id2] += j2*(it->frequency);
-=======
                 freq_boundary_states[id1] += j1*(it->frequency);
                 freq_boundary_states[id2] += j2*(it->frequency);
->>>>>>> 35ede819
             }
         }
     }
     // Normalize frequencies so that they sum to 1.0.
     double sum = 0.0;
     for (int i = 0; i < nnuc; i++)
-<<<<<<< HEAD
-        sum += freq_fixed_states[i];
-    for (int i = 0; i < nnuc; i++)
-        freq_fixed_states[i] /= sum;
-    if (verbose_mode >= VB_MAX) {
-        std::cout << "The empirical frequencies of the fixed states are:" << std::endl;
-        for (int i = 0; i < nnuc; i++)
-            std::cout << freq_fixed_states[i] << " ";
-=======
         sum += freq_boundary_states[i];
     for (int i = 0; i < nnuc; i++)
         freq_boundary_states[i] /= sum;
@@ -1082,7 +629,6 @@
         std::cout << "The empirical frequencies of the boundary states are:" << std::endl;
         for (int i = 0; i < nnuc; i++)
             std::cout << freq_boundary_states[i] << " ";
->>>>>>> 35ede819
         std::cout << std::endl;
     }
 }
@@ -1095,24 +641,17 @@
     int sum_fix = 0;
     double sum_theta_w = 0.0;
 
-<<<<<<< HEAD
-    if (sampling_type == SAMPLING_SAMPLED) {
-=======
     if (sampling_method == SAMPLING_SAMPLED) {
->>>>>>> 35ede819
         unsigned int abs_state_freq[num_states];
         memset(abs_state_freq, 0, sizeof(unsigned int)*num_states);
         phylo_tree->aln->computeAbsoluteStateFreq(abs_state_freq);
         for (int i = 0; i < nnuc; i++) sum_fix += abs_state_freq[i];
         for (int i = nnuc; i < num_states; i++) sum_pol += abs_state_freq[i];
         theta_p = (double) sum_pol / (double) (sum_fix + sum_pol);
-<<<<<<< HEAD
-=======
         // TODO DS: This is wrong because Watterson's estimator is
         // expected to decrease when sampling step is performed.  Some
         // sequences will be taken more often and necessarily,
         // polymorphism is lost.
->>>>>>> 35ede819
     } else {
         for (Alignment::iterator it = phylo_tree->aln->begin();
              it != phylo_tree->aln->end(); it++) {
@@ -1124,42 +663,20 @@
                     continue;
                 state -= num_states;
                 assert((unsigned int)state < phylo_tree->aln->pomo_states.size());
-<<<<<<< HEAD
-                // Decode the id and counts.
-                // int id1 = phylo_tree->aln->pomo_states[state] & 3;
-                // int id2 = (phylo_tree->aln->pomo_states[state] >> 16) & 3;
-=======
                 // Decode counts.
->>>>>>> 35ede819
                 int j1 = (phylo_tree->aln->pomo_states[state] >> 2) & 16383;
                 int j2 = (phylo_tree->aln->pomo_states[state] >> 18);
                 if (j2 == 0) sum_fix += it->frequency;
                 else {
                     // Have to use Watterson Theta because sample size may be different.
                     sum_pol += it->frequency;
-<<<<<<< HEAD
-                    sum_theta_w += (double) it->frequency / harmonic(j1 + j2);
-=======
                     sum_theta_w += (double) it->frequency / harmonic(j1 + j2 - 1);
->>>>>>> 35ede819
                 }
             }
         }
         // Calculate Watterson Theta per site.
         double theta_w_temp = sum_theta_w;
         sum_theta_w = theta_w_temp / (double) (sum_fix + sum_pol);
-<<<<<<< HEAD
-        // // DEBUG.
-        // cout << setprecision(8);
-        // cout << "DEBUG ==========: " << endl;
-        // cout << "Estimated Watterson's Theta: ";
-        // cout << sum_theta_w << endl;
-
-        // Wed Jul 6 15:03:06 CEST 2016; I think Watterson's theta is
-        // without * harmonic(N).
-        // theta_p = sum_theta_w * harmonic(N);
-=======
->>>>>>> 35ede819
         theta_p = sum_theta_w;
     }
     // Output vector if verbose mode.
@@ -1174,41 +691,18 @@
 }
 
 void ModelPoMo::report_rates(ostream &out) {
-<<<<<<< HEAD
-    // The stationary frequencies in IQ-TREE are normalized such that
-    // the last entry is 1.0.  This leads to smaller mutation rates
-    // (because the stationary distribution is the same).  The
-    // stationary distribution is of the form pi_a pi_b r_ab.  Hence,
-    // if the stationary frequencies are doubled, the polymorphic
-    // entries are four times larger than before, or twice as large as
-    // the monomorphic entries, so the mutation rates need to be divided
-    // by two.
-    out << setprecision(8);
-    out << "Mutation rates (in the order AC, AG, AT, CG, CT, GT):" << endl;
-    double sum = 0.0;
-    for (int i = 0; i < nnuc; i++) {
-        sum += freq_fixed_states[i];
-    }
-    for (int i = 0; i < 6; i++)
-        out << mutation_prob[i] / (sum) << " ";
-=======
     out << setprecision(8);
     out << "Mutation rates (in the order AC, AG, AT, CG, CT, GT):" << endl;
     double sum = 0.0;
     for (int i = 0; i < 6; i++)
         out << mutation_rates[i] << " ";
->>>>>>> 35ede819
     out << endl;
 }
 
 void ModelPoMo::report(ostream &out) {
     out << "Reversible PoMo." << endl;
     out << "Virtual population size N: " << N << endl;
-<<<<<<< HEAD
-    if (sampling_type == SAMPLING_SAMPLED)
-=======
     if (sampling_method == SAMPLING_SAMPLED)
->>>>>>> 35ede819
         out << "Sampling method: Sampled." << endl;
     else
         out << "Sampling method: Weighted." << endl;
@@ -1218,47 +712,13 @@
     out << "--------------------" << endl;
 
     if (freq_type == FREQ_ESTIMATE) {
-<<<<<<< HEAD
-        double sum = 0.0;
-        for (int i = 0; i < nnuc; i++) {
-            sum += freq_fixed_states[i];
-        }
-        out << "Frequencies of fixed states (in the order A, C, G T):" << endl;
-        for (int i = 0; i < nnuc; i++)
-            out << freq_fixed_states[i]/sum << " ";
-=======
         out << "Frequencies of boundary states (in the order A, C, G T):" << endl;
         for (int i = 0; i < nnuc; i++)
             out << freq_boundary_states[i] << " ";
->>>>>>> 35ede819
         out << endl;
     }
     report_rates(out);
 
-<<<<<<< HEAD
-    double poly = computeSumFreqPolyStates();
-    double fixed = computeSumFreqFixedStates();
-    double prop_poly = poly / (poly + fixed);
-    // Thu Aug 18 22:00:49 CEST 2016; I realized that prop_poly is
-    // already the Watterson's theta, so the following calculation was
-    // wrong!
-    // double watterson_theta = prop_poly / harmonic(N);
-    double emp_watterson_theta = estimateEmpiricalWattersonTheta();
-    out << setprecision(8);
-    // out << "Estimated sum of fixed states:" << endl;
-    // out << fixed << endl;
-    // out << "Estimated sum of polymorphic states" << endl;
-    // out << poly << endl;
-
-    // Thu Aug 18 22:01:35 CEST 2016; see about ten lines above.
-    if (!fixed_level_of_polymorphism)
-        out << "Watterson's theta: " << prop_poly << endl;
-
-    // out << "(Estimated) proportion of polymorphic states:" << endl;
-    // out << prop_poly << endl;
-    // out << "Watterson Theta: " << watterson_theta << endl;
-
-=======
     out << setprecision(8);
     
     if (!fixed_theta)
@@ -1269,23 +729,10 @@
         out << "User-defined heterozygosity: ";
     out << theta << endl;
     
->>>>>>> 35ede819
     out << endl;
     out << "Empirical quantities" << endl;
     out << "--------------------" << endl;
 
-<<<<<<< HEAD
-    out << "Frequencies of fixed states (in the order A, C, G, T):" << endl;
-    for (int i = 0; i < nnuc; i++)
-        out << freq_fixed_states_emp[i] << " ";
-    out << endl;
-
-    out << "Watterson's Theta: " << emp_watterson_theta << endl;
-    out << endl;
-    // out << "(Estimated) frequencies of fixed states:" << endl;
-    // for (int i = 0; i < nnuc; i++)
-    //     out << freq_fixed_states[i] << " ";
-=======
     out << "Frequencies of boundary states (in the order A, C, G, T):" << endl;
     for (int i = 0; i < nnuc; i++)
         out << freq_boundary_states_emp[i] << " ";
@@ -1297,7 +744,6 @@
     // out << "(Estimated) frequencies of boundary states:" << endl;
     // for (int i = 0; i < nnuc; i++)
     //     out << freq_boundary_states[i] << " ";
->>>>>>> 35ede819
     // out << endl << endl;
 
     // out << "Total rate: ";
@@ -1312,27 +758,16 @@
     // }
     // out << tot_sum << endl;
 
-<<<<<<< HEAD
-    // // Output expected number of substitutions without
-=======
     // // Output expected number of mutations without
->>>>>>> 35ede819
     // // total_tree_length/t_fix.
     // out << "Total rate (mutations only): ";
     // double mu_tot = 0.0;
     // // for (int i = 0; i < nnuc; i++)
     // //     for (int j = 0; j < nnuc; j++)
-<<<<<<< HEAD
-    // //         if (i != j) mu_tot1 += (double) freq_fixed_states[i]*freq_fixed_states[j]*mutCoeff(i,j);
-    // for (int i = 0; i < nnuc; i++)
-    //     for (int j = 0; j < num_states; j++)
-    //         // if (i != j) mu_tot += (double) freq_fixed_states[i]*rate_matrix[i*num_states + j];
-=======
     // //         if (i != j) mu_tot1 += (double) freq_boundary_states[i]*freq_boundary_states[j]*mutCoeff(i,j);
     // for (int i = 0; i < nnuc; i++)
     //     for (int j = 0; j < num_states; j++)
     //         // if (i != j) mu_tot += (double) freq_boundary_states[i]*rate_matrix[i*num_states + j];
->>>>>>> 35ede819
     //         if (i != j) mu_tot += (double) state_freq[i]*rate_matrix[i*num_states + j];
     // out << mu_tot << endl;
 
