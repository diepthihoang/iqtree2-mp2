/***************************************************************************
 *   Copyright (C) 2009 by BUI Quang Minh   *
 *   minh.bui@univie.ac.at   *
 *                                                                         *
 *   This program is free software; you can redistribute it and/or modify  *
 *   it under the terms of the GNU General Public License as published by  *
 *   the Free Software Foundation; either version 2 of the License, or     *
 *   (at your option) any later version.                                   *
 *                                                                         *
 *   This program is distributed in the hope that it will be useful,       *
 *   but WITHOUT ANY WARRANTY; without even the implied warranty of        *
 *   MERCHANTABILITY or FITNESS FOR A PARTICULAR PURPOSE.  See the         *
 *   GNU General Public License for more details.                          *
 *                                                                         *
 *   You should have received a copy of the GNU General Public License     *
 *   along with this program; if not, write to the                         *
 *   Free Software Foundation, Inc.,                                       *
 *   59 Temple Place - Suite 330, Boston, MA  02111-1307, USA.             *
 ***************************************************************************/
#include "rateinvar.h"
#include "modelfactory.h"
#include "rategamma.h"
#include "rategammainvar.h"
#include "modelmarkov.h"
#include "modelliemarkov.h"
#include "modeldna.h"
#include "modelprotein.h"
#include "modelbin.h"
#include "modelcodon.h"
#include "modelmorphology.h"
#include "modelpomo.h"
#include "modelset.h"
#include "modelmixture.h"
#include "ratemeyerhaeseler.h"
#include "ratemeyerdiscrete.h"
#include "ratekategory.h"
#include "ratefree.h"
#include "ratefreeinvar.h"
#include "rateheterotachy.h"
#include "rateheterotachyinvar.h"
//#include "ngs.h"
#include <string>
#include "utils/timeutil.h"
#include "nclextra/myreader.h"
#include <sstream>

string::size_type findSubStr(string &name, string sub1, string sub2) {
    string::size_type pos1, pos2;
    for (pos1 = 0; pos1 != string::npos; pos1++) {
        pos1 = name.find(sub1, pos1);
        if (pos1 == string::npos)
            break;
        if (pos1+2 >= name.length() || !isalpha(name[pos1+2])) {
            break;
        }
    }
    
    for (pos2 = 0; pos2 != string::npos; pos2++) {
        pos2 = name.find(sub2, pos2);
        if (pos2 == string::npos)
            break;
        if (pos2+2 >= name.length() ||!isalpha(name[pos2+2]))
            break;
    }
    
    if (pos1 != string::npos && pos2 != string::npos) {
        return min(pos1, pos2);
    } else if (pos1 != string::npos)
        return pos1;
    else
        return pos2;
}

string::size_type posRateHeterotachy(string &model_name) {
    return findSubStr(model_name, "+H", "*H");
}

string::size_type posRateFree(string &model_name) {
    return findSubStr(model_name, "+R", "*R");
}

string::size_type posPOMO(string &model_name) {
<<<<<<< HEAD
    return findSubStr(model_name, "+P", "*P");
=======
	string::size_type pos1 = 0, pos2 = 0;
    do {
      // TODO Minh: Why did you start you search from pos1+1. Then, +P is not
      // found when it is the first part of the model_name.
        pos1 = model_name.find("+P", pos1);
        if (pos1 == string::npos) break;
    } while (pos1 < model_name.length()-2 && isalpha(model_name[pos1+2]));

    do {
      // TODO Minh: See above.
        pos2 = model_name.find("*P", pos2);
        if (pos2 == string::npos) break;
    } while (pos2 < model_name.length()-2 && isalpha(model_name[pos2+2]));

    if (pos1 != string::npos && pos2 != string::npos) {
        return min(pos1, pos2);
    } else if (pos1 != string::npos)
        return pos1;
    else
        return pos2;

>>>>>>> 32592a49
}

ModelsBlock *readModelsDefinition(Params &params) {

	ModelsBlock *models_block = new ModelsBlock;

	try
	{
		// loading internal model definitions
		stringstream in(builtin_mixmodels_definition);
        ASSERT(in && "stringstream is OK");
		NxsReader nexus;
		nexus.Add(models_block);
	    MyToken token(in);
	    nexus.Execute(token);
	} catch (...) {
        ASSERT(0 && "predefined mixture models not initialized");
    }

	try
	{
		// loading internal protei model definitions
		stringstream in(builtin_prot_models);
        ASSERT(in && "stringstream is OK");
		NxsReader nexus;
		nexus.Add(models_block);
	    MyToken token(in);
	    nexus.Execute(token);
	} catch (...) {
        ASSERT(0 && "predefined protein models not initialized");
    }

	if (params.model_def_file) {
		cout << "Reading model definition file " << params.model_def_file << " ... ";
		MyReader nexus(params.model_def_file);
		nexus.Add(models_block);
	    MyToken token(nexus.inf);
	    nexus.Execute(token);
	    int num_model = 0, num_freq = 0;
	    for (ModelsBlock::iterator it = models_block->begin(); it != models_block->end(); it++)
	    	if (it->second.flag & NM_FREQ) num_freq++; else num_model++;
	    cout << num_model << " models and " << num_freq << " frequency vectors loaded" << endl;
	}
	return models_block;
}

ModelFactory::ModelFactory() : CheckpointFactory() {
	model = NULL;
	site_rate = NULL;
	store_trans_matrix = false;
	is_storing = false;
	joint_optimize = false;
	fused_mix_rate = false;
	unobserved_ptns = "";
}

size_t findCloseBracket(string &str, size_t start_pos) {
	int counter = 0;
	for (size_t pos = start_pos+1; pos < str.length(); pos++) {
		if (str[pos] == '{') counter++;
		if (str[pos] == '}') {
			if (counter == 0) return pos; else counter--;
		}
    }
	return string::npos;
}

ModelFactory::ModelFactory(Params &params, string &model_name, PhyloTree *tree, ModelsBlock *models_block) : CheckpointFactory() {
	store_trans_matrix = params.store_trans_matrix;
	is_storing = false;
	joint_optimize = params.optimize_model_rate_joint;
	fused_mix_rate = false;
    string model_str = model_name;
	string rate_str;

	try {


	if (model_str == "") {
		if (tree->aln->seq_type == SEQ_DNA) model_str = "HKY";
		else if (tree->aln->seq_type == SEQ_PROTEIN) model_str = "LG";
		else if (tree->aln->seq_type == SEQ_BINARY) model_str = "GTR2";
		else if (tree->aln->seq_type == SEQ_CODON) model_str = "GY";
		else if (tree->aln->seq_type == SEQ_MORPH) model_str = "MK";
        else if (tree->aln->seq_type == SEQ_POMO) model_str = "HKY+P";
		else model_str = "JC";
        if (tree->aln->seq_type != SEQ_POMO)
            outWarning("Default model "+model_str + " may be under-fitting. Use option '-m TEST' to determine the best-fit model.");
	}

	/********* preprocessing model string ****************/
	NxsModel *nxsmodel  = NULL;

    string new_model_str = "";
    size_t mix_pos;
    for (mix_pos = 0; mix_pos < model_str.length(); mix_pos++) {
        size_t next_mix_pos = model_str.find_first_of("+*", mix_pos);
        string sub_model_str = model_str.substr(mix_pos, next_mix_pos-mix_pos);
        nxsmodel = models_block->findMixModel(sub_model_str);
        if (nxsmodel) sub_model_str = nxsmodel->description;
        new_model_str += sub_model_str;
        if (next_mix_pos != string::npos)
            new_model_str += model_str[next_mix_pos];
        else
            break;
        mix_pos = next_mix_pos;
    }
    if (new_model_str != model_str)
        cout << "Model " << model_str << " is alias for " << new_model_str << endl;
    model_str = new_model_str;

    //	nxsmodel = models_block->findModel(model_str);
    //	if (nxsmodel && nxsmodel->description.find_first_of("+*") != string::npos) {
    //		cout << "Model " << model_str << " is alias for " << nxsmodel->description << endl;
    //		model_str = nxsmodel->description;
    //	}

    // Detect PoMo and throw error if sequence type is PoMo but +P is
    // not given.  This makes the model string cleaner and
    // compareable.
    string::size_type p_pos = posPOMO(model_str);
    bool pomo = (p_pos != string::npos);

    if ((p_pos == string::npos) &&
        (tree->aln->seq_type == SEQ_POMO))
        outError("Provided alignment is exclusively used by PoMo but model string does not contain, e.g., \"+P\".");

    // Decompose model string into model_str and rate_str string.
	size_t spec_pos = model_str.find_first_of("{+*");
	if (spec_pos != string::npos) {
		if (model_str[spec_pos] == '{') {
			// Scan for the corresponding '}'.
			size_t pos = findCloseBracket(model_str, spec_pos);
			if (pos == string::npos)
				outError("Model name has wrong bracket notation '{...}'");
				rate_str = model_str.substr(pos+1);
				model_str = model_str.substr(0, pos+1);
        }
    else {
            rate_str = model_str.substr(spec_pos);
            model_str = model_str.substr(0, spec_pos);
        }
    }

    // PoMo; +NXX and +W or +S because those flags are handled when
    // reading in the data.  Set PoMo parameters (heterozygosity).
    size_t n_pos_start = rate_str.find("+N");
    size_t n_pos_end   = rate_str.find_first_of("+", n_pos_start+1);
    if (n_pos_start != string::npos) {
        if (!pomo)
            outError("Virtual population size can only be set with PoMo.");
        if (n_pos_end != string::npos)
            rate_str = rate_str.substr(0, n_pos_start)
                + rate_str.substr(n_pos_end);
        else
            rate_str = rate_str.substr(0, n_pos_start);
    }

    size_t wb_pos = rate_str.find("+WB");
    if (wb_pos != string::npos) {
      if (!pomo)
        outError("Weighted binomial sampling can only be used with PoMo.");
      rate_str = rate_str.substr(0, wb_pos)
        + rate_str.substr(wb_pos+3);
    }
    size_t wh_pos = rate_str.find("+WH");
    if (wh_pos != string::npos) {
        if (!pomo)
            outError("Weighted hypergeometric sampling can only be used with PoMo.");
        rate_str = rate_str.substr(0, wh_pos)
            + rate_str.substr(wh_pos+3);
    }
    size_t s_pos = rate_str.find("+S");
    if ( s_pos != string::npos) {
        if (!pomo)
            outError("Binomial sampling can only be used with PoMo.");
        rate_str = rate_str.substr(0, s_pos)
            + rate_str.substr(s_pos+2);
    }

    // In case of PoMo, check that only supported flags are given.
    if (pomo) {
        if (rate_str.find("+ASC") != string::npos)
            // TODO DS: This is an important feature, because then,
            // PoMo can be applied to SNP data only.
            outError("PoMo does not yet support ascertainment bias correction (+ASC).");
        if (posRateFree(rate_str) != string::npos)
            outError("PoMo does not yet support free rate models (+R).");
        if (rate_str.find("+FMIX") != string::npos)
            outError("PoMo does not yet support frequency mixture models (+FMIX).");
        if (posRateHeterotachy(rate_str) != string::npos)
            outError("PoMo does not yet support heterotachy models (+H).");
    }

    // PoMo. The +P{}, +GXX and +I flags are interpreted during model creation.
    // This is necessary for compatibility with mixture models. If there is no
    // mixture model, move +P{}, +GXX and +I flags to model string. For mixture
    // models, the heterozygosity can be set separately for each model and the
    // +P{}, +GXX and +I flags should already be inside the model definition.
    if (model_str.substr(0, 3) != "MIX" && pomo) {
      // +P{} flag.
      p_pos = posPOMO(rate_str);
      if (p_pos != string::npos) {
        if (rate_str[p_pos+2] == '{') {
          string::size_type close_bracket = rate_str.find("}");
          if (close_bracket == string::npos)
            outError("No closing bracket in PoMo parameters.");
          else {
            string pomo_heterozygosity = rate_str.substr(p_pos+3,close_bracket-p_pos-3);
            rate_str = rate_str.substr(0, p_pos) + rate_str.substr(close_bracket+1);
            model_str += "+P{" + pomo_heterozygosity + "}";
          }
        }
        else {
          rate_str = rate_str.substr(0, p_pos) + rate_str.substr(p_pos + 2);
          model_str += "+P";
        }
      }

      // +G flag.
      size_t pomo_rate_start_pos;
      if ((pomo_rate_start_pos = rate_str.find("+G")) != string::npos) {
        string pomo_rate_str = "";
        size_t pomo_rate_end_pos = rate_str.find_first_of("+*", pomo_rate_start_pos+1);
        if (pomo_rate_end_pos == string::npos) {
          pomo_rate_str = rate_str.substr(pomo_rate_start_pos, rate_str.length() - pomo_rate_start_pos);
          rate_str = rate_str.substr(0, pomo_rate_start_pos);
          model_str += pomo_rate_str;
        } else {
          pomo_rate_str = rate_str.substr(pomo_rate_start_pos, pomo_rate_end_pos - pomo_rate_start_pos);
          rate_str = rate_str.substr(0, pomo_rate_start_pos) + rate_str.substr(pomo_rate_end_pos);
          model_str += pomo_rate_str;
        }
      }

      // // +I flag.
      // size_t pomo_irate_start_pos;
      // if ((pomo_irate_start_pos = rate_str.find("+I")) != string::npos) {
      //   string pomo_irate_str = "";
      //   size_t pomo_irate_end_pos = rate_str.find_first_of("+*", pomo_irate_start_pos+1);
      //   if (pomo_irate_end_pos == string::npos) {
      //     pomo_irate_str = rate_str.substr(pomo_irate_start_pos, rate_str.length() - pomo_irate_start_pos);
      //     rate_str = rate_str.substr(0, pomo_irate_start_pos);
      //     model_str += pomo_irate_str;
      //   } else {
      //     pomo_irate_str = rate_str.substr(pomo_irate_start_pos, pomo_irate_end_pos - pomo_irate_start_pos);
      //     rate_str = rate_str.substr(0, pomo_irate_start_pos) + rate_str.substr(pomo_irate_end_pos);
      //     model_str += pomo_irate_str;
      //   }
    }

    //	nxsmodel = models_block->findModel(model_str);
    //	if (nxsmodel && nxsmodel->description.find("MIX") != string::npos) {
    //		cout << "Model " << model_str << " is alias for " << nxsmodel->description << endl;
    //		model_str = nxsmodel->description;
    //	}

	/******************** initialize state frequency ****************************/

	StateFreqType freq_type = params.freq_type;

	if (freq_type == FREQ_UNKNOWN) {
		switch (tree->aln->seq_type) {
		case SEQ_BINARY: freq_type = FREQ_ESTIMATE; break; // default for binary: optimized frequencies
		case SEQ_PROTEIN: freq_type = FREQ_USER_DEFINED; break; // default for protein: frequencies of the empirical AA matrix
		case SEQ_MORPH: freq_type = FREQ_EQUAL; break;
		case SEQ_CODON: freq_type = FREQ_UNKNOWN; break;
            break;
		default: freq_type = FREQ_EMPIRICAL; break; // default for DNA, PoMo and others: counted frequencies from alignment
		}
	}

    // first handle mixture frequency
    string::size_type posfreq = rate_str.find("+FMIX");
	string freq_params;
    size_t close_bracket;

    if (posfreq != string::npos) {
		string freq_str;
		size_t last_pos = rate_str.find_first_of("+*", posfreq+1);

		if (last_pos == string::npos) {
			freq_str = rate_str.substr(posfreq);
			rate_str = rate_str.substr(0, posfreq);
		} else {
			freq_str = rate_str.substr(posfreq, last_pos-posfreq);
			rate_str = rate_str.substr(0, posfreq) + rate_str.substr(last_pos);
		}

        if (freq_str[5] != OPEN_BRACKET)
            outError("Mixture-frequency must start with +FMIX{");
        close_bracket = freq_str.find(CLOSE_BRACKET);
        if (close_bracket == string::npos)
            outError("Close bracket not found in ", freq_str);
        if (close_bracket != freq_str.length()-1)
            outError("Wrong close bracket position ", freq_str);
        freq_type = FREQ_MIXTURE;
        freq_params = freq_str.substr(6, close_bracket-6);
    }

    // then normal frequency
    if (rate_str.find("+FO") != string::npos)
        posfreq = rate_str.find("+FO");
    else if (rate_str.find("+Fo") != string::npos)
        posfreq = rate_str.find("+Fo");
    else
        posfreq = rate_str.find("+F");

    bool optimize_mixmodel_weight = params.optimize_mixmodel_weight;

	if (posfreq != string::npos) {
		string freq_str;
		size_t last_pos = rate_str.find_first_of("+*", posfreq+1);
		if (last_pos == string::npos) {
			freq_str = rate_str.substr(posfreq);
			rate_str = rate_str.substr(0, posfreq);
		} else {
			freq_str = rate_str.substr(posfreq, last_pos-posfreq);
			rate_str = rate_str.substr(0, posfreq) + rate_str.substr(last_pos);
		}

        if (freq_str.length() > 2 && freq_str[2] == OPEN_BRACKET) {
            if (freq_type == FREQ_MIXTURE)
                outError("Mixture frequency with user-defined frequency is not allowed");
            close_bracket = freq_str.find(CLOSE_BRACKET);
            if (close_bracket == string::npos)
                outError("Close bracket not found in ", freq_str);
            if (close_bracket != freq_str.length()-1)
                outError("Wrong close bracket position ", freq_str);
            freq_type = FREQ_USER_DEFINED;
            freq_params = freq_str.substr(3, close_bracket-3);
        } else if (freq_str == "+FC" || freq_str == "+Fc" || freq_str == "+F") {
            if (freq_type == FREQ_MIXTURE) {
                freq_params = "empirical," + freq_params;
                optimize_mixmodel_weight = true;
            } else
                freq_type = FREQ_EMPIRICAL;
	} else if (freq_str == "+FU" || freq_str == "+Fu") {
            if (freq_type == FREQ_MIXTURE)
                outError("Mixture frequency with user-defined frequency is not allowed");
            else
                freq_type = FREQ_USER_DEFINED;
        } else if (freq_str == "+FQ" || freq_str == "+Fq") {
            if (freq_type == FREQ_MIXTURE)
                outError("Mixture frequency with equal frequency is not allowed");
            else
            freq_type = FREQ_EQUAL;
        } else if (freq_str == "+FO" || freq_str == "+Fo") {
            if (freq_type == FREQ_MIXTURE) {
                freq_params = "optimize," + freq_params;
                optimize_mixmodel_weight = true;
            } else
                freq_type = FREQ_ESTIMATE;
	} else if (freq_str == "+F1x4" || freq_str == "+F1X4") {
            if (freq_type == FREQ_MIXTURE)
                outError("Mixture frequency with " + freq_str + " is not allowed");
            else
                freq_type = FREQ_CODON_1x4;
        } else if (freq_str == "+F3x4" || freq_str == "+F3X4") {
            if (freq_type == FREQ_MIXTURE)
                outError("Mixture frequency with " + freq_str + " is not allowed");
            else
                freq_type = FREQ_CODON_3x4;
        } else if (freq_str == "+F3x4C" || freq_str == "+F3x4c" || freq_str == "+F3X4C" || freq_str == "+F3X4c") {
            if (freq_type == FREQ_MIXTURE)
                outError("Mixture frequency with " + freq_str + " is not allowed");
            else
                freq_type = FREQ_CODON_3x4C;
        } else if (freq_str == "+FRY") {
	    // MDW to Minh: I don't know how these should interact with FREQ_MIXTURE,
	    // so as nearly everything else treats it as an error, I do too.
        // BQM answer: that's fine
            if (freq_type == FREQ_MIXTURE)
                outError("Mixture frequency with " + freq_str + " is not allowed");
            else
                freq_type = FREQ_DNA_RY;
        } else if (freq_str == "+FWS") {
            if (freq_type == FREQ_MIXTURE)
                outError("Mixture frequency with " + freq_str + " is not allowed");
            else
                freq_type = FREQ_DNA_WS;
        } else if (freq_str == "+FMK") {
            if (freq_type == FREQ_MIXTURE)
                outError("Mixture frequency with " + freq_str + " is not allowed");
            else
                freq_type = FREQ_DNA_MK;
        } else {
            // might be "+F####" where # are digits
            try {
                freq_type = parseStateFreqDigits(freq_str.substr(2)); // throws an error if not in +F#### format
            } catch (...) {
                outError("Unknown state frequency type ",freq_str);
            }
        }
//          model_str = model_str.substr(0, posfreq);
        }

	/******************** initialize model ****************************/

	if (tree->aln->site_state_freq.empty()) {
		if (model_str.substr(0, 3) == "MIX" || freq_type == FREQ_MIXTURE) {
			string model_list;
			if (model_str.substr(0, 3) == "MIX") {
				if (model_str[3] != OPEN_BRACKET)
					outError("Mixture model name must start with 'MIX{'");
				if (model_str.rfind(CLOSE_BRACKET) != model_str.length()-1)
					outError("Close bracket not found at the end of ", model_str);
				model_list = model_str.substr(4, model_str.length()-5);
				model_str = model_str.substr(0, 3);
			}
			model = new ModelMixture(model_name, model_str, model_list, models_block, freq_type, freq_params, tree, optimize_mixmodel_weight);
		} else {
            //			string model_desc;
            //			NxsModel *nxsmodel = models_block->findModel(model_str);
            //			if (nxsmodel) model_desc = nxsmodel->description;
			model = createModel(model_str, models_block, freq_type, freq_params, tree);
		}
//		fused_mix_rate &= model->isMixture() && site_rate->getNRate() > 1;
	} else {
		// site-specific model
		if (model_str == "JC" || model_str == "POISSON")
			outError("JC is not suitable for site-specific model");
		model = new ModelSet(model_str.c_str(), tree);
		ModelSet *models = (ModelSet*)model; // assign pointer for convenience
		models->init((params.freq_type != FREQ_UNKNOWN) ? params.freq_type : FREQ_EMPIRICAL);
		int i;
		models->pattern_model_map.resize(tree->aln->getNPattern(), -1);
		for (i = 0; i < tree->aln->getNSite(); i++) {
			models->pattern_model_map[tree->aln->getPatternID(i)] = tree->aln->site_model[i];
			//cout << "site " << i << " ptn " << tree->aln->getPatternID(i) << " -> model " << site_model[i] << endl;
		}
		double *state_freq = new double[model->num_states];
		double *rates = new double[model->getNumRateEntries()];
		for (i = 0; i < tree->aln->site_state_freq.size(); i++) {
			ModelMarkov *modeli;
			if (i == 0) {
				modeli = (ModelMarkov*)createModel(model_str, models_block, (params.freq_type != FREQ_UNKNOWN) ? params.freq_type : FREQ_EMPIRICAL, "", tree);
				modeli->getStateFrequency(state_freq);
				modeli->getRateMatrix(rates);
			} else {
				modeli = (ModelMarkov*)createModel(model_str, models_block, FREQ_EQUAL, "", tree);
				modeli->setStateFrequency(state_freq);
				modeli->setRateMatrix(rates);
			}
			if (tree->aln->site_state_freq[i])
				modeli->setStateFrequency (tree->aln->site_state_freq[i]);

			modeli->init(FREQ_USER_DEFINED);
			models->push_back(modeli);
		}
		delete [] rates;
		delete [] state_freq;

        models->joinEigenMemory();
        models->decomposeRateMatrix();

        // delete information of the old alignment
//        tree->aln->ordered_pattern.clear();
//        tree->deleteAllPartialLh();
	}

//	if (model->isMixture())
//		cout << "Mixture model with " << model->getNMixtures() << " components!" << endl;

	/******************** initialize ascertainment bias correction model ****************************/

	string::size_type posasc;

	if ((posasc = rate_str.find("+ASC")) != string::npos) {
		// ascertainment bias correction
		unobserved_ptns = tree->aln->getUnobservedConstPatterns();
		// rebuild the seq_states to contain states of unobserved constant patterns
		tree->aln->buildSeqStates(true);
//		if (unobserved_ptns.size() <= 0)
//			outError("Invalid use of +ASC because all constant patterns are observed in the alignment");
		if (tree->aln->frac_invariant_sites > 0) {
//            cerr << tree->aln->frac_invariant_sites*tree->aln->getNSite() << " invariant sites observed in the alignment" << endl;
//            for (Alignment::iterator pit = tree->aln->begin(); pit != tree->aln->end(); pit++)
//                if (pit->isInvariant()) {
//                    string pat_str = "";
//                    for (Pattern::iterator it = pit->begin(); it != pit->end(); it++)
//                        pat_str += tree->aln->convertStateBackStr(*it);
//                    cerr << pat_str << " is invariant site pattern" << endl;
//                }
            if (!params.partition_file) {
                string varsites_file = ((string)params.out_prefix + ".varsites.phy");
                tree->aln->printPhylip(varsites_file.c_str(), false, NULL, false, true);
                cerr << "For your convenience alignment with variable sites printed to " << varsites_file << endl;
            }
            outError("Invalid use of +ASC because of " + convertIntToString(tree->aln->frac_invariant_sites*tree->aln->getNSite()) +
                " invariant sites in the alignment");
        }
		cout << "Ascertainment bias correction: " << unobserved_ptns.size() << " unobservable constant patterns"<< endl;
		rate_str = rate_str.substr(0, posasc) + rate_str.substr(posasc+4);
	} else {
        tree->aln->buildSeqStates(false);
    }


	/******************** initialize site rate heterogeneity ****************************/

	string::size_type posI = rate_str.find("+I");
	string::size_type posG = rate_str.find("+G");
	string::size_type posG2 = rate_str.find("*G");
    if (posG != string::npos && posG2 != string::npos) {
        cout << "NOTE: both +G and *G were specified, continue with "
            << ((posG < posG2)? rate_str.substr(posG,2) : rate_str.substr(posG2,2)) << endl;
    }
    if (posG2 != string::npos && posG2 < posG) {
        posG = posG2;
        fused_mix_rate = true;
    }

	string::size_type posR = rate_str.find("+R"); // FreeRate model
	string::size_type posR2 = rate_str.find("*R"); // FreeRate model

    if (posG != string::npos && (posR != string::npos || posR2 != string::npos)) {
        outWarning("Both Gamma and FreeRate models were specified, continue with FreeRate model");
        posG = string::npos;
        fused_mix_rate = false;
    }

    if (posR != string::npos && posR2 != string::npos) {
        cout << "NOTE: both +R and *R were specified, continue with "
            << ((posR < posR2)? rate_str.substr(posR,2) : rate_str.substr(posR2,2)) << endl;
    }

    if (posR2 != string::npos && posR2 < posR) {
        posR = posR2;
        fused_mix_rate = true;
    }

	string::size_type posH = rate_str.find("+H"); // heterotachy model
	string::size_type posH2 = rate_str.find("*H"); // heterotachy model

    if (posG != string::npos && (posH != string::npos || posH2 != string::npos)) {
        outWarning("Both Gamma and heterotachy models were specified, continue with heterotachy model");
        posG = string::npos;
        fused_mix_rate = false;
    }

    if (posR != string::npos && (posH != string::npos || posH2 != string::npos)) {
        outWarning("Both FreeRate and heterotachy models were specified, continue with heterotachy model");
        posR = string::npos;
        fused_mix_rate = false;
    }

    if (posH != string::npos && posH2 != string::npos) {
        cout << "NOTE: both +H and *H were specified, continue with "
            << ((posH < posH2)? rate_str.substr(posH,2) : rate_str.substr(posH2,2)) << endl;
    }
    if (posH2 != string::npos && posH2 < posH) {
        posH = posH2;
        fused_mix_rate = true;
    }

	string::size_type posX;
	/* create site-rate heterogeneity */
	int num_rate_cats = params.num_rate_cats;
	if (fused_mix_rate && model->isMixture()) num_rate_cats = model->getNMixtures();
	double gamma_shape = params.gamma_shape;
	double p_invar_sites = params.p_invar_sites;
	string freerate_params = "";
	if (posI != string::npos) {
		// invariable site model
		if (rate_str.length() > posI+2 && rate_str[posI+2] == OPEN_BRACKET) {
			close_bracket = rate_str.find(CLOSE_BRACKET, posI);
			if (close_bracket == string::npos)
				outError("Close bracket not found in ", rate_str);
			p_invar_sites = convert_double(rate_str.substr(posI+3, close_bracket-posI-3).c_str());
			if (p_invar_sites < 0 || p_invar_sites >= 1)
				outError("p_invar must be in [0,1)");
		} else if (rate_str.length() > posI+2 && rate_str[posI+2] != '+' && rate_str[posI+2] != '*')
			outError("Wrong model name ", rate_str);
	}
	if (posG != string::npos) {
		// Gamma rate model
		int end_pos = 0;
		if (rate_str.length() > posG+2 && isdigit(rate_str[posG+2])) {
			num_rate_cats = convert_int(rate_str.substr(posG+2).c_str(), end_pos);
			if (num_rate_cats < 1) outError("Wrong number of rate categories");
		}
		if (rate_str.length() > posG+2+end_pos && rate_str[posG+2+end_pos] == OPEN_BRACKET) {
			close_bracket = rate_str.find(CLOSE_BRACKET, posG);
			if (close_bracket == string::npos)
				outError("Close bracket not found in ", rate_str);
			gamma_shape = convert_double(rate_str.substr(posG+3+end_pos, close_bracket-posG-3-end_pos).c_str());
//			if (gamma_shape < MIN_GAMMA_SHAPE || gamma_shape > MAX_GAMMA_SHAPE) {
//				stringstream str;
//				str << "Gamma shape parameter " << gamma_shape << "out of range ["
//						<< MIN_GAMMA_SHAPE << ',' << MAX_GAMMA_SHAPE << "]" << endl;
//				outError(str.str());
//			}
		} else if (rate_str.length() > posG+2+end_pos && rate_str[posG+2+end_pos] != '+')
			outError("Wrong model name ", rate_str);
	}
	if (posR != string::npos) {
		// FreeRate model
		int end_pos = 0;
		if (rate_str.length() > posR+2 && isdigit(rate_str[posR+2])) {
			num_rate_cats = convert_int(rate_str.substr(posR+2).c_str(), end_pos);
				if (num_rate_cats < 1) outError("Wrong number of rate categories");
			}
		if (rate_str.length() > posR+2+end_pos && rate_str[posR+2+end_pos] == OPEN_BRACKET) {
			close_bracket = rate_str.find(CLOSE_BRACKET, posR);
			if (close_bracket == string::npos)
				outError("Close bracket not found in ", rate_str);
			freerate_params = rate_str.substr(posR+3+end_pos, close_bracket-posR-3-end_pos).c_str();
		} else if (rate_str.length() > posR+2+end_pos && rate_str[posR+2+end_pos] != '+')
			outError("Wrong model name ", rate_str);
	}

	string heterotachy_params = "";
	if (posH != string::npos) {
		// Heterotachy model
		int end_pos = 0;
		if (rate_str.length() > posH+2 && isdigit(rate_str[posH+2])) {
			num_rate_cats = convert_int(rate_str.substr(posH+2).c_str(), end_pos);
				if (num_rate_cats < 1) outError("Wrong number of rate categories");
        } else {
            if (!model->isMixture() || !fused_mix_rate)
                outError("Please specify number of heterotachy classes (e.g., +H2)");
        }
		if (rate_str.length() > posH+2+end_pos && rate_str[posH+2+end_pos] == OPEN_BRACKET) {
			close_bracket = rate_str.find(CLOSE_BRACKET, posH);
			if (close_bracket == string::npos)
				outError("Close bracket not found in ", rate_str);
			heterotachy_params = rate_str.substr(posH+3+end_pos, close_bracket-posH-3-end_pos).c_str();
		} else if (rate_str.length() > posH+2+end_pos && rate_str[posH+2+end_pos] != '+')
			outError("Wrong model name ", rate_str);
	}


	if (rate_str.find('+') != string::npos || rate_str.find('*') != string::npos) {
		//string rate_str = model_str.substr(pos);
        if (posI != string::npos && posH != string::npos) {
			site_rate = new RateHeterotachyInvar(num_rate_cats, heterotachy_params, p_invar_sites, tree);
        } else if (posH != string::npos) {
			site_rate = new RateHeterotachy(num_rate_cats, heterotachy_params, tree);
		} else if (posI != string::npos && posG != string::npos) {
			site_rate = new RateGammaInvar(num_rate_cats, gamma_shape, params.gamma_median,
					p_invar_sites, params.optimize_alg_gammai, tree, false);
		} else if (posI != string::npos && posR != string::npos) {
			site_rate = new RateFreeInvar(num_rate_cats, gamma_shape, freerate_params, !fused_mix_rate, p_invar_sites, params.optimize_alg, tree);
		} else if (posI != string::npos) {
			site_rate = new RateInvar(p_invar_sites, tree);
		} else if (posG != string::npos) {
			site_rate = new RateGamma(num_rate_cats, gamma_shape, params.gamma_median, tree);
		} else if (posR != string::npos) {
			site_rate = new RateFree(num_rate_cats, gamma_shape, freerate_params, !fused_mix_rate, params.optimize_alg, tree);
//		} else if ((posX = rate_str.find("+M")) != string::npos) {
//			tree->setLikelihoodKernel(LK_NORMAL);
//			params.rate_mh_type = true;
//			if (rate_str.length() > posX+2 && isdigit(rate_str[posX+2])) {
//				num_rate_cats = convert_int(rate_str.substr(posX+2).c_str());
//				if (num_rate_cats < 0) outError("Wrong number of rate categories");
//			} else num_rate_cats = -1;
//			if (num_rate_cats >= 0)
//				site_rate = new RateMeyerDiscrete(num_rate_cats, params.mcat_type,
//					params.rate_file, tree, params.rate_mh_type);
//			else
//				site_rate = new RateMeyerHaeseler(params.rate_file, tree, params.rate_mh_type);
//			site_rate->setTree(tree);
//		} else if ((posX = rate_str.find("+D")) != string::npos) {
//			tree->setLikelihoodKernel(LK_NORMAL);
//			params.rate_mh_type = false;
//			if (rate_str.length() > posX+2 && isdigit(rate_str[posX+2])) {
//				num_rate_cats = convert_int(rate_str.substr(posX+2).c_str());
//				if (num_rate_cats < 0) outError("Wrong number of rate categories");
//			} else num_rate_cats = -1;
//			if (num_rate_cats >= 0)
//				site_rate = new RateMeyerDiscrete(num_rate_cats, params.mcat_type,
//					params.rate_file, tree, params.rate_mh_type);
//			else
//				site_rate = new RateMeyerHaeseler(params.rate_file, tree, params.rate_mh_type);
//			site_rate->setTree(tree);
//		} else if ((posX = rate_str.find("+NGS")) != string::npos) {
//			tree->setLikelihoodKernel(LK_NORMAL);
//			if (rate_str.length() > posX+4 && isdigit(rate_str[posX+4])) {
//				num_rate_cats = convert_int(rate_str.substr(posX+4).c_str());
//				if (num_rate_cats < 0) outError("Wrong number of rate categories");
//			} else num_rate_cats = -1;
//			site_rate = new NGSRateCat(tree, num_rate_cats);
//			site_rate->setTree(tree);
//		} else if ((posX = rate_str.find("+NGS")) != string::npos) {
//			tree->setLikelihoodKernel(LK_NORMAL);
//			if (rate_str.length() > posX+4 && isdigit(rate_str[posX+4])) {
//				num_rate_cats = convert_int(rate_str.substr(posX+4).c_str());
//				if (num_rate_cats < 0) outError("Wrong number of rate categories");
//			} else num_rate_cats = -1;
//			site_rate = new NGSRate(tree);
//			site_rate->setTree(tree);
		} else if ((posX = rate_str.find("+K")) != string::npos) {
			if (rate_str.length() > posX+2 && isdigit(rate_str[posX+2])) {
				num_rate_cats = convert_int(rate_str.substr(posX+2).c_str());
				if (num_rate_cats < 1) outError("Wrong number of rate categories");
			}
			site_rate = new RateKategory(num_rate_cats, tree);
		} else
			outError("Invalid rate heterogeneity type");
//		if (model_str.find('+') != string::npos)
//			model_str = model_str.substr(0, model_str.find('+'));
//		else
//			model_str = model_str.substr(0, model_str.find('*'));
	} else {
		site_rate = new RateHeterogeneity();
		site_rate->setTree(tree);
	}

	if (fused_mix_rate) {
		if (!model->isMixture()) {
            if (verbose_mode >= VB_MED)
                cout << endl << "NOTE: Using mixture model with unlinked " << model_str << " parameters" << endl;
            string model_list = model_str;
            delete model;
            for (int i = 1; i < site_rate->getNRate(); i++)
                model_list += "," + model_str;
            model = new ModelMixture(model_name, model_str, model_list, models_block, freq_type, freq_params, tree, optimize_mixmodel_weight);
        }
		if (model->getNMixtures() != site_rate->getNRate())
			outError("Mixture model and site rate model do not have the same number of categories");
//        if (!tree->isMixlen()) {
            // reset mixture model
            model->setFixMixtureWeight(true);
            int mix, nmix = model->getNMixtures();
            for (mix = 0; mix < nmix; mix++) {
                ((ModelMarkov*)model->getMixtureClass(mix))->total_num_subst = 1.0;
                model->setMixtureWeight(mix, 1.0);
            }
            model->decomposeRateMatrix();
//        } else {
//            site_rate->setFixParams(1);
//            int c, ncat = site_rate->getNRate();
//            for (c = 0; c < ncat; c++)
//                site_rate->setProp(c, 1.0);
//        }
	}

	tree->discardSaturatedSite(params.discard_saturated_site);

	} catch (const char* str) {
		outError(str);
	}

}

void ModelFactory::setCheckpoint(Checkpoint *checkpoint) {
	CheckpointFactory::setCheckpoint(checkpoint);
	model->setCheckpoint(checkpoint);
	site_rate->setCheckpoint(checkpoint);
}

void ModelFactory::startCheckpoint() {
    checkpoint->startStruct("ModelFactory");
}

void ModelFactory::saveCheckpoint() {
    model->saveCheckpoint();
    site_rate->saveCheckpoint();
    startCheckpoint();
//    CKP_SAVE(fused_mix_rate);
//    CKP_SAVE(unobserved_ptns);
//    CKP_SAVE(joint_optimize);
    endCheckpoint();
    CheckpointFactory::saveCheckpoint();
}

void ModelFactory::restoreCheckpoint() {
    model->restoreCheckpoint();
    site_rate->restoreCheckpoint();
    startCheckpoint();
//    CKP_RESTORE(fused_mix_rate);
//    CKP_RESTORE(unobserved_ptns);
//    CKP_RESTORE(joint_optimize);
    endCheckpoint();
}

int ModelFactory::getNParameters(int brlen_type) {
	int df = model->getNDim() + model->getNDimFreq() + site_rate->getNDim() +
        site_rate->getTree()->getNBranchParameters(brlen_type);

    return df;
}
/*
double ModelFactory::initGTRGammaIParameters(RateHeterogeneity *rate, ModelSubst *model, double initAlpha,
                                           double initPInvar, double *initRates, double *initStateFreqs)  {

    RateHeterogeneity* rateGammaInvar = rate;
    ModelMarkov* modelGTR = (ModelMarkov*)(model);
    modelGTR->setRateMatrix(initRates);
    modelGTR->setStateFrequency(initStateFreqs);
    rateGammaInvar->setGammaShape(initAlpha);
    rateGammaInvar->setPInvar(initPInvar);
    modelGTR->decomposeRateMatrix();
    site_rate->phylo_tree->clearAllPartialLH();
    return site_rate->phylo_tree->computeLikelihood();
}
*/

double ModelFactory::optimizeParametersOnly(int num_steps, double gradient_epsilon, double cur_logl) {
	double logl;
	/* Optimize substitution and heterogeneity rates independently */
	if (!joint_optimize) {
        // more steps for fused mix rate model
        int steps;
        if (false && fused_mix_rate && model->getNDim() > 0 && site_rate->getNDim() > 0) {
            model->setOptimizeSteps(1);
            site_rate->setOptimizeSteps(1);
            steps = max(model->getNDim()+site_rate->getNDim(), num_steps) * 3;
        } else {
            steps = 1;
        }
        double prev_logl = cur_logl;
        for (int step = 0; step < steps; step++) {
            double model_lh = model->optimizeParameters(gradient_epsilon);
            double rate_lh = site_rate->optimizeParameters(gradient_epsilon);

            if (rate_lh == 0.0)
                logl = model_lh;
            else
                logl = rate_lh;
            if (logl <= prev_logl + gradient_epsilon)
                break;
            prev_logl = logl;
        }
	} else {
		/* Optimize substitution and heterogeneity rates jointly using BFGS */
		logl = optimizeAllParameters(gradient_epsilon);
	}
	return logl;
}

double ModelFactory::optimizeAllParameters(double gradient_epsilon) {
    int ndim = getNDim();

    // return if nothing to be optimized
    if (ndim == 0) return 0.0;

    double *variables = new double[ndim+1];
    double *upper_bound = new double[ndim+1];
    double *lower_bound = new double[ndim+1];
    bool *bound_check = new bool[ndim+1];
    int i;
    double score;

    // setup the bounds for model
    setVariables(variables);
    int model_ndim = model->getNDim();
    for (i = 1; i <= model_ndim; i++) {
        //cout << variables[i] << endl;
        lower_bound[i] = MIN_RATE;
        upper_bound[i] = MAX_RATE;
        bound_check[i] = false;
    }

    if (model->freq_type == FREQ_ESTIMATE) {
        for (i = model_ndim- model->num_states+2; i <= model_ndim; i++)
            upper_bound[i] = 1.0;
    }

    // setup the bounds for site_rate
    site_rate->setBounds(lower_bound+model_ndim, upper_bound+model_ndim, bound_check+model_ndim);

    score = -minimizeMultiDimen(variables, ndim, lower_bound, upper_bound, bound_check, max(gradient_epsilon, TOL_RATE));

    getVariables(variables);
    //if (freq_type == FREQ_ESTIMATE) scaleStateFreq(true);
    model->decomposeRateMatrix();
    site_rate->phylo_tree->clearAllPartialLH();

    score = site_rate->phylo_tree->computeLikelihood();

    delete [] bound_check;
    delete [] lower_bound;
    delete [] upper_bound;
    delete [] variables;

    return score;
}

double ModelFactory::optimizeParametersGammaInvar(int fixed_len, bool write_info, double logl_epsilon, double gradient_epsilon) {
    if (!site_rate->isGammai() || site_rate->isFixPInvar() || site_rate->isFixGammaShape() || site_rate->getTree()->aln->frac_const_sites == 0.0 || model->isMixture())
        return optimizeParameters(fixed_len, write_info, logl_epsilon, gradient_epsilon);

	double begin_time = getRealTime();

    PhyloTree *tree = site_rate->getTree();
	double frac_const = tree->aln->frac_const_sites;
    tree->setCurScore(tree->computeLikelihood());

	/* Back up branch lengths and substitutional rates */
	DoubleVector initBranLens;
	DoubleVector bestLens;
	tree->saveBranchLengths(initBranLens);
    bestLens = initBranLens;
//	int numRateEntries = tree->getModel()->getNumRateEntries();
    Checkpoint *model_ckp = new Checkpoint;
    Checkpoint *best_ckp = new Checkpoint;
    Checkpoint *saved_ckp = model->getCheckpoint();
    *model_ckp = *saved_ckp;
//	double *rates = new double[numRateEntries];
//	double *bestRates = new double[numRateEntries];
//	tree->getModel()->getRateMatrix(rates);
//	int numStates = tree->aln->num_states;
//	double *state_freqs = new double[numStates];
//	tree->getModel()->getStateFrequency(state_freqs);

	/* Best estimates found */
//	double *bestStateFreqs =  new double[numStates];
	double bestLogl = -DBL_MAX;
	double bestAlpha = 0.0;
	double bestPInvar = 0.0;

	double testInterval = (frac_const - MIN_PINVAR * 2) / 9;
	double initPInv = MIN_PINVAR;
	double initAlpha = site_rate->getGammaShape();

    if (Params::getInstance().opt_gammai_fast) {
        initPInv = frac_const/2;
        bool stop = false;
        while(!stop) {
            if (write_info) {
                cout << endl;
                cout << "Testing with init. pinv = " << initPInv << " / init. alpha = "  << initAlpha << endl;
            }

            vector<double> estResults = optimizeGammaInvWithInitValue(fixed_len, logl_epsilon, gradient_epsilon,
                                                                   initPInv, initAlpha, initBranLens, model_ckp);


            if (write_info) {
                cout << "Est. p_inv: " << estResults[0] << " / Est. gamma shape: " << estResults[1]
                << " / Logl: " << estResults[2] << endl;
            }

            if (estResults[2] > bestLogl) {
                bestLogl = estResults[2];
                bestAlpha = estResults[1];
                bestPInvar = estResults[0];
                bestLens.clear();
                tree->saveBranchLengths(bestLens);
                model->setCheckpoint(best_ckp);
                model->saveCheckpoint();
                model->setCheckpoint(saved_ckp);
//                *best_ckp = *saved_ckp;

//                tree->getModel()->getRateMatrix(bestRates);
//                tree->getModel()->getStateFrequency(bestStateFreqs);
                if (estResults[0] < initPInv) {
                    initPInv = estResults[0] - testInterval;
                    if (initPInv < 0.0)
                        initPInv = 0.0;
                } else {
                    initPInv = estResults[0] + testInterval;
                    if (initPInv > frac_const)
                        initPInv = frac_const;
                }
                //cout << "New initPInv = " << initPInv << endl;
            }  else {
                stop = true;
            }
        }
    } else {
        // Now perform testing different initial p_inv values
        if (write_info)
            cout << "Thoroughly optimizing +I+G parameters from 10 start values..." << endl;
        while (initPInv <= frac_const) {
            vector<double> estResults; // vector of p_inv, alpha and logl
            if (Params::getInstance().opt_gammai_keep_bran)
                estResults = optimizeGammaInvWithInitValue(fixed_len, logl_epsilon, gradient_epsilon,
                    initPInv, initAlpha, bestLens, model_ckp);
            else
                estResults = optimizeGammaInvWithInitValue(fixed_len, logl_epsilon, gradient_epsilon,
                    initPInv, initAlpha, initBranLens, model_ckp);
            if (write_info) {
                cout << "Init pinv, alpha: " << initPInv << ", "  << initAlpha
                     << " / Estimate: " << estResults[0] << ", " << estResults[1]
                     << " / LogL: " << estResults[2] << endl;
            }

            initPInv = initPInv + testInterval;

            if (estResults[2] > bestLogl) {
                bestLogl = estResults[2];
                bestAlpha = estResults[1];
                bestPInvar = estResults[0];
                bestLens.clear();
                tree->saveBranchLengths(bestLens);
                model->setCheckpoint(best_ckp);
                model->saveCheckpoint();
                model->setCheckpoint(saved_ckp);
//                *best_ckp = *saved_ckp;

//                tree->getModel()->getRateMatrix(bestRates);
//                tree->getModel()->getStateFrequency(bestStateFreqs);
            }
        }
    }

    site_rate->setGammaShape(bestAlpha);
    site_rate->setPInvar(bestPInvar);

    // -- Mon Apr 17 21:12:14 BST 2017
    // DONE Minh, merged correctly
    model->setCheckpoint(best_ckp);
    model->restoreCheckpoint();
    model->setCheckpoint(saved_ckp);
    // ((ModelGTR*) tree->getModel())->setRateMatrix(bestRates);
    // ((ModelGTR*) tree->getModel())->setStateFrequency(bestStateFreqs);
    // --

	tree->restoreBranchLengths(bestLens);
    // tree->getModel()->decomposeRateMatrix();

	tree->clearAllPartialLH();
	tree->setCurScore(tree->computeLikelihood());
    if (write_info) {
        cout << "Optimal pinv,alpha: " << bestPInvar << ", " << bestAlpha << " / ";
        cout << "LogL: " << tree->getCurScore() << endl << endl;
    }
    ASSERT(fabs(tree->getCurScore() - bestLogl) < 1.0);

//	delete [] rates;
//	delete [] state_freqs;
//	delete [] bestRates;
//	delete [] bestStateFreqs;

    delete model_ckp;
    delete best_ckp;

	double elapsed_secs = getRealTime() - begin_time;
	if (write_info)
		cout << "Parameters optimization took " << elapsed_secs << " sec" << endl;

    // updating global variable is not safe!
//	Params::getInstance().testAlpha = false;

    // 2016-03-14: this was missing!
    return tree->getCurScore();
}

vector<double> ModelFactory::optimizeGammaInvWithInitValue(int fixed_len, double logl_epsilon, double gradient_epsilon,
                                                 double initPInv, double initAlpha,
                                                 DoubleVector &lenvec, Checkpoint *model_ckp) {
    PhyloTree *tree = site_rate->getTree();
    tree->restoreBranchLengths(lenvec);

    // -- Mon Apr 17 21:12:24 BST 2017
    // DONE Minh: merged correctly
    Checkpoint *saved_ckp = model->getCheckpoint();
    model->setCheckpoint(model_ckp);
    model->restoreCheckpoint();
    model->setCheckpoint(saved_ckp);
    site_rate->setPInvar(initPInv);
    site_rate->setGammaShape(initAlpha);
    // --

    tree->clearAllPartialLH();
    optimizeParameters(fixed_len, false, logl_epsilon, gradient_epsilon);

    vector<double> estResults;
    double estPInv = site_rate->getPInvar();
    double estAlpha = site_rate->getGammaShape();
    double logl = tree->getCurScore();
    estResults.push_back(estPInv);
    estResults.push_back(estAlpha);
    estResults.push_back(logl);
    return estResults;
}


double ModelFactory::optimizeParameters(int fixed_len, bool write_info,
                                        double logl_epsilon, double gradient_epsilon) {
	ASSERT(model);
	ASSERT(site_rate);

//    double defaultEpsilon = logl_epsilon;

	double begin_time = getRealTime();
	double cur_lh;
	PhyloTree *tree = site_rate->getTree();
	ASSERT(tree);

	stopStoringTransMatrix();
    // modified by Thomas Wong on Sept 11, 15
    // no optimization of branch length in the first round
    cur_lh = tree->computeLikelihood();
    tree->setCurScore(cur_lh);
	if (verbose_mode >= VB_MED || write_info) {
		cout << "1. Initial log-likelihood: " << cur_lh << endl;
        if (verbose_mode >= VB_MAX) {
            tree->printTree(cout);
            cout << endl;
        }
    }

	// For UpperBounds -----------
	//cout<<"MLCheck = "<<tree->mlCheck <<endl;
	if(tree->mlCheck == 0){
		tree->mlInitial = cur_lh;
	}
	// ---------------------------


	int i;
	//bool optimize_rate = true;
//	double gradient_epsilon = min(logl_epsilon, 0.01); // epsilon for parameters starts at epsilon for logl
	for (i = 2; i < tree->params->num_param_iterations; i++) {
        double new_lh;

        // changed to opimise edge length first, and then Q,W,R inside the loop by Thomas on Sept 11, 15
		if (fixed_len == BRLEN_OPTIMIZE)
			new_lh = tree->optimizeAllBranches(min(i,3), logl_epsilon);  // loop only 3 times in total (previously in v0.9.6 5 times)
        else if (fixed_len == BRLEN_SCALE) {
            double scaling = 1.0;
            new_lh = tree->optimizeTreeLengthScaling(MIN_BRLEN_SCALE, scaling, MAX_BRLEN_SCALE, gradient_epsilon);
        } else
            new_lh = cur_lh;

        new_lh = optimizeParametersOnly(i, gradient_epsilon, new_lh);

		if (new_lh == 0.0) {
            if (fixed_len == BRLEN_OPTIMIZE)
                cur_lh = tree->optimizeAllBranches(tree->params->num_param_iterations, logl_epsilon);
            else if (fixed_len == BRLEN_SCALE) {
                double scaling = 1.0;
                cur_lh = tree->optimizeTreeLengthScaling(MIN_BRLEN_SCALE, scaling, MAX_BRLEN_SCALE, gradient_epsilon);
            }
			break;
		}
		if (verbose_mode >= VB_MED) {
			model->writeInfo(cout);
			site_rate->writeInfo(cout);
            if (fixed_len == BRLEN_SCALE)
                cout << "Scaled tree length: " << tree->treeLength() << endl;
		}
		if (new_lh > cur_lh + logl_epsilon) {
			cur_lh = new_lh;
			if (write_info)
				cout << i << ". Current log-likelihood: " << cur_lh << endl;
		} else {
			site_rate->classifyRates(new_lh);
            if (fixed_len == BRLEN_OPTIMIZE)
                cur_lh = tree->optimizeAllBranches(100, logl_epsilon);
            else if (fixed_len == BRLEN_SCALE) {
                double scaling = 1.0;
                cur_lh = tree->optimizeTreeLengthScaling(MIN_BRLEN_SCALE, scaling, MAX_BRLEN_SCALE, gradient_epsilon);
            }
            break;
		}
	}

	// normalize rates s.t. branch lengths are #subst per site
//    if (Params::getInstance().optimize_alg_gammai != "EM")
    {
        double mean_rate = site_rate->rescaleRates();
        if (fabs(mean_rate-1.0) > 1e-6) {
            if (fixed_len == BRLEN_FIX)
                outError("Fixing branch lengths not supported under specified site rate model");
            tree->scaleLength(mean_rate);
            tree->clearAllPartialLH();
        }
    }

	if (verbose_mode >= VB_MED || write_info)
		cout << "Optimal log-likelihood: " << cur_lh << endl;

	// For UpperBounds -----------
	if(tree->mlCheck == 0)
		tree->mlFirstOpt = cur_lh;
	// ---------------------------

	if (verbose_mode <= VB_MIN && write_info) {
		model->writeInfo(cout);
		site_rate->writeInfo(cout);
        if (fixed_len == BRLEN_SCALE)
            cout << "Scaled tree length: " << tree->treeLength() << endl;
	}
	double elapsed_secs = getRealTime() - begin_time;
	if (write_info)
		cout << "Parameters optimization took " << i-1 << " rounds (" << elapsed_secs << " sec)" << endl;
	startStoringTransMatrix();

	// For UpperBounds -----------
	tree->mlCheck = 1;
	// ---------------------------

	tree->setCurScore(cur_lh);
	return cur_lh;
}

/**
 * @return TRUE if parameters are at the boundary that may cause numerical unstability
 */
bool ModelFactory::isUnstableParameters() {
	if (model->isUnstableParameters()) return true;
	return false;
}

void ModelFactory::startStoringTransMatrix() {
	if (!store_trans_matrix) return;
	is_storing = true;
}

void ModelFactory::stopStoringTransMatrix() {
	if (!store_trans_matrix) return;
	is_storing = false;
	if (!empty()) {
		for (iterator it = begin(); it != end(); it++)
			delete it->second;
		clear();
	}
}


double ModelFactory::computeTrans(double time, int state1, int state2) {
	return model->computeTrans(time, state1, state2);
}

double ModelFactory::computeTrans(double time, int state1, int state2, double &derv1, double &derv2) {
	return model->computeTrans(time, state1, state2, derv1, derv2);
}

void ModelFactory::computeTransMatrix(double time, double *trans_matrix, int mixture) {
	if (!store_trans_matrix || !is_storing || model->isSiteSpecificModel()) {
		model->computeTransMatrix(time, trans_matrix, mixture);
		return;
	}
	int mat_size = model->num_states * model->num_states;
	iterator ass_it = find(round(time * 1e6));
	if (ass_it == end()) {
		// allocate memory for 3 matricies
		double *trans_entry = new double[mat_size * 3];
		trans_entry[mat_size] = trans_entry[mat_size+1] = 0.0;
		model->computeTransMatrix(time, trans_entry, mixture);
		ass_it = insert(value_type(round(time * 1e6), trans_entry)).first;
	} else {
		//if (verbose_mode >= VB_MAX)
			//cout << "ModelFactory bingo" << endl;
	}

	memcpy(trans_matrix, ass_it->second, mat_size * sizeof(double));
}

void ModelFactory::computeTransDerv(double time, double *trans_matrix,
	double *trans_derv1, double *trans_derv2, int mixture) {
	if (!store_trans_matrix || !is_storing || model->isSiteSpecificModel()) {
		model->computeTransDerv(time, trans_matrix, trans_derv1, trans_derv2, mixture);
		return;
	}
	int mat_size = model->num_states * model->num_states;
	iterator ass_it = find(round(time * 1e6));
	if (ass_it == end()) {
		// allocate memory for 3 matricies
		double *trans_entry = new double[mat_size * 3];
		trans_entry[mat_size] = trans_entry[mat_size+1] = 0.0;
		model->computeTransDerv(time, trans_entry, trans_entry+mat_size, trans_entry+(mat_size*2), mixture);
		ass_it = insert(value_type(round(time * 1e6), trans_entry)).first;
	} else if (ass_it->second[mat_size] == 0.0 && ass_it->second[mat_size+1] == 0.0) {
		double *trans_entry = ass_it->second;
		model->computeTransDerv(time, trans_entry, trans_entry+mat_size, trans_entry+(mat_size*2), mixture);
	}
	memcpy(trans_matrix, ass_it->second, mat_size * sizeof(double));
	memcpy(trans_derv1, ass_it->second + mat_size, mat_size * sizeof(double));
	memcpy(trans_derv2, ass_it->second + (mat_size*2), mat_size * sizeof(double));
}

ModelFactory::~ModelFactory()
{
	for (iterator it = begin(); it != end(); it++)
		delete it->second;
	clear();
}

/************* FOLLOWING SERVE FOR JOINT OPTIMIZATION OF MODEL AND RATE PARAMETERS *******/
int ModelFactory::getNDim()
{
	return model->getNDim() + site_rate->getNDim();
}

double ModelFactory::targetFunk(double x[]) {
	model->getVariables(x);
	// need to compute rates again if p_inv or Gamma shape changes!
	if (model->state_freq[model->num_states-1] < MIN_RATE) return 1.0e+12;
	model->decomposeRateMatrix();
	site_rate->phylo_tree->clearAllPartialLH();
	return site_rate->targetFunk(x + model->getNDim());
}

void ModelFactory::setVariables(double *variables) {
	model->setVariables(variables);
	site_rate->setVariables(variables + model->getNDim());
}

bool ModelFactory::getVariables(double *variables) {
	bool changed = model->getVariables(variables);
	changed |= site_rate->getVariables(variables + model->getNDim());
    return changed;
}<|MERGE_RESOLUTION|>--- conflicted
+++ resolved
@@ -80,31 +80,7 @@
 }
 
 string::size_type posPOMO(string &model_name) {
-<<<<<<< HEAD
     return findSubStr(model_name, "+P", "*P");
-=======
-	string::size_type pos1 = 0, pos2 = 0;
-    do {
-      // TODO Minh: Why did you start you search from pos1+1. Then, +P is not
-      // found when it is the first part of the model_name.
-        pos1 = model_name.find("+P", pos1);
-        if (pos1 == string::npos) break;
-    } while (pos1 < model_name.length()-2 && isalpha(model_name[pos1+2]));
-
-    do {
-      // TODO Minh: See above.
-        pos2 = model_name.find("*P", pos2);
-        if (pos2 == string::npos) break;
-    } while (pos2 < model_name.length()-2 && isalpha(model_name[pos2+2]));
-
-    if (pos1 != string::npos && pos2 != string::npos) {
-        return min(pos1, pos2);
-    } else if (pos1 != string::npos)
-        return pos1;
-    else
-        return pos2;
-
->>>>>>> 32592a49
 }
 
 ModelsBlock *readModelsDefinition(Params &params) {
