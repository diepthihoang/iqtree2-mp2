--- conflicted
+++ resolved
@@ -51,12 +51,7 @@
 	return "";
 }
 
-<<<<<<< HEAD
-
-vector<string> CandidateSet::getBestTreeStrings(int numTree) {
-=======
 vector<string> CandidateSet::getHighestScoringTrees(int numTree) {
->>>>>>> 8c59c29c
 	assert(numTree <= maxCandidates);
 	if (numTree == 0) {
 		numTree = maxCandidates;
@@ -135,17 +130,11 @@
 	candidate.tree = tree;
 
 	if (treeTopologyExist(candidate.topology)) {
-<<<<<<< HEAD
 		newTree = false;
 	    /* If tree topology already exist but the score is better, we replace the old one
 	    by the new one (with new branch lengths) and update the score */
 		if (topologies[candidate.topology] < score) {
 			removeCandidateTree(candidate.topology);
-=======
-	    // if tree topology already exist, we replace the old
-	    // by the new one (with new branch lengths) and update the score
-		if (topologies[candidate.topology] < score) {
->>>>>>> 8c59c29c
 			topologies[candidate.topology] = score;
 			// insert tree into candidate set
 			insert(CandidateSet::value_type(score, candidate));
@@ -202,6 +191,11 @@
 	return ostr.str();
 }
 
+double CandidateSet::getTopologyScore(string topology) {
+	assert(topologies.find(topology) != topologies.end());
+	return topologies[topology];
+}
+
 void CandidateSet::clear() {
 	multimap<double, CandidateTree>::clear();
 	clearTopologies();
@@ -209,7 +203,6 @@
 
 void CandidateSet::clearTopologies() {
 	topologies.clear();
-	bestScore = -DBL_MAX;
 }
 
 
