--- conflicted
+++ resolved
@@ -49,14 +49,10 @@
 	return "";
 }
 
-<<<<<<< HEAD
-vector<string> CandidateSet::getBestTrees(int numTree) {
-	if (numTree == 0 || numTree > maxCandidates) {
-=======
+
 vector<string> CandidateSet::getBestTreeStrings(int numTree) {
 	assert(numTree <= maxCandidates);
 	if (numTree == 0) {
->>>>>>> b6ee0878
 		numTree = maxCandidates;
 	}
 	vector<string> res;
@@ -201,16 +197,9 @@
 	topologies.clear();
 }
 
-<<<<<<< HEAD
-
-int CandidateSet::retainBestTrees(int numTrees) {
-	assert(numTrees <= maxCandidates);
-	int cnt = 0;
-	int numDel;
-=======
+
 CandidateSet CandidateSet::getBestCandidateTrees(int numTrees) {
 	CandidateSet res;
->>>>>>> b6ee0878
 	if (numTrees >= size())
 		numTrees = size();
 	for (reverse_iterator rit = rbegin(); rit != rend() && numTrees > 0; rit++, numTrees--) {
