--- conflicted
+++ resolved
@@ -365,8 +365,6 @@
 			pllNewviewGeneric(tr, pr, q, PLL_FALSE);
 		}
 		_update(tr, pr, p);
-<<<<<<< HEAD
-		//update(tr, pr, p);
 		if((pllUFBootDataPtr->params_online_bootstrap == PLL_TRUE) &&
 				(pllUFBootDataPtr->params_gbo_replicates > 0)){
 			tr->fastScaling = PLL_FALSE;
@@ -375,9 +373,6 @@
 		}else{
 			pllEvaluateGeneric(tr, pr, p, PLL_FALSE, PLL_FALSE);
 		}
-=======
-		pllEvaluateGeneric(tr, pr, p, PLL_FALSE, PLL_FALSE);
->>>>>>> 72538d26
 	} else if (evalType == NO_BRAN_OPT) {
 		if (numBranches > 1 && !tr->useRecom) {
 			pllNewviewGeneric(tr, pr, p, PLL_TRUE);
@@ -432,8 +427,6 @@
 		else
 			pllNewviewGeneric(tr, pr, r, PLL_FALSE);
 		_update(tr, pr, r);
-<<<<<<< HEAD
-		//update(tr, pr, r);
 		if((pllUFBootDataPtr->params_online_bootstrap == PLL_TRUE) &&
 						(pllUFBootDataPtr->params_gbo_replicates > 0)){
 			tr->fastScaling = PLL_FALSE;
@@ -442,9 +435,6 @@
 		}else{
 			pllEvaluateGeneric(tr, pr, r, PLL_FALSE, PLL_FALSE);
 		}
-=======
-		pllEvaluateGeneric(tr, pr, r, PLL_FALSE, PLL_FALSE);
->>>>>>> 72538d26
 	}
 	return tr->likelihood;
 
@@ -690,6 +680,7 @@
 
 	}
 }
+
 
  /**
   * DTH:
@@ -1010,4 +1001,4 @@
   if(result[strlen(result) - 1] == '\n') result[strlen(result) - 1] = '\0';
   while (*treestr) treestr++;
   return  treestr;
-}+}
