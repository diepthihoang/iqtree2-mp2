//
// C++ Implementation: alignment
//
// Description:
//
//
// Author: BUI Quang Minh, Steffen Klaere, Arndt von Haeseler <minh.bui@univie.ac.at>, (C) 2008
//
// Copyright: See COPYING file that comes with this distribution
//
//
#include "alignment.h"
#include "myreader.h"
#include <numeric>
#include <sstream>
#include "model/rategamma.h"
#include "gsl/mygsl.h"
#include "gzstream.h"

using namespace std;

char symbols_protein[] = "ARNDCQEGHILKMFPSTWYVX"; // X for unknown AA
char symbols_dna[]     = "ACGT";
char symbols_rna[]     = "ACGU";
//char symbols_binary[]  = "01";
char symbols_morph[] = "0123456789ABCDEFGHIJKLMNOPQRSTUV";
// genetic code from tri-nucleotides (AAA, AAC, AAG, AAT, ..., TTT) to amino-acids
// Source: http://www.ncbi.nlm.nih.gov/Taxonomy/Utils/wprintgc.cgi
// Base1:                AAAAAAAAAAAAAAAACCCCCCCCCCCCCCCCGGGGGGGGGGGGGGGGTTTTTTTTTTTTTTTT
// Base2:                AAAACCCCGGGGTTTTAAAACCCCGGGGTTTTAAAACCCCGGGGTTTTAAAACCCCGGGGTTTT
// Base3:                ACGTACGTACGTACGTACGTACGTACGTACGTACGTACGTACGTACGTACGTACGTACGTACGT
char genetic_code1[]  = "KNKNTTTTRSRSIIMIQHQHPPPPRRRRLLLLEDEDAAAAGGGGVVVV*Y*YSSSS*CWCLFLF"; // Standard
char genetic_code2[]  = "KNKNTTTT*S*SMIMIQHQHPPPPRRRRLLLLEDEDAAAAGGGGVVVV*Y*YSSSSWCWCLFLF"; // Vertebrate Mitochondrial
char genetic_code3[]  = "KNKNTTTTRSRSMIMIQHQHPPPPRRRRTTTTEDEDAAAAGGGGVVVV*Y*YSSSSWCWCLFLF"; // Yeast Mitochondrial
char genetic_code4[]  = "KNKNTTTTRSRSIIMIQHQHPPPPRRRRLLLLEDEDAAAAGGGGVVVV*Y*YSSSSWCWCLFLF"; // Mold, Protozoan, etc.
char genetic_code5[]  = "KNKNTTTTSSSSMIMIQHQHPPPPRRRRLLLLEDEDAAAAGGGGVVVV*Y*YSSSSWCWCLFLF"; // Invertebrate Mitochondrial
char genetic_code6[]  = "KNKNTTTTRSRSIIMIQHQHPPPPRRRRLLLLEDEDAAAAGGGGVVVVQYQYSSSS*CWCLFLF"; // Ciliate, Dasycladacean and Hexamita Nuclear
// note: tables 7 and 8 are not available in NCBI
char genetic_code9[]  = "NNKNTTTTSSSSIIMIQHQHPPPPRRRRLLLLEDEDAAAAGGGGVVVV*Y*YSSSSWCWCLFLF"; // Echinoderm and Flatworm Mitochondrial
char genetic_code10[] = "KNKNTTTTRSRSIIMIQHQHPPPPRRRRLLLLEDEDAAAAGGGGVVVV*Y*YSSSSCCWCLFLF"; // Euplotid Nuclear
char genetic_code11[] = "KNKNTTTTRSRSIIMIQHQHPPPPRRRRLLLLEDEDAAAAGGGGVVVV*Y*YSSSS*CWCLFLF"; // Bacterial, Archaeal and Plant Plastid
char genetic_code12[] = "KNKNTTTTRSRSIIMIQHQHPPPPRRRRLLSLEDEDAAAAGGGGVVVV*Y*YSSSS*CWCLFLF"; // Alternative Yeast Nuclear
char genetic_code13[] = "KNKNTTTTGSGSMIMIQHQHPPPPRRRRLLLLEDEDAAAAGGGGVVVV*Y*YSSSSWCWCLFLF"; // Ascidian Mitochondrial
char genetic_code14[] = "NNKNTTTTSSSSIIMIQHQHPPPPRRRRLLLLEDEDAAAAGGGGVVVVYY*YSSSSWCWCLFLF"; // Alternative Flatworm Mitochondrial
char genetic_code15[] = "KNKNTTTTRSRSIIMIQHQHPPPPRRRRLLLLEDEDAAAAGGGGVVVV*YQYSSSS*CWCLFLF"; // Blepharisma Nuclear
char genetic_code16[] = "KNKNTTTTRSRSIIMIQHQHPPPPRRRRLLLLEDEDAAAAGGGGVVVV*YLYSSSS*CWCLFLF"; // Chlorophycean Mitochondrial
// note: tables 17-20 are not available in NCBI
char genetic_code21[] = "NNKNTTTTSSSSMIMIQHQHPPPPRRRRLLLLEDEDAAAAGGGGVVVV*Y*YSSSSWCWCLFLF"; // Trematode Mitochondrial
char genetic_code22[] = "KNKNTTTTRSRSIIMIQHQHPPPPRRRRLLLLEDEDAAAAGGGGVVVV*YLY*SSS*CWCLFLF"; // Scenedesmus obliquus mitochondrial
char genetic_code23[] = "KNKNTTTTRSRSIIMIQHQHPPPPRRRRLLLLEDEDAAAAGGGGVVVV*Y*YSSSS*CWC*FLF"; // Thraustochytrium Mitochondrial
char genetic_code24[] = "KNKNTTTTSSKSIIMIQHQHPPPPRRRRLLLLEDEDAAAAGGGGVVVV*Y*YSSSSWCWCLFLF"; // Pterobranchia mitochondrial
char genetic_code25[] = "KNKNTTTTRSRSIIMIQHQHPPPPRRRRLLLLEDEDAAAAGGGGVVVV*Y*YSSSSGCWCLFLF"; // Candidate Division SR1 and Gracilibacteria

Alignment::Alignment()
        : vector<Pattern>()
{
    num_states = 0;
    frac_const_sites = 0.0;
    frac_invariant_sites = 0.0;
//    codon_table = NULL;
    genetic_code = NULL;
//    non_stop_codon = NULL;
    seq_type = SEQ_UNKNOWN;
    STATE_UNKNOWN = 126;
    pars_lower_bound = NULL;
}

string &Alignment::getSeqName(int i) {
    assert(i >= 0 && i < (int)seq_names.size());
    return seq_names[i];
}

vector<string>& Alignment::getSeqNames() {
	return seq_names;
}

int Alignment::getSeqID(string &seq_name) {
    for (int i = 0; i < getNSeq(); i++)
        if (seq_name == getSeqName(i)) return i;
    return -1;
}

int Alignment::getMaxSeqNameLength() {
    int len = 0;
    for (int i = 0; i < getNSeq(); i++)
        if (getSeqName(i).length() > len)
            len = getSeqName(i).length();
    return len;
}

/**
   probability that the observed chi-square exceeds chi2 even if model is correct
   @param deg degree of freedom
   @param chi2 chi-square value
   @return p-value
   */
double chi2prob (int deg, double chi2)
{
    double a = 0.5*deg;
    double x = 0.5*chi2;
    return 1.0-RateGamma::cmpIncompleteGamma (x, a, RateGamma::cmpLnGamma(a));
//	return IncompleteGammaQ (0.5*deg, 0.5*chi2);
} /* chi2prob */


void Alignment::checkSeqName() {
    ostringstream warn_str;
    StrVector::iterator it;
    for (it = seq_names.begin(); it != seq_names.end(); it++) {
        string orig_name = (*it);
        for (string::iterator i = it->begin(); i != it->end(); i++) {
            if (!isalnum(*i) && (*i) != '_' && (*i) != '-' && (*i) != '.') {
                (*i) = '_';
            }
        }
        if (orig_name != (*it))
            warn_str << orig_name << " -> " << (*it) << endl;
    }
    if (warn_str.str() != "") {
        string str = "Some sequence names are changed as follows:\n";
        outWarning(str + warn_str.str());
    }
    // now check that sequence names are different
    StrVector names;
    names.insert(names.begin(), seq_names.begin(), seq_names.end());
    sort(names.begin(), names.end());
    bool ok = true;
    for (it = names.begin(); it != names.end(); it++) {
        if (it+1==names.end()) break;
        if (*it == *(it+1)) {
            cout << "ERROR: Duplicated sequence name " << *it << endl;
            ok = false;
        }
    }
    if (!ok) outError("Please rename sequences listed above!");

    double *state_freq = new double[num_states];
//    double *freq_per_sequence = new double[num_states*getNSeq()];
    double *freq_per_sequence = new double[num_states];
    unsigned *count_per_seq = new unsigned[num_states*getNSeq()];
    computeStateFreq(state_freq);
    bool do_comp_test = true;
    for (int stateno = 0; stateno < num_states; stateno++)
        if (state_freq[stateno] <= 0)
            do_comp_test = false;
//    computeStateFreqPerSequence(freq_per_sequence);
    countStatePerSequence(count_per_seq);

    /*if (verbose_mode >= VB_MIN)*/ {
        if (seq_type == SEQ_POMO)
            cout << "NOTE: The composition test for PoMo only tests the proportion of fixed states!" << endl;
        int max_len = getMaxSeqNameLength()+1;
        // cout << "  ID  ";
        // cout <<  "  Sequence";
        cout.width(max_len+14);
        cout << right << "Gap/Ambiguity";
        if (do_comp_test) 
            cout << "  Composition  p-value";
        cout << endl;
        int num_problem_seq = 0;
        int total_gaps = 0;
        cout.precision(2);
        int num_failed = 0;
        for (int i = 0; i < seq_names.size(); i++) {
            int j;
            int num_gaps = getNSite() - countProperChar(i);
            total_gaps += num_gaps;
            double percent_gaps = ((double)num_gaps / getNSite())*100.0;
			cout.width(4);
			cout << right << i+1 << "  ";
            cout.width(max_len);
            cout << left << seq_names[i] << " ";
			cout.width(6);
//			cout << num_gaps << " (" << percent_gaps << "%)";
            cout << right << percent_gaps << "%";
            if (percent_gaps > 50) {
//				cout << " !!!";
				num_problem_seq++;
			}
//            cout << "\t" << seq_states[i].size();

            if (do_comp_test) {
                double chi2 = 0.0;
                unsigned sum_count = 0;
                if (seq_type == SEQ_POMO) {
                    // FIXME: Number of nucleotides hardcoded here.
                    int nnuc = 4;
                    // Have to normalize allele frequencies.
                    double state_freq_norm[nnuc];
                    double sum_freq = 0.0;
                    for (j = 0; j < nnuc; j++) {
                        sum_freq += state_freq[j];
                        state_freq_norm[j] = state_freq[j];
                    }
                    for (j = 0; j < nnuc; j++) {
                        state_freq_norm[j] /= sum_freq;
                    }
                    
                    for (j = 0; j < nnuc; j++)
                        sum_count += count_per_seq[i*num_states+j];
                    double sum_inv = 1.0/sum_count;
                    for (j = 0; j < nnuc; j++)
                        freq_per_sequence[j] = count_per_seq[i*num_states+j]*sum_inv;
                    for (j = 0; j < nnuc; j++)
                        chi2 += (state_freq_norm[j] - freq_per_sequence[j]) * (state_freq_norm[j] - freq_per_sequence[j]) / state_freq_norm[j];

                    // chi2 *= getNSite();
                    chi2 *= sum_count;
                    double pvalue = chi2prob(nnuc-1, chi2);
                    if (pvalue < 0.05) {
                        cout << "    failed ";
                        num_failed++;
                    } else
                        cout << "    passed ";
                    cout.width(9);
                    cout << right << pvalue*100 << "%";
                }
                else {
                    for (j = 0; j < num_states; j++)
                        sum_count += count_per_seq[i*num_states+j];
                    double sum_inv = 1.0/sum_count;
                    for (j = 0; j < num_states; j++)
                        freq_per_sequence[j] = count_per_seq[i*num_states+j]*sum_inv;
                    for (j = 0; j < num_states; j++)
                        chi2 += (state_freq[j] - freq_per_sequence[j]) * (state_freq[j] - freq_per_sequence[j]) / state_freq[j];

                    // chi2 *= getNSite();
                    chi2 *= sum_count;
                    double pvalue = chi2prob(num_states-1, chi2);
                    if (pvalue < 0.05) {
                        cout << "    failed ";
                        num_failed++;
                    } else
                        cout << "    passed ";
                    cout.width(9);
                    cout << right << pvalue*100 << "%";
                }
            }
//            cout << "  " << chi2;
			cout << endl;
        }
        if (num_problem_seq) cout << "WARNING: " << num_problem_seq << " sequences contain more than 50% gaps/ambiguity" << endl;
        cout << "**** ";
        cout.width(max_len+2);
        cout << left << " TOTAL  ";
        cout.width(6);
        cout << right << ((double)total_gaps/getNSite())/getNSeq()*100 << "% ";
        if (do_comp_test)
            cout << " " << num_failed << " sequences failed composition chi2 test (p-value<5%; df=" << num_states-1 << ")";
        cout << endl;
        cout.precision(3);
    }
    delete [] count_per_seq;
    delete [] freq_per_sequence;
    delete [] state_freq;
}

int Alignment::checkIdenticalSeq()
{
	int num_identical = 0;
    IntVector checked;
    checked.resize(getNSeq(), 0);
	for (int seq1 = 0; seq1 < getNSeq(); seq1++) {
        if (checked[seq1]) continue;
		bool first = true;
		for (int seq2 = seq1+1; seq2 < getNSeq(); seq2++) {
			bool equal_seq = true;
			for (iterator it = begin(); it != end(); it++)
				if  ((*it)[seq1] != (*it)[seq2]) {
					equal_seq = false;
					break;
				}
			if (equal_seq) {
				if (first)
					cerr << "WARNING: Identical sequences " << getSeqName(seq1);
				cerr << ", " << getSeqName(seq2);
				num_identical++;
				checked[seq2] = 1;
				first = false;
			}
		}
		checked[seq1] = 1;
		if (!first) cerr << endl;
	}
	if (num_identical)
		outWarning("Some identical sequences found that should be discarded before the analysis");
	return num_identical;
}

Alignment *Alignment::removeIdenticalSeq(string not_remove, bool keep_two, StrVector &removed_seqs, StrVector &target_seqs)
{
    IntVector checked;
    vector<bool> removed;
    checked.resize(getNSeq(), 0);
    removed.resize(getNSeq(), false);
    int seq1;

	for (seq1 = 0; seq1 < getNSeq(); seq1++) {
        if (checked[seq1]) continue;
        bool first_ident_seq = true;
		for (int seq2 = seq1+1; seq2 < getNSeq(); seq2++) {
			if (getSeqName(seq2) == not_remove) continue;
			bool equal_seq = true;
			for (iterator it = begin(); it != end(); it++)
				if  ((*it)[seq1] != (*it)[seq2]) {
					equal_seq = false;
					break;
				}
			if (equal_seq) {
				if (removed_seqs.size() < getNSeq()-3 && (!keep_two || !first_ident_seq)) {
					removed_seqs.push_back(getSeqName(seq2));
					target_seqs.push_back(getSeqName(seq1));
					removed[seq2] = true;
				} else {
                    cout << "NOTE: " << getSeqName(seq2) << " is identical to " << getSeqName(seq1) << " but kept for subsequent analysis" << endl;
                }
				checked[seq2] = 1;
				first_ident_seq = false;
			}
		}
		checked[seq1] = 1;
	}

	if (removed_seqs.size() > 0) {
		if (removed_seqs.size() >= getNSeq()-3)
			outWarning("Your alignment contains too many identical sequences!");
		IntVector keep_seqs;
		for (seq1 = 0; seq1 < getNSeq(); seq1++)
			if (!removed[seq1]) keep_seqs.push_back(seq1);
		Alignment *aln = new Alignment;
		aln->extractSubAlignment(this, keep_seqs, 0);
		return aln;
	} else return this;
}


bool Alignment::isGapOnlySeq(int seq_id) {
    assert(seq_id < getNSeq());
    for (iterator it = begin(); it != end(); it++)
        if ((*it)[seq_id] != STATE_UNKNOWN) {
            return false;
        }
    return true;
}

Alignment *Alignment::removeGappySeq() {
	IntVector keep_seqs;
	int i, nseq = getNSeq();
	for (i = 0; i < nseq; i++)
		if (! isGapOnlySeq(i)) {
			keep_seqs.push_back(i);
		}
	if (keep_seqs.size() == nseq)
		return this;
    // 2015-12-03: if resulting alignment has too few seqs, try to add some back
    if (keep_seqs.size() < 3 && getNSeq() >= 3) {
        for (i = 0; i < nseq && keep_seqs.size() < 3; i++)
            if (isGapOnlySeq(i))
                keep_seqs.push_back(i);
    }
	Alignment *aln = new Alignment;
	aln->extractSubAlignment(this, keep_seqs, 0);
	return aln;
}

void Alignment::checkGappySeq(bool force_error) {
    int nseq = getNSeq(), i;
    int wrong_seq = 0;
    for (i = 0; i < nseq; i++)
        if (isGapOnlySeq(i)) {
            outWarning("Sequence " + getSeqName(i) + " contains only gaps or missing data");
            wrong_seq++;
        }
    if (wrong_seq && force_error) {
        outError("Some sequences (see above) are problematic, please check your alignment again");
    }
}

Alignment::Alignment(char *filename, char *sequence_type, InputType &intype) : vector<Pattern>() {
    num_states = 0;
    frac_const_sites = 0.0;
    frac_invariant_sites = 0.0;
//    codon_table = NULL;
    genetic_code = NULL;
//    non_stop_codon = NULL;
    seq_type = SEQ_UNKNOWN;
    STATE_UNKNOWN = 126;
    pars_lower_bound = NULL;
    cout << "Reading alignment file " << filename << " ... ";
    intype = detectInputFile(filename);

    try {

        if (intype == IN_NEXUS) {
            cout << "Nexus format detected" << endl;
            readNexus(filename);
        } else if (intype == IN_FASTA) {
            cout << "Fasta format detected" << endl;
            readFasta(filename, sequence_type);
        } else if (intype == IN_PHYLIP) {
            cout << "Phylip format detected" << endl;
            if (Params::getInstance().phylip_sequential_format)
                readPhylipSequential(filename, sequence_type);
            else
                readPhylip(filename, sequence_type);
        } else if (intype == IN_COUNTS) {
            cout << "Counts format (PoMo) detected" << endl;
            readCountsFormat(filename, sequence_type);
        } else if (intype == IN_CLUSTAL) {
            cout << "Clustal format detected" << endl;
            readClustal(filename, sequence_type);
        } else if (intype == IN_MSF) {
            cout << "MSF format detected" << endl;
            readMSF(filename, sequence_type);
        } else {
            outError("Unknown sequence format, please use PHYLIP, FASTA, CLUSTAL, MSF, or NEXUS format");
        }
    } catch (ios::failure) {
        outError(ERR_READ_INPUT);
    } catch (const char *str) {
        outError(str);
    } catch (string str) {
        outError(str);
    }

    if (getNSeq() < 3)
        outError("Alignment must have at least 3 sequences");

    countConstSite();

    cout << "Alignment has " << getNSeq() << " sequences with " << getNSite() <<
         " columns and " << getNPattern() << " patterns (" << num_informative_sites << " informative sites, " <<
         (int)(frac_const_sites*getNSite()) << " constant sites)" << endl;
    buildSeqStates();
    checkSeqName();
    // OBSOLETE: identical sequences are handled later
//	checkIdenticalSeq();
    //cout << "Number of character states is " << num_states << endl;
    //cout << "Number of patterns = " << size() << endl;
    //cout << "Fraction of constant sites: " << frac_const_sites << endl;

}

bool Alignment::isStopCodon(int state) {
	if (seq_type != SEQ_CODON || state >= num_states) return false;
	assert(genetic_code);
	return (genetic_code[state] == '*');
}

int Alignment::getNumNonstopCodons() {
    if (seq_type != SEQ_CODON) return num_states;
	assert(genetic_code);
	int c = 0;
	for (char *ch = genetic_code; *ch != 0; ch++)
		if (*ch != '*') c++;
	return c;
}

bool Alignment::isStandardGeneticCode() {
    if (seq_type != SEQ_CODON) return false;
	return (genetic_code == genetic_code1);
}

void Alignment::buildSeqStates(bool add_unobs_const) {
	string unobs_const;
	if (add_unobs_const) unobs_const = getUnobservedConstPatterns();
	seq_states.clear();
	seq_states.resize(getNSeq());
	for (int seq = 0; seq < getNSeq(); seq++) {
		vector<bool> has_state;
		has_state.resize(STATE_UNKNOWN+1, false);
		for (int site = 0; site < getNPattern(); site++)
			has_state[at(site)[seq]] = true;
		for (string::iterator it = unobs_const.begin(); it != unobs_const.end(); it++)
			has_state[*it] = true;
        seq_states[seq].clear();
		for (int state = 0; state < STATE_UNKNOWN; state++)
			if (has_state[state])
				seq_states[seq].push_back(state);
	}
}

int Alignment::readNexus(char *filename) {
    NxsTaxaBlock *taxa_block;
    NxsAssumptionsBlock *assumptions_block;
    NxsDataBlock *data_block = NULL;
    NxsTreesBlock *trees_block = NULL;
    NxsCharactersBlock *char_block = NULL;

    taxa_block = new NxsTaxaBlock();
    assumptions_block = new NxsAssumptionsBlock(taxa_block);
    data_block = new NxsDataBlock(taxa_block, assumptions_block);
    char_block = new NxsCharactersBlock(taxa_block, assumptions_block);
    trees_block = new TreesBlock(taxa_block);

    MyReader nexus(filename);

    nexus.Add(taxa_block);
    nexus.Add(assumptions_block);
    nexus.Add(data_block);
	nexus.Add(char_block);
    nexus.Add(trees_block);

    MyToken token(nexus.inf);
    nexus.Execute(token);

	if (data_block->GetNTax() && char_block->GetNTax()) {
		outError("I am confused since both DATA and CHARACTERS blocks were specified");
		return 0;
	}

    if (char_block->GetNTax() == 0) { char_block = data_block; }

    if (char_block->GetNTax() == 0) {
        outError("No data is given in the input file");
        return 0;
    }
    if (verbose_mode >= VB_DEBUG)
        char_block->Report(cout);


    extractDataBlock(char_block);

    return 1;
}

void Alignment::computeUnknownState() {
    switch (seq_type) {
    case SEQ_DNA: STATE_UNKNOWN = 18; break;
    case SEQ_PROTEIN: STATE_UNKNOWN = 23; break;
    case SEQ_POMO: {
<<<<<<< HEAD
        if (pomo_sampling_type == SAMPLING_SAMPLED) STATE_UNKNOWN = num_states;
=======
        if (pomo_sampling_method == SAMPLING_SAMPLED) STATE_UNKNOWN = num_states;
>>>>>>> 35ede819
        else STATE_UNKNOWN = 0xffffffff;
        break;
    }
    default: STATE_UNKNOWN = num_states; break;
    }
}

int getDataBlockMorphStates(NxsCharactersBlock *data_block) {
    int nseq = data_block->GetNTax();
    int nsite = data_block->GetNCharTotal();
    int seq, site;
    char ch;
    int nstates = 0;
    
    for (site = 0; site < nsite; site++)
        for (seq = 0; seq < nseq; seq++) {
            int nstate = data_block->GetNumStates(seq, site);
            if (nstate == 0)
                continue;
            if (nstate == 1) {
                ch = data_block->GetState(seq, site, 0);
                if (!isalnum(ch)) continue;
                if (ch >= '0' && ch <= '9') 
                    ch = ch - '0' + 1;
                else if (ch >= 'A' && ch <= 'Z') 
                    ch = ch - 'A' + 11;
                else 
                    outError(data_block->GetTaxonLabel(seq) + " has invalid state at site " + convertIntToString(site));
                if (ch > nstates) nstates = ch;
                continue;
            }
            for (int state = 0; state < nstate; state++) {
                ch = data_block->GetState(seq, site, state);
                if (!isalnum(ch)) continue;
                if (ch >= '0' && ch <= '9') ch = ch - '0' + 1;
                if (ch >= 'A' && ch <= 'Z') ch = ch - 'A' + 11;
                if (ch >= '0' && ch <= '9') 
                    ch = ch - '0' + 1;
                else if (ch >= 'A' && ch <= 'Z') 
                    ch = ch - 'A' + 11;
                else 
                    outError(data_block->GetTaxonLabel(seq) + " has invalid state at site " + convertIntToString(site));
                if (ch > nstates) nstates = ch;
            }
        }
    return nstates;
}

void Alignment::extractDataBlock(NxsCharactersBlock *data_block) {
    int nseq = data_block->GetNTax();
    int nsite = data_block->GetNCharTotal();
    char *symbols = NULL;
    //num_states = strlen(symbols);
    char char_to_state[NUM_CHAR];
    char state_to_char[NUM_CHAR];

    NxsCharactersBlock::DataTypesEnum data_type = (NxsCharactersBlock::DataTypesEnum)data_block->GetDataType();
    if (data_type == NxsCharactersBlock::continuous) {
        outError("Continuous characters not supported");
    } else if (data_type == NxsCharactersBlock::dna || data_type == NxsCharactersBlock::rna ||
               data_type == NxsCharactersBlock::nucleotide)
    {
        num_states = 4;
        if (data_type == NxsCharactersBlock::rna)
            symbols = symbols_rna;
        else
            symbols = symbols_dna;
        seq_type = SEQ_DNA;
    } else if (data_type == NxsCharactersBlock::protein) {
        num_states = 20;
        symbols = symbols_protein;
        seq_type = SEQ_PROTEIN;
    } else {
    	// standard morphological character
//        num_states = data_block->GetMaxObsNumStates();
        num_states = getDataBlockMorphStates(data_block);
        if (num_states > 32)
        	outError("Number of states can not exceed 32");
        if (num_states < 2)
        	outError("Number of states can not be below 2");
        if (num_states == 2)
        	seq_type = SEQ_BINARY;
        else
    		seq_type = SEQ_MORPH;
        symbols = symbols_morph;
    }

    computeUnknownState();
    memset(char_to_state, STATE_UNKNOWN, NUM_CHAR);
    memset(state_to_char, '?', NUM_CHAR);
    for (int i = 0; i < strlen(symbols); i++) {
        char_to_state[(int)symbols[i]] = i;
        state_to_char[i] = symbols[i];
    }
    state_to_char[(int)STATE_UNKNOWN] = '-';


    int seq, site;

    for (seq = 0; seq < nseq; seq++) {
        seq_names.push_back(data_block->GetTaxonLabel(seq));
    }

    site_pattern.resize(nsite, -1);

    int num_gaps_only = 0;

    for (site = 0; site < nsite; site++) {
        Pattern pat;
        for (seq = 0; seq < nseq; seq++) {
            int nstate = data_block->GetNumStates(seq, site);
            if (nstate == 0)
                pat.push_back(STATE_UNKNOWN);
            else if (nstate == 1) {
                pat.push_back(char_to_state[(int)data_block->GetState(seq, site, 0)]);
            } else {
                assert(data_type != NxsCharactersBlock::dna || data_type != NxsCharactersBlock::rna || data_type != NxsCharactersBlock::nucleotide);
                char pat_ch = 0;
                for (int state = 0; state < nstate; state++) {
                    pat_ch |= (1 << char_to_state[(int)data_block->GetState(seq, site, state)]);
                }
                pat_ch += 3;
                pat.push_back(pat_ch);
            }
        }
        num_gaps_only += addPattern(pat, site);
    }
    if (num_gaps_only)
        cout << "WARNING: " << num_gaps_only << " sites contain only gaps or ambiguous characters." << endl;
    if (verbose_mode >= VB_MAX)
        for (site = 0; site < size(); site++) {
            for (seq = 0; seq < nseq; seq++)
                cout << state_to_char[(int)(*this)[site][seq]];
            cout << "  " << (*this)[site].frequency << endl;
        }
}

/**
	determine if the pattern is constant. update the is_const variable.
*/
void Alignment::computeConst(Pattern &pat) {
    bool is_const = true;
    bool is_invariant = false;
    bool is_informative = false;
    // critical fix: const_char was set wrongly to num_states in some data type (binary, codon),
    // causing wrong log-likelihood computation for +I or +I+G model
    pat.const_char = STATE_UNKNOWN+1;
//    if (STATE_UNKNOWN == num_states)
//    	pat.const_char = STATE_UNKNOWN+1;
//    else
//    	pat.const_char = STATE_UNKNOWN;
    StateBitset state_app;
    state_app.reset();
    int j;
    for (j = 0; j < num_states; j++)
    	state_app[j] = 1;

    // number of appearance for each state, to compute is_informative
    size_t num_app[num_states];
    memset(num_app, 0, num_states*sizeof(size_t));

    for (Pattern::iterator i = pat.begin(); i != pat.end(); i++) {
    	StateBitset this_app;
    	getAppearance(*i, this_app);
    	state_app &= this_app;
        if (*i < num_states) {
            num_app[(int)(*i)]++;
        }
//        else if (*i != STATE_UNKNOWN) {
//            // ambiguous characters
//            is_const = false;
//        }
    }
    int count = 0; // number of states with >= 2 appearances
    pat.num_chars = 0; // number of states with >= 1 appearance
    for (j = 0; j < num_states; j++) if (num_app[j]) {
        pat.num_chars++;
        if (num_app[j] >= 2) {
            count++;
        }
    }

    // at least 2 states, each appearing at least twice
    is_informative = (count >= 2);

    // compute is_const
    /*
    is_const = is_const && (pat.num_chars <= 1); 
    if (is_const) {
        if (pat.num_chars == 0) // all-gap pattern
            pat.const_char = num_states;
        else {
            // pat.num_chars is 1
            for (j = 0; j < num_states; j++)
                if (num_app[j]) {
                    pat.const_char = j;
                    break;
                }
        }
    }
    */
    is_const = (state_app.count() >= 1);
    if (is_const) {
        if (state_app.count() == num_states) {
            pat.const_char = STATE_UNKNOWN;
        } else if (state_app.count() == 1) {
            for (j = 0; j < num_states; j++)
                if (state_app[j]) {
                    pat.const_char = j;
                    break;
                }
        } else if (seq_type == SEQ_DNA) {
            pat.const_char = num_states-1;
            for (j = 0; j < num_states; j++)
                if (state_app[j])
                    pat.const_char += (1<<j);
        } else if (seq_type == SEQ_PROTEIN) {
            if (state_app[2] && state_app[3]) //4+8, // B = N or D
                pat.const_char = num_states;
            else if (state_app[5] && state_app[6]) //32+64, // Z = Q or E
                pat.const_char = num_states+1;
            else if (state_app[9] && state_app[10]) // 512+1024 // U = I or L
                pat.const_char = num_states+2;
            else ASSERT(0);
        } else {
            ASSERT(0);
        }
    }

//    delete [] num_app;

    // compute is_invariant
    is_invariant = (state_app.count() >= 1);
    assert(is_invariant >= is_const);


    if (seq_type == SEQ_POMO) {
        // For PoMo most sites are informative (ambiguous map from data to state space)
        is_informative = true;
        // For PoMo there is hardly any constant site
        is_const = false;
        is_invariant = false;
    }

    pat.flag = 0;
    if (is_const) pat.flag |= PAT_CONST;
    if (is_invariant) pat.flag |= PAT_INVARIANT;
    if (is_informative) pat.flag |= PAT_INFORMATIVE;
}


bool Alignment::addPattern(Pattern &pat, int site, int freq) {
    // check if pattern contains only gaps
    bool gaps_only = true;
    for (Pattern::iterator it = pat.begin(); it != pat.end(); it++)
        if ((*it) != STATE_UNKNOWN) {
            gaps_only = false;
            break;
        }
    if (gaps_only) {
        if (verbose_mode >= VB_DEBUG)
            cout << "Site " << site << " contains only gaps or ambiguous characters" << endl;
        //return true;
    }
    PatternIntMap::iterator pat_it = pattern_index.find(pat);
    if (pat_it == pattern_index.end()) { // not found
        pat.frequency = freq;
        computeConst(pat);
        push_back(pat);
        pattern_index[back()] = size()-1;
        site_pattern[site] = size()-1;
    } else {
        int index = pat_it->second;
        at(index).frequency += freq;
        site_pattern[site] = index;
    }
    return gaps_only;
}

void Alignment::addConstPatterns(char *freq_const_patterns) {
	IntVector vec;
	convert_int_vec(freq_const_patterns, vec);
	if (vec.size() != num_states)
		outError("Const pattern frequency vector has different number of states: ", freq_const_patterns);

	int nsite = getNSite(), orig_nsite = getNSite();
	int i;
	for (i = 0; i < vec.size(); i++) {
		nsite += vec[i];
		if (vec[i] < 0)
			outError("Const pattern frequency must be non-negative");
	}
    site_pattern.resize(nsite, -1);
	int nseq = getNSeq();
	nsite = orig_nsite;
	for (i = 0; i < vec.size(); i++) if (vec[i] > 0) {
		Pattern pat;
		pat.resize(nseq, i);
//		if (pattern_index.find(pat) != pattern_index.end()) {
//			outWarning("Constant pattern of all " + convertStateBackStr(i) + " already exists");
//		}
		for (int j = 0; j < vec[i]; j++)
			addPattern(pat, nsite++, 1);
	}
    countConstSite();
    buildSeqStates();
}

void Alignment::orderPatternByNumChars() {
    int nptn = getNPattern();
    int ptn, site, i = 0;
    int *num_chars = new int[nptn];
    int *ptn_order = new int[nptn];
    const int UINT_BITS = sizeof(UINT)*8;
    int maxi = (num_informative_sites+UINT_BITS-1)/UINT_BITS;
    pars_lower_bound = new UINT[maxi+1];
    UINT sum = 0;
    memset(pars_lower_bound, 0, (maxi+1)*sizeof(UINT));
    for (ptn = 0; ptn < nptn; ptn++) {
        num_chars[ptn] =  -at(ptn).num_chars + (!at(ptn).isInformative())*1024;
        ptn_order[ptn] = ptn;
    }
    quicksort(num_chars, 0, nptn-1, ptn_order);
    ordered_pattern.clear();
    for (ptn = 0, site = 0, i = 0; ptn < nptn; ptn++) {
        if (!at(ptn_order[ptn]).isInformative())
            break;
        ordered_pattern.push_back(at(ptn_order[ptn]));
        int freq = ordered_pattern.back().frequency;
        UINT num = ordered_pattern.back().num_chars - 1;
        for (int j = 0; j < freq; j++, site++) {
            if (site == UINT_BITS) {
                sum += pars_lower_bound[i];
                i++;
                site = 0;
            }
            pars_lower_bound[i] += num;
        }
    }
    sum += pars_lower_bound[i];
    // now transform lower_bound
//    assert(i == maxi-1);

    for (int j = 0; j <= i; j++) {
        UINT newsum = sum - pars_lower_bound[j];
        pars_lower_bound[j] = sum;
        sum = newsum;
    }

    if (verbose_mode >= VB_MAX) {
//        for (ptn = 0; ptn < nptn; ptn++)
//            cout << at(ptn_order[ptn]).num_chars << " ";
        for (int j = 0; j <= i; j++) {
            cout << pars_lower_bound[j] << " ";
        }
        cout << endl << sum << endl;
    }
    delete [] ptn_order;
    delete [] num_chars;
//    cout << ordered_pattern.size() << " ordered_pattern" << endl;
}

void Alignment::ungroupSitePattern()
{
	vector<Pattern> stored_pat = (*this);
	clear();
	for (int i = 0; i < getNSite(); i++) {
		Pattern pat = stored_pat[getPatternID(i)];
		pat.frequency = 1;
		push_back(pat);
		site_pattern[i] = i;
	}
	pattern_index.clear();
}

void Alignment::regroupSitePattern(int groups, IntVector& site_group)
{
	vector<Pattern> stored_pat = (*this);
	IntVector stored_site_pattern = site_pattern;
	clear();
	site_pattern.clear();
	site_pattern.resize(stored_site_pattern.size(), -1);
	int count = 0;
	for (int g = 0; g < groups; g++) {
		pattern_index.clear();
		for (int i = 0; i < site_group.size(); i++)
		if (site_group[i] == g) {
			count++;
			Pattern pat = stored_pat[stored_site_pattern[i]];
			addPattern(pat, i);
		}
	}
	assert(count == stored_site_pattern.size());
	count = 0;
	for (iterator it = begin(); it != end(); it++)
		count += it->frequency;
	assert(count == getNSite());
	pattern_index.clear();
	//printPhylip("/dev/stdout");
}


/**
	detect the data type of the input sequences
	@param sequences vector of strings
	@return the data type of the input sequences
*/
SeqType Alignment::detectSequenceType(StrVector &sequences) {
    int num_nuc = 0;
    int num_ungap = 0;
    int num_bin = 0;
    int num_alpha = 0;
    int num_digit = 0;

    for (StrVector::iterator it = sequences.begin(); it != sequences.end(); it++)
        for (string::iterator i = it->begin(); i != it->end(); i++) {
            if ((*i) != '?' && (*i) != '-' && (*i) != '.' && *i != 'N' && *i != 'X' &&  (*i) != '~') num_ungap++;
            if ((*i) == 'A' || (*i) == 'C' || (*i) == 'G' || (*i) == 'T' || (*i) == 'U')
                num_nuc++;
            if ((*i) == '0' || (*i) == '1')
                num_bin++;
            if (isalpha(*i)) num_alpha++;
            if (isdigit(*i)) num_digit++;
        }
    if (((double)num_nuc) / num_ungap > 0.9)
        return SEQ_DNA;
    if (((double)num_bin) / num_ungap > 0.9)
        return SEQ_BINARY;
    if (((double)num_alpha) / num_ungap > 0.9)
        return SEQ_PROTEIN;
    if (((double)(num_alpha+num_digit)) / num_ungap > 0.9)
        return SEQ_MORPH;
    return SEQ_UNKNOWN;
}

void Alignment::buildStateMap(char *map, SeqType seq_type) {
    memset(map, STATE_INVALID, NUM_CHAR);
    assert(STATE_UNKNOWN < 126);
    map[(unsigned char)'?'] = STATE_UNKNOWN;
    map[(unsigned char)'-'] = STATE_UNKNOWN;
    map[(unsigned char)'~'] = STATE_UNKNOWN;
    map[(unsigned char)'.'] = STATE_UNKNOWN;
    int len;
    switch (seq_type) {
    case SEQ_BINARY:
        map[(unsigned char)'0'] = 0;
        map[(unsigned char)'1'] = 1;
        return;
    case SEQ_DNA: // DNA
	case SEQ_CODON:
        map[(unsigned char)'A'] = 0;
        map[(unsigned char)'C'] = 1;
        map[(unsigned char)'G'] = 2;
        map[(unsigned char)'T'] = 3;
        map[(unsigned char)'U'] = 3;
        map[(unsigned char)'R'] = 1+4+3; // A or G, Purine
        map[(unsigned char)'Y'] = 2+8+3; // C or T, Pyrimidine
        map[(unsigned char)'N'] = STATE_UNKNOWN;
        map[(unsigned char)'X'] = STATE_UNKNOWN;
        map[(unsigned char)'W'] = 1+8+3; // A or T, Weak
        map[(unsigned char)'S'] = 2+4+3; // G or C, Strong
        map[(unsigned char)'M'] = 1+2+3; // A or C, Amino
        map[(unsigned char)'K'] = 4+8+3; // G or T, Keto
        map[(unsigned char)'B'] = 2+4+8+3; // C or G or T
        map[(unsigned char)'H'] = 1+2+8+3; // A or C or T
        map[(unsigned char)'D'] = 1+4+8+3; // A or G or T
        map[(unsigned char)'V'] = 1+2+4+3; // A or G or C
        return;
    case SEQ_PROTEIN: // Protein
        for (int i = 0; i < 20; i++)
            map[(int)symbols_protein[i]] = i;
        map[(int)symbols_protein[20]] = STATE_UNKNOWN;
//		map[(unsigned char)'B'] = 4+8+19; // N or D
//		map[(unsigned char)'Z'] = 32+64+19; // Q or E
        map[(unsigned char)'B'] = 20; // N or D
        map[(unsigned char)'Z'] = 21; // Q or E
        map[(unsigned char)'J'] = 22; // I or L
        map[(unsigned char)'*'] = STATE_UNKNOWN; // stop codon
        map[(unsigned char)'U'] = STATE_UNKNOWN; // 21st amino acid

        return;
    case SEQ_MULTISTATE:
        for (int i = 0; i <= STATE_UNKNOWN; i++)
            map[i] = i;
        return;
    case SEQ_MORPH: // Protein
    	len = strlen(symbols_morph);
        for (int i = 0; i < len; i++)
            map[(int)symbols_morph[i]] = i;
        return;
    default:
        return;
    }
}


/**
	convert a raw characer state into ID, indexed from 0
	@param state input raw state
	@param seq_type data type (SEQ_DNA, etc.)
	@return state ID
*/
char Alignment::convertState(char state, SeqType seq_type) {
    if (state == '?' || state == '-' || state == '.' || state == '~')
        return STATE_UNKNOWN;

    char *loc;

    switch (seq_type) {
    case SEQ_BINARY:
        switch (state) {
        case '0':
            return 0;
        case '1':
            return 1;
        default:
            return STATE_INVALID;
        		}
		break;
    case SEQ_DNA: // DNA
        switch (state) {
        case 'A':
            return 0;
        case 'C':
            return 1;
        case 'G':
            return 2;
        case 'T':
            return 3;
        case 'U':
            return 3;
        case 'R':
            return 1+4+3; // A or G, Purine
        case 'Y':
            return 2+8+3; // C or T, Pyrimidine
        case 'O':
        case 'N':
        case 'X':
            return STATE_UNKNOWN;
        case 'W':
            return 1+8+3; // A or T, Weak
        case 'S':
            return 2+4+3; // G or C, Strong
        case 'M':
            return 1+2+3; // A or C, Amino
        case 'K':
            return 4+8+3; // G or T, Keto
        case 'B':
            return 2+4+8+3; // C or G or T
        case 'H':
            return 1+2+8+3; // A or C or T
        case 'D':
            return 1+4+8+3; // A or G or T
        case 'V':
            return 1+2+4+3; // A or G or C
        default:
            return STATE_INVALID; // unrecognize character
        }
        return state;
    case SEQ_PROTEIN: // Protein
//		if (state == 'B') return 4+8+19;
//		if (state == 'Z') return 32+64+19;
		if (state == 'B') return 20;
		if (state == 'Z') return 21;
		if (state == 'J') return 22;
        if (state == '*') return STATE_UNKNOWN; // stop codon
        if (state == 'U') return STATE_UNKNOWN; // 21st amino-acid
        loc = strchr(symbols_protein, state);

        if (!loc) return STATE_INVALID; // unrecognize character
        state = loc - symbols_protein;
        if (state < 20)
            return state;
        else
            return STATE_UNKNOWN;
    case SEQ_MORPH: // Standard morphological character
        loc = strchr(symbols_morph, state);

        if (!loc) return STATE_INVALID; // unrecognize character
        state = loc - symbols_morph;
	    return state;
    default:
        return STATE_INVALID;
    }
}

// TODO: state should int
char Alignment::convertState(char state) {
	return convertState(state, seq_type);
}


// TODO: state should int
char Alignment::convertStateBack(char state) {
    if (state == STATE_UNKNOWN) return '-';
    if (state == STATE_INVALID) return '?';

    switch (seq_type) {
    case SEQ_BINARY:
        switch (state) {
        case 0:
            return '0';
        case 1:
            return '1';
        default:
            return STATE_INVALID;
        }
    case SEQ_DNA: // DNA
        switch (state) {
        case 0:
            return 'A';
        case 1:
            return 'C';
        case 2:
            return 'G';
        case 3:
            return 'T';
        case 1+4+3:
            return 'R'; // A or G, Purine
        case 2+8+3:
            return 'Y'; // C or T, Pyrimidine
        case 1+8+3:
            return 'W'; // A or T, Weak
        case 2+4+3:
            return 'S'; // G or C, Strong
        case 1+2+3:
            return 'M'; // A or C, Amino
        case 4+8+3:
            return 'K'; // G or T, Keto
        case 2+4+8+3:
            return 'B'; // C or G or T
        case 1+2+8+3:
            return 'H'; // A or C or T
        case 1+4+8+3:
            return 'D'; // A or G or T
        case 1+2+4+3:
            return 'V'; // A or G or C
        default:
            return '?'; // unrecognize character
        }
        return state;
    case SEQ_PROTEIN: // Protein
        if (state < 20)
            return symbols_protein[(int)state];
		else if (state == 20) return 'B';
		else if (state == 21) return 'Z';
		else if (state == 22) return 'J';
//		else if (state == 4+8+19) return 'B';
//		else if (state == 32+64+19) return 'Z';
        else
            return '-';
    case SEQ_MORPH:
    	// morphological state
        if (state < strlen(symbols_morph))
            return symbols_morph[(int)state];
        else
            return '-';
    default:
    	// unknown
    	return '*';
    }
}

string Alignment::convertStateBackStr(char state) {
	string str;
    if (seq_type == SEQ_POMO)
        return string("POMO")+convertIntToString(state);
	if (seq_type != SEQ_CODON) {
		str = convertStateBack(state);
	} else {
		// codon data
		if (state >= num_states) return "???";
//		assert(codon_table);
//		int state_back = codon_table[(int)state];
		str = symbols_dna[state/16];
		str += symbols_dna[(state%16)/4];
		str += symbols_dna[state%4];
	}
	return str;
}

void Alignment::convertStateStr(string &str, SeqType seq_type) {
    for (string::iterator it = str.begin(); it != str.end(); it++)
        (*it) = convertState(*it, seq_type);
}

void Alignment::initCodon(char *gene_code_id) {
    // build index from 64 codons to non-stop codons
	int transl_table = 1;
	if (strlen(gene_code_id) > 0) {
		try {
			transl_table = convert_int(gene_code_id);
		} catch (string &str) {
			outError("Wrong genetic code ", gene_code_id);
		}
		switch (transl_table) {
		case 1: genetic_code = genetic_code1; break;
		case 2: genetic_code = genetic_code2; break;
		case 3: genetic_code = genetic_code3; break;
		case 4: genetic_code = genetic_code4; break;
		case 5: genetic_code = genetic_code5; break;
		case 6: genetic_code = genetic_code6; break;
		case 9: genetic_code = genetic_code9; break;
		case 10: genetic_code = genetic_code10; break;
		case 11: genetic_code = genetic_code11; break;
		case 12: genetic_code = genetic_code12; break;
		case 13: genetic_code = genetic_code13; break;
		case 14: genetic_code = genetic_code14; break;
		case 15: genetic_code = genetic_code15; break;
		case 16: genetic_code = genetic_code16; break;
		case 21: genetic_code = genetic_code21; break;
		case 22: genetic_code = genetic_code22; break;
		case 23: genetic_code = genetic_code23; break;
		case 24: genetic_code = genetic_code24; break;
		case 25: genetic_code = genetic_code25; break;
		default:
			outError("Wrong genetic code ", gene_code_id);
			break;
		}
	} else {
		genetic_code = genetic_code1;
	}
	assert(strlen(genetic_code) == 64);

//	int codon;
	/*
	num_states = 0;
	for (codon = 0; codon < strlen(genetic_code); codon++)
		if (genetic_code[codon] != '*')
			num_states++; // only count non-stop codons
	codon_table = new char[num_states];
	non_stop_codon = new char[strlen(genetic_code)];
	int state = 0;
	for (int codon = 0; codon < strlen(genetic_code); codon++) {
		if (genetic_code[codon] != '*') {
			non_stop_codon[codon] = state++;
			codon_table[(int)non_stop_codon[codon]] = codon;
		} else {
			non_stop_codon[codon] = STATE_INVALID;
		}
	}
	*/
	num_states = strlen(genetic_code);
//	codon_table = new char[num_states];
//	non_stop_codon = new char[strlen(genetic_code)];
//	int state = 0;
//	for (int codon = 0; codon < strlen(genetic_code); codon++) {
//		non_stop_codon[codon] = state++;
//		codon_table[(int)non_stop_codon[codon]] = codon;
//	}
//	cout << "num_states = " << num_states << endl;
}

int getMorphStates(StrVector &sequences) {
	char maxstate = 0;
	for (StrVector::iterator it = sequences.begin(); it != sequences.end(); it++)
		for (string::iterator pos = it->begin(); pos != it->end(); pos++)
			if ((*pos) > maxstate && isalnum(*pos)) maxstate = *pos;
	if (maxstate >= '0' && maxstate <= '9') return (maxstate - '0' + 1);
	if (maxstate >= 'A' && maxstate <= 'V') return (maxstate - 'A' + 11);
	return 0;
}

SeqType Alignment::getSeqType(const char *sequence_type) {
    SeqType user_seq_type = SEQ_UNKNOWN;
    if (strcmp(sequence_type, "BIN") == 0) {
        user_seq_type = SEQ_BINARY;
    } else if (strcmp(sequence_type, "NT") == 0 || strcmp(sequence_type, "DNA") == 0) {
        user_seq_type = SEQ_DNA;
    } else if (strcmp(sequence_type, "AA") == 0 || strcmp(sequence_type, "PROT") == 0) {
        user_seq_type = SEQ_PROTEIN;
    } else if (strncmp(sequence_type, "NT2AA", 5) == 0) {
        user_seq_type = SEQ_PROTEIN;
    } else if (strcmp(sequence_type, "NUM") == 0 || strcmp(sequence_type, "MORPH") == 0 || strcmp(sequence_type, "MULTI") == 0) {
        user_seq_type = SEQ_MORPH;
    } else if (strcmp(sequence_type, "TINA") == 0) {
        user_seq_type = SEQ_MULTISTATE;
    } else if (strncmp(sequence_type, "CODON", 5) == 0) {
        user_seq_type = SEQ_CODON;
    }
    return user_seq_type;
}

int Alignment::buildPattern(StrVector &sequences, char *sequence_type, int nseq, int nsite) {
    int seq_id;
    ostringstream err_str;
//    codon_table = NULL;
    genetic_code = NULL;
//    non_stop_codon = NULL;


    if (nseq != seq_names.size()) throw "Different number of sequences than specified";

    /* now check that all sequence names are correct */
    for (seq_id = 0; seq_id < nseq; seq_id ++) {
        ostringstream err_str;
        if (seq_names[seq_id] == "")
            err_str << "Sequence number " << seq_id+1 << " has no names\n";
        // check that all the names are different
        for (int i = 0; i < seq_id; i++)
            if (seq_names[i] == seq_names[seq_id])
                err_str << "The sequence name " << seq_names[seq_id] << " is dupplicated\n";
    }
    if (err_str.str() != "")
        throw err_str.str();


    /* now check that all sequences have the same length */
    for (seq_id = 0; seq_id < nseq; seq_id ++) {
        if (sequences[seq_id].length() != nsite) {
            err_str << "Sequence " << seq_names[seq_id] << " contains ";
            if (sequences[seq_id].length() < nsite)
                err_str << "not enough";
            else
                err_str << "too many";

            err_str << " characters (" << sequences[seq_id].length() << ")\n";
        }
    }

    if (err_str.str() != "")
        throw err_str.str();

    /* now check data type */
    seq_type = detectSequenceType(sequences);
    switch (seq_type) {
    case SEQ_BINARY:
        num_states = 2;
        cout << "Alignment most likely contains binary sequences" << endl;
        break;
    case SEQ_DNA:
        num_states = 4;
        cout << "Alignment most likely contains DNA/RNA sequences" << endl;
        break;
    case SEQ_PROTEIN:
        num_states = 20;
        cout << "Alignment most likely contains protein sequences" << endl;
        break;
    case SEQ_MORPH:
        num_states = getMorphStates(sequences);
        if (num_states < 2 || num_states > 32) throw "Invalid number of states.";
        cout << "Alignment most likely contains " << num_states << "-state morphological data" << endl;
        break;
    case SEQ_POMO:
        throw "Counts Format pattern is built in Alignment::readCountsFormat().";
        break;
    default:
        if (!sequence_type)
            throw "Unknown sequence type.";
    }
    bool nt2aa = false;
    if (sequence_type && strcmp(sequence_type,"") != 0) {
        SeqType user_seq_type;
        if (strcmp(sequence_type, "BIN") == 0) {
            num_states = 2;
            user_seq_type = SEQ_BINARY;
        } else if (strcmp(sequence_type, "NT") == 0 || strcmp(sequence_type, "DNA") == 0) {
            num_states = 4;
            user_seq_type = SEQ_DNA;
        } else if (strcmp(sequence_type, "AA") == 0 || strcmp(sequence_type, "PROT") == 0) {
            num_states = 20;
            user_seq_type = SEQ_PROTEIN;
        } else if (strncmp(sequence_type, "NT2AA", 5) == 0) {
            if (seq_type != SEQ_DNA)
                outWarning("Sequence type detected as non DNA!");
            initCodon(&sequence_type[5]);
            seq_type = user_seq_type = SEQ_PROTEIN;
            num_states = 20;
            nt2aa = true;
            cout << "Translating to amino-acid sequences with genetic code " << &sequence_type[5] << " ..." << endl;
        } else if (strcmp(sequence_type, "NUM") == 0 || strcmp(sequence_type, "MORPH") == 0 || strcmp(sequence_type, "MULTI") == 0) {
            num_states = getMorphStates(sequences);
            if (num_states < 2 || num_states > 32) throw "Invalid number of states";
            user_seq_type = SEQ_MORPH;
        } else if (strcmp(sequence_type, "TINA") == 0) {
            cout << "Multi-state data with " << num_states << " alphabets" << endl;
            user_seq_type = SEQ_MULTISTATE;
        } else if (strncmp(sequence_type, "CODON", 5) == 0) {
            if (seq_type != SEQ_DNA)
				outWarning("You want to use codon models but the sequences were not detected as DNA");
            seq_type = user_seq_type = SEQ_CODON;
        	initCodon(&sequence_type[5]);
            cout << "Converting to codon sequences with genetic code " << &sequence_type[5] << " ..." << endl;
        } else
            throw "Invalid sequence type.";
        if (user_seq_type != seq_type && seq_type != SEQ_UNKNOWN)
            outWarning("Your specified sequence type is different from the detected one");
        seq_type = user_seq_type;
    }

    // now convert to patterns
    int site, seq, num_gaps_only = 0;

    char char_to_state[NUM_CHAR];
    char AA_to_state[NUM_CHAR];
    computeUnknownState();
    if (nt2aa) {
        buildStateMap(char_to_state, SEQ_DNA);
        buildStateMap(AA_to_state, SEQ_PROTEIN);
    } else
        buildStateMap(char_to_state, seq_type);

    Pattern pat;
    pat.resize(nseq);
    int step = ((seq_type == SEQ_CODON || nt2aa) ? 3 : 1);
    if (nsite % step != 0)
    	outError("Number of sites is not multiple of 3");
    site_pattern.resize(nsite/step, -1);
    clear();
    pattern_index.clear();
    int num_error = 0;
    for (site = 0; site < nsite; site+=step) {
        for (seq = 0; seq < nseq; seq++) {
            //char state = convertState(sequences[seq][site], seq_type);
            char state = char_to_state[(int)(sequences[seq][site])];
            if (seq_type == SEQ_CODON || nt2aa) {
            	// special treatment for codon
            	char state2 = char_to_state[(int)(sequences[seq][site+1])];
            	char state3 = char_to_state[(int)(sequences[seq][site+2])];
            	if (state < 4 && state2 < 4 && state3 < 4) {
//            		state = non_stop_codon[state*16 + state2*4 + state3];
            		state = state*16 + state2*4 + state3;
            		if (genetic_code[(int)state] == '*') {
                        err_str << "Sequence " << seq_names[seq] << " has stop codon " <<
                        		sequences[seq][site] << sequences[seq][site+1] << sequences[seq][site+2] <<
                        		" at site " << site+1 << endl;
                        num_error++;
                        state = STATE_UNKNOWN;
            		} else if (nt2aa) {
                        state = AA_to_state[(int)genetic_code[(int)state]];
                    }
            	} else if (state == STATE_INVALID || state2 == STATE_INVALID || state3 == STATE_INVALID) {
            		state = STATE_INVALID;
            	} else {
            		if (state != STATE_UNKNOWN || state2 != STATE_UNKNOWN || state3 != STATE_UNKNOWN) {
            			ostringstream warn_str;
                        warn_str << "Sequence " << seq_names[seq] << " has ambiguous character " <<
                        		sequences[seq][site] << sequences[seq][site+1] << sequences[seq][site+2] <<
                        		" at site " << site+1 << endl;
                        outWarning(warn_str.str());
            		}
            		state = STATE_UNKNOWN;
            	}
            }
            if (state == STATE_INVALID) {
                if (num_error < 100) {
                    err_str << "Sequence " << seq_names[seq] << " has invalid character " << sequences[seq][site];
                    if (seq_type == SEQ_CODON) 
                        err_str << sequences[seq][site+1] << sequences[seq][site+2];
                    err_str << " at site " << site+1 << endl;
                } else if (num_error == 100)
                    err_str << "...many more..." << endl;
                num_error++;
            }
            pat[seq] = state;
        }
        if (!num_error)
            num_gaps_only += addPattern(pat, site/step);
    }
    if (num_gaps_only)
        cout << "WARNING: " << num_gaps_only << " sites contain only gaps or ambiguous characters." << endl;
    if (err_str.str() != "")
        throw err_str.str();
    return 1;
}

int Alignment::readPhylip(char *filename, char *sequence_type) {

    StrVector sequences;
    ostringstream err_str;
    ifstream in;
    int line_num = 1;
    // set the failbit and badbit
    in.exceptions(ios::failbit | ios::badbit);
    in.open(filename);
    int nseq = 0, nsite = 0;
    int seq_id = 0;
    string line;
    // remove the failbit
    in.exceptions(ios::badbit);
    bool tina_state = (sequence_type && strcmp(sequence_type,"TINA") == 0);
    num_states = 0;

    for (; !in.eof(); line_num++) {
        safeGetline(in, line);
        line = line.substr(0, line.find_first_of("\n\r"));
        if (line == "") continue;

        //cout << line << endl;
        if (nseq == 0) { // read number of sequences and sites
            istringstream line_in(line);
            if (!(line_in >> nseq >> nsite))
                throw "Invalid PHYLIP format. First line must contain number of sequences and sites";
            //cout << "nseq: " << nseq << "  nsite: " << nsite << endl;
            if (nseq < 3)
                throw "There must be at least 3 sequences";
            if (nsite < 1)
                throw "No alignment columns";

            seq_names.resize(nseq, "");
            sequences.resize(nseq, "");

        } else { // read sequence contents
            if (seq_names[seq_id] == "") { // cut out the sequence name
                string::size_type pos = line.find_first_of(" \t");
                if (pos == string::npos) pos = 10; //  assume standard phylip
                seq_names[seq_id] = line.substr(0, pos);
                line.erase(0, pos);
            }
            int old_len = sequences[seq_id].length();
            if (tina_state) {
                stringstream linestr(line);
                int state;
                while (!linestr.eof() ) {
                    state = -1;
                    linestr >> state;
                    if (state < 0) break;
                    sequences[seq_id].append(1, state);
                    if (num_states < state+1) num_states = state+1;
                }
            } else
                for (string::iterator it = line.begin(); it != line.end(); it++) {
                    if ((*it) <= ' ') continue;
                    if (isalnum(*it) || (*it) == '-' || (*it) == '?'|| (*it) == '.' || (*it) == '*' || (*it) == '~')
                        sequences[seq_id].append(1, toupper(*it));
                    else {
                        err_str << "Line " << line_num <<": Unrecognized character " << *it;
                        throw err_str.str();
                    }
                }
            if (sequences[seq_id].length() != sequences[0].length()) {
                err_str << "Line " << line_num << ": Sequence " << seq_names[seq_id] << " has wrong sequence length " << sequences[seq_id].length() << endl;
                throw err_str.str();
            }
            if (sequences[seq_id].length() > old_len)
                seq_id++;
            if (seq_id == nseq) {
                seq_id = 0;
                // make sure that all sequences have the same length at this moment
            }
        }
        //sequences.
    }
    in.clear();
    // set the failbit again
    in.exceptions(ios::failbit | ios::badbit);
    in.close();

    return buildPattern(sequences, sequence_type, nseq, nsite);
}

int Alignment::readPhylipSequential(char *filename, char *sequence_type) {

    StrVector sequences;
    ostringstream err_str;
    ifstream in;
    int line_num = 1;
    // set the failbit and badbit
    in.exceptions(ios::failbit | ios::badbit);
    in.open(filename);
    int nseq = 0, nsite = 0;
    int seq_id = 0;
    string line;
    // remove the failbit
    in.exceptions(ios::badbit);
    num_states = 0;

    for (; !in.eof(); line_num++) {
        safeGetline(in, line);
        line = line.substr(0, line.find_first_of("\n\r"));
        if (line == "") continue;

        //cout << line << endl;
        if (nseq == 0) { // read number of sequences and sites
            istringstream line_in(line);
            if (!(line_in >> nseq >> nsite))
                throw "Invalid PHYLIP format. First line must contain number of sequences and sites";
            //cout << "nseq: " << nseq << "  nsite: " << nsite << endl;
            if (nseq < 3)
                throw "There must be at least 3 sequences";
            if (nsite < 1)
                throw "No alignment columns";

            seq_names.resize(nseq, "");
            sequences.resize(nseq, "");

        } else { // read sequence contents
            if (seq_id >= nseq)
                throw "Line " + convertIntToString(line_num) + ": Too many sequences detected";
                
            if (seq_names[seq_id] == "") { // cut out the sequence name
                string::size_type pos = line.find_first_of(" \t");
                if (pos == string::npos) pos = 10; //  assume standard phylip
                seq_names[seq_id] = line.substr(0, pos);
                line.erase(0, pos);
            }
            for (string::iterator it = line.begin(); it != line.end(); it++) {
                if ((*it) <= ' ') continue;
                if (isalnum(*it) || (*it) == '-' || (*it) == '?'|| (*it) == '.' || (*it) == '*' || (*it) == '~')
                    sequences[seq_id].append(1, toupper(*it));
                else {
                    err_str << "Line " << line_num <<": Unrecognized character " << *it;
                    throw err_str.str();
                }
            }
            if (sequences[seq_id].length() > nsite)
                throw ("Line " + convertIntToString(line_num) + ": Sequence " + seq_names[seq_id] + " is too long (" + convertIntToString(sequences[seq_id].length()) + ")");
            if (sequences[seq_id].length() == nsite) {
                seq_id++;
            }                
        }
        //sequences.
    }
    in.clear();
    // set the failbit again
    in.exceptions(ios::failbit | ios::badbit);
    in.close();

    return buildPattern(sequences, sequence_type, nseq, nsite);
}

int Alignment::readFasta(char *filename, char *sequence_type) {

    StrVector sequences;
    ostringstream err_str;
    igzstream in;
    // ifstream in;
    int line_num = 1;
    string line;

    // PoMo with Fasta files is not supported yet.
    // if (sequence_type) {
    //     string st (sequence_type);
    //     if (st.substr(0,2) != "CF")
    //         throw "PoMo does not support reading fasta files yet, please use a Counts File.";
    // }

    // set the failbit and badbit
    in.exceptions(ios::failbit | ios::badbit);
    in.open(filename);
    // remove the failbit
    in.exceptions(ios::badbit);

    for (; !in.eof(); line_num++) {
        safeGetline(in, line);
        if (line == "") continue;

        //cout << line << endl;
        if (line[0] == '>') { // next sequence
            string::size_type pos = line.find_first_of("\n\r");
            seq_names.push_back(line.substr(1, pos-1));
            trimString(seq_names.back());
            sequences.push_back("");
            continue;
        }
        // read sequence contents
        if (sequences.empty()) throw "First line must begin with '>' to define sequence name";
        for (string::iterator it = line.begin(); it != line.end(); it++) {
            if ((*it) <= ' ') continue;
            if (isalnum(*it) || (*it) == '-' || (*it) == '?'|| (*it) == '.' || (*it) == '*' || (*it) == '~')
                sequences.back().append(1, toupper(*it));
            else {
                err_str << "Line " << line_num <<": Unrecognized character " << *it;
                throw err_str.str();
            }
        }
    }
    in.clear();
    // set the failbit again
    in.exceptions(ios::failbit | ios::badbit);
    in.close();

    // now try to cut down sequence name if possible
    int i, j, step = 0;
    StrVector new_seq_names, remain_seq_names;
    new_seq_names.resize(seq_names.size());
    remain_seq_names = seq_names;

    for (step = 0; step < 4; step++) {
        bool duplicated = false;
        for (i = 0; i < seq_names.size(); i++) {
            if (remain_seq_names[i].empty()) continue;
            size_t pos = remain_seq_names[i].find_first_of(" \t");
            if (pos == string::npos) {
                new_seq_names[i] += remain_seq_names[i];
                remain_seq_names[i] = "";
            } else {
                new_seq_names[i] += remain_seq_names[i].substr(0, pos);
                remain_seq_names[i] = "_" + remain_seq_names[i].substr(pos+1);
            }
            // now check for duplication
            if (!duplicated)
            for (j = 0; j < i-1; j++)
                if (new_seq_names[j] == new_seq_names[i]) {
                    duplicated = true;
                    break;
                }
        }
        if (!duplicated) break;
    }

    if (step > 0) {
        for (i = 0; i < seq_names.size(); i++)
            if (seq_names[i] != new_seq_names[i]) {
                cout << "NOTE: Change sequence name '" << seq_names[i] << "' -> " << new_seq_names[i] << endl;
            }
    }

    seq_names = new_seq_names;

    return buildPattern(sequences, sequence_type, seq_names.size(), sequences.front().length());
}

int Alignment::readClustal(char *filename, char *sequence_type) {


    StrVector sequences;
    ifstream in;
    int line_num = 1;
    string line;
    num_states = 0;


    // set the failbit and badbit
    in.exceptions(ios::failbit | ios::badbit);
    in.open(filename);
    // remove the failbit
    in.exceptions(ios::badbit);
    safeGetline(in, line);
    if (line.substr(0, 7) != "CLUSTAL") {
        throw "ClustalW file does not start with 'CLUSTAL'";
    }

    int seq_count = 0;
    for (line_num = 2; !in.eof(); line_num++) {
        safeGetline(in, line);
        trimString(line);
        if (line == "") {
            seq_count = 0;
            continue;
        }
        if (line[0] == '*' || line[0] == ':' || line[0] == '.') continue; // ignore conservation line

        size_t pos = line.find_first_of(" \t");
        if (pos == string::npos) {
            throw "Line " + convertIntToString(line_num) + ": whitespace not found between sequence name and content";
        }
        string seq_name = line.substr(0, pos);
        if (seq_count == seq_names.size()) {
            seq_names.push_back(seq_name);
            sequences.push_back("");
        } else if (seq_count > seq_names.size()){
            throw "Line " + convertIntToString(line_num) + ": New sequence name is not allowed here";
        } else if (seq_name != seq_names[seq_count]) {
            throw "Line " + convertIntToString(line_num) + ": Sequence name " + seq_name + " does not match previously declared " +seq_names[seq_count];
        }

        line = line.substr(pos+1);
        trimString(line);
        pos = line.find_first_of(" \t");
        line = line.substr(0, pos);
        // read sequence contents
        for (string::iterator it = line.begin(); it != line.end(); it++) {
            if ((*it) <= ' ') continue;
            if (isalnum(*it) || (*it) == '-' || (*it) == '?'|| (*it) == '.' || (*it) == '*' || (*it) == '~')
                sequences[seq_count].append(1, toupper(*it));
            else {
                throw "Line " +convertIntToString(line_num) + ": Unrecognized character " + *it;
            }
        }
        seq_count++;
    }
    in.clear();
    // set the failbit again
    in.exceptions(ios::failbit | ios::badbit);
    in.close();

    if (sequences.empty())
        throw "No sequences found. Please check input (e.g. newline character)";

    return buildPattern(sequences, sequence_type, seq_names.size(), sequences.front().length());


}


int Alignment::readMSF(char *filename, char *sequence_type) {


    StrVector sequences;
    ifstream in;
    int line_num = 1;
    string line;
    num_states = 0;


    // set the failbit and badbit
    in.exceptions(ios::failbit | ios::badbit);
    in.open(filename);
    // remove the failbit
    in.exceptions(ios::badbit);
    safeGetline(in, line);
    if (line.find("MULTIPLE_ALIGNMENT") == string::npos) {
        throw "MSF file must start with header line MULTIPLE_ALIGNMENT";
    }

    int seq_len = 0, seq_count = 0;
    bool seq_started = false;

    for (line_num = 2; !in.eof(); line_num++) {
        safeGetline(in, line);
        trimString(line);
        if (line == "") {
            continue;
        }
        size_t pos;

        if (line.substr(0, 2) == "//") {
            seq_started = true;
            continue;
        }

        if (line.substr(0,5) == "Name:") {
            if (seq_started)
                throw "Line " + convertIntToString(line_num) + ": Cannot declare sequence name here";
            line = line.substr(5);
            trimString(line);
            pos = line.find_first_of(" \t");
            if (pos == string::npos)
                throw "Line " + convertIntToString(line_num) + ": No whitespace found after sequence name";
            string seq_name = line.substr(0,pos);
            seq_names.push_back(seq_name);
            sequences.push_back("");
            pos = line.find("Len:");
            if (pos == string::npos)
                throw "Line " + convertIntToString(line_num) + ": Sequence description does not contain 'Len:'";
            line = line.substr(pos+4);
            trimString(line);
            pos = line.find_first_of(" \t");
            if (pos == string::npos)
                throw "Line " + convertIntToString(line_num) + ": No whitespace found after sequence length";

            int len;
            line = line.substr(0, pos);
            try {
                len = convert_int(line.c_str());
            } catch (string &str) {
                throw "Line " + convertIntToString(line_num) + ": " + str;
            }
            if (len <= 0)
                throw "Line " + convertIntToString(line_num) + ": Non-positive sequence length not allowed";
            if (seq_len == 0)
                seq_len = len;
            else if (seq_len != len)
                throw "Line " + convertIntToString(line_num) + ": Sequence length " + convertIntToString(len) + " is different from previously defined " + convertIntToString(seq_len);
            continue;
        }

        if (!seq_started) continue;

        if (seq_names.empty())
            throw "No sequence name declared in header";

        if (isdigit(line[0])) continue;
        pos = line.find_first_of(" \t");
        if (pos == string::npos)
            throw "Line " + convertIntToString(line_num) + ": whitespace not found between sequence name and content - " + line;

        string seq_name = line.substr(0, pos);
        if (seq_name != seq_names[seq_count])
            throw "Line " + convertIntToString(line_num) + ": Sequence name " + seq_name + " does not match previously declared " +seq_names[seq_count];

        line = line.substr(pos+1);
        // read sequence contents
        for (string::iterator it = line.begin(); it != line.end(); it++) {
            if ((*it) <= ' ') continue;
            if (isalnum(*it) || (*it) == '-' || (*it) == '?'|| (*it) == '.' || (*it) == '*')
                sequences[seq_count].append(1, toupper(*it));
            else  if ((*it) == '~')
                sequences[seq_count].append(1, '-');
            else {
                throw "Line " +convertIntToString(line_num) + ": Unrecognized character " + *it;
            }
        }
        seq_count++;
        if (seq_count == seq_names.size())
            seq_count = 0;
    }
    in.clear();
    // set the failbit again
    in.exceptions(ios::failbit | ios::badbit);
    in.close();
    return buildPattern(sequences, sequence_type, seq_names.size(), sequences.front().length());


}

// TODO: Use outWarning to print warnings.
int Alignment::readCountsFormat(char* filename, char* sequence_type) {
    int npop = 0;                // Number of populations.
    int nsites = 0;              // Number of sites.
    int N = 9;                   // Virtual population size; defaults
                                 // to 9.  If `-st CFXX` is given, it
                                 // will be set to XX below.
    int nnuc = 4;                // Number of nucleotides (base states).
    ostringstream err_str;
    igzstream in;

    // Variables to stream the data.
    string line;
    string field;
    string val_str;             // String of counts value.
    int value;                  // Actual int value.
    int line_num = 0;           // Line number counter.
    int field_num;              // Field number counter.
    int site_count = 0;         // Site / base counter.
    // Delimiters
//    char const field_delim = '\t';
    char const value_delim = ',';

    // Vector of nucleotide base counts in order A, C, G, T.
    IntVector values;
    // Sampled vector of nucleotide base counts (N individuals are
    // sampled out of =values=).
    IntVector sampled_values;
    // Iterator to loop over bases.
    IntVector::iterator i;

    // Variables to convert sampled_values to a state in the pattern.
    int sum;
    int count;
    int id1, id2;
    int r_int;
    // Index of polymorphism type; ranges from 0 to 5: [AC], [AG],
    // [AT], [CG], [CT], [GT].
    int j;
    // String with states.  Each character represents an integer state
    // value ranging from 0 to 4+(4 choose 2)*(N-1)-1.  E.g., 0 to 57
    // if N is 10.
    Pattern pattern;
    // The state a population is in at a specific site.
    // 0 ... 3 = fixed A,C,G,T
    // 4 + j*(N-2)+j ... 4 + (j+1)*(N-2)+j = polymorphism of type j
    // E.g., 4 = [1A,9C]; 5 = [2A,8C]; 12 = [9A,1C]; 13 = [1A,9G]
    int state;

    // Strings to check counts-file identification line.
    string ftype, npop_str, nsites_str;

    bool everything_ok = true;
    int fails = 0;

    // Access model_name in global parameters; needed to get N and
<<<<<<< HEAD
    // sampling type.
=======
    // sampling method.
>>>>>>> 35ede819
    Params params = Params::getInstance();
    // TODO: Do not temper with params; use another way to set PoMo
    // flag.
    params.pomo = true;

<<<<<<< HEAD
    // Initialize sampling type.
    pomo_sampling_type = SAMPLING_WEIGHTED;

    // Check for custom virtual population size or sampling type.
=======
    // Initialize sampling method.
    pomo_sampling_method = SAMPLING_WEIGHTED;

    // Check for custom virtual population size or sampling method.
>>>>>>> 35ede819
    size_t n_pos_start = params.model_name.find("+N");
    size_t n_pos_end   = params.model_name.find_first_of("+", n_pos_start+1);
    if (n_pos_start != string::npos) {
        int length;
        if (n_pos_end != string::npos)
            length = n_pos_end - n_pos_start - 2;
        else
            length = params.model_name.length() - n_pos_start - 2;
        N = convert_int(params.model_name.substr(n_pos_start+2,length).c_str());
        if (((N != 10) && (N != 2) && (N % 2 == 0)) || (N < 2) || (N > 19))
            outError("Custom virtual population size of PoMo not 2, 10 or any other odd number between 3 and 19.");   
    }
    // TODO: probably remove virtual_pop_size and use N only.
    virtual_pop_size = N;
    if (params.model_name.find("+W") != string::npos &&
        params.model_name.find("+S") != string::npos)
        outError("Multiple sampling methods specified.");
    size_t w_pos = params.model_name.find("+W");
    if (w_pos != string::npos)
<<<<<<< HEAD
        pomo_sampling_type = SAMPLING_WEIGHTED;
    size_t s_pos = params.model_name.find("+S");
    if (s_pos != string::npos)
        pomo_sampling_type = SAMPLING_SAMPLED;
=======
        pomo_sampling_method = SAMPLING_WEIGHTED;
    size_t s_pos = params.model_name.find("+S");
    if (s_pos != string::npos)
        pomo_sampling_method = SAMPLING_SAMPLED;
>>>>>>> 35ede819

    // Print error if sequence type is given (not supported anymore).
    if (sequence_type) {
        cout << "Counts files are auto detected." << endl;
        cout << "PoMo does not support -st flag." << endl;
        cout << "Please use model string to specifcy virtual population size and sampling method." << endl;
        outError("Abort.");
    }
        
    // if (sequence_type) {
    //     string st (sequence_type);
    //     if (st.substr(0,2) == "CR")
    //         pomo_random_sampling = true;
    //     else if (st.substr(0,2) == "CF")
    //         pomo_random_sampling = false;
    //     else
    //         throw "Counts File detected but sequence type (-st) is neither 'CF' nor 'CR'.";
    //     string virt_pop_size_str = st.substr(2);
    //     if (virt_pop_size_str != "") {
    //         int virt_pop_size = atoi(virt_pop_size_str.c_str());
    //         N = virt_pop_size;
    //     }
    // }

    // Set the number of states.  If nnuc=4:
    // 4 + (4 choose 2)*(N-1) = 58.
    num_states = nnuc + nnuc*(nnuc-1)/2*(N-1);
    seq_type = SEQ_POMO;

    // Set UNKNOWN_STATE.  This state is set if no information is in
    // the alignment.  If we use partial likelihood we do not know the
    // number of different patterns in the alignment yet and hence,
    // cannot set the variable STATE_UNKNOWN yet (see
    // `state_unknown_buffer`).
    computeUnknownState();

    // Use a buffer for STATE_UNKNOWN.  I.e., if an unknown state is
    // encountered, the pattern is added to this buffer.  Only after
    // all sites have been read in, the patterns from this temporal
    // buffer are added to the normal alignment because then, the
    // value of STATE_UNKNOWN is known.
    vector<Pattern> su_buffer;
    // The site numbers of the patterns that include unknown states.
    IntVector su_site_counts;
    int su_number = 0;
    
    // BQM: not neccessary, su_site_count will be equal to su_site_counts.size()
    //    int su_site_count = 0;
    bool includes_state_unknown = false;

    // Variables to calculate mean number of samples per population.
    // If N is way above the average number of samples, PoMo has been
    // ovserved to be unstable and a big warning is printed.
    int n_samples_sum = 0;
    int n_sites_sum = 0;
    // Average number of samples.
    double n_samples_bar = 0;
    
    // Open counts file.
    // Set the failbit and badbit.
    in.exceptions(ios::failbit | ios::badbit);
    in.open(filename);
    // Remove the failbit.
    in.exceptions(ios::badbit);

    // Skip comments.
    do {
        getline(in, line);
        line_num++;
    }
    while (line[0] == '#');

    // Read in npop and nsites;
    istringstream ss1(line);
    // Read and check counts file headerline.
    if (!(ss1 >> ftype >> npop_str >> npop >> nsites_str >> nsites)) {
        err_str << "Counts-File identification line could not be read.";
        throw err_str.str();
    }
    if ((ftype.compare("COUNTSFILE") ||
         npop_str.compare("NPOP") ||
         nsites_str.compare("NSITES")) != 0) {
        err_str << "Counts-File identification line could not be read.";
        throw err_str.str();
    }
    cout << endl;
    cout << "----------------------------------------------------------------------" << endl;
    cout << "Number of populations:     " << npop << endl;
    cout << "Number of sites:           " << nsites << endl;

    if (nsites > 0)
        site_pattern.resize(nsites);
    else {
        err_str << "Number of sites is 0.";
        throw err_str.str();
    }

    // Skip comments.
    do {
        getline(in, line);
        line_num++;
    }
    while (line[0] == '#');

    // Headerline.
    istringstream ss2(line);
    
    for (field_num = 0; (ss2 >> field); field_num++) {
        if (field_num == 0) {
            if ((field.compare("Chrom") != 0) && (field.compare("CHROM") != 0)) {
                err_str << "Unrecognized header field " << field << ".";
                throw err_str.str();
            }
        }
        else if (field_num == 1) {
            if ((field.compare("Pos") != 0) && (field.compare("POS") != 0)) {
                err_str << "Unrecognized header field " << field << ".";
                throw err_str.str();
            }
        }
        else {
            //Read in sequence names.
            seq_names.push_back(field);
        }
    }
    if ((int) seq_names.size() != npop) {
                err_str << "Number of populations in headerline doesn't match NPOP.";
                throw err_str.str();
    }

    // Data.
    // Loop over sites.
    for ( ; getline(in, line); ) {
        line_num++;
    	field_num = 0;
        pattern.clear();
        everything_ok = true;
        includes_state_unknown = false;
        istringstream fieldstream(line);
        // Loop over populations / individuals.
        for ( ; (fieldstream >> field); ) {
            // Skip Chrom and Pos columns.
            if ( (field_num == 0) || (field_num == 1)) {
                field_num++;
                continue;
            }
            // Clear value vectors.
            values.clear();
            sampled_values.clear();
            sampled_values.resize(nnuc,0);
            istringstream valuestream(field);
            // Loop over bases within one population.
            for (; getline(valuestream, val_str, value_delim);) {
            	try {
            		value = convert_int(val_str.c_str());
            	} catch(string &str) {
            		err_str << "Could not read value " << val_str << " on line " << line_num << ".";
            		throw err_str.str();
            	}
            	values.push_back(value);
            }
            if (values.size() != nnuc) {
                err_str << "Number of bases does not match on line " << line_num << ".";
                throw err_str.str();
            }

            // Read in the data.
            sum = 0;
            count = 0;
            id1 = -1;
            id2 = -1;
            // Sum over elements and count non-zero elements.
            for(i = values.begin(); i != values.end(); ++i) {
                // `i` is an iterator object that points to some
                // element of `value`.
            	if (*i != 0) {
                    // `i - values.begin()` ranges from 0 to 3 and
                    // determines the nucleotide or allele type.
            		if (id1 == -1) id1 = i - values.begin();
            		else id2 = i - values.begin();
            		count++;
                	sum += *i;
            	}
            }
            // Determine state (cf. above).
            if (count == 1) {
                n_samples_sum += values[id1];
                n_sites_sum++;
<<<<<<< HEAD
                if (pomo_sampling_type == SAMPLING_SAMPLED) {
=======
                if (pomo_sampling_method == SAMPLING_SAMPLED) {
>>>>>>> 35ede819
                    // Fixed state, state ID is just id1.
                    state = id1;
                } else {
                    if (values[id1] >= 16384) {
                        cout << "WARNING: Pattern on line " <<
                            line_num << " exceeds count limit of 16384." << endl;
                        everything_ok = false;
                    }
                    uint32_t pomo_state = (id1 | (values[id1]) << 2);
                    IntIntMap::iterator pit = pomo_states_index.find(pomo_state);
                    if (pit == pomo_states_index.end()) { // not found
                        state = pomo_states_index[pomo_state] = pomo_states.size();
                        pomo_states.push_back(pomo_state);
                    } else {
                        state = pit->second;
                    }
                    state += num_states; // make the state larger than num_states
                }
            }
            else if (count == 0) {
                state = STATE_UNKNOWN;
                su_number++;
                includes_state_unknown = true;
            }
            else if (count > 2) {
                if (verbose_mode >= VB_MAX) {
                    std::cout << "WARNING: More than two bases are present on line ";
                    std::cout << line_num << "." << std::endl;
                }
                everything_ok = false;
            	// err_str << "More than 2 bases are present on line " << line_num << ".";
            	// throw err_str.str();
            }
            else if (count == 2) {
                n_samples_sum += values[id1];
                n_samples_sum += values[id2];
                n_sites_sum++;
<<<<<<< HEAD
                if (pomo_sampling_type == SAMPLING_SAMPLED) {
=======
                if (pomo_sampling_method == SAMPLING_SAMPLED) {
>>>>>>> 35ede819
                     // Binomial sampling.  2 bases are present.
                    for(int k = 0; k < N; k++) {
                        r_int = random_int(sum);
                        if (r_int < values[id1]) sampled_values[id1]++;
                        else sampled_values[id2]++;
                    }
                    if (sampled_values[id1] == 0) state = id2;
                    else if (sampled_values[id2] == 0) state = id1;
                    else {
                        if (id1 == 0) j = id2 - 1;
                        else j = id1 + id2;
                        state = nnuc + j*(N-2) + j + sampled_values[id1] - 1;
                    }
                } else {
                    /* BQM 2015-07: store both states now */
                    if (values[id1] >= 16384 || values[id2] >= 16384)
                        // Cannot add sites where more than 16384
                        // individuals have the same base within one
                        // population.
                        everything_ok = false;
                    uint32_t pomo_state = (id1 | (values[id1]) << 2) | ((id2 | (values[id2]<<2))<<16);
                    IntIntMap::iterator pit = pomo_states_index.find(pomo_state);
                    if (pit == pomo_states_index.end()) { // not found
                        state = pomo_states_index[pomo_state] = pomo_states.size();
                        pomo_states.push_back(pomo_state);
                    } else {
                        state = pit->second;
                    }
                    state += num_states; // make the state larger than num_states
                }
            }
            else {
                err_str << "Unexpected error on line number " << line_num << ".";
                throw err_str.str();
            }

            // Now we have the state to build a pattern ;-).
            pattern.push_back(state);
        }
        if ((int) pattern.size() != npop) {
            err_str << "Number of species does not match on line " << line_num << ".";
            throw err_str.str();
        }
        // Pattern has been built and is now added to the vector of
        // patterns.
        if (everything_ok == true) {
            if (includes_state_unknown) {
//                su_site_count++;
<<<<<<< HEAD
                if (pomo_sampling_type == SAMPLING_WEIGHTED) {
=======
                if (pomo_sampling_method == SAMPLING_WEIGHTED) {
>>>>>>> 35ede819
                    su_buffer.push_back(pattern);
                    su_site_counts.push_back(site_count);
                }
                // Add pattern if we use random sampling because then,
                // STATE_UNKNOWN = num_states is well defined already at
                // this stage.
                else
                    addPattern(pattern, site_count);
                    
                // BQM: it is neccessary to always increase site_count 
                site_count++;
            }
            else {
                addPattern(pattern, site_count);
                site_count++;
            }
        }
        else {
            fails++;
            if (verbose_mode >= VB_MAX) {
                cout << "WARNING: Pattern on line " <<
                    line_num << " was not added." << endl;
            }
        }
    }

    if (site_count + fails != nsites) {
        err_str << "Number of sites does not match NSITES.";
        throw err_str.str();
    }

<<<<<<< HEAD
    if (pomo_sampling_type == SAMPLING_WEIGHTED) {
=======
    if (pomo_sampling_method == SAMPLING_WEIGHTED) {
>>>>>>> 35ede819
        // Now we can correctly set STATE_UNKNOWN.
        STATE_UNKNOWN = pomo_states.size() + num_states;

        // Process sites that include an unknown state.
        for (vector<Pattern>::iterator pat_it = su_buffer.begin();
             pat_it != su_buffer.end(); pat_it++) {
            for (Pattern::iterator sp_it = pat_it->begin(); sp_it != pat_it->end(); sp_it++)
                if (*sp_it == 0xffffffff) *sp_it = STATE_UNKNOWN;
        }

        for (unsigned int i = 0; i < su_buffer.size(); i++)
                addPattern(su_buffer[i], su_site_counts[i]);        
    }

    cout << "---" << endl;
    cout << "Normal sites:              " << site_count - su_site_counts.size() << endl;
    cout << "Sites with unknown states: " << su_site_counts.size() << endl;
    cout << "Total sites read:          " << site_count << endl;
    cout << "Fails:                     " << fails << endl;
<<<<<<< HEAD
    if (pomo_sampling_type == SAMPLING_WEIGHTED) {
=======
    if (pomo_sampling_method == SAMPLING_WEIGHTED) {
>>>>>>> 35ede819
        cout << "---" << endl;
        cout << "Compound states:           " << pomo_states.size() << endl;
    }
    cout << "----------------------------------------------------------------------" << endl << endl;

    // Check if N is not too large.
    n_samples_bar = n_samples_sum / (double) n_sites_sum;
    cout << "The average number of samples is " << n_samples_bar << endl;
<<<<<<< HEAD
    if ((pomo_sampling_type == SAMPLING_WEIGHTED) &&
=======
    if ((pomo_sampling_method == SAMPLING_WEIGHTED) &&
>>>>>>> 35ede819
        (n_samples_bar * 3.0 <= N)) {
        cout << "----------------------------------------------------------------------" << endl;
        cout << "WARNING: The virtual population size N is much larger ";
        cout << "than the average number of samples." << endl;
        cout << "WARNING: This setting together with the /weighted/ sampling method ";
        cout << "might be numerically unstable." << endl << endl;
        cout << "----------------------------------------------------------------------" << endl;
    }

    site_pattern.resize(site_count);

    in.clear();
    // set the failbit again
    in.exceptions(ios::failbit | ios::badbit);
    in.close();

    return 1;
}

bool Alignment::getSiteFromResidue(int seq_id, int &residue_left, int &residue_right) {
    int i, j;
    int site_left = -1, site_right = -1;
    for (i = 0, j = -1; i < getNSite(); i++) {
        if (at(site_pattern[i])[seq_id] != STATE_UNKNOWN) j++;
        if (j == residue_left) site_left = i;
        if (j == residue_right-1) site_right = i+1;
    }
    if (site_left < 0 || site_right < 0)
        cout << "Out of range: Maxmimal residue number is " << j+1 << endl;
    if (site_left == -1) outError("Left residue range is too high");
    if (site_right == -1) {
        outWarning("Right residue range is set to alignment length");
        site_right = getNSite();
    }
    residue_left = site_left;
    residue_right = site_right;
    return true;
}

int Alignment::buildRetainingSites(const char *aln_site_list, IntVector &kept_sites,
		bool exclude_gaps, bool exclude_const_sites, const char *ref_seq_name)
{
    if (aln_site_list) {
        int seq_id = -1;
        if (ref_seq_name) {
            string ref_seq = ref_seq_name;
            seq_id = getSeqID(ref_seq);
            if (seq_id < 0) outError("Reference sequence name not found: ", ref_seq_name);
        }
        cout << "Reading site position list " << aln_site_list << " ..." << endl;
        kept_sites.resize(getNSite(), 0);
        try {
            ifstream in;
            in.exceptions(ios::failbit | ios::badbit);
            in.open(aln_site_list);
            in.exceptions(ios::badbit);

            while (!in.eof()) {
                int left, right;
                left = right = 0;
                in >> left;
                if (in.eof()) break;
                in >> right;
                cout << left << "-" << right << endl;
                if (left <= 0 || right <= 0) throw "Range must be positive";
                if (left > right) throw "Left range is bigger than right range";
                left--;
                if (right > getNSite()) throw "Right range is bigger than alignment size";
                if (seq_id >= 0) getSiteFromResidue(seq_id, left, right);
                for (int i = left; i < right; i++)
                    kept_sites[i] = 1;
            }
            in.close();
        } catch (ios::failure) {
            outError(ERR_READ_INPUT, aln_site_list);
        } catch (const char* str) {
            outError(str);
        }
    } else {
        kept_sites.resize(getNSite(), 1);
    }

    int j;
    if (exclude_gaps) {
        for (j = 0; j < kept_sites.size(); j++)
            if (kept_sites[j] && at(site_pattern[j]).computeAmbiguousChar(num_states) > 0) {
                kept_sites[j] = 0;
            }
    }
    if (exclude_const_sites) {
        for (j = 0; j < kept_sites.size(); j++)
        	if (at(site_pattern[j]).isInvariant())
        		kept_sites[j] = 0;

    }

    int final_length = 0;
    for (j = 0; j < kept_sites.size(); j++)
        if (kept_sites[j]) final_length++;
    return final_length;
}

void Alignment::printPhylip(ostream &out, bool append, const char *aln_site_list,
                            bool exclude_gaps, bool exclude_const_sites, const char *ref_seq_name, bool print_taxid) {
    IntVector kept_sites;
    int final_length = buildRetainingSites(aln_site_list, kept_sites, exclude_gaps, exclude_const_sites, ref_seq_name);
    if (seq_type == SEQ_CODON)
        final_length *= 3;

	out << getNSeq() << " " << final_length << endl;
	int max_len = getMaxSeqNameLength();
    if (print_taxid) max_len = 10;
	if (max_len < 10) max_len = 10;
	int seq_id;
	for (seq_id = 0; seq_id < seq_names.size(); seq_id++) {
		out.width(max_len);
        if (print_taxid)
            out << left << seq_id << " ";
        else
            out << left << seq_names[seq_id] << " ";
		int j = 0;
		for (IntVector::iterator i = site_pattern.begin();  i != site_pattern.end(); i++, j++)
			if (kept_sites[j])
				out << convertStateBackStr(at(*i)[seq_id]);
		out << endl;
	}
}

void Alignment::printPhylip(const char *file_name, bool append, const char *aln_site_list,
                            bool exclude_gaps, bool exclude_const_sites, const char *ref_seq_name) {
    try {
        ofstream out;
        out.exceptions(ios::failbit | ios::badbit);

        if (append)
            out.open(file_name, ios_base::out | ios_base::app);
        else
            out.open(file_name);

        printPhylip(out, append, aln_site_list, exclude_gaps, exclude_const_sites, ref_seq_name);

        out.close();
        if (verbose_mode >= VB_MED)
        	cout << "Alignment was printed to " << file_name << endl;
    } catch (ios::failure) {
        outError(ERR_WRITE_OUTPUT, file_name);
    }
}

void Alignment::printFasta(const char *file_name, bool append, const char *aln_site_list
                           , bool exclude_gaps, bool exclude_const_sites, const char *ref_seq_name)
{
    IntVector kept_sites;
    buildRetainingSites(aln_site_list, kept_sites, exclude_gaps, exclude_const_sites, ref_seq_name);
    try {
        ofstream out;
        out.exceptions(ios::failbit | ios::badbit);
        if (append)
            out.open(file_name, ios_base::out | ios_base::app);
        else
            out.open(file_name);
        StrVector::iterator it;
        int seq_id = 0;
        for (it = seq_names.begin(); it != seq_names.end(); it++, seq_id++) {
            out << ">" << (*it) << endl;
            int j = 0;
            for (IntVector::iterator i = site_pattern.begin();  i != site_pattern.end(); i++, j++)
                if (kept_sites[j])
                    out << convertStateBackStr(at(*i)[seq_id]);
            out << endl;
        }
        out.close();
        cout << "Alignment was printed to " << file_name << endl;
    } catch (ios::failure) {
        outError(ERR_WRITE_OUTPUT, file_name);
    }
}


void Alignment::extractSubAlignment(Alignment *aln, IntVector &seq_id, int min_true_char, int min_taxa, IntVector *kept_partitions) {
    IntVector::iterator it;
    for (it = seq_id.begin(); it != seq_id.end(); it++) {
        assert(*it >= 0 && *it < aln->getNSeq());
        seq_names.push_back(aln->getSeqName(*it));
    }
    num_states = aln->num_states;
    seq_type = aln->seq_type;
    STATE_UNKNOWN = aln->STATE_UNKNOWN;
	genetic_code = aln->genetic_code;
//    if (seq_type == SEQ_CODON) {
//    	codon_table = new char[num_states];
//    	memcpy(codon_table, aln->codon_table, num_states);
//    	non_stop_codon = new char[strlen(genetic_code)];
//    	memcpy(non_stop_codon, aln->non_stop_codon, strlen(genetic_code));
//
//    }
    site_pattern.resize(aln->getNSite(), -1);
    clear();
    pattern_index.clear();
    int site = 0, removed_sites = 0;
    VerboseMode save_mode = verbose_mode;
    verbose_mode = min(verbose_mode, VB_MIN); // to avoid printing gappy sites in addPattern
//    for (iterator pit = aln->begin(); pit != aln->end(); pit++) {
    for (site = 0; site < aln->getNSite(); site++) {
        iterator pit = aln->begin() + (aln->getPatternID(site)); 
        Pattern pat;
        int true_char = 0;
        for (it = seq_id.begin(); it != seq_id.end(); it++) {
            char ch = (*pit)[*it];
            if (ch != STATE_UNKNOWN) true_char++;
            pat.push_back(ch);
        }
        if (true_char < min_true_char)
            removed_sites++;
        else
            addPattern(pat, site-removed_sites);
//        for (int i = 0; i < (*pit).frequency; i++)
//            site_pattern[site++] = size()-1;
    }
    site_pattern.resize(aln->getNSite() - removed_sites);
    verbose_mode = save_mode;
    countConstSite();
    buildSeqStates();
    assert(size() <= aln->size());
    if (kept_partitions)
        kept_partitions->push_back(0);
}


void Alignment::extractPatterns(Alignment *aln, IntVector &ptn_id) {
    int i;
    for (i = 0; i < aln->getNSeq(); i++) {
        seq_names.push_back(aln->getSeqName(i));
    }
    num_states = aln->num_states;
    seq_type = aln->seq_type;
    STATE_UNKNOWN = aln->STATE_UNKNOWN;
    genetic_code = aln->genetic_code;
    site_pattern.resize(aln->getNSite(), -1);
    clear();
    pattern_index.clear();
    int site = 0;
    VerboseMode save_mode = verbose_mode;
    verbose_mode = min(verbose_mode, VB_MIN); // to avoid printing gappy sites in addPattern
    for (i = 0; i != ptn_id.size(); i++) {
        assert(ptn_id[i] >= 0 && ptn_id[i] < aln->getNPattern());
        Pattern pat = aln->at(ptn_id[i]);
        addPattern(pat, site, aln->at(ptn_id[i]).frequency);
        for (int j = 0; j < aln->at(ptn_id[i]).frequency; j++)
            site_pattern[site++] = size()-1;
    }
    site_pattern.resize(site);
    verbose_mode = save_mode;
    countConstSite();
    buildSeqStates();
    assert(size() <= aln->size());
}

void Alignment::extractPatternFreqs(Alignment *aln, IntVector &ptn_freq) {
    int i;
    assert(ptn_freq.size() <= aln->getNPattern());
    for (i = 0; i < aln->getNSeq(); i++) {
        seq_names.push_back(aln->getSeqName(i));
    }
    num_states = aln->num_states;
    seq_type = aln->seq_type;
    genetic_code = aln->genetic_code;
    STATE_UNKNOWN = aln->STATE_UNKNOWN;
    site_pattern.resize(accumulate(ptn_freq.begin(), ptn_freq.end(), 0), -1);
    clear();
    pattern_index.clear();
    int site = 0;
    VerboseMode save_mode = verbose_mode;
    verbose_mode = min(verbose_mode, VB_MIN); // to avoid printing gappy sites in addPattern
    for (i = 0; i != ptn_freq.size(); i++)
        if (ptn_freq[i]) {
            assert(ptn_freq[i] > 0);
            Pattern pat = aln->at(i);
            addPattern(pat, site, ptn_freq[i]);
            for (int j = 0; j < ptn_freq[i]; j++)
                site_pattern[site++] = size()-1;
        }
    site_pattern.resize(site);
    verbose_mode = save_mode;
    countConstSite();
    buildSeqStates();
    assert(size() <= aln->size());
}

void Alignment::extractSites(Alignment *aln, IntVector &site_id) {
    int i;
    for (i = 0; i < aln->getNSeq(); i++) {
        seq_names.push_back(aln->getSeqName(i));
    }
    num_states = aln->num_states;
    seq_type = aln->seq_type;
    STATE_UNKNOWN = aln->STATE_UNKNOWN;
    genetic_code = aln->genetic_code;
    site_pattern.resize(site_id.size(), -1);
    clear();
    pattern_index.clear();
    VerboseMode save_mode = verbose_mode;
    verbose_mode = min(verbose_mode, VB_MIN); // to avoid printing gappy sites in addPattern
    for (i = 0; i != site_id.size(); i++) {
        Pattern pat = aln->getPattern(site_id[i]);
        addPattern(pat, i);
    }
    verbose_mode = save_mode;
    countConstSite();
    buildSeqStates();
    // sanity check
    for (iterator it = begin(); it != end(); it++)
    	if (it->at(0) == -1)
    		assert(0);

    //cout << getNSite() << " positions were extracted" << endl;
    //cout << __func__ << " " << num_states << endl;
}



void Alignment::convertToCodonOrAA(Alignment *aln, char *gene_code_id, bool nt2aa) {
    if (aln->seq_type != SEQ_DNA)
        outError("Cannot convert non-DNA alignment into codon alignment");
    if (aln->getNSite() % 3 != 0)
        outError("Sequence length is not divisible by 3 when converting to codon sequences");
    int i, site;
    char AA_to_state[NUM_CHAR];
    for (i = 0; i < aln->getNSeq(); i++) {
        seq_names.push_back(aln->getSeqName(i));
    }
//    num_states = aln->num_states;
    seq_type = SEQ_CODON;
    initCodon(gene_code_id);
    if (nt2aa) {
        seq_type = SEQ_PROTEIN;
        num_states = 20;
    }

    computeUnknownState();

    if (nt2aa) {
        buildStateMap(AA_to_state, SEQ_PROTEIN);
    }
    
    site_pattern.resize(aln->getNSite()/3, -1);
    clear();
    pattern_index.clear();
    int step = ((seq_type == SEQ_CODON || nt2aa) ? 3 : 1);

    VerboseMode save_mode = verbose_mode;
    verbose_mode = min(verbose_mode, VB_MIN); // to avoid printing gappy sites in addPattern
    int nsite = aln->getNSite();
    int nseq = aln->getNSeq();
    Pattern pat;
    pat.resize(nseq);
    int num_error = 0;
    ostringstream err_str;

    for (site = 0; site < nsite; site+=step) {
        for (int seq = 0; seq < nseq; seq++) {
            //char state = convertState(sequences[seq][site], seq_type);
            char state = aln->at(aln->getPatternID(site))[seq];
            // special treatment for codon
            char state2 = aln->at(aln->getPatternID(site+1))[seq];
            char state3 = aln->at(aln->getPatternID(site+2))[seq];
            if (state < 4 && state2 < 4 && state3 < 4) {
//            		state = non_stop_codon[state*16 + state2*4 + state3];
                state = state*16 + state2*4 + state3;
                if (genetic_code[(int)state] == '*') {
                    err_str << "Sequence " << seq_names[seq] << " has stop codon "
                            << " at site " << site+1 << endl;
                    num_error++;
                    state = STATE_UNKNOWN;
                } else if (nt2aa) {
                    state = AA_to_state[(int)genetic_code[(int)state]];
                }
            } else if (state == STATE_INVALID || state2 == STATE_INVALID || state3 == STATE_INVALID) {
                state = STATE_INVALID;
            } else {
                if (state != STATE_UNKNOWN || state2 != STATE_UNKNOWN || state3 != STATE_UNKNOWN) {
                    ostringstream warn_str;
                    warn_str << "Sequence " << seq_names[seq] << " has ambiguous character " <<
                        " at site " << site+1 << endl;
                    outWarning(warn_str.str());
                }
                state = STATE_UNKNOWN;
            }
            if (state == STATE_INVALID) {
                if (num_error < 100) {
                    err_str << "Sequence " << seq_names[seq] << " has invalid character ";
                    err_str << " at site " << site+1 << endl;
                } else if (num_error == 100)
                    err_str << "...many more..." << endl;
                num_error++;
            }
            pat[seq] = state;
        }
        if (!num_error)
            addPattern(pat, site/step);
    }
    if (num_error)
        outError(err_str.str());
    verbose_mode = save_mode;
    countConstSite();
    buildSeqStates();
    // sanity check
    for (iterator it = begin(); it != end(); it++)
    	if (it->at(0) == -1)
    		assert(0);
    
}

void convert_range(const char *str, int &lower, int &upper, int &step_size, char* &endptr) throw (string) {
    //char *endptr;
    char *beginptr = (char*) str;

    // parse the lower bound of the range
    int d = strtol(str, &endptr, 10);
    if ((d == 0 && endptr == str) || abs(d) == HUGE_VALL) {
        string err = "Expecting integer, but found \"";
        err += str;
        err += "\" instead";
        throw err;
    }
    lower = d;
    //int d_save = d;
    upper = d;
    step_size = 1;
    if (*endptr != '-') return;

    // parse the upper bound of the range
    str = endptr+1;
    d = strtol(str, &endptr, 10);
    if ((d == 0 && endptr == str) || abs(d) == HUGE_VALL) {
        string err = "Expecting integer, but found \"";
        err += str;
        err += "\" instead";
        throw err;
    }

    //lower = d_save;
    upper = d;
    if (*endptr != '\\') return;

    // parse the step size of the range
    str = endptr+1;
    d = strtol(str, &endptr, 10);
    if ((d == 0 && endptr == str) || abs(d) == HUGE_VALL) {
        string err = "Expecting integer, but found \"";
        err += str;
        err += "\" instead";
        throw err;
    }

    step_size = d;
    str = beginptr;

}

void extractSiteID(Alignment *aln, const char* spec, IntVector &site_id) {
    int i;
    char *str = (char*)spec;
    int nchars = 0;
    try {
        for (; *str != 0; ) {
            int lower, upper, step;
            convert_range(str, lower, upper, step, str);
            lower--;
            upper--;
            nchars += (upper-lower+1)/step;
            if (aln->seq_type == SEQ_CODON) {
                lower /= 3;
                upper /= 3;
            }
            if (upper >= aln->getNSite()) throw "Too large site ID";
            if (lower < 0) throw "Negative site ID";
            if (lower > upper) throw "Wrong range";
            if (step < 1) throw "Wrong step size";
            for (i = lower; i <= upper; i+=step)
                site_id.push_back(i);
            if (*str == ',' || *str == ' ') str++;
            else break;
        }
        if (aln->seq_type == SEQ_CODON && nchars % 3 != 0)
            throw (string)"Range " + spec + " length is not multiple of 3 (necessary for codon data)";
    } catch (const char* err) {
        outError(err);
    } catch (string err) {
        outError(err);
    }
}

void Alignment::extractSites(Alignment *aln, const char* spec) {
    IntVector site_id;
    extractSiteID(aln, spec, site_id);
    extractSites(aln, site_id);
}

void Alignment::createBootstrapAlignment(Alignment *aln, IntVector* pattern_freq, const char *spec) {
    if (aln->isSuperAlignment()) outError("Internal error: ", __func__);
    int site, nsite = aln->getNSite();
    seq_names.insert(seq_names.begin(), aln->seq_names.begin(), aln->seq_names.end());
    num_states = aln->num_states;
    seq_type = aln->seq_type;
    genetic_code = aln->genetic_code;
    STATE_UNKNOWN = aln->STATE_UNKNOWN;
    site_pattern.resize(nsite, -1);
    clear();
    pattern_index.clear();
    
    // 2016-07-05: copy variables for PoMo
    pomo_states = aln->pomo_states;
    pomo_states_index = aln->pomo_states_index;
<<<<<<< HEAD
    pomo_sampling_type = aln->pomo_sampling_type;
=======
    pomo_sampling_method = aln->pomo_sampling_method;
>>>>>>> 35ede819
    virtual_pop_size = aln->virtual_pop_size;
    
    VerboseMode save_mode = verbose_mode;
    verbose_mode = min(verbose_mode, VB_MIN); // to avoid printing gappy sites in addPattern
    if (pattern_freq) {
        pattern_freq->resize(0);
        pattern_freq->resize(aln->getNPattern(), 0);
    }
    
    if (!aln->site_state_freq.empty()) {
        // resampling also the per-site state frequency vector
        if (aln->site_state_freq.size() != aln->getNPattern() || spec)
            outError("Unsupported bootstrap feature, pls contact the developers");
    }
    
	IntVector site_vec;
    if (!spec) {
		// standard bootstrap
		for (site = 0; site < nsite; site++) {
			int site_id = random_int(nsite);
			int ptn_id = aln->getPatternID(site_id);
			Pattern pat = aln->at(ptn_id);
            int nptn = getNPattern();
			addPattern(pat, site);
            if (!aln->site_state_freq.empty() && getNPattern() > nptn) {
                // a new pattern is added, copy state frequency vector
                double *state_freq = new double[num_states];
                memcpy(state_freq, aln->site_state_freq[ptn_id], num_states*sizeof(double));
                site_state_freq.push_back(state_freq);
            }
			if (pattern_freq) ((*pattern_freq)[ptn_id])++;
		}
    } else if (strncmp(spec, "GENESITE,", 9) == 0) {
		// resampling genes, then resampling sites within resampled genes
		convert_int_vec(spec+9, site_vec);
		int i;
		IntVector begin_site;
		for (i = 0, site = 0; i < site_vec.size(); i++) {
			begin_site.push_back(site);
			site += site_vec[i];
			//cout << "site = " << site_vec[i] << endl;
		}
		if (site > getNSite())
			outError("Sum of lengths exceeded alignment length");

		for (i = 0; i < site_vec.size(); i++) {
			int part = random_int(site_vec.size());
			for (int j = 0; j < site_vec[part]; j++) {
				site = random_int(site_vec[part]) + begin_site[part];
				int ptn = aln->getPatternID(site);
				Pattern pat = aln->at(ptn);
				addPattern(pat, site);
				if (pattern_freq) ((*pattern_freq)[ptn])++;
			}
		}
    } else if (strncmp(spec, "GENE,", 5) == 0) {
		// resampling genes instead of sites
		convert_int_vec(spec+5, site_vec);
		int i;
		IntVector begin_site;
		for (i = 0, site = 0; i < site_vec.size(); i++) {
			begin_site.push_back(site);
			site += site_vec[i];
			//cout << "site = " << site_vec[i] << endl;
		}
		if (site > getNSite())
			outError("Sum of lengths exceeded alignment length");

		for (i = 0; i < site_vec.size(); i++) {
			int part = random_int(site_vec.size());
			for (site = begin_site[part]; site < begin_site[part] + site_vec[part]; site++) {
				int ptn = aln->getPatternID(site);
				Pattern pat = aln->at(ptn);
				addPattern(pat, site);
				if (pattern_freq) ((*pattern_freq)[ptn])++;
			}
		}
    } else {
    	// special bootstrap
    	convert_int_vec(spec, site_vec);
    	if (site_vec.size() % 2 != 0)
    		outError("Bootstrap specification length is not divisible by 2");
    	nsite = 0;
    	int part, begin_site = 0, out_site = 0;
    	for (part = 0; part < site_vec.size(); part+=2)
    		nsite += site_vec[part+1];
    	site_pattern.resize(nsite, -1);
    	for (part = 0; part < site_vec.size(); part += 2) {
    		if (begin_site + site_vec[part] > aln->getNSite())
    			outError("Sum of lengths exceeded alignment length");
    		for (site = 0; site < site_vec[part+1]; site++) {
    			int site_id = random_int(site_vec[part]) + begin_site;
    			int ptn_id = aln->getPatternID(site_id);
    			Pattern pat = aln->at(ptn_id);
    			addPattern(pat, site + out_site);
    			if (pattern_freq) ((*pattern_freq)[ptn_id])++;
    		}
    		begin_site += site_vec[part];
    		out_site += site_vec[part+1];
    	}
    }
    if (!aln->site_state_freq.empty()) {
        site_model = site_pattern;
        assert(site_state_freq.size() == getNPattern());
    }
    verbose_mode = save_mode;
    countConstSite();
    buildSeqStates();
}

void Alignment::createBootstrapAlignment(IntVector &pattern_freq, const char *spec) {
	int nptn = getNPattern();
    pattern_freq.resize(nptn, 0);
    int *internal_freq = new int [nptn];
    createBootstrapAlignment(internal_freq, spec);
    for (int i = 0; i < nptn; i++)
    	pattern_freq[i] = internal_freq[i];
    delete [] internal_freq;
}

void Alignment::createBootstrapAlignment(int *pattern_freq, const char *spec, int *rstream) {
    int site, nsite = getNSite();
    memset(pattern_freq, 0, getNPattern()*sizeof(int));
	IntVector site_vec;
    if (!spec ||  strncmp(spec, "SCALE=", 6) == 0) {
    
        if (spec) {
            double scale = convert_double(spec+6);
            nsite = (int)round(scale * nsite);
        }
        int nptn = getNPattern();

        if (nsite/8 < nptn) {
            int orig_nsite = getNSite();
            for (site = 0; site < nsite; site++) {
                int site_id = random_int(orig_nsite, rstream);
                int ptn_id = getPatternID(site_id);
                pattern_freq[ptn_id]++;
            }
        } else {
            // BQM 2015-12-27: use multinomial sampling for faster generation if #sites is much larger than #patterns
            int ptn;
            double *prob = new double[nptn];
            for (ptn = 0; ptn < nptn; ptn++)
                prob[ptn] = at(ptn).frequency;
            gsl_ran_multinomial(nptn, nsite, prob, (unsigned int*)pattern_freq, rstream);
            int sum = 0;
            for (ptn = 0; ptn < nptn; ptn++)
                sum += pattern_freq[ptn];
            assert(sum == nsite);
            delete [] prob;
        }
    } else if (strncmp(spec, "GENESITE,", 9) == 0) {
		// resampling genes, then resampling sites within resampled genes
		convert_int_vec(spec+9, site_vec);
		int i;
		IntVector begin_site;
		for (i = 0, site = 0; i < site_vec.size(); i++) {
			begin_site.push_back(site);
			site += site_vec[i];
			//cout << "site = " << site_vec[i] << endl;
		}
		if (site > getNSite())
			outError("Sum of lengths exceeded alignment length");

		for (i = 0; i < site_vec.size(); i++) {
			int part = random_int(site_vec.size(), rstream);
			for (int j = 0; j < site_vec[part]; j++) {
				site = random_int(site_vec[part], rstream) + begin_site[part];
				int ptn = getPatternID(site);
				pattern_freq[ptn]++;
			}
		}
	} else if (strncmp(spec, "GENE,", 5) == 0) {
		// resampling genes instead of sites
		convert_int_vec(spec+5, site_vec);
		int i;
		IntVector begin_site;
		for (i = 0, site = 0; i < site_vec.size(); i++) {
			begin_site.push_back(site);
			site += site_vec[i];
			//cout << "site = " << site_vec[i] << endl;
		}
		if (site > getNSite())
			outError("Sum of lengths exceeded alignment length");

		for (i = 0; i < site_vec.size(); i++) {
			int part = random_int(site_vec.size(), rstream);
			for (site = begin_site[part]; site < begin_site[part] + site_vec[part]; site++) {
				int ptn = getPatternID(site);
				pattern_freq[ptn]++;
			}
		}
	} else {
		// resampling sites within genes
		convert_int_vec(spec, site_vec);
		if (site_vec.size() % 2 != 0)
			outError("Bootstrap specification length is not divisible by 2");
		int part, begin_site = 0, out_site = 0;
		for (part = 0; part < site_vec.size(); part += 2) {
			if (begin_site + site_vec[part] > getNSite())
				outError("Sum of lengths exceeded alignment length");
			for (site = 0; site < site_vec[part+1]; site++) {
				int site_id = random_int(site_vec[part], rstream) + begin_site;
				int ptn_id = getPatternID(site_id);
				pattern_freq[ptn_id]++;
			}
			begin_site += site_vec[part];
			out_site += site_vec[part+1];
		}
	}
}

void Alignment::createGapMaskedAlignment(Alignment *masked_aln, Alignment *aln) {
    if (masked_aln->getNSeq() != aln->getNSeq()) outError("Different number of sequences in masked alignment");
    if (masked_aln->getNSite() != aln->getNSite()) outError("Different number of sites in masked alignment");

    int site, nsite = aln->getNSite(), nseq = aln->getNSeq();
    seq_names.insert(seq_names.begin(), aln->seq_names.begin(), aln->seq_names.end());
    num_states = aln->num_states;
    seq_type = aln->seq_type;
    genetic_code = aln->genetic_code;
    STATE_UNKNOWN = aln->STATE_UNKNOWN;
    site_pattern.resize(nsite, -1);
    clear();
    pattern_index.clear();
    IntVector name_map;
    for (StrVector::iterator it = seq_names.begin(); it != seq_names.end(); it++) {
        int seq_id = masked_aln->getSeqID(*it);
        if (seq_id < 0) outError("Masked alignment does not contain taxon ", *it);
        name_map.push_back(seq_id);
    }
    VerboseMode save_mode = verbose_mode;
    verbose_mode = min(verbose_mode, VB_MIN); // to avoid printing gappy sites in addPattern
    for (site = 0; site < nsite; site++) {
        int ptn_id = aln->getPatternID(site);
        Pattern pat = aln->at(ptn_id);
        Pattern masked_pat = masked_aln->at(masked_aln->getPatternID(site));
        for (int seq = 0; seq < nseq; seq++)
            if (masked_pat[name_map[seq]] == STATE_UNKNOWN) pat[seq] = STATE_UNKNOWN;
        addPattern(pat, site);
    }
    verbose_mode = save_mode;
    countConstSite();
    buildSeqStates();
}

void Alignment::shuffleAlignment() {
    if (isSuperAlignment()) outError("Internal error: ", __func__);
    my_random_shuffle(site_pattern.begin(), site_pattern.end());
}


void Alignment::concatenateAlignment(Alignment *aln) {
    if (getNSeq() != aln->getNSeq()) outError("Different number of sequences in two alignments");
    if (num_states != aln->num_states) outError("Different number of states in two alignments");
    if (seq_type != aln->seq_type) outError("Different data type in two alignments");
    int site, nsite = aln->getNSite();
    int cur_sites = getNSite();
    site_pattern.resize(cur_sites + nsite , -1);
    IntVector name_map;
    for (StrVector::iterator it = seq_names.begin(); it != seq_names.end(); it++) {
        int seq_id = aln->getSeqID(*it);
        if (seq_id < 0) outError("The other alignment does not contain taxon ", *it);
        name_map.push_back(seq_id);
    }
    VerboseMode save_mode = verbose_mode;
    verbose_mode = min(verbose_mode, VB_MIN); // to avoid printing gappy sites in addPattern
    for (site = 0; site < nsite; site++) {
        Pattern pat = aln->at(aln->getPatternID(site));
        Pattern new_pat = pat;
        for (int i = 0; i < name_map.size(); i++) new_pat[i] = pat[name_map[i]];
        addPattern(new_pat, site + cur_sites);
    }
    verbose_mode = save_mode;
    countConstSite();
    buildSeqStates();
}

void Alignment::copyAlignment(Alignment *aln) {
    int site, nsite = aln->getNSite();
    seq_names.insert(seq_names.begin(), aln->seq_names.begin(), aln->seq_names.end());
    num_states = aln->num_states;
    seq_type = aln->seq_type;
    genetic_code = aln->genetic_code;
    STATE_UNKNOWN = aln->STATE_UNKNOWN;
    site_pattern.resize(nsite, -1);
    clear();
    pattern_index.clear();
    VerboseMode save_mode = verbose_mode;
    verbose_mode = min(verbose_mode, VB_MIN); // to avoid printing gappy sites in addPattern
    for (site = 0; site < nsite; site++) {
        int site_id = site;
        int ptn_id = aln->getPatternID(site_id);
        Pattern pat = aln->at(ptn_id);
        addPattern(pat, site);
    }
    verbose_mode = save_mode;
    countConstSite();
    buildSeqStates();
}

void Alignment::countConstSite() {
    int num_const_sites = 0;
    num_informative_sites = 0;
    int num_invariant_sites = 0;
    for (iterator it = begin(); it != end(); it++) {
        if ((*it).isConst()) 
            num_const_sites += (*it).frequency;
        if (it->isInformative())
            num_informative_sites += it->frequency;
        if (it->isInvariant())
            num_invariant_sites += it->frequency;
    }
    frac_const_sites = ((double)num_const_sites) / getNSite();
    frac_invariant_sites = ((double)num_invariant_sites) / getNSite();
}

string Alignment::getUnobservedConstPatterns() {
	string ret = "";
	for (char state = 0; state < num_states; state++) 
    if (!isStopCodon(state))
    {
		Pattern pat;
		pat.resize(getNSeq(), state);
		if (pattern_index.find(pat) == pattern_index.end()) {
			// constant pattern is unobserved
			ret.push_back(state);
		}
	}
	return ret;
}

int Alignment::countProperChar(int seq_id) {
    int num_proper_chars = 0;
    for (iterator it = begin(); it != end(); it++) {
        if ((*it)[seq_id] < num_states + pomo_states.size()) num_proper_chars+=(*it).frequency;
    }
    return num_proper_chars;
}

Alignment::~Alignment()
{
//	if (codon_table) {
//		delete [] codon_table;
//		codon_table = NULL;
//	}
//	if (non_stop_codon) {
//		delete [] non_stop_codon;
//		non_stop_codon = NULL;
//	}
    if (pars_lower_bound) {
        delete [] pars_lower_bound;
        pars_lower_bound = NULL;
    }
    for (vector<double*>::reverse_iterator it = site_state_freq.rbegin(); it != site_state_freq.rend(); it++)
        if (*it) delete [] (*it);
    site_state_freq.clear();
    site_model.clear();
}

double Alignment::computeObsDist(int seq1, int seq2) {
    int diff_pos = 0, total_pos = 0;
    for (iterator it = begin(); it != end(); it++) {
        int state1 = convertPomoState((*it)[seq1]);
        int state2 = convertPomoState((*it)[seq2]);
        if  (state1 < num_states && state2 < num_states) {
            //if ((*it)[seq1] != STATE_UNKNOWN && (*it)[seq2] != STATE_UNKNOWN) {
            total_pos += (*it).frequency;
            if ((*it)[seq1] != (*it)[seq2] )
                diff_pos += (*it).frequency;
        }
    }
    if (!total_pos) {
        if (verbose_mode >= VB_MED)
            outWarning("No overlapping characters between " + getSeqName(seq1) + " and " + getSeqName(seq2));
        return MAX_GENETIC_DIST; // return +INF if no overlap between two sequences
    }
    return ((double)diff_pos) / total_pos;
}

double Alignment::computeJCDist(int seq1, int seq2) {
    double obs_dist = computeObsDist(seq1, seq2);
    double z = (double)num_states / (num_states-1);
    double x = 1.0 - (z * obs_dist);

    if (x <= 0) {
        /*		string str = "Too long distance between two sequences ";
        		str += getSeqName(seq1);
        		str += " and ";
        		str += getSeqName(seq2);
        		outWarning(str);*/
        return MAX_GENETIC_DIST;
    }

    return -log(x) / z;
}

void Alignment::printDist(ostream &out, double *dist_mat) {
    int nseqs = getNSeq();
    int max_len = getMaxSeqNameLength();
    if (max_len < 10) max_len = 10;
    out << nseqs << endl;
    int pos = 0;
    out.precision(max((int)ceil(-log10(Params::getInstance().min_branch_length))+1, 6));
    out << fixed;
    for (int seq1 = 0; seq1 < nseqs; seq1 ++)  {
        out.width(max_len);
        out << left << getSeqName(seq1) << " ";
        for (int seq2 = 0; seq2 < nseqs; seq2 ++) {
            out << dist_mat[pos++];
            /*if (seq2 % 7 == 6) {
            	out << endl;
            	out.width(max_len+1);
            } */
            out << " ";
        }
        out << endl;
    }
}

void Alignment::printDist(const char *file_name, double *dist_mat) {
    try {
        ofstream out;
        out.exceptions(ios::failbit | ios::badbit);
        out.open(file_name);
        printDist(out, dist_mat);
        out.close();
        //cout << "Distance matrix was printed to " << file_name << endl;
    } catch (ios::failure) {
        outError(ERR_WRITE_OUTPUT, file_name);
    }
}

double Alignment::readDist(istream &in, double *dist_mat) {
    double longest_dist = 0.0;
    int nseqs;
    in >> nseqs;
    if (nseqs != getNSeq())
        throw "Distance file has different number of taxa";
    double *tmp_dist_mat = new double[nseqs * nseqs];
    std::map< string, int > map_seqName_ID;
    int pos = 0, seq1, seq2, id = 0;
    // read in distances to a temporary array
    for (seq1 = 0; seq1 < nseqs; seq1++)  {
        string seq_name;
        in >> seq_name;
        // assign taxa name to integer id
        map_seqName_ID[seq_name] = id++;
        /*
        if (seq_name != getSeqName(seq1))
            throw "Sequence name " + seq_name + " is different from " + getSeqName(seq1);
        for (seq2 = 0; seq2 < nseqs; seq2++) {
            in >> dist_mat[pos++];
            if (dist_mat[pos-1] > longest_dist)
                longest_dist = dist_mat[pos-1];
        }
         */
        for (seq2 = 0; seq2 < nseqs; seq2++) {
            in >> tmp_dist_mat[pos++];
            //cout << tmp_dist_mat[pos - 1] << "  ";
            if (tmp_dist_mat[pos - 1] > longest_dist)
                longest_dist = tmp_dist_mat[pos - 1];
        }
        //cout << endl;
    }
    //cout << "Internal distance matrix: " << endl;
    // Now initialize the internal distance matrix, in which the sequence order is the same
    // as in the alignment
    for (seq1 = 0; seq1 < nseqs; seq1++) {
        for (seq2 = 0; seq2 < nseqs; seq2++) {
            string seq1Name = getSeqName(seq1);
            string seq2Name = getSeqName(seq2);
            if (map_seqName_ID.count(seq1Name) == 0) {
                throw "Could not find taxa name " + seq1Name;
            }
            if (map_seqName_ID.count(seq2Name) == 0) {
                throw "Could not find taxa name " + seq2Name;
            }
            int seq1_tmp_id = map_seqName_ID[seq1Name];
            int seq2_tmp_id = map_seqName_ID[seq2Name];
            dist_mat[seq1 * nseqs + seq2] = tmp_dist_mat[seq1_tmp_id * nseqs + seq2_tmp_id];
            //cout << dist_mat[seq1 * nseqs + seq2] << "  ";
        }
        //cout << endl;
    }

    // check for symmetric matrix
    for (seq1 = 0; seq1 < nseqs-1; seq1++) {
        if (dist_mat[seq1*nseqs+seq1] != 0.0)
            throw "Diagonal elements of distance matrix is not ZERO";
        for (seq2 = seq1+1; seq2 < nseqs; seq2++)
            if (dist_mat[seq1*nseqs+seq2] != dist_mat[seq2*nseqs+seq1])
                throw "Distance between " + getSeqName(seq1) + " and " + getSeqName(seq2) + " is not symmetric";
    }

    /*
    string dist_file = params.out_prefix;
    dist_file += ".userdist";
    printDist(dist_file.c_str(), dist_mat);*/
    
    delete [] tmp_dist_mat;
    
    return longest_dist;
}

double Alignment::readDist(const char *file_name, double *dist_mat) {
    double longest_dist = 0.0;

    try {
        ifstream in;
        in.exceptions(ios::failbit | ios::badbit);
        in.open(file_name);
        longest_dist = readDist(in, dist_mat);
        in.close();
        cout << "Distance matrix was read from " << file_name << endl;
    } catch (const char *str) {
        outError(str);
    } catch (string str) {
        outError(str);
    } catch (ios::failure) {
        outError(ERR_READ_INPUT, file_name);
    }
    return longest_dist;
}

void Alignment::computeStateFreq (double *state_freq, size_t num_unknown_states) {
    int i, j;
    double *states_app = new double[num_states*(STATE_UNKNOWN+1)];
    double *new_freq = new double[num_states];
    unsigned *state_count = new unsigned[STATE_UNKNOWN+1];
    double *new_state_freq = new double[num_states];


    memset(state_count, 0, sizeof(unsigned)*(STATE_UNKNOWN+1));
    state_count[(int)STATE_UNKNOWN] = num_unknown_states;

    for (i = 0; i <= STATE_UNKNOWN; i++)
        getAppearance(i, &states_app[i*num_states]);

<<<<<<< HEAD
    size_t aln_len = 0;

    for (iterator it = begin(); it != end(); it++) {
        aln_len += it->frequency;
        for (Pattern::iterator it2 = it->begin(); it2 != it->end(); it2++)
            state_count[convertPomoState((int)*it2)] += it->frequency;
    }
=======
    for (iterator it = begin(); it != end(); it++)
        for (Pattern::iterator it2 = it->begin(); it2 != it->end(); it2++)
            state_count[convertPomoState((int)*it2)] += it->frequency;
>>>>>>> 35ede819

    for (i = 0; i < num_states; i++)
        state_freq[i] = 1.0/num_states;

    const int NUM_TIME = 8;
    if (aln_len > 0)
    for (int k = 0; k < NUM_TIME; k++) {
        memset(new_state_freq, 0, sizeof(double)*num_states);

        for (i = 0; i <= STATE_UNKNOWN; i++) {
            if (state_count[i] == 0) continue;
            double sum_freq = 0.0;
            for (j = 0; j < num_states; j++) {
                new_freq[j] = state_freq[j] * states_app[i*num_states+j];
                sum_freq += new_freq[j];
            }
            sum_freq = 1.0/sum_freq;
            for (j = 0; j < num_states; j++) {
                new_state_freq[j] += new_freq[j]*sum_freq*state_count[i];
            }
        }

        double sum_freq = 0.0;
        for (j = 0; j < num_states; j++)
            sum_freq += new_state_freq[j];
        sum_freq = 1.0/sum_freq;
        for (j = 0; j < num_states; j++)
            state_freq[j] = new_state_freq[j]*sum_freq;
    }

	convfreq(state_freq);

    if (verbose_mode >= VB_MED) {
        cout << "Empirical state frequencies: ";
        cout << setprecision(10);
        for (i = 0; i < num_states; i++)
            cout << state_freq[i] << " ";
        cout << endl;
    }

    delete [] new_state_freq;
    delete [] state_count;
    delete [] new_freq;
    delete [] states_app;
}

int Alignment::convertPomoState(int state) {
    if (seq_type != SEQ_POMO) return state;
    if (state < num_states) return state;
    if (state == STATE_UNKNOWN) return state;
    state -= num_states;
    if (pomo_states.size() <= 0)
        outError("Alignment file is too short.");
    if (state >= pomo_states.size()) {
        cout << "state:              " << state << endl;
        cout << "pomo_states.size(): " << pomo_states.size() << endl;
    }
    assert(state < pomo_states.size());
    int id1 = pomo_states[state] & 3;
    int id2 = (pomo_states[state] >> 16) & 3;
    int value1 = (pomo_states[state] >> 2) & 16383;
    int value2 = pomo_states[state] >> 18;
    int N = virtual_pop_size;
    // Mon Jun 13 13:24:55 CEST 2016.  Make this a little bit more
    // stochastic.  This is important if the sample size is small..
    int M = value1 + value2;
    double stoch = (double) rand() / RAND_MAX - 0.5;
    stoch /= 2.0;
    int pick = (int)round(((double) value1*N/M) + stoch);
    // int pick = (int)round(((double) value1*N/M));
    int real_state;
    if (pick <= 0) 
        real_state = id2;
    else if (pick >= N)
        real_state = id1;
    else {
        int j;
        if (id1 == 0) j = id2 - 1;
        else j = id1 + id2;
        real_state = 3 + j*(N-1) + pick;
    }
    state = real_state;
    assert(state < num_states);
    return state;
}

void Alignment::computeAbsoluteStateFreq(unsigned int *abs_state_freq) {
    memset(abs_state_freq, 0, num_states * sizeof(unsigned int));

    if (seq_type == SEQ_POMO) {
        for (iterator it = begin(); it != end(); it++)
            for (Pattern::iterator it2 = it->begin(); it2 != it->end(); it2++)
                abs_state_freq[convertPomoState((int)*it2)] += it->frequency;
    } else {
        for (iterator it = begin(); it != end(); it++)
            for (Pattern::iterator it2 = it->begin(); it2 != it->end(); it2++)
                abs_state_freq[(int)*it2] += it->frequency;
    }
}


void Alignment::countStatePerSequence (unsigned *count_per_sequence) {
    int i;
    int nseqs = getNSeq();
    memset(count_per_sequence, 0, sizeof(unsigned)*num_states*nseqs);
    for (iterator it = begin(); it != end(); it++)
        for (i = 0; i != nseqs; i++) {
            int state = convertPomoState(it->at(i));
            if (state < num_states) {
                count_per_sequence[i*num_states + state] += it->frequency;
            }
        }
}

void Alignment::computeStateFreqPerSequence (double *freq_per_sequence) {
    int i, j;
    int nseqs = getNSeq();
    double *states_app = new double[num_states*(STATE_UNKNOWN+1)];
    double *new_freq = new double[num_states];
    unsigned *state_count = new unsigned[(STATE_UNKNOWN+1)*nseqs];
    double *new_state_freq = new double[num_states];


    memset(state_count, 0, sizeof(unsigned)*(STATE_UNKNOWN+1)*nseqs);

    for (i = 0; i <= STATE_UNKNOWN; i++)
        getAppearance(i, &states_app[i*num_states]);

    for (iterator it = begin(); it != end(); it++)
        for (i = 0; i != nseqs; i++) {
            state_count[i*(STATE_UNKNOWN+1) + it->at(i)] += it->frequency;
        }
    double equal_freq = 1.0/num_states;
    for (i = 0; i < num_states*nseqs; i++)
        freq_per_sequence[i] = equal_freq;

    const int NUM_TIME = 8;
    for (int k = 0; k < NUM_TIME; k++) {
        for (int seq = 0; seq < nseqs; seq++) {
            double *state_freq = &freq_per_sequence[seq*num_states];
            memset(new_state_freq, 0, sizeof(double)*num_states);
            for (i = 0; i <= STATE_UNKNOWN; i++) {
                if (state_count[seq*(STATE_UNKNOWN+1)+i] == 0) continue;
                double sum_freq = 0.0;
                for (j = 0; j < num_states; j++) {
                    new_freq[j] = state_freq[j] * states_app[i*num_states+j];
                    sum_freq += new_freq[j];
                }
                sum_freq = 1.0/sum_freq;
                for (j = 0; j < num_states; j++) {
                    new_state_freq[j] += new_freq[j]*sum_freq*state_count[seq*(STATE_UNKNOWN+1)+i];
                }
            }

            double sum_freq = 0.0;
            for (j = 0; j < num_states; j++)
                sum_freq += new_state_freq[j];
            sum_freq = 1.0/sum_freq;
            for (j = 0; j < num_states; j++)
                state_freq[j] = new_state_freq[j]*sum_freq;
         }
    }

//	convfreq(state_freq);
//
//    if (verbose_mode >= VB_MED) {
//        cout << "Empirical state frequencies: ";
//        for (i = 0; i < num_states; i++)
//            cout << state_freq[i] << " ";
//        cout << endl;
//    }

    delete [] new_state_freq;
    delete [] state_count;
    delete [] new_freq;
    delete [] states_app;
}

//void Alignment::computeStateFreq (double *stateFrqArr) {
//    int stateNo_;
//    int nState_ = num_states;
//    int nseqs = getNSeq();
//    double *timeAppArr_ = new double[num_states];
//    double *siteAppArr_ = new double[num_states]; //App = appearance
//    double *newSiteAppArr_ = new double[num_states];
//
//    for (stateNo_ = 0; stateNo_ < nState_; stateNo_ ++)
//        stateFrqArr [ stateNo_ ] = 1.0 / nState_;
//
//    int NUM_TIME = 8;
//    //app = appeareance
//    if (verbose_mode >= VB_MED)
//        cout << "Computing state frequencies..." << endl;
//    for (int time_ = 0; time_ < NUM_TIME; time_ ++)
//    {
//        for (stateNo_ = 0; stateNo_ < nState_; stateNo_ ++)
//            timeAppArr_[stateNo_] = 0.0;
//
//        for (iterator it = begin(); it != end(); it++)
//            for (int i = 0; i < (*it).frequency; i++)
//            {
//                for (int seq = 0; seq < nseqs; seq++) {
//                    int stateNo_ = (*it)[seq];
//
//                    getAppearance (stateNo_, siteAppArr_);
//
//                    double totalSiteApp_ = 0.0;
//                    for (stateNo_ = 0; stateNo_ < nState_; stateNo_ ++) {
//                        newSiteAppArr_[stateNo_] = stateFrqArr[stateNo_] * siteAppArr_[stateNo_];
//                        totalSiteApp_ += newSiteAppArr_[stateNo_];
//                    }
//                    totalSiteApp_ = 1.0 / totalSiteApp_;
//
//                    for (stateNo_ = 0; stateNo_ < nState_; stateNo_ ++)
//                        timeAppArr_[stateNo_] += newSiteAppArr_[stateNo_] * totalSiteApp_;
//                }
//            }
//
//        double totalTimeApp_ = 0.0;
//        int stateNo_;
//        for (stateNo_ = 0; stateNo_ < nState_; stateNo_ ++)
//            totalTimeApp_ += timeAppArr_[stateNo_];
//
//
//        for (stateNo_ = 0; stateNo_ < nState_; stateNo_ ++)
//            stateFrqArr[stateNo_] = timeAppArr_[stateNo_] / totalTimeApp_;
//
//    } //end of for time_
//
//    //  std::cout << "state frequency ..." << endl;
//    // for (stateNo_ = 0; stateNo_ < nState_; stateNo_ ++)
//    // std::cout << stateFrqArr[stateNo_] << endl;
//
//	convfreq(stateFrqArr);
//
//    if (verbose_mode >= VB_MED) {
//        cout << "Empirical state frequencies: ";
//        for (stateNo_ = 0; stateNo_ < nState_; stateNo_ ++)
//            cout << stateFrqArr[stateNo_] << " ";
//        cout << endl;
//    }
//	delete [] newSiteAppArr_;
//	delete [] siteAppArr_;
//	delete [] timeAppArr_;
//
//}

void Alignment::getAppearance(StateType state, double *state_app) {
    int i;
    if (state == STATE_UNKNOWN) {
        for (i = 0; i < num_states; i++)
            state_app[i] = 1.0;
        return;
    }

    memset(state_app, 0, num_states * sizeof(double));
    if (state < num_states) {
        state_app[(int)state] = 1.0;
        return;
    }
	// ambiguous characters
	int ambi_aa[] = {4+8, 32+64, 512+1024};
	switch (seq_type) {
	case SEQ_DNA:
	    state -= (num_states-1);
		for (i = 0; i < num_states; i++)
			if (state & (1 << i)) {
				state_app[i] = 1.0;
			}
		break;
	case SEQ_PROTEIN:
		assert(state<23);
		state -= 20;
		for (i = 0; i < 11; i++)
			if (ambi_aa[(int)state] & (1<<i)) {
				state_app[i] = 1.0;
			}
		break;
    case SEQ_POMO:
//        state -= num_states;
//        assert(state < pomo_states.size());
//        // count the number of nucleotides
//        state_app[pomo_states[state] & 3] = 1.0;
//        state_app[(pomo_states[state] >> 16) & 3] = 1.0;
        state_app[convertPomoState(state)] = 1.0;
        break;
	default: assert(0); break;
	}
}

void Alignment::getAppearance(StateType state, StateBitset &state_app) {

	int i;
    if (state == STATE_UNKNOWN) {
    	state_app.set();
        return;
    }

    state_app.reset();
    if (state < num_states) {
        state_app[(int)state] = 1;
        return;
    }
	// ambiguous characters
	int ambi_aa[] = {4+8, 32+64, 512+1024};
	switch (seq_type) {
	case SEQ_DNA:
	    state -= (num_states-1);
		for (i = 0; i < num_states; i++)
			if (state & (1 << i)) {
				state_app[i] = 1;
			}
		break;
	case SEQ_PROTEIN:
		if (state >= 23) return;
		state -= 20;
		for (i = 0; i < 11; i++)
			if (ambi_aa[(int)state] & (1<<i)) {
				state_app[i] = 1;
			}
		break;
    case SEQ_POMO:
//        state -= num_states;
//        assert(state < pomo_states.size());
//        // count the number of nucleotides
//        state_app[pomo_states[state] & 3] = 1;
//        state_app[(pomo_states[state] >> 16) & 3] = 1;
        state_app[convertPomoState(state)] = 1;
        break;
	default: assert(0); break;
	}
}

void Alignment::computeCodonFreq(StateFreqType freq, double *state_freq, double *ntfreq) {
	int nseqs = getNSeq();
	int i, j;

	if (freq == FREQ_CODON_1x4) {
		memset(ntfreq, 0, sizeof(double)*4);
		for (iterator it = begin(); it != end(); it++) {
			for (int seq = 0; seq < nseqs; seq++) if ((*it)[seq] != STATE_UNKNOWN) {
//				int codon = codon_table[(int)(*it)[seq]];
				int codon = (int)(*it)[seq];
				int nt1 = codon / 16;
				int nt2 = (codon % 16) / 4;
				int nt3 = codon % 4;
				ntfreq[nt1] += (*it).frequency;
				ntfreq[nt2] += (*it).frequency;
				ntfreq[nt3] += (*it).frequency;
			}
		}
		double sum = 0;
		for (i = 0; i < 4; i++)
			sum += ntfreq[i];
		for (i = 0; i < 4; i++)
			ntfreq[i] /= sum;
		if (verbose_mode >= VB_MED) {
			for (i = 0; i < 4; i++)
				cout << "  " << symbols_dna[i] << ": " << ntfreq[i];
			cout << endl;
		}
		memcpy(ntfreq+4, ntfreq, sizeof(double)*4);
		memcpy(ntfreq+8, ntfreq, sizeof(double)*4);
        double sum_stop=0.0;
        sum = 0.0;
		for (i = 0; i < num_states; i++) {
            state_freq[i] = ntfreq[i/16] * ntfreq[(i%16)/4] * ntfreq[i%4];
			if (isStopCodon(i)) {
                sum_stop += state_freq[i];
				state_freq[i] = MIN_FREQUENCY;
                sum += MIN_FREQUENCY;
			}
        }
        sum = (1.0-sum)/(1.0-sum_stop);
		for (i = 0; i < num_states; i++)
            if (!isStopCodon(i))
                state_freq[i] *= sum;
        sum = 0.0;
		for (i = 0; i < num_states; i++)
                sum += state_freq[i];
        assert(fabs(sum-1.0)<1e-5);
	} else if (freq == FREQ_CODON_3x4) {
		// F3x4 frequency model
		memset(ntfreq, 0, sizeof(double)*12);
		for (iterator it = begin(); it != end(); it++) {
			for (int seq = 0; seq < nseqs; seq++) if ((*it)[seq] != STATE_UNKNOWN) {
//				int codon = codon_table[(int)(*it)[seq]];
				int codon = (int)(*it)[seq];
				int nt1 = codon / 16;
				int nt2 = (codon % 16) / 4;
				int nt3 = codon % 4;
				ntfreq[nt1] += (*it).frequency;
				ntfreq[4+nt2] += (*it).frequency;
				ntfreq[8+nt3] += (*it).frequency;
			}
		}
		for (j = 0; j < 12; j+=4) {
			double sum = 0;
			for (i = 0; i < 4; i++)
				sum += ntfreq[i+j];
			for (i = 0; i < 4; i++)
				ntfreq[i+j] /= sum;
			if (verbose_mode >= VB_MED) {
				for (i = 0; i < 4; i++)
					cout << "  " << symbols_dna[i] << ": " << ntfreq[i+j];
				cout << endl;
			}
		}

        double sum_stop=0.0;
        double sum = 0.0;
		for (i = 0; i < num_states; i++) {
            state_freq[i] = ntfreq[i/16] * ntfreq[4+(i%16)/4] * ntfreq[8+i%4];
			if (isStopCodon(i)) {
                sum_stop += state_freq[i];
				state_freq[i] = MIN_FREQUENCY;
                sum += MIN_FREQUENCY;
			}
        }
        sum = (1.0-sum)/(1.0-sum_stop);
		for (i = 0; i < num_states; i++)
            if (!isStopCodon(i))
                state_freq[i] *= sum;
        sum = 0.0;
		for (i = 0; i < num_states; i++)
                sum += state_freq[i];
        assert(fabs(sum-1.0)<1e-5);

//		double sum = 0;
//		for (i = 0; i < num_states; i++)
//			if (isStopCodon(i)) {
//				state_freq[i] = 0.0;
//			} else {
//				//int codon = codon_table[i];
//				int codon = i;
//				state_freq[i] = ntfreq[codon/16] * ntfreq[4+(codon%16)/4] * ntfreq[8+codon%4];
//				sum += state_freq[i];
//			}
//		for (i = 0; i < num_states; i++)
//			state_freq[i] /= sum;

        // now recompute ntfreq based on state_freq
//        memset(ntfreq, 0, 12*sizeof(double));
//        for (i = 0; i < num_states; i++)
//            if (!isStopCodon(i)) {
//				int nt1 = i / 16;
//				int nt2 = (i % 16) / 4;
//				int nt3 = i % 4;
//                ntfreq[nt1] += state_freq[i];
//                ntfreq[nt2+4] += state_freq[i];
//                ntfreq[nt3+8] += state_freq[i];
//            }
//		for (j = 0; j < 12; j+=4) {
//			double sum = 0;
//			for (i = 0; i < 4; i++)
//				sum += ntfreq[i+j];
//			for (i = 0; i < 4; i++)
//				ntfreq[i+j] /= sum;
//			if (verbose_mode >= VB_MED) {
//				for (i = 0; i < 4; i++)
//					cout << "  " << symbols_dna[i] << ": " << ntfreq[i+j];
//				cout << endl;
//			}
//		}
	} else if (freq == FREQ_CODON_3x4C) {
        outError("F3X4C not yet implemented. Contact authors if you really need it.");
	} else if (freq == FREQ_EMPIRICAL || freq == FREQ_ESTIMATE) {
		memset(state_freq, 0, num_states*sizeof(double));
        i = 0;
        for (iterator it = begin(); it != end(); it++, i++)
			for (int seq = 0; seq < nseqs; seq++) {
				int state = it->at(seq);
				if (state >= num_states) continue;
				state_freq[state] += it->frequency;
			}
        double sum = 0.0;
        for (i = 0; i < num_states; i++)
        	sum += state_freq[i];
        for (i = 0; i < num_states; i++)
        	state_freq[i] /= sum;
	} else {
        outError("Unsupported codon frequency");
    }
	convfreq(state_freq);
}

void Alignment::computeDivergenceMatrix(double *rates) {
    int i, j, k;
    assert(rates);
    int nseqs = getNSeq();
    unsigned *pair_rates = new unsigned[num_states*num_states];
    memset(pair_rates, 0, sizeof(unsigned)*num_states*num_states);
//    for (i = 0; i < num_states; i++) {
//        pair_rates[i] = new double[num_states];
//        memset(pair_rates[i], 0, sizeof(double)*num_states);
//    }

    unsigned *state_freq = new unsigned[STATE_UNKNOWN+1];

    for (iterator it = begin(); it != end(); it++) {
        memset(state_freq, 0, sizeof(unsigned)*(STATE_UNKNOWN+1));
        for (i = 0; i < nseqs; i++) {
            state_freq[(int)it->at(i)]++;
        }
        for (i = 0; i < num_states; i++) {
            if (state_freq[i] == 0) continue;
            pair_rates[i*num_states+i] += (state_freq[i]*(state_freq[i]-1)/2)*it->frequency;
            for (j = i+1; j < num_states; j++)
                pair_rates[i*num_states+j] += state_freq[i]*state_freq[j]*it->frequency;
        }
//            int state1 = it->at(i);
//            if (state1 >= num_states) continue;
//            int *this_pair = pair_rates + state1*num_states;
//            for (j = i+1; j < nseqs; j++) {
//                int state2 = it->at(j);
//                if (state2 < num_states) this_pair[state2] += it->frequency;
//            }
//        }
    }

    k = 0;
    double last_rate = pair_rates[(num_states-2)*num_states+num_states-1] + pair_rates[(num_states-1)*num_states+num_states-2];
    if (last_rate == 0) last_rate = 1;
    for (i = 0; i < num_states-1; i++)
        for (j = i+1; j < num_states; j++) {
            rates[k++] = (pair_rates[i*num_states+j] + pair_rates[j*num_states+i]) / last_rate;
            // BIG WARNING: zero rates might cause numerical instability!
//            if (rates[k-1] <= 0.0001) rates[k-1] = 0.01;
//            if (rates[k-1] > 100.0) rates[k-1] = 50.0;
        }
    rates[k-1] = 1;
    if (verbose_mode >= VB_MAX) {
        cout << "Empirical rates: ";
        for (k = 0; k < num_states*(num_states-1)/2; k++)
            cout << rates[k] << " ";
        cout << endl;
    }

//    for (i = num_states-1; i >= 0; i--) {
//        delete [] pair_rates[i];
//    }
    delete [] state_freq;
    delete [] pair_rates;
}

void Alignment::computeDivergenceMatrixNonRev (double *rates) {
    double *rates_mat = new double[num_states*num_states];
    int i, j, k;

    computeDivergenceMatrix(rates);

    for (i = 0, k = 0; i < num_states-1; i++)
        for (j = i+1; j < num_states; j++)
            rates_mat[i*num_states+j] = rates_mat[j*num_states+i] = rates[k++];

    for (i = 0, k = 0; i < num_states; i++)
        for (j = 0; j < num_states; j++)
            if (j != i) rates[k++] = rates_mat[i*num_states+j];
	delete [] rates_mat;

}

void Alignment::convfreq(double *stateFrqArr) {
	int i, maxi=0;
	double freq, maxfreq, sum;
	int zero_states = 0;

	sum = 0.0;
	maxfreq = 0.0;
	for (i = 0; i < num_states; i++)
	{
		freq = stateFrqArr[i];
        // Do not check for a minimum frequency with PoMo because very
        // low frequencies are expected for polymorphic sites.
		if ((freq < MIN_FREQUENCY) &&
            (seq_type != SEQ_POMO)) {
			stateFrqArr[i] = MIN_FREQUENCY;
			if (!isStopCodon(i))
				cout << "WARNING: " << convertStateBackStr(i) << " is not present in alignment that may cause numerical problems" << endl;
		}
		if (freq > maxfreq) {
			maxfreq = freq;
			maxi = i;
		}

		sum += stateFrqArr[i];
	}
	stateFrqArr[maxi] += 1.0 - sum;

	// make state frequencies a bit different from each other
//	for (i = 0; i < num_states - 1; i++)
//		if (!isStopCodon(i))
//			for (j = i + 1; j < num_states; j++)
//				if (!isStopCodon(j))
//					if (stateFrqArr[i] == stateFrqArr[j]) {
//						stateFrqArr[i] += MIN_FREQUENCY_DIFF;
//						stateFrqArr[j] -= MIN_FREQUENCY_DIFF;
//					}
	if (zero_states) {
		cout << "WARNING: " << zero_states << " states not present in alignment that might cause numerical instability" << endl;
	}
} /* convfreq */

double Alignment::computeUnconstrainedLogL() {
    int nptn = size();
    double logl = 0.0;
    int nsite = getNSite(), i;
    double lognsite = log(nsite);
    for (i = 0; i < nptn; i++)
        logl += (log(at(i).frequency) - lognsite) * at(i).frequency;
    return logl;
}

void Alignment::printSiteGaps(const char *filename) {
    try {
        ofstream out;
        out.exceptions(ios::failbit | ios::badbit);

        out.open(filename);
        int nsite = getNSite();
        out << nsite << endl << "Site_Gap  ";
        for (int site = 0; site < getNSite(); site++) {
            out << " " << at(getPatternID(site)).computeGapChar(num_states, STATE_UNKNOWN);
        }
        out << endl << "Site_Ambi ";
        for (int site = 0; site < getNSite(); site++) {
            out << " " << at(getPatternID(site)).computeAmbiguousChar(num_states);
        }
        out << endl;
        out.close();
        cout << "Site gap-counts printed to " << filename << endl;
    } catch (ios::failure) {
        outError(ERR_WRITE_OUTPUT, filename);
    }
}

void Alignment::getPatternFreq(IntVector &freq) {
	freq.resize(getNPattern());
	int cnt = 0;
	for (iterator it = begin(); it < end(); it++, cnt++)
		freq[cnt] = (*it).frequency;
}

//added by MA
void Alignment::multinomialProb(Alignment refAlign, double &prob)
{
// 	cout << "Computing the probability of this alignment given the multinomial distribution determined by a reference alignment ..." << endl;
    //should we check for compatibility of sequence's names and sequence's order in THIS alignment and in the objectAlign??
    //check alignment length
    int nsite = getNSite();
    assert(nsite == refAlign.getNSite());
    double sumFac = 0;
    double sumProb = 0;
    double fac = logFac(nsite);
    int index;
    for ( iterator it = begin(); it != end() ; it++)
    {
        PatternIntMap::iterator pat_it = refAlign.pattern_index.find((*it));
        if ( pat_it == refAlign.pattern_index.end() ) //not found ==> error
            outError("Pattern in the current alignment is not found in the reference alignment!");
        sumFac += logFac((*it).frequency);
        index = pat_it->second;
        sumProb += (double)(*it).frequency*log((double)refAlign.at(index).frequency/(double)nsite);
    }
    prob = fac - sumFac + sumProb;
}

void Alignment::multinomialProb (DoubleVector logLL, double &prob)
{
    //cout << "Function in Alignment: Compute probability of the expected alignment (determined by patterns log-likelihood under some tree and model) given THIS alignment." << endl;

    //The expected normalized requencies
    IntVector expectedNorFre;

    if ( logLL.empty())
        outError("Error: log likelihood of patterns are not given!");

    int patNum = getNPattern();

    assert(logLL.size() == patNum);

    int alignLen = getNSite();
    //resize the expectedNorFre vector
    expectedNorFre.resize(patNum,-1);

    //Vector containing the 'relative' likelihood of the pattern p_i
    DoubleVector LL(patNum,-1.0);
    double sumLL = 0; //sum of the likelihood of the patterns in the alignment
    double max_logl = *max_element(logLL.begin(), logLL.end()); // to rescale the log-likelihood
    //Compute the `relative' (to the first pattern) likelihood from the logLL
    for ( int i = 0; i < patNum; i++ )
    {
        LL[i] = exp(logLL[i]-max_logl);
        //LL[i] = exp(logLL[i]);
        sumLL += LL[i];
    }

    //Vector containing l_i = p_i*ell/sum_i(p_i)
    DoubleVector ell(patNum, -1.0);
    //Compute l_i
    for ( int i = 0; i < patNum; i++ )
    {
        ell[i] = (double)alignLen * LL[i] / sumLL;
    }


    //Vector containing r_i where r_0 = ell_0; r_{i+1} = ell_{i+1} + r_i - ordinaryRounding(r_i)
    DoubleVector r(patNum, -1.0);
    //Compute r_i and the expected normalized frequencies
    r[0] = ell[0];
    expectedNorFre[0] = (int)floor(ell[0]+0.5); //note that floor(_number+0.5) returns the ordinary rounding of _number
    //int sum = expectedNorFre[0];
    for (int j = 1; j < patNum; j++ )
    {
        r[j] = ell[j] + r[j-1] - floor(r[j-1]+0.5);
        expectedNorFre[j] = (int)floor(r[j]+0.5);
        //sum += expectedNorFre[j];
    }

    //cout << "Number of patterns: " << patNum << ", sum of expected sites: " << sum << endl;
    //return expectedNorFre;
    //compute the probability of having expectedNorFre given the observed pattern frequencies of THIS alignment
    double sumFac = 0;
    double sumProb = 0;
    double fac = logFac(alignLen);
    for (int patID = 0; patID < patNum; patID++) {
        int patFre = expectedNorFre[patID];
        sumFac += logFac(patFre);
        sumProb += (double)patFre*log((double)at(patID).frequency/(double)alignLen);
    }
    prob = fac - sumFac + sumProb;
}

void Alignment::multinomialProb (double *logLL, double &prob)
{
    //cout << "Function in Alignment: Compute probability of the expected alignment (determined by patterns log-likelihood under some tree and model) given THIS alignment." << endl;

    //The expected normalized requencies
    IntVector expectedNorFre;

    /*	if ( logLL.empty())
    		outError("Error: log likelihood of patterns are not given!");*/

    int patNum = getNPattern();

    //assert(logLL.size() == patNum);

    int alignLen = getNSite();
    //resize the expectedNorFre vector
    expectedNorFre.resize(patNum,-1);

    //Vector containing the 'relative' likelihood of the pattern p_i
    DoubleVector LL(patNum,-1.0);
    double sumLL = 0; //sum of the likelihood of the patterns in the alignment
    double max_logl = *max_element(logLL, logLL + patNum); // to rescale the log-likelihood
    //Compute the `relative' (to the first pattern) likelihood from the logLL
    for ( int i = 0; i < patNum; i++ )
    {
        LL[i] = exp(logLL[i]-max_logl);
        //LL[i] = exp(logLL[i]);
        sumLL += LL[i];
    }

    //Vector containing l_i = p_i*ell/sum_i(p_i)
    DoubleVector ell(patNum, -1.0);
    //Compute l_i
    for ( int i = 0; i < patNum; i++ )
    {
        ell[i] = (double)alignLen * LL[i] / sumLL;
    }


    //Vector containing r_i where r_0 = ell_0; r_{i+1} = ell_{i+1} + r_i - ordinaryRounding(r_i)
    DoubleVector r(patNum, -1.0);
    //Compute r_i and the expected normalized frequencies
    r[0] = ell[0];
    expectedNorFre[0] = (int)floor(ell[0]+0.5); //note that floor(_number+0.5) returns the ordinary rounding of _number
    //int sum = expectedNorFre[0];
    for (int j = 1; j < patNum; j++ )
    {
        r[j] = ell[j] + r[j-1] - floor(r[j-1]+0.5);
        expectedNorFre[j] = (int)floor(r[j]+0.5);
        //sum += expectedNorFre[j];
    }

    //cout << "Number of patterns: " << patNum << ", sum of expected sites: " << sum << endl;
    //return expectedNorFre;
    //compute the probability of having expectedNorFre given the observed pattern frequencies of THIS alignment
    double sumFac = 0;
    double sumProb = 0;
    double fac = logFac(alignLen);
    for (int patID = 0; patID < patNum; patID++) {
        int patFre = expectedNorFre[patID];
        sumFac += logFac(patFre);
        sumProb += (double)patFre*log((double)at(patID).frequency/(double)alignLen);
    }
    prob = fac - sumFac + sumProb;
}

double Alignment::multinomialProb (IntVector &pattern_freq)
{
    //cout << "Function in Alignment: Compute probability of the expected alignment (determined by patterns log-likelihood under some tree and model) given THIS alignment." << endl;

    //The expected normalized requencies

    //cout << "Number of patterns: " << patNum << ", sum of expected sites: " << sum << endl;
    //return expectedNorFre;
    //compute the probability of having expectedNorFre given the observed pattern frequencies of THIS alignment
    assert(size() == pattern_freq.size());
    int patNum = getNPattern();
    int alignLen = getNSite();
    double sumFac = 0;
    double sumProb = 0;
    double fac = logFac(alignLen);
    for (int patID = 0; patID < patNum; patID++) {
        int patFre = pattern_freq[patID];
        sumFac += logFac(patFre);
        sumProb += (double)patFre*log((double)at(patID).frequency/(double)alignLen);
    }
    return (fac - sumFac + sumProb);
}

bool Alignment::readSiteStateFreq(const char* site_freq_file)
{
	cout << endl << "Reading site-specific state frequency file " << site_freq_file << " ..." << endl;
	site_model.resize(getNSite(), -1);
    int i;
    IntVector pattern_to_site; // vector from pattern to the first site
    pattern_to_site.resize(getNPattern(), -1);
    for (i = 0; i < getNSite(); i++)
        if (pattern_to_site[getPatternID(i)] == -1)
            pattern_to_site[getPatternID(i)] = i;
            
    bool aln_changed = false;
    
	try {
		ifstream in;
		in.exceptions(ios::failbit | ios::badbit);
		in.open(site_freq_file);
		double freq;
		string site_spec;
		int specified_sites = 0;
		in.exceptions(ios::badbit);
		for (int model_id = 0; !in.eof(); model_id++) {
			// remove the failbit
			in >> site_spec;
			if (in.eof()) break;
			IntVector site_id;
			extractSiteID(this, site_spec.c_str(), site_id);
			specified_sites += site_id.size();
			if (site_id.size() == 0) throw "No site ID specified";
			for (IntVector::iterator it = site_id.begin(); it != site_id.end(); it++) {
				if (site_model[*it] != -1) throw "Duplicated site ID";
				site_model[*it] = site_state_freq.size();
			}
			double *site_freq_entry = new double[num_states];
			double sum = 0;
			for (i = 0; i < num_states; i++) {
				in >> freq;
				if (freq <= 0.0 || freq >= 1.0) throw "Frequencies must be strictly positive and smaller than 1";
				site_freq_entry[i] = freq;
				sum += freq;
			}
			if (fabs(sum-1.0) > 1e-4) {
                if (fabs(sum-1.0) > 1e-3)
                    outWarning("Frequencies of site " + site_spec + " do not sum up to 1 and will be normalized");
                sum = 1.0/sum;
                for (i = 0; i < num_states; i++) 
                    site_freq_entry[i] *= sum;
            }
			convfreq(site_freq_entry); // regularize frequencies (eg if some freq = 0)
            
            // 2016-02-01: now check for equality of sites with same site-pattern and same freq
            int prev_site = pattern_to_site[getPatternID(site_id[0])];
            if (site_id.size() == 1 && prev_site < site_id[0] && site_model[prev_site] != -1) {
                // compare freq with prev_site
                bool matched_freq = true;
                double *prev_freq = site_state_freq[site_model[prev_site]];
                for (i = 0; i < num_states; i++) {
                    if (site_freq_entry[i] != prev_freq[i]) {
                        matched_freq = false;
                        break;
                    }
                }
                if (matched_freq) {
                    site_model[site_id[0]] = site_model[prev_site];
                } else
                    aln_changed = true;
            }
            
            if (site_model[site_id[0]] == site_state_freq.size())
                site_state_freq.push_back(site_freq_entry);
            else
                delete [] site_freq_entry;
		}
		if (specified_sites < site_model.size()) {
            aln_changed = true;
			// there are some unspecified sites
			cout << site_model.size() - specified_sites << " unspecified sites will get default frequencies" << endl;
			for (i = 0; i < site_model.size(); i++)
				if (site_model[i] == -1) 
					site_model[i] = site_state_freq.size();
			site_state_freq.push_back(NULL);
		}
		in.clear();
		// set the failbit again
		in.exceptions(ios::failbit | ios::badbit);
		in.close();
	} catch (const char* str) {
		outError(str);
	} catch (string str) {
		outError(str);
	} catch(ios::failure) {
		outError(ERR_READ_INPUT);
	}
    
    if (aln_changed) {
        cout << "Regrouping alignment sites..." << endl;
        regroupSitePattern(site_state_freq.size(), site_model);
    }
    cout << site_state_freq.size() << " distinct per-site state frequency vectors detected" << endl;
    return aln_changed;
}<|MERGE_RESOLUTION|>--- conflicted
+++ resolved
@@ -529,11 +529,7 @@
     case SEQ_DNA: STATE_UNKNOWN = 18; break;
     case SEQ_PROTEIN: STATE_UNKNOWN = 23; break;
     case SEQ_POMO: {
-<<<<<<< HEAD
-        if (pomo_sampling_type == SAMPLING_SAMPLED) STATE_UNKNOWN = num_states;
-=======
         if (pomo_sampling_method == SAMPLING_SAMPLED) STATE_UNKNOWN = num_states;
->>>>>>> 35ede819
         else STATE_UNKNOWN = 0xffffffff;
         break;
     }
@@ -1987,27 +1983,16 @@
     int fails = 0;
 
     // Access model_name in global parameters; needed to get N and
-<<<<<<< HEAD
-    // sampling type.
-=======
     // sampling method.
->>>>>>> 35ede819
     Params params = Params::getInstance();
     // TODO: Do not temper with params; use another way to set PoMo
     // flag.
     params.pomo = true;
 
-<<<<<<< HEAD
-    // Initialize sampling type.
-    pomo_sampling_type = SAMPLING_WEIGHTED;
-
-    // Check for custom virtual population size or sampling type.
-=======
     // Initialize sampling method.
     pomo_sampling_method = SAMPLING_WEIGHTED;
 
     // Check for custom virtual population size or sampling method.
->>>>>>> 35ede819
     size_t n_pos_start = params.model_name.find("+N");
     size_t n_pos_end   = params.model_name.find_first_of("+", n_pos_start+1);
     if (n_pos_start != string::npos) {
@@ -2027,17 +2012,10 @@
         outError("Multiple sampling methods specified.");
     size_t w_pos = params.model_name.find("+W");
     if (w_pos != string::npos)
-<<<<<<< HEAD
-        pomo_sampling_type = SAMPLING_WEIGHTED;
-    size_t s_pos = params.model_name.find("+S");
-    if (s_pos != string::npos)
-        pomo_sampling_type = SAMPLING_SAMPLED;
-=======
         pomo_sampling_method = SAMPLING_WEIGHTED;
     size_t s_pos = params.model_name.find("+S");
     if (s_pos != string::npos)
         pomo_sampling_method = SAMPLING_SAMPLED;
->>>>>>> 35ede819
 
     // Print error if sequence type is given (not supported anymore).
     if (sequence_type) {
@@ -2226,11 +2204,7 @@
             if (count == 1) {
                 n_samples_sum += values[id1];
                 n_sites_sum++;
-<<<<<<< HEAD
-                if (pomo_sampling_type == SAMPLING_SAMPLED) {
-=======
                 if (pomo_sampling_method == SAMPLING_SAMPLED) {
->>>>>>> 35ede819
                     // Fixed state, state ID is just id1.
                     state = id1;
                 } else {
@@ -2268,11 +2242,7 @@
                 n_samples_sum += values[id1];
                 n_samples_sum += values[id2];
                 n_sites_sum++;
-<<<<<<< HEAD
-                if (pomo_sampling_type == SAMPLING_SAMPLED) {
-=======
                 if (pomo_sampling_method == SAMPLING_SAMPLED) {
->>>>>>> 35ede819
                      // Binomial sampling.  2 bases are present.
                     for(int k = 0; k < N; k++) {
                         r_int = random_int(sum);
@@ -2321,11 +2291,7 @@
         if (everything_ok == true) {
             if (includes_state_unknown) {
 //                su_site_count++;
-<<<<<<< HEAD
-                if (pomo_sampling_type == SAMPLING_WEIGHTED) {
-=======
                 if (pomo_sampling_method == SAMPLING_WEIGHTED) {
->>>>>>> 35ede819
                     su_buffer.push_back(pattern);
                     su_site_counts.push_back(site_count);
                 }
@@ -2357,11 +2323,7 @@
         throw err_str.str();
     }
 
-<<<<<<< HEAD
-    if (pomo_sampling_type == SAMPLING_WEIGHTED) {
-=======
     if (pomo_sampling_method == SAMPLING_WEIGHTED) {
->>>>>>> 35ede819
         // Now we can correctly set STATE_UNKNOWN.
         STATE_UNKNOWN = pomo_states.size() + num_states;
 
@@ -2381,11 +2343,7 @@
     cout << "Sites with unknown states: " << su_site_counts.size() << endl;
     cout << "Total sites read:          " << site_count << endl;
     cout << "Fails:                     " << fails << endl;
-<<<<<<< HEAD
-    if (pomo_sampling_type == SAMPLING_WEIGHTED) {
-=======
     if (pomo_sampling_method == SAMPLING_WEIGHTED) {
->>>>>>> 35ede819
         cout << "---" << endl;
         cout << "Compound states:           " << pomo_states.size() << endl;
     }
@@ -2394,11 +2352,7 @@
     // Check if N is not too large.
     n_samples_bar = n_samples_sum / (double) n_sites_sum;
     cout << "The average number of samples is " << n_samples_bar << endl;
-<<<<<<< HEAD
-    if ((pomo_sampling_type == SAMPLING_WEIGHTED) &&
-=======
     if ((pomo_sampling_method == SAMPLING_WEIGHTED) &&
->>>>>>> 35ede819
         (n_samples_bar * 3.0 <= N)) {
         cout << "----------------------------------------------------------------------" << endl;
         cout << "WARNING: The virtual population size N is much larger ";
@@ -2913,11 +2867,7 @@
     // 2016-07-05: copy variables for PoMo
     pomo_states = aln->pomo_states;
     pomo_states_index = aln->pomo_states_index;
-<<<<<<< HEAD
-    pomo_sampling_type = aln->pomo_sampling_type;
-=======
     pomo_sampling_method = aln->pomo_sampling_method;
->>>>>>> 35ede819
     virtual_pop_size = aln->virtual_pop_size;
     
     VerboseMode save_mode = verbose_mode;
@@ -3458,7 +3408,6 @@
     for (i = 0; i <= STATE_UNKNOWN; i++)
         getAppearance(i, &states_app[i*num_states]);
 
-<<<<<<< HEAD
     size_t aln_len = 0;
 
     for (iterator it = begin(); it != end(); it++) {
@@ -3466,11 +3415,6 @@
         for (Pattern::iterator it2 = it->begin(); it2 != it->end(); it2++)
             state_count[convertPomoState((int)*it2)] += it->frequency;
     }
-=======
-    for (iterator it = begin(); it != end(); it++)
-        for (Pattern::iterator it2 = it->begin(); it2 != it->end(); it2++)
-            state_count[convertPomoState((int)*it2)] += it->frequency;
->>>>>>> 35ede819
 
     for (i = 0; i < num_states; i++)
         state_freq[i] = 1.0/num_states;
