--- conflicted
+++ resolved
@@ -2818,15 +2818,10 @@
 
 string Alignment::getUnobservedConstPatterns() {
 	string ret = "";
-<<<<<<< HEAD
-	for (char state = 0; state < num_states; state++) {
-		Pattern pat;
-=======
 	for (char state = 0; state < num_states; state++) 
     if (!isStopCodon(state))
     {
-		string pat;
->>>>>>> 4ac6f7bc
+		Pattern pat;
 		pat.resize(getNSeq(), state);
 		if (pattern_index.find(pat) == pattern_index.end()) {
 			// constant pattern is unobserved
@@ -3025,13 +3020,8 @@
 
 
     memset(state_count, 0, sizeof(unsigned)*(STATE_UNKNOWN+1));
-<<<<<<< HEAD
-    state_count[STATE_UNKNOWN] = num_unknown_states;
-
-=======
     state_count[(int)STATE_UNKNOWN] = num_unknown_states;
-    
->>>>>>> 4ac6f7bc
+
     for (i = 0; i <= STATE_UNKNOWN; i++)
         getAppearance(i, &states_app[i*num_states]);
 
