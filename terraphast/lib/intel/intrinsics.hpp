--- conflicted
+++ resolved
@@ -3,37 +3,33 @@
 namespace terraces {
 namespace bits {
 
-<<<<<<< HEAD
-#ifdef _WIN64
-=======
 #if defined(__LP64__) || defined(_LP64)
->>>>>>> 9428f20a
 inline index popcount(index word) { return index(_popcnt64(word)); }
 
 inline index bitscan(index word) {
-	unsigned int idx;
-	_BitScanForward64(&idx, word);
-	return index(idx);
+    unsigned int idx;
+    _BitScanForward64(&idx, word);
+    return index(idx);
 }
 
 inline index rbitscan(index word) {
-	unsigned int idx;
-	_BitScanReverse64(&idx, word);
-	return index(idx);
+    unsigned int idx;
+    _BitScanReverse64(&idx, word);
+    return index(idx);
 }
 #else
 inline index popcount(index word) { return index(_popcnt(word)); }
 
 inline index bitscan(index word) {
-	unsigned int idx;
-	_BitScanForward(&idx, word);
-	return index(idx);
+    unsigned int idx;
+    _BitScanForward(&idx, word);
+    return index(idx);
 }
 
 inline index rbitscan(index word) {
-	unsigned int idx;
-	_BitScanReverse(&idx, word);
-	return index(idx);
+    unsigned int idx;
+    _BitScanReverse(&idx, word);
+    return index(idx);
 }
 #endif
 
@@ -42,21 +38,21 @@
 }
 
 inline bool add_overflow(index a, index b, index& result) {
-	result = a + b;
-	if (max_index - b < a) {
-		return true;
-	} else {
-		return false;
-	}
+    result = a + b;
+    if (max_index - b < a) {
+        return true;
+    } else {
+        return false;
+    }
 }
 
 inline bool mul_overflow(index a, index b, index& result) {
-	result = a * b;
-	if (max_index / b < a) {
-		return true;
-	} else {
-		return false;
-	}
+    result = a * b;
+    if (max_index / b < a) {
+        return true;
+    } else {
+        return false;
+    }
 }
 
 } // namespace bits
