--- conflicted
+++ resolved
@@ -2952,11 +2952,7 @@
     if (std::isinf(tree_lh)) {
         tree_lh = 0.0;
         for (ptn = 0; ptn < orig_nptn; ptn++) {
-<<<<<<< HEAD
           if (std::isinf(_pattern_lh[ptn])) {
-=======
-            if (std::isinf(_pattern_lh[ptn])) {
->>>>>>> 650f14f5
                 _pattern_lh[ptn] = LOG_SCALING_THRESHOLD*4; // log(2^(-1024))
             }
             tree_lh += _pattern_lh[ptn] * ptn_freq[ptn];
