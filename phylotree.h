/***************************************************************************
 *   Copyright (C) 2009-2015 by                                            *
 *   BUI Quang Minh <minh.bui@univie.ac.at>                                *
 *   Lam-Tung Nguyen <nltung@gmail.com>                                    *
 *                                                                         *
 *                                                                         *
 *   This program is free software; you can redistribute it and/or modify  *
 *   it under the terms of the GNU General Public License as published by  *
 *   the Free Software Foundation; either version 2 of the License, or     *
 *   (at your option) any later version.                                   *
 *                                                                         *
 *   This program is distributed in the hope that it will be useful,       *
 *   but WITHOUT ANY WARRANTY; without even the implied warranty of        *
 *   MERCHANTABILITY or FITNESS FOR A PARTICULAR PURPOSE.  See the         *
 *   GNU General Public License for more details.                          *
 *                                                                         *
 *   You should have received a copy of the GNU General Public License     *
 *   along with this program; if not, write to the                         *
 *   Free Software Foundation, Inc.,                                       *
 *   59 Temple Place - Suite 330, Boston, MA  02111-1307, USA.             *
 ***************************************************************************/

#ifndef PHYLOTREE_H
#define PHYLOTREE_H
//#define NDEBUG
// comented out this for Mac

// PLEASE DONT TOUCH THESE VARIABLES ANYMORE!
#define EIGEN_NO_AUTOMATIC_RESIZING
//#define EIGEN_CACHEFRIENDLY_PRODUCT_THRESHOLD 32 // PLEASE DONT TOUCH THESE VARIABLES ANYMORE!
//#define EIGEN_UNROLLING_LIMIT 1000 // PLEASE DONT TOUCH THESE VARIABLES ANYMORE!

//#define EIGEN_TUNE_FOR_CPU_CACHE_SIZE (512*256)
//#define EIGEN_TUNE_FOR_CPU_CACHE_SIZE (8*512*512)
//#include <Eigen/Core>
#include "mtree.h"
#include "alignment.h"
#include "model/modelsubst.h"
#include "model/modelfactory.h"
#include "phylonode.h"
#include "optimization.h"
#include "model/rateheterogeneity.h"
#include "candidateset.h"
#include "pll/pll.h"
#include "checkpoint.h"
#include "constrainttree.h"
#include "memslot.h"

#define BOOT_VAL_FLOAT
#define BootValType float
//#define BootValType double

extern int instruction_set;

#define SAFE_LH   true  // safe likelihood scaling to avoid numerical underflow for ultra large trees
#define NORM_LH  false // normal likelihood scaling

const double TOL_BRANCH_LEN = 0.000001; // NEVER TOUCH THIS CONSTANT AGAIN PLEASE!
const double TOL_LIKELIHOOD = 0.001; // NEVER TOUCH THIS CONSTANT AGAIN PLEASE!
const double TOL_LIKELIHOOD_PARAMOPT = 0.001; // BQM: newly introduced for ModelFactory::optimizeParameters
//const static double SCALING_THRESHOLD = sqrt(DBL_MIN);
//const static double SCALING_THRESHOLD = 1e-100;
//const static double SCALING_THRESHOLD_INVER = 1 / SCALING_THRESHOLD;
//const static double LOG_SCALING_THRESHOLD = log(SCALING_THRESHOLD);
//#include "pll/pll.h"
// 2^256
#define SCALING_THRESHOLD_INVER 115792089237316195423570985008687907853269984665640564039457584007913129639936.0
#define SCALING_THRESHOLD (1.0/SCALING_THRESHOLD_INVER)
#define LOG_SCALING_THRESHOLD log(SCALING_THRESHOLD)

const int SPR_DEPTH = 2;

//using namespace Eigen;

inline size_t get_safe_upper_limit(size_t cur_limit) {
	if (instruction_set >= 9)
		// AVX-512
		return ((cur_limit+7)/8)*8;
	else
	if (instruction_set >= 7)
		// AVX
		return ((cur_limit+3)/4)*4;
	else
		// SSE
		return ((cur_limit+1)/2)*2;
}

inline size_t get_safe_upper_limit_float(size_t cur_limit) {
	if (instruction_set >= 9)
		// AVX
		return ((cur_limit+15)/16)*16;
	else
	if (instruction_set >= 7)
		// AVX
		return ((cur_limit+7)/8)*8;
	else
		// SSE
		return ((cur_limit+3)/4)*4;
}

//inline double *aligned_alloc_double(size_t size) {
//	size_t MEM_ALIGNMENT = (instruction_set >= 7) ? 32 : 16;
//
//#if defined WIN32 || defined _WIN32 || defined __WIN32__
//	return (double*)_aligned_malloc(size*sizeof(double), MEM_ALIGNMENT);
//#else
//	void *res;
//	posix_memalign(&res, MEM_ALIGNMENT, size*sizeof(double));
//	return (double*)res;
//#endif
//}

template< class T>
inline T *aligned_alloc(size_t size) {
	size_t MEM_ALIGNMENT = (instruction_set >= 9) ? 64 : ((instruction_set >= 7) ? 32 : 16);
    void *mem;

#if defined WIN32 || defined _WIN32 || defined __WIN32__
    #if (defined(__MINGW32__) || defined(__clang__)) && defined(BINARY32)
        mem = __mingw_aligned_malloc(size*sizeof(T), MEM_ALIGNMENT);
    #else
        mem = _aligned_malloc(size*sizeof(T), MEM_ALIGNMENT);
    #endif
#else
	int res = posix_memalign(&mem, MEM_ALIGNMENT, size*sizeof(T));
    if (res == ENOMEM) {
#if (defined(__GNUC__) || defined(__clang__)) && !defined(WIN32) && !defined(__CYGWIN__)
        print_stacktrace(cerr);
#endif
        outError("Not enough memory, allocation of " + convertInt64ToString(size*sizeof(T)) + " bytes failed (bad_alloc)");
    }
#endif
    if (mem == NULL) {
#if (defined(__GNUC__) || defined(__clang__)) && !defined(WIN32) && !defined(__CYGWIN__)
        print_stacktrace(cerr);
#endif
        outError("Not enough memory, allocation of " + convertInt64ToString(size*sizeof(T)) + " bytes failed (bad_alloc)");
    }
    return (T*)mem;
}

inline void aligned_free(void *mem) {
#if defined WIN32 || defined _WIN32 || defined __WIN32__
    #if (defined(__MINGW32__) || defined(__clang__)) && defined(BINARY32)
        __mingw_aligned_free(mem);
    #else
        _aligned_free(mem);
    #endif
#else
	free(mem);
#endif
}


/**
 *  Row Major Array For Eigen
 */
//typedef Array<double, Dynamic, Dynamic, RowMajor> RowMajorArrayXXd;


typedef std::map< string, double > StringDoubleMap;
typedef std::map< int, PhyloNode* > IntPhyloNodeMap;

/*
#define MappedMat(NSTATES) Map<Matrix<double, NSTATES, NSTATES> >
#define MappedArr2D(NSTATES) Map<Array<double, NSTATES, NSTATES> >
#define MappedRowVec(NSTATES) Map<Matrix<double, 1, NSTATES> >
#define MappedVec(NSTATES) Map<Matrix<double, NSTATES, 1> >
#define Matrix(NSTATES) Matrix<double, NSTATES, NSTATES>
#define RowVector(NSTATES) Matrix<double, 1, NSTATES>
#define MappedRowArr2DDyn Map<Array<double, Dynamic, Dynamic, RowMajor> >
#define MappedArrDyn Map<Array<double, Dynamic, 1> >
#define MappedVecDyn(NSTATES) Map<Matrix<double, Dynamic, NSTATES> >
*/

const int MAX_SPR_MOVES = 20;

struct NNIMove {

    // Two nodes representing the central branch
    PhyloNode *node1, *node2;

    // Roots of the two subtree that are swapped
    NeighborVec::iterator node1Nei_it, node2Nei_it;

    // log-likelihood of the tree after applying the NNI
    double newloglh;

    int swap_id;

    // new branch lengths of 5 branches corresponding to the NNI
    DoubleVector newLen[5];

    // pattern likelihoods
    double *ptnlh;

    bool operator<(const NNIMove & rhs) const {
        return newloglh > rhs.newloglh;
    }
};

/**
        an SPR move.
 */
struct SPRMove {
    PhyloNode *prune_dad;
    PhyloNode *prune_node;
    PhyloNode *regraft_dad;
    PhyloNode *regraft_node;
    double score;
};

struct SPR_compare {

    bool operator()(SPRMove s1, SPRMove s2) const {
        return s1.score > s2.score;
    }
};

class SPRMoves : public set<SPRMove, SPR_compare> {
public:
    void add(PhyloNode *prune_node, PhyloNode *prune_dad,
            PhyloNode *regraft_node, PhyloNode *regraft_dad, double score);
};

/*
left_node-----------dad-----------right_node
                     |
                     |
                     |inline
                    node
 */
struct PruningInfo {
    NeighborVec::iterator dad_it_left, dad_it_right, left_it, right_it;
    Neighbor *dad_nei_left, *dad_nei_right, *left_nei, *right_nei;
    Node *node, *dad, *left_node, *right_node;
    double left_len, right_len;
    double *dad_lh_left, *dad_lh_right;

};

/**
 * This Structure is used in PhyloSuperTreePlen.
 */
struct SwapNNIParam {
    double nni1_score;
    double nni1_brlen;
    double nni2_score;
    double nni2_brlen;
    Neighbor* node1_nei;
    Neighbor* node2_nei;
    double *nni1_ptnlh;
    double *nni2_ptnlh;
};


struct LeafFreq {
    int leaf_id;

    int freq;

    bool operator<(const LeafFreq & rhs) const {
        return ( freq < rhs.freq);
    }
};


// **********************************************
// BEGIN definitions for likelihood mapping (HAS)
// **********************************************

/* maximum exp difference, such that 1.0+exp(-TP_MAX_EXP_DIFF) == 1.0 */
const double TP_MAX_EXP_DIFF = 40.0;

/* Index definition for counter array needed in likelihood mapping analysis (HAS) */
#define LM_REG1 0
#define LM_REG2 1
#define LM_REG3 2
#define LM_REG4 3
#define LM_REG5 4
#define LM_REG6 5
#define LM_REG7 6
#define LM_AR1  7
#define LM_AR2  8
#define LM_AR3  9
#define LM_MAX  10

struct QuartetGroups{
    int numGroups;		// number of clusters:
				// 0:	not initialized, default -> 1
				// 1:	no clusters - any (a,b)|(c,d)
				// 2:	2 clusters  - (a,a')|(b,b')
				// 3:	3 clusters  - (a,a')|(b,c)	[rare]
				// 4:	4 clusters  - (a,b)|(c,d)
    int numSeqs;		// number of seqs in alignment (should be #A+#B+#C+#D+#X)
    int numQuartSeqs;		// number of seqs in analysis  (should be #A+#B+#C+#D)
    int numGrpSeqs[5];		// number of seqs in cluster A, B, C, D, and X (exclude)
    int64_t uniqueQuarts;	// number of existing unique quartets for this grouping
    string Name[5];		// seqIDs of cluster A
    vector<int> GroupA;		// seqIDs of cluster A
    vector<int> GroupB;		// seqIDs of cluster B
    vector<int> GroupC;		// seqIDs of cluster C
    vector<int> GroupD;		// seqIDs of cluster D
    vector<int> GroupX;		// seqIDs of cluster X
};

struct QuartetInfo {
    int seqID[4];
    double logl[3];    // log-lh for {0,1}|{2,3}  {0,2}|{1,3}  {0,3}|{1,4}
    double qweight[3]; // weight for {0,1}|{2,3}  {0,2}|{1,3}  {0,3}|{1,4}
    int corner;        // for the 3 corners of the simplex triangle (0:top, 1:right, 2:left)
    int area;          // for the 7 areas of the simplex triangle
			// corners (0:top, 1:right, 2:left), rectangles (3:right, 4:left, 5:bottom), 6:center
};

struct SeqQuartetInfo {
    int64_t countarr[LM_MAX]; // the 7 areas of the simplex triangle [0-6; corners (0:top, 1:right, 2:left), rectangles (3:right, 4:left, 5:bottom), 6:center] and the 3 corners [7-9; 7:top, 8:right, 9:left]
};

// ********************************************
// END definitions for likelihood mapping (HAS)
// ********************************************


// ********************************************
// BEGIN traversal information
// ********************************************

class TraversalInfo {
public:
    PhyloNeighbor *dad_branch;
    PhyloNode *dad;
    double *echildren;
    double *partial_lh_leaves;

    TraversalInfo(PhyloNeighbor *dad_branch, PhyloNode *dad) {
        this->dad = dad;
        this->dad_branch = dad_branch;
    }
};

// ********************************************
// END traversal information
// ********************************************

/**
Phylogenetic Tree class

        @author BUI Quang Minh, Steffen Klaere, Arndt von Haeseler <minh.bui@univie.ac.at>
 */
class PhyloTree : public MTree, public Optimization, public CheckpointFactory {

	friend class PhyloSuperTree;
	friend class PhyloSuperTreePlen;
	friend class RateGamma;
	friend class RateGammaInvar;
	friend class RateKategory;
    friend class ModelMixture;
    friend class RateFree;
    friend class RateHeterotachy;
    friend class PhyloTreeMixlen;
    friend class ModelFactoryMixlen;
    friend class MemSlotVector;
    friend class ModelFactory;

public:
    /**
       default constructor ( everything is initialized to NULL)
     */
    PhyloTree();

//    EIGEN_MAKE_ALIGNED_OPERATOR_NEW

    /**
     * Constructor with given alignment
     * @param alignment
     */
    PhyloTree(Alignment *aln);

    /**
     *  Create a phylotree from the tree string and assign alignment.
     *  Taxa IDs are numbered according to their orders in the alignment.
     */
    PhyloTree(string& treeString, Alignment *aln, bool isRooted);

    void init();

    /**
            destructor
     */
    virtual ~PhyloTree();


    /** 
        save object into the checkpoint
    */
    virtual void saveCheckpoint();

    /** 
        restore object from the checkpoint
    */
    virtual void restoreCheckpoint();

    /**
            read the tree from the input file in newick format
            @param infile the input file file.
            @param is_rooted (IN/OUT) true if tree is rooted
     */
    virtual void readTree(const char *infile, bool &is_rooted);

    /**
            read the tree from the ifstream in newick format
            @param in the input stream.
            @param is_rooted (IN/OUT) true if tree is rooted
     */
    virtual void readTree(istream &in, bool &is_rooted);

    /**
            copy the phylogenetic tree structure into this tree, override to take sequence names
            in the alignment into account
            @param tree the tree to copy
     */
    virtual void copyTree(MTree *tree);
    /**
            copy the sub-tree structure into this tree
            @param tree the tree to copy
            @param taxa_set 0-1 string of length leafNum (1 to keep the leaf)
     */
    virtual void copyTree(MTree *tree, string &taxa_set);


    /**
            copy the phylogenetic tree structure into this tree, designed specifically for PhyloTree.
            So there is some distinction with copyTree.
            @param tree the tree to copy
     */
    void copyPhyloTree(PhyloTree *tree);

    /**
            copy the phylogenetic tree structure into this tree, designed specifically for PhyloTree.
            So there is some distinction with copyTree.
            @param tree the tree to copy
            @param mix mixture ID of branch lengths
     */
    virtual void copyPhyloTreeMixlen(PhyloTree *tree, int mix);


    /**
            Set the alignment, important to compute parsimony or likelihood score
            Assing taxa ids according to their position in the alignment
            @param alignment associated alignment
     */
    void setAlignment(Alignment *alignment);

    /** set the root by name */
    void setRootNode(const char *my_root);


    /**
            set the substitution model, important to compute the likelihood
            @param amodel associated substitution model
     */
    void setModel(ModelSubst *amodel);

    /**
            set the model factory
            @param model_fac model factory
     */
    void setModelFactory(ModelFactory *model_fac);

    /**
            set rate heterogeneity, important to compute the likelihood
            @param rate associated rate heterogeneity class
     */
    void setRate(RateHeterogeneity *rate);

    /**
            get rate heterogeneity
            @return associated rate heterogeneity class
     */
    RateHeterogeneity *getRate();

    void discardSaturatedSite(bool val);

    /**
            get the name of the model
     */
    virtual string getModelName();

	/**
	 * @return model name with parameters in form of e.g. GTR{a,b,c,d,e,f}+I{pinvar}+G{alpha}
	 */
	virtual string getModelNameParams();

    ModelSubst *getModel() {
        return model;
    }

    ModelFactory *getModelFactory() {
        return model_factory;
    }

    virtual bool isSuperTree() {
        return false;
    }

    /**
        @return true if this is a tree with mixture branch lengths, default: false
    */
    virtual bool isMixlen() { return false; }

    /**
        @return number of mixture branch lengths, default: 1
    */
    virtual int getMixlen() { return 1; }

    /**
            allocate a new node. Override this if you have an inherited Node class.
            @param node_id node ID
            @param node_name node name
            @return a new node
     */
    virtual Node* newNode(int node_id = -1, const char* node_name = NULL);

    /**
            allocate a new node. Override this if you have an inherited Node class.
            @param node_id node ID
            @param node_name node name issued by an interger
            @return a new node
     */
    virtual Node* newNode(int node_id, int node_name);

    /**
     *		@return number of alignment patterns
     */
    virtual int getAlnNPattern() {
        return aln->getNPattern();
    }

    /**
     *		@return number of alignment sites
     */
    virtual int getAlnNSite() {
        return aln->getNSite();
    }

    /**
     * save branch lengths into a vector
     */
    virtual void saveBranchLengths(DoubleVector &lenvec, int startid = 0, PhyloNode *node = NULL, PhyloNode *dad = NULL);
    /**
     * restore branch lengths from a vector previously called with saveBranchLengths
     */
    virtual void restoreBranchLengths(DoubleVector &lenvec, int startid = 0, PhyloNode *node = NULL, PhyloNode *dad = NULL);

    /****************************************************************************
            Dot product
     ****************************************************************************/
    template <class Numeric, class VectorClass>
    Numeric dotProductSIMD(Numeric *x, Numeric *y, int size);

    typedef BootValType (PhyloTree::*DotProductType)(BootValType *x, BootValType *y, int size);
    DotProductType dotProduct;

    typedef double (PhyloTree::*DotProductDoubleType)(double *x, double *y, int size);
    DotProductDoubleType dotProductDouble;

    double dotProductDoubleCall(double *x, double *y, int size);

#if defined(BINARY32) || defined(__NOAVX__)
    void setDotProductAVX() {}
    void setDotProductFMA() {}
#else
    void setDotProductAVX();
    void setDotProductFMA();
#ifdef INCLUDE_AVX512
    void setDotProductAVX512();
#endif
#endif

    void setDotProductSSE();

    /**
            this function return the parsimony or likelihood score of the tree. Default is
            to compute the parsimony score. Override this function if you define a new
            score function.
            @return the tree score
     */
    //virtual double computeScore() { return -computeLikelihood(); }
    //virtual double computeScore() { return (double)computeParsimonyScore(); }

    /****************************************************************************
            Parsimony function
     ****************************************************************************/

    /**
     * 		Return the approximated branch length estimation using corrected parsimony branch length
     * 		This is usually used as the starting point before using Newton-Raphson
     */
//    double computeCorrectedParsimonyBranch(PhyloNeighbor *dad_branch, PhyloNode *dad);

    /**
            initialize partial_pars vector of all PhyloNeighbors, allocating central_partial_pars
     */
    virtual void initializeAllPartialPars();

    /**
            initialize partial_pars vector of all PhyloNeighbors, allocating central_partial_pars
            @param node the current node
            @param dad dad of the node, used to direct the search
            @param index the index
     */
    virtual void initializeAllPartialPars(int &index, PhyloNode *node = NULL, PhyloNode *dad = NULL);

    /**
            compute the tree parsimony score
            @return parsimony score of the tree
     */
    int computeParsimony();

    typedef void (PhyloTree::*ComputePartialParsimonyType)(PhyloNeighbor *, PhyloNode *);
    ComputePartialParsimonyType computePartialParsimonyPointer;

    /**
            Compute partial parsimony score of the subtree rooted at dad
            @param dad_branch the branch leading to the subtree
            @param dad its dad, used to direct the tranversal
     */
    virtual void computePartialParsimony(PhyloNeighbor *dad_branch, PhyloNode *dad);
//    void computePartialParsimonyNaive(PhyloNeighbor *dad_branch, PhyloNode *dad);
    void computePartialParsimonyFast(PhyloNeighbor *dad_branch, PhyloNode *dad);
    template<class VectorClass>
    void computePartialParsimonyFastSIMD(PhyloNeighbor *dad_branch, PhyloNode *dad);

    void computeReversePartialParsimony(PhyloNode *node, PhyloNode *dad);

    typedef int (PhyloTree::*ComputeParsimonyBranchType)(PhyloNeighbor *, PhyloNode *, int *);
    ComputeParsimonyBranchType computeParsimonyBranchPointer;

    /**
            compute tree parsimony score on a branch
            @param dad_branch the branch leading to the subtree
            @param dad its dad, used to direct the tranversal
            @param branch_subst (OUT) if not NULL, the number of substitutions on this branch
            @return parsimony score of the tree
     */
    virtual int computeParsimonyBranch(PhyloNeighbor *dad_branch, PhyloNode *dad, int *branch_subst = NULL);
//    int computeParsimonyBranchNaive(PhyloNeighbor *dad_branch, PhyloNode *dad, int *branch_subst = NULL);
    int computeParsimonyBranchFast(PhyloNeighbor *dad_branch, PhyloNode *dad, int *branch_subst = NULL);
    template<class VectorClass>
    int computeParsimonyBranchFastSIMD(PhyloNeighbor *dad_branch, PhyloNode *dad, int *branch_subst = NULL);


//    void printParsimonyStates(PhyloNeighbor *dad_branch = NULL, PhyloNode *dad = NULL);

    virtual void setParsimonyKernel(LikelihoodKernel lk);
#if defined(BINARY32) || defined(__NOAVX__)
    virtual void setParsimonyKernelAVX() {}
#else
    virtual void setParsimonyKernelAVX();
#endif

    virtual void setParsimonyKernelSSE();

    /****************************************************************************
            likelihood function
     ****************************************************************************/

    size_t getBufferPartialLhSize();

    /**
            initialize partial_lh vector of all PhyloNeighbors, allocating central_partial_lh
     */
    virtual void initializeAllPartialLh();

    /**
            de-allocate central_partial_lh
     */
    virtual void deleteAllPartialLh();

    /**
            initialize partial_lh vector of all PhyloNeighbors, allocating central_partial_lh
            @param node the current node
            @param dad dad of the node, used to direct the search
            @param index the index
     */
    virtual void initializeAllPartialLh(int &index, int &indexlh, PhyloNode *node = NULL, PhyloNode *dad = NULL);


    /**
            clear all partial likelihood for a clean computation again
            @param make_null true to make all partial_lh become NULL
     */
    virtual void clearAllPartialLH(bool make_null = false);

    /**
     * compute all partial likelihoods if not computed before
     */
    void computeAllPartialLh(PhyloNode *node = NULL, PhyloNode *dad = NULL);

    /**
     * compute all partial parsimony vector if not computed before
     */
    void computeAllPartialPars(PhyloNode *node = NULL, PhyloNode *dad = NULL);

    /**
            allocate memory for a partial likelihood vector
     */
    double *newPartialLh();

    /** get the number of bytes occupied by partial_lh */
    size_t getPartialLhBytes();
    size_t getPartialLhSize();

    /**
            allocate memory for a scale num vector
     */
    UBYTE *newScaleNum();

    /** get the number of bytes occupied by scale_num */
    size_t getScaleNumBytes();
    size_t getScaleNumSize();

    /**
     * this stores partial_lh for each state at the leaves of the tree because they are the same between leaves
     * e.g. (1,0,0,0) for A,  (0,0,0,1) for T
     */
    double *tip_partial_lh;
    bool tip_partial_lh_computed;

    bool ptn_freq_computed;

    /** vector size used by SIMD kernel */
    size_t vector_size;

    /** number of threads used for likelihood kernel */
    int num_threads;


    /****************************************************************************
            helper functions for computing tree traversal
     ****************************************************************************/


    /**
        compute traversal_info of a subtree
    */
    inline bool computeTraversalInfo(PhyloNeighbor *dad_branch, PhyloNode *dad, double* &buffer);


    /**
        compute traversal_info of both subtrees
    */
    template<class VectorClass, const int nstates>
    void computeTraversalInfo(PhyloNode *node, PhyloNode *dad, bool compute_partial_lh);
    template<class VectorClass>
    void computeTraversalInfo(PhyloNode *node, PhyloNode *dad, bool compute_partial_lh);

    /**
        precompute info for models
    */
    template<class VectorClass, const int nstates>
    void computePartialInfo(TraversalInfo &info, VectorClass* buffer);
    template<class VectorClass>
    void computePartialInfo(TraversalInfo &info, VectorClass* buffer);

    /** 
        sort neighbor in descending order of subtree size (number of leaves within subree)
        @param node the starting node, NULL to start from the root
        @param dad dad of the node, used to direct the search
    */
    void sortNeighborBySubtreeSize(PhyloNode *node, PhyloNode *dad);

    /****************************************************************************
            computing partial (conditional) likelihood of subtrees
     ****************************************************************************/

    /** transform _pattern_lh_cat from "interleaved" to "sequential", due to vector_size > 1 */
    void transformPatternLhCat();

    void computeTipPartialLikelihood();
    void computePtnInvar();
    void computePtnFreq();


    /**
            compute the partial likelihood at a subtree
            @param dad_branch the branch leading to the subtree
            @param dad its dad, used to direct the tranversal
     */
    virtual void computePartialLikelihood(TraversalInfo &info, size_t ptn_lower, size_t ptn_upper, int thread_id);
    typedef void (PhyloTree::*ComputePartialLikelihoodType)(TraversalInfo &info, size_t ptn_lower, size_t ptn_upper, int thread_id);
    ComputePartialLikelihoodType computePartialLikelihoodPointer;


    //template <const int nstates>
//    void computePartialLikelihoodEigen(PhyloNeighbor *dad_branch, PhyloNode *dad = NULL);

//    void computeSitemodelPartialLikelihoodEigen(PhyloNeighbor *dad_branch, PhyloNode *dad = NULL);

//    template <class VectorClass, const int VCSIZE, const int nstates>
//    void computePartialLikelihoodEigenSIMD(PhyloNeighbor *dad_branch, PhyloNode *dad = NULL);

    void computeNonrevPartialLikelihood(TraversalInfo &info, size_t ptn_lower, size_t ptn_upper, int thread_id);
    template <class VectorClass, const bool FMA = false>
    void computeNonrevPartialLikelihoodGenericSIMD(TraversalInfo &info, size_t ptn_lower, size_t ptn_upper, int thread_id);
    template <class VectorClass, const int nstates, const bool FMA = false>
    void computeNonrevPartialLikelihoodSIMD(TraversalInfo &info, size_t ptn_lower, size_t ptn_upper, int thread_id);

    template <class VectorClass, const bool SAFE_NUMERIC, const int nstates, const bool FMA = false, const bool SITE_MODEL = false>
    void computePartialLikelihoodSIMD(TraversalInfo &info, size_t ptn_lower, size_t ptn_upper, int thread_id);

    template <class VectorClass, const bool SAFE_NUMERIC, const bool FMA = false, const bool SITE_MODEL = false>
    void computePartialLikelihoodGenericSIMD(TraversalInfo &info, size_t ptn_lower, size_t ptn_upper, int thread_id);

    /*
    template <class VectorClass, const int VCSIZE, const int nstates>
    void computeMixratePartialLikelihoodEigenSIMD(PhyloNeighbor *dad_branch, PhyloNode *dad = NULL);

    template <class VectorClass, const int VCSIZE, const int nstates>
    void computeMixturePartialLikelihoodEigenSIMD(PhyloNeighbor *dad_branch, PhyloNode *dad = NULL);

    template <class VectorClass, const int VCSIZE, const int nstates>
    void computeSitemodelPartialLikelihoodEigenSIMD(PhyloNeighbor *dad_branch, PhyloNode *dad = NULL);
    */

    /****************************************************************************
            computing likelihood on a branch
     ****************************************************************************/

    /**
            compute tree likelihood on a branch. used to optimize branch length
            @param dad_branch the branch leading to the subtree
            @param dad its dad, used to direct the tranversal
            @return tree likelihood
     */
    virtual double computeLikelihoodBranch(PhyloNeighbor *dad_branch, PhyloNode *dad);

    typedef double (PhyloTree::*ComputeLikelihoodBranchType)(PhyloNeighbor*, PhyloNode*);
    ComputeLikelihoodBranchType computeLikelihoodBranchPointer;

    /**
     * MINH: this implements the fast alternative strategy for reversible model (March 2013)
     * where partial likelihoods at nodes store real partial likelihoods times eigenvectors
     */
//    template<int NSTATES>
//    inline double computeLikelihoodBranchFast(PhyloNeighbor *dad_branch, PhyloNode *dad);

    //template <const int nstates>
//    double computeLikelihoodBranchEigen(PhyloNeighbor *dad_branch, PhyloNode *dad);

//    double computeSitemodelLikelihoodBranchEigen(PhyloNeighbor *dad_branch, PhyloNode *dad);

//    template <class VectorClass, const int VCSIZE, const int nstates>
//    double computeLikelihoodBranchEigenSIMD(PhyloNeighbor *dad_branch, PhyloNode *dad);

    double computeNonrevLikelihoodBranch(PhyloNeighbor *dad_branch, PhyloNode *dad);
    template<class VectorClass, const bool FMA = false>
    double computeNonrevLikelihoodBranchGenericSIMD(PhyloNeighbor *dad_branch, PhyloNode *dad);
    template<class VectorClass, const int nstates, const bool FMA = false>
    double computeNonrevLikelihoodBranchSIMD(PhyloNeighbor *dad_branch, PhyloNode *dad);

    template <class VectorClass, const bool SAFE_NUMERIC, const int nstates, const bool FMA = false, const bool SITE_MODEL = false>
    double computeLikelihoodBranchSIMD(PhyloNeighbor *dad_branch, PhyloNode *dad);

    template <class VectorClass, const bool SAFE_NUMERIC, const bool FMA = false, const bool SITE_MODEL = false>
    double computeLikelihoodBranchGenericSIMD(PhyloNeighbor *dad_branch, PhyloNode *dad);

    /*
    template <class VectorClass, const int VCSIZE, const int nstates>
    double computeMixrateLikelihoodBranchEigenSIMD(PhyloNeighbor *dad_branch, PhyloNode *dad);

    template <class VectorClass, const int VCSIZE, const int nstates>
    double computeMixtureLikelihoodBranchEigenSIMD(PhyloNeighbor *dad_branch, PhyloNode *dad);

    template <class VectorClass, const int VCSIZE, const int nstates>
    double computeSitemodelLikelihoodBranchEigenSIMD(PhyloNeighbor *dad_branch, PhyloNode *dad);
    */

    /****************************************************************************
            computing likelihood on a branch using buffer
     ****************************************************************************/

    /**
            quickly compute tree likelihood on branch current_it <-> current_it_back given buffer (theta_all).
           	Used after optimizing branch length
            @param pattern_lh (OUT) if not NULL, the function will assign pattern log-likelihoods to this vector
                            assuming pattern_lh has the size of the number of patterns
            @return tree likelihood
     */
    virtual double computeLikelihoodFromBuffer();
    typedef double (PhyloTree::*ComputeLikelihoodFromBufferType)();
    ComputeLikelihoodFromBufferType computeLikelihoodFromBufferPointer;

//    template <class VectorClass, const int VCSIZE, const int nstates>
//    double computeLikelihoodFromBufferEigenSIMD();

    template <class VectorClass, const bool SAFE_NUMERIC, const int nstates, const bool FMA = false, const bool SITE_MODEL = false>
    double computeLikelihoodFromBufferSIMD();

    template <class VectorClass, const bool SAFE_NUMERIC, const bool FMA = false, const bool SITE_MODEL = false>
    double computeLikelihoodFromBufferGenericSIMD();

    /*
    template <class VectorClass, const int VCSIZE, const int nstates>
    double computeMixrateLikelihoodFromBufferEigenSIMD();

    template <class VectorClass, const int VCSIZE, const int nstates>
    double computeMixtureLikelihoodFromBufferEigenSIMD();

    template <class VectorClass, const int VCSIZE, const int nstates>
    double computeSitemodelLikelihoodFromBufferEigenSIMD();

    double computeSitemodelLikelihoodFromBufferEigen();
    */

    /**
            compute tree likelihood when a branch length collapses to zero
            @param dad_branch the branch leading to the subtree
            @param dad its dad, used to direct the tranversal
            @return tree likelihood
     */
    virtual double computeLikelihoodZeroBranch(PhyloNeighbor *dad_branch, PhyloNode *dad);

    /**
        compute likelihood of rooted tree with virtual root (FOR TINA)
        @param dad_branch the branch leading to the subtree
        @param dad its dad, used to direct the tranversal
        @return tree likelihood
     */
//    virtual double computeLikelihoodRooted(PhyloNeighbor *dad_branch, PhyloNode *dad);

    /**
            compute the tree likelihood
            @param pattern_lh (OUT) if not NULL, the function will assign pattern log-likelihoods to this vector
                            assuming pattern_lh has the size of the number of patterns
            @return tree likelihood
     */
    virtual double computeLikelihood(double *pattern_lh = NULL);

    /**
     * @return number of elements per site lhl entry, used in conjunction with computePatternLhCat
     */
    virtual int getNumLhCat(SiteLoglType wsl);

    /**
     * compute _pattern_lh_cat for site-likelihood per category
     * @return tree log-likelihood
     */
    virtual double computePatternLhCat(SiteLoglType wsl);

    /**
        compute state frequency for each pattern (for Huaichun)
        @param[out] ptn_state_freq state frequency vector per pattern, 
            should be pre-allocated with size of num_patterns * num_states
    */
    void computePatternStateFreq(double *ptn_state_freq);

    /****************************************************************************
            ancestral sequence reconstruction
     ****************************************************************************/

    /**
        compute ancestral sequence probability for an internal node by marginal reconstruction
        (Yang, Kumar and Nei 1995)
        @param dad_branch branch leading to an internal node where to obtain ancestral sequence
        @param dad dad of the target internal node
        @param[out] ptn_ancestral_prob pattern ancestral probability vector of dad_branch->node
    */
    void computeMarginalAncestralProbability(PhyloNeighbor *dad_branch, PhyloNode *dad, double *ptn_ancestral_prob);

    /**
     	 compute the joint ancestral states at a pattern (Pupko et al. 2000)
     */
    void computeJointAncestralSequences(int *ancestral_seqs);

    /**
     * compute max ancestral likelihood according to
     *  step 1-3 of the dynamic programming algorithm of Pupko et al. 2000, MBE 17:890-896
     *  @param dad_branch branch leading to an internal node where to obtain ancestral sequence
     *  @param dad dad of the target internal node
     *  @param[out] C array storing all information about max ancestral states
     */
    void computeAncestralLikelihood(PhyloNeighbor *dad_branch, PhyloNode *dad, int *C);

    /**
     * compute max ancestral states according to
     *  step 4-5 of the dynamic programming algorithm of Pupko et al. 2000, MBE 17:890-896
     *  @param dad_branch branch leading to an internal node where to obtain ancestral sequence
     *  @param dad dad of the target internal node
     *  @param C array storing all information about max ancestral states
     *  @param[out] ancestral_seqs array of size nptn*nnode for ancestral sequences at all internal nodes
     */
    void computeAncestralState(PhyloNeighbor *dad_branch, PhyloNode *dad, int *C, int *ancestral_seqs);

    /**
            compute pattern likelihoods only if the accumulated scaling factor is non-zero.
            Otherwise, copy the pattern_lh attribute
            @param pattern_lh (OUT) pattern log-likelihoods,
                            assuming pattern_lh has the size of the number of patterns
            @param cur_logl current log-likelihood (for sanity check)
            @param pattern_lh_cat (OUT) if not NULL, store all pattern-likelihood per category
     */
    virtual void computePatternLikelihood(double *pattern_lh, double *cur_logl = NULL,
    		double *pattern_lh_cat = NULL, SiteLoglType wsl = WSL_RATECAT);

    /**
            compute pattern posterior probabilities per rate/mixture category
            @param pattern_prob_cat (OUT) all pattern-probabilities per category
            @param wsl either WSL_RATECAT, WSL_MIXTURE or WSL_MIXTURE_RATECAT
     */
    virtual void computePatternProbabilityCategory(double *pattern_prob_cat, SiteLoglType wsl);

    vector<uint64_t> ptn_cat_mask;

    /**
        compute categories for each pattern, update ptn_cat_mask
        @return max number of categories necessary
    */
    virtual int computePatternCategories(IntVector *pattern_ncat = NULL);

    /**
            Compute the variance in tree log-likelihood
            (Kishino & Hasegawa 1989, JME 29:170-179)
            @param pattern_lh pattern log-likelihoods, will be computed if NULL
            @param tree_lh tree log-likelihood, will be computed if ZERO
     */
    double computeLogLVariance(double *pattern_lh = NULL, double tree_lh = 0.0);

    /**
            Compute the variance in log-likelihood difference
            between the current tree and another tree.
            (Kishino & Hasegawa 1989, JME 29:170-179)
            @param pattern_lh_other pattern log-likelihoods of the other tree
            @param pattern_lh pattern log-likelihoods of current tree, will be computed if NULL
     */
    double computeLogLDiffVariance(double *pattern_lh_other, double *pattern_lh = NULL);

    /**
     *  \brief Estimate the observed branch length between \a dad_branch and \a dad analytically.
     *	The ancestral states of the 2 nodes are first computed (Yang, 2006).
     *	Branch length are then computed using analytical formula.
     *	@param[in] dad_branch must be an internal node
     *	@param[in] dad must be an internal node
     *	@return estimated branch length or -1.0 if one of the 2 nodes is leaf
     */
    double computeBayesianBranchLength(PhyloNeighbor *dad_branch, PhyloNode *dad);

    /**
     * \brief Approximate the branch legnth between \a dad_branch and \a dad using Least Square instead
     * of Newton Raphson
     * @param[in] dad_branch
     * @param[in] dad
     * @return approximated branch length
     */
    double computeLeastSquareBranLen(PhyloNeighbor *dad_branch, PhyloNode *dad);

    /**
     * Update all subtree distances that are affect by doing an NNI on branch (node1-node2)
     * @param nni NNI move that is carried out
     */
    void updateSubtreeDists(NNIMove &nni);

    /**
     * Compute all pairwise distance of subtree rooted at \a source and other subtrees
     */
    void computeSubtreeDists();

    void getUnmarkedNodes(PhyloNodeVector& unmarkedNodes, PhyloNode* node = NULL, PhyloNode* dad = NULL);

    void computeAllSubtreeDistForOneNode(PhyloNode* source, PhyloNode* nei1, PhyloNode* nei2, PhyloNode* node, PhyloNode* dad);

    double correctBranchLengthF81(double observedBran, double alpha = -1.0);

    double computeCorrectedBayesianBranchLength(PhyloNeighbor *dad_branch, PhyloNode *dad);

    /**
            Compute the variance in log-likelihood difference
            between the current tree and another tree.
            (Kishino & Hasegawa 1989, JME 29:170-179)
            @param other_tree the other tree to compare
            @param pattern_lh pattern log-likelihoods of current tree, will be computed if NULL
     */
    double computeLogLDiffVariance(PhyloTree *other_tree, double *pattern_lh = NULL);

    /**
            Roll back the tree saved with only Taxon IDs and branch lengths.
            For this function to work, one must printTree before with WT_TAXON_ID + WT_BR_LEN
            @param best_tree_string input stream to read from
     */
    void rollBack(istream &best_tree_string);

    /**
            refactored 2015-12-22: Taxon IDs instead of Taxon names to save space!
            Read the tree saved with Taxon IDs and branch lengths.
            @param tree_string tree string to read from
            @param updatePLL if true, tree is read into PLL
     */
    virtual void readTreeString(const string &tree_string);

    /**
            Read the tree saved with Taxon names and branch lengths.
            @param tree_string tree string to read from
            @param updatePLL if true, tree is read into PLL
     */
    virtual void readTreeStringSeqName(const string &tree_string);

    /**
            Read the tree saved with Taxon Names and branch lengths.
            @param tree_string tree string to read from
     */
    void readTreeFile(const string &file_name);
    
    /*
            refactored 2015-12-22: Taxon IDs instead of Taxon names to save space!
     * Return the tree string contining taxon IDs and branch lengths
     * @return
     * @param format (WT_TAXON_ID, WT_BR_LEN, ...)
     * @return the tree string with the specified format
     */
    virtual string getTreeString();

    /**
     * Assign branch lengths for branch that has no or negative length
     * With single model branch lengths are assigned using parsimony. With partition model
     * branch lengths are assigned randomly
     * @param force_change if true then force fixing also positive branch lengths
     * @return number of branches fixed
     */
    int wrapperFixNegativeBranch(bool force_change);

    /**
     * Read the newick string into PLL kernel
     * @param newickTree
     */
    void pllReadNewick(string newickTree);

    /**
     *  Return the sorted topology without branch length, used to compare tree topology
     *  @param
     *      printBranchLength true/false
     */
    string getTopologyString(bool printBranchLength);


    bool checkEqualScalingFactor(double &sum_scaling, PhyloNode *node = NULL, PhyloNode *dad = NULL);

    /****************************************************************************
            computing derivatives of likelihood function
     ****************************************************************************/

    //template <const int nstates>
//    void computeLikelihoodDervEigen(PhyloNeighbor *dad_branch, PhyloNode *dad, double &df, double &ddf);

//    void computeSitemodelLikelihoodDervEigen(PhyloNeighbor *dad_branch, PhyloNode *dad, double &df, double &ddf);

//    template <class VectorClass, const int VCSIZE, const int nstates>
//    void computeLikelihoodDervEigenSIMD(PhyloNeighbor *dad_branch, PhyloNode *dad, double &df, double &ddf);

<<<<<<< HEAD
    void computeNonrevLikelihoodDerv(PhyloNeighbor *dad_branch, PhyloNode *dad, double *df, double *ddf);
    template<class VectorClass, const bool FMA = false>
    void computeNonrevLikelihoodDervGenericSIMD(PhyloNeighbor *dad_branch, PhyloNode *dad, double *df, double *ddf);
    template<class VectorClass, const int nstates, const bool FMA = false>
    void computeNonrevLikelihoodDervSIMD(PhyloNeighbor *dad_branch, PhyloNode *dad, double *df, double *ddf);
=======
    void computeNonrevLikelihoodDerv(PhyloNeighbor *dad_branch, PhyloNode *dad, double &df, double &ddf);
    template<class VectorClass, const bool FMA = false>
    void computeNonrevLikelihoodDervGenericSIMD(PhyloNeighbor *dad_branch, PhyloNode *dad, double &df, double &ddf);
    template<class VectorClass, const int nstates, const bool FMA = false>
    void computeNonrevLikelihoodDervSIMD(PhyloNeighbor *dad_branch, PhyloNode *dad, double &df, double &ddf);
>>>>>>> a2d68b2b

    template <class VectorClass, const bool SAFE_NUMERIC, const int nstates, const bool FMA = false, const bool SITE_MODEL = false>
    void computeLikelihoodBufferSIMD(PhyloNeighbor *dad_branch, PhyloNode *dad, size_t ptn_lower, size_t ptn_upper, int thread_id);

    template <class VectorClass, const bool SAFE_NUMERIC, const bool FMA = false, const bool SITE_MODEL = false>
    void computeLikelihoodBufferGenericSIMD(PhyloNeighbor *dad_branch, PhyloNode *dad, size_t ptn_lower, size_t ptn_upper, int thread_id);


    template <class VectorClass, const bool SAFE_NUMERIC, const int nstates, const bool FMA = false, const bool SITE_MODEL = false>
    void computeLikelihoodDervSIMD(PhyloNeighbor *dad_branch, PhyloNode *dad, double *df, double *ddf);

    template <class VectorClass, const bool SAFE_NUMERIC, const bool FMA = false, const bool SITE_MODEL = false>
    void computeLikelihoodDervGenericSIMD(PhyloNeighbor *dad_branch, PhyloNode *dad, double *df, double *ddf);

    /*
    template <class VectorClass, const int VCSIZE, const int nstates>
    void computeMixrateLikelihoodDervEigenSIMD(PhyloNeighbor *dad_branch, PhyloNode *dad, double &df, double &ddf);

    template <class VectorClass, const int VCSIZE, const int nstates>
    void computeMixtureLikelihoodDervEigenSIMD(PhyloNeighbor *dad_branch, PhyloNode *dad, double &df, double &ddf);

    template <class VectorClass, const int VCSIZE, const int nstates>
    void computeSitemodelLikelihoodDervEigenSIMD(PhyloNeighbor *dad_branch, PhyloNode *dad, double &df, double &ddf);
    */

    /**
            compute tree likelihood and derivatives on a branch. used to optimize branch length
            @param dad_branch the branch leading to the subtree
            @param dad its dad, used to direct the tranversal
            @param df (OUT) first derivative
            @param ddf (OUT) second derivative
            @return tree likelihood
     */
    void computeLikelihoodDerv(PhyloNeighbor *dad_branch, PhyloNode *dad, double *df, double *ddf);

    typedef void (PhyloTree::*ComputeLikelihoodDervType)(PhyloNeighbor *, PhyloNode *, double *, double *);
    ComputeLikelihoodDervType computeLikelihoodDervPointer;

    /****************************************************************************
            Stepwise addition (greedy) by maximum parsimony
     ****************************************************************************/

    /** constraint tree used to guide tree search */
    ConstraintTree constraintTree;

    /**
            FAST VERSION: used internally by computeParsimonyTree() to find the best target branch to add into the tree
            @param added_node node to add
            @param target_node (OUT) one end of the best branch found
            @param target_dad (OUT) the other end of the best branch found
            @param target_partial_pars (OUT) copy of the partial_pars corresponding to best branch
            @param node the current node
            @param dad dad of the node, used to direct the search
            @return the parsimony score of the tree
     */
    int addTaxonMPFast(Node *added_taxon, Node *added_node, Node *node, Node *dad);


    /**
     * FAST VERSION: compute parsimony tree by step-wise addition
     * @param out_prefix prefix for .parstree file
     * @param alignment input alignment
     * @return parsimony score
     */
    int computeParsimonyTree(const char *out_prefix, Alignment *alignment);


    /****************************************************************************
            Branch length optimization by maximum likelihood
     ****************************************************************************/

    /**
     * IMPORTANT: semantic change: this function does not return score anymore, for efficiency purpose
            optimize one branch length by ML
            @param node1 1st end node of the branch
            @param node2 2nd end node of the branch
            @param clearLH true to clear the partial likelihood, otherwise false
            @param maxNRStep maximum number of Newton-Raphson steps
            @return likelihood score
     */
    virtual void optimizeOneBranch(PhyloNode *node1, PhyloNode *node2, bool clearLH = true, int maxNRStep = 100);

    /**
            optimize all branch lengths of the children of node
            @param node the current node
            @param dad dad of the node, used to direct the search
            @return the likelihood of the tree
     */
    double optimizeChildBranches(PhyloNode *node, PhyloNode *dad = NULL);

    /**
            optimize all branch lengths at the subtree rooted at node step-by-step.
            @param node the current node
            @param dad dad of the node, used to direct the search
            @return the likelihood of the tree
     */
    virtual void optimizeAllBranches(PhyloNode *node, PhyloNode *dad = NULL, int maxNRStep = 100);

    /**
     * optimize all branch lengths at the subtree rooted at node step-by-step.
     * Using Least Squares instead of Newton Raphson.
     * @param node the current node
     * @param dad dad of the node, used to direct the search
     */
    void optimizeAllBranchesLS(PhyloNode *node = NULL, PhyloNode *dad = NULL);

    void computeBestTraversal(NodeVector &nodes, NodeVector &nodes2);

    /**
            optimize all branch lengths of the tree
            @param iterations number of iterations to loop through all branches
            @return the likelihood of the tree
     */
    virtual double optimizeAllBranches(int my_iterations = 100, double tolerance = TOL_LIKELIHOOD, int maxNRStep = 100);

    /**
            inherited from Optimization class, to return to likelihood of the tree
            when the current branceh length is set to value
            @param value current branch length
            @return negative of likelihood (for minimization)
     */
    virtual double computeFunction(double value);

    /**
            Inherited from Optimization class.
            This function calculate f(value), first derivative f'(value) and 2nd derivative f''(value).
            used by Newton raphson method to minimize the function.
            @param value current branch length
            @param df (OUT) first derivative
            @param ddf (OUT) second derivative
            @return negative of likelihood (for minimization)
     */
    virtual void computeFuncDerv(double value, double &df, double &ddf);

    /**
        optimize the scaling factor for tree length, given all branch lengths fixed
        @param scaling (IN/OUT) start value of scaling factor, and as output the optimal value
        @param gradient_epsilon gradient epsilon
        @return optimal tree log-likelihood
    */
    double optimizeTreeLengthScaling(double min_scaling, double &scaling, double max_scaling, double gradient_epsilon);

    /**
        print tree length scaling to a file (requested by Rob Lanfear)
        @param filename output file name written in YAML format 
    */
    void printTreeLengthScaling(const char *filename);

     /****************************************************************************
            Branch length optimization by Least Squares
     ****************************************************************************/

    /**
     * Estimate the current branch using least squares
     * @param node1 first node of the branch
     * @param node2 second node of the branch
     * @return
     */
    double optimizeOneBranchLS(PhyloNode *node1, PhyloNode *node2);

    /****************************************************************************
            Auxilary functions and varialbes for speeding up branch length optimization (RAxML Trick)
     ****************************************************************************/

    bool theta_computed;

    /**
     *	NSTATES x NUMCAT x (number of patterns) array
     *	Used to store precomputed values when optimizing branch length
     *	See Tung's report on 07.05.2012 for more information
     */
    double* theta_all;

    /** total scaling buffer */
    double *buffer_scale_all;

    /** buffer used when computing partial_lh, to avoid repeated mem allocation */
    double *buffer_partial_lh;

    /**
     * frequencies of alignment patterns, used as buffer for likelihood computation
     */
    double *ptn_freq;

    /**
     * used as buffer for faster likelihood computation
     * for const pattern: it stores product of p_invar and state frequency
     * for other pattern: zero
     */
    double *ptn_invar;

    vector<TraversalInfo> traversal_info;


    /****************************************************************************
            Nearest Neighbor Interchange by maximum likelihood
     ****************************************************************************/

    /**
            Deprecated
            search by a nearest neigbor interchange, then optimize branch lengths. Do it
            until tree does not improve
            @return the likelihood of the tree
     */
//    double optimizeNNIBranches();

    /**
            search by a nearest neigbor interchange
            @return the likelihood of the tree
     */
    //double optimizeNNI();

    /**
            search by a nearest neigbor interchange
            @param cur_score current likelihood score
            @param node the current node
            @param dad dad of the node, used to direct the search
            @return the likelihood of the tree
     */
//    double optimizeNNI(double cur_score, PhyloNode *node = NULL, PhyloNode *dad = NULL
//            /*,ostream *out = NULL, int brtype = 0, ostream *out_lh = NULL, ostream *site_lh = NULL,
//    StringIntMap *treels = NULL, vector<double*> *treels_ptnlh = NULL, DoubleVector *treels_logl = NULL,
//    int *max_trees = NULL, double *logl_cutoff = NULL*/
//            );


    /**
       search for the best NNI move corresponding to this branch
       @return NNIMove the best NNI, this NNI could be worse than the current tree
       according to the evaluation scheme in use
       @param node1 1 of the 2 nodes on the branch
       @param node2 1 of the 2 nodes on the branch
       @param nniMoves (IN/OUT) detailed information of the 2 NNIs, set .ptnlh to compute pattern likelihoods
     */
    virtual NNIMove getBestNNIForBran(PhyloNode *node1, PhyloNode *node2, NNIMove *nniMoves = NULL);

    /**
            Do an NNI
            @param move reference to an NNI move object containing information about the move
            @param clearLH decides whether or not the partial likelihood should be cleared
     */
    virtual void doNNI(NNIMove &move, bool clearLH = true);

    /**
     * [DEPRECATED]
     * Randomly choose perform an NNI, out of the two defined by branch node1-node2.
     * This function also clear the corresponding partial likelihood vectors
     *
     * @param branch on which a random NNI is done
     */
//    void doOneRandomNNI(Branch branch);

    /**
    *   Get a random NNI from an internal branch, checking for consistency with constraintTree
    *   @param branch the internal branch
    *   @return an NNIMove, node1 and node2 are set to NULL if not consistent with constraintTree
    */
    NNIMove getRandomNNI(Branch& branch);


    /**
     *   Apply 5 new branch lengths stored in the NNI move
     *   @param nnimove the NNI move currently in consideration
     */
    virtual void changeNNIBrans(NNIMove nnimove);

    /****************************************************************************
            Stepwise addition (greedy) by maximum likelihood
     ****************************************************************************/

    /**
            grow the tree by step-wise addition
            @param alignment input alignment
     */
    void growTreeML(Alignment *alignment);

    /**
            used internally by growTreeML() to find the best target branch to add into the tree
            @param added_node node to add
            @param target_node (OUT) one end of the best branch found
            @param target_dad (OUT) the other end of the best branch found
            @param node the current node
            @param dad dad of the node, used to direct the search
            @return the likelihood of the tree
     */
    double addTaxonML(Node *added_node, Node* &target_node, Node* &target_dad, Node *node, Node *dad);

    /****************************************************************************
            Distance function
     ****************************************************************************/

    /**
            compute the distance between 2 sequences.
            @param seq1 index of sequence 1
            @param seq2 index of sequence 2
            @param initial_dist initial distance
            @param (OUT) variance of distance between seq1 and seq2
            @return distance between seq1 and seq2
     */

    virtual double computeDist(int seq1, int seq2, double initial_dist, double &var);

    virtual double computeDist(int seq1, int seq2, double initial_dist);

    /**
            compute distance and variance matrix, assume dist_mat and var_mat are allocated by memory of size num_seqs * num_seqs.
            @param dist_mat (OUT) distance matrix between all pairs of sequences in the alignment
            @param var_mat (OUT) variance matrix for distance matrix
            @return the longest distance
     */
    double computeDist(double *dist_mat, double *var_mat);

    /**
            compute observed distance matrix, assume dist_mat is allocated by memory of size num_seqs * num_seqs.
            @param dist_mat (OUT) distance matrix between all pairs of sequences in the alignment
            @return the longest distance
     */
    double computeObsDist(double *dist_mat);

    /**
            compute distance matrix, allocating memory if necessary
            @param params program parameters
            @param alignment input alignment
            @param dist_mat (OUT) distance matrix between all pairs of sequences in the alignment
            @param dist_file (OUT) name of the distance file
            @return the longest distance
     */
    double computeDist(Params &params, Alignment *alignment, double* &dist_mat, double* &var_mat, string &dist_file);

    /**
            compute observed distance matrix, allocating memory if necessary
            @param params program parameters
            @param alignment input alignment
            @param dist_mat (OUT) distance matrix between all pairs of sequences in the alignment
            @param dist_file (OUT) name of the distance file
            @return the longest distance
     */
    double computeObsDist(Params &params, Alignment *alignment, double* &dist_mat, string &dist_file);

    /**
            correct the distances to follow metric property of triangle inequalities.
            Using the Floyd alogrithm.
            @param dist_mat (IN/OUT) the shortest path between all pairs of taxa
    @return the longest distance
     */
    double correctDist(double *dist_mat);

    /****************************************************************************
            compute BioNJ tree, a more accurate extension of Neighbor-Joining
     ****************************************************************************/

    /**
            compute BioNJ tree
            @param params program parameters
            @param alignment input alignment
            @param dist_file distance matrix file
     */
    void computeBioNJ(Params &params, Alignment *alignment, string &dist_file);

    /**
        called by fixNegativeBranch to fix one branch
        @param branch_length new branch length
        @param dad_branch dad branch
        @param dad dad node
    */
    virtual void fixOneNegativeBranch(double branch_length, Neighbor *dad_branch, Node *dad);

    /**
            Neighbor-joining/parsimony tree might contain negative branch length. This
            function will fix this.
            @param fixed_length fixed branch length to set to negative branch lengths
            @param node the current node
            @param dad dad of the node, used to direct the search
            @return The number of branches that have no/negative length
     */
    virtual int fixNegativeBranch(bool force = false, Node *node = NULL, Node *dad = NULL);

    /**
        set negative branch to a new len
    */
    int setNegativeBranch(bool force, double newlen, Node *node = NULL, Node *dad = NULL);

    // OBSOLETE: assignRandomBranchLengths no longer needed, use fixNegativeBranch instead!
//    int assignRandomBranchLengths(bool force = false, Node *node = NULL, Node *dad = NULL);

    /* compute Bayesian branch lengths based on ancestral sequence reconstruction */
    void computeAllBayesianBranchLengths(Node *node = NULL, Node *dad = NULL);

    /**
        generate random tree
    */
    void generateRandomTree(TreeGenType tree_type);


    /**
        test the best number of threads
    */
    int testNumThreads();

    /****************************************************************************
            Subtree Pruning and Regrafting by maximum likelihood
            NOTE: NOT DONE YET
     ****************************************************************************/

    /**
            search by Subtree pruning and regrafting
            @return the likelihood of the tree
     */
    double optimizeSPR();

    /**
            search by Subtree pruning and regrafting, then optimize branch lengths. Iterative until
            no tree improvement found.
            @return the likelihood of the tree
     */
    double optimizeSPRBranches();

    /**
            search by Subtree pruning and regrafting at a current subtree
            @param cur_score current likelihood score
            @param node the current node
            @param dad dad of the node, used to direct the search
            @return the likelihood of the tree
     */
    double optimizeSPR(double cur_score, PhyloNode *node = NULL, PhyloNode *dad = NULL);

    /**
     *  original implementation by Minh
     */
    double optimizeSPR_old(double cur_score, PhyloNode *node = NULL, PhyloNode *dad = NULL);

    /**
     *  original implementation by Minh
     */
    double swapSPR_old(double cur_score, int cur_depth, PhyloNode *node1, PhyloNode *dad1,
            PhyloNode *orig_node1, PhyloNode *orig_node2,
            PhyloNode *node2, PhyloNode *dad2, vector<PhyloNeighbor*> &spr_path);

    /**
            move the subtree (dad1-node1) to the branch (dad2-node2)
     */
    double swapSPR(double cur_score, int cur_depth, PhyloNode *node1, PhyloNode *dad1,
            PhyloNode *orig_node1, PhyloNode *orig_node2,
            PhyloNode *node2, PhyloNode *dad2, vector<PhyloNeighbor*> &spr_path);

    double assessSPRMove(double cur_score, const SPRMove &spr);

    void pruneSubtree(PhyloNode *node, PhyloNode *dad, PruningInfo &info);

    void regraftSubtree(PruningInfo &info,
            PhyloNode *in_node, PhyloNode *in_dad);

    /****************************************************************************
            Approximate Likelihood Ratio Test with SH-like interpretation
     ****************************************************************************/

    void computeNNIPatternLh(double cur_lh,
            double &lh2, double *pattern_lh2,
            double &lh3, double *pattern_lh3,
            PhyloNode *node1, PhyloNode *node2);

    /**
            Resampling estimated log-likelihood (RELL)
     */
    void resampleLh(double **pat_lh, double *lh_new);

    /**
            Test one branch of the tree with aLRT SH-like interpretation
     */
    double testOneBranch(double best_score, double *pattern_lh, 
            int reps, int lbp_reps,
            PhyloNode *node1, PhyloNode *node2, 
            double &lbp_support, double &aLRT_support, double &aBayes_support);

    /**
            Test all branches of the tree with aLRT SH-like interpretation
     */
    int testAllBranches(int threshold, double best_score, double *pattern_lh, 
            int reps, int lbp_reps, bool aLRT_test, bool aBayes_test,
            PhyloNode *node = NULL, PhyloNode *dad = NULL);

    /****************************************************************************
            Quartet functions
     ****************************************************************************/

    QuartetGroups LMGroups;
    /**
     * for doLikelihoodMapping reportLikelihoodMapping: likelihood mapping information by region
     */
    vector<QuartetInfo> lmap_quartet_info;
    int areacount[8];
    int cornercount[4];
    // int areacount[8] = {0, 0, 0, 0, 0, 0, 0, 0};
    // int cornercount[4] = {0, 0, 0, 0};

    /**
     * for doLikelihoodMapping, reportLikelihoodMapping: likelihood mapping information by sequence
     */
    vector<SeqQuartetInfo> lmap_seq_quartet_info;

    /** generate a bunch of quartets and compute likelihood for 3 quartet trees for each replicate
        @param lmap_num_quartets number of quartets
        @param lmap_quartet_info (OUT) vector of quartet information
    */
    void computeQuartetLikelihoods(vector<QuartetInfo> &lmap_quartet_info, QuartetGroups &LMGroups);

    /** main function that performs likelihood mapping analysis (Strimmer & von Haeseler 1997) */
    void doLikelihoodMapping();

    /** output results of likelihood mapping analysis */
    void reportLikelihoodMapping(ofstream &out);

    /** read clusters for likelihood mapping analysis */
    void readLikelihoodMappingGroups(char *filename, QuartetGroups &LMGroups);

    /****************************************************************************
            Collapse stable (highly supported) clades by one representative
     ****************************************************************************/

    /**
            delete a leaf from the tree, assume tree is birfucating
            @param leaf the leaf node to remove
     */
    void deleteLeaf(Node *leaf);

    /**
            reinsert one leaf back into the tree
            @param leaf the leaf to reinsert
            @param adjacent_node the node adjacent to the leaf, returned by deleteLeaves() function
            @param node one end node of the reinsertion branch in the existing tree
            @param dad the other node of the reinsertion branch in the existing tree
     */
    void reinsertLeaf(Node *leaf, Node *node, Node *dad);

    bool isSupportedNode(PhyloNode* node, int min_support);

    /**
            Collapse stable (highly supported) clades by one representative
            @return the number of taxa prunned
     */
    int collapseStableClade(int min_support, NodeVector &pruned_taxa, StrVector &linked_name, double* &dist_mat);

    int restoreStableClade(Alignment *original_aln, NodeVector &pruned_taxa, StrVector &linked_name);

    /**
            randomize the neighbor orders of all nodes
     */
    void randomizeNeighbors(Node *node = NULL, Node *dad = NULL);

    virtual void changeLikelihoodKernel(LikelihoodKernel lk);

    virtual void setLikelihoodKernel(LikelihoodKernel lk, int num_threads);

#if defined(BINARY32) || defined(__NOAVX__)
    virtual void setLikelihoodKernelAVX() {}
    virtual void setLikelihoodKernelFMA() {}
#else
    virtual void setLikelihoodKernelAVX();
    virtual void setLikelihoodKernelFMA();
#ifdef INCLUDE_AVX512
    virtual void setLikelihoodKernelAVX512();
#endif
#endif
    virtual void setLikelihoodKernelSSE();
    
    /****************************************************************************
            Public variables
     ****************************************************************************/

    /**
            associated alignment
     */
    Alignment *aln;

    /**
     * Distance matrix
     */
    double *dist_matrix;

    /**
     * Variance matrix
     */
    double *var_matrix;

    /**
            TRUE if you want to optimize branch lengths by Newton-Raphson method
     */
    bool optimize_by_newton;

    /**
     *      TRUE if the loglikelihood is computed using SSE
     */
    LikelihoodKernel sse;

    /**
     * for UpperBounds: Initial tree log-likelihood
     */
    double mlInitial;

    /**
     * for UpperBounds: Log-likelihood after optimization of model parameters in the beginning of tree search
     */
    double mlFirstOpt;

    /**
    * for Upper Bounds: how many NNIs have UB < L curScore, that is NNIs for which we don't need to compute likelihood
    */
	int skippedNNIub;

	/**
	* for Upper Bounds: how many NNIs were considered in total
	*/
	int totalNNIub;

    /**
     * for Upper Bounds: min, mean and max UB encountered during the tree search, such that UB < L curScore
     */

    //double minUB, meanUB, maxUB;

    /*
     * for UpperBounds: mlCheck = 1, if previous two values were already saved.
     * Needed, because parameter optimization is done twice before and after tree search
     */

    int mlCheck;

    /*
     * for Upper Bounds: min base frequency
     */

	double minStateFreq;

    /** sequence names that were removed */
	StrVector removed_seqs;

	/** sequence that are identical to one of the removed sequences */
	StrVector twin_seqs;

	size_t num_partial_lh_computations;

	/** remove identical sequences from the tree */
    virtual void removeIdenticalSeqs(Params &params);

    /** reinsert identical sequences into the tree and reset original alignment */
    virtual void reinsertIdenticalSeqs(Alignment *orig_aln);


    /**
            assign the leaf names with the alignment sequence names, using the leaf ID for assignment.
            @param node the starting node, NULL to start from the root
            @param dad dad of the node, used to direct the search
     */
    void assignLeafNames(Node *node = NULL, Node *dad = NULL);

    /**
     * initialize partition information for super tree
     */
    virtual void initPartitionInfo() {
    }

    /**
     * print transition matrix for all branches
     *
     */
    void printTransMatrices(Node *node = NULL, Node *dad = NULL);

    /**
     * compute the memory size required for storing partial likelihood vectors
     * @return memory size required in bytes
     */
    virtual uint64_t getMemoryRequired(size_t ncategory = 1, bool full_mem = false);

    void getMemoryRequired(uint64_t &partial_lh_entries, uint64_t &scale_num_entries, uint64_t &partial_pars_entries);

    /****** following variables are for ultra-fast bootstrap *******/
    /** 2 to save all trees, 1 to save intermediate trees */
    int save_all_trees;

    set<int> computeNodeBranchDists(Node *node = NULL, Node *dad = NULL);

    /*
     * Manuel's approach for analytic approximation of branch length given initial guess
        b0: initial guess for the maximum
        @return approximted branch length
    */
    double approxOneBranch(PhyloNode *node, PhyloNode *dad, double b0);

    void approxAllBranches(PhyloNode *node = NULL, PhyloNode *dad = NULL);

    double getCurScore() {
		return curScore;
	}

	void setCurScore(double curScore) {
		this->curScore = curScore;
	}

	/**
	 * This will invalidate curScore variable, used whenever reading a tree!
	 */
	void resetCurScore(double score = 0.0) {
        if (score != 0.0)
            curScore = score;
        else
		    curScore = -DBL_MAX;
        if (model)
            initializeAllPartialLh();
	}

    void computeSeqIdentityAlongTree(Split &resp, Node *node = NULL, Node *dad = NULL);
    void computeSeqIdentityAlongTree();

    double *getPatternLhCatPointer() { return _pattern_lh_cat; }
    
    /**
     * for rooted tree update direction for all branches
     */
    void computeBranchDirection(PhyloNode *node = NULL, PhyloNode *dad = NULL);

    /**
        convert from unrooted to rooted tree
    */
    void convertToRooted();


protected:

    /**
     *  Instance of the phylogenetic likelihood library. This is basically the tree data strucutre in RAxML
     */
    pllInstance *pllInst;

    /**
     *	PLL data structure for alignment
     */
    pllAlignmentData *pllAlignment;

    /**
     *  PLL data structure for storing phylognetic analysis options
     */
    pllInstanceAttr pllAttr;

    /**
     *  PLL partition list
     */
    partitionList * pllPartitions;

    /**
     *  is the subtree distance matrix need to be computed or updated
     */
    bool subTreeDistComputed;

    /**
     * Map data structure to store distance Candidate trees between subtree.
     * The key is a string which is constructed by concatenating IDs of
     * the 2 nodes, e.g. 15-16
     */
    StringDoubleMap subTreeDists;

    StringDoubleMap subTreeWeights;

    /** distance (# of branches) between 2 nodes */
    int *nodeBranchDists;

    /**
     * A list containing all the marked list. This is used in the dynamic programming
     * algorithm for compute inter subtree distances
     */
    IntPhyloNodeMap markedNodeList;

    /** converted root state, for Tina's zoombie domain */
    char root_state;

    /**
            internal pattern log-likelihoods, always stored after calling computeLikelihood()
            or related functions. Note that scaling factors are not incorporated here.
            If you want to get real pattern log-likelihoods, please use computePatternLikelihood()
     */
    double *_pattern_lh;

    /**
            internal pattern likelihoods per category, 
            only stored after calling non-SSE computeLikelihood for efficiency purpose
    */
    double *_pattern_lh_cat;

    /**
            associated substitution model
     */
    ModelSubst *model;

    /**
            Model factory includes SubstModel and RateHeterogeneity
            stores transition matrices computed before for efficiency purpose, eps. AA or CODON model.
     */
    ModelFactory *model_factory;

    /**
            among-site rates
     */
    RateHeterogeneity *site_rate;

    /**
            current branch iterator, used by computeFunction() to optimize branch lengths
            and by computePatternLikelihood() to compute all pattern likelihoods
     */
    PhyloNeighbor *current_it;
    /**
            current branch iterator of the other end, used by computeFunction() to optimize branch lengths
            and by computePatternLikelihood() to compute all pattern likelihoods
     */
    PhyloNeighbor *current_it_back;

    bool is_opt_scaling;

    /** current scaling factor for optimizeTreeLengthScaling() */
    double current_scaling;

    /**
            spr moves
     */
    SPRMoves spr_moves;

    /**
            SPR radius
     */
    int spr_radius;


    /**
            the main memory storing all partial likelihoods for all neighbors of the tree.
            The variable partial_lh in PhyloNeighbor will be assigned to a region inside this variable.
     */
    double *central_partial_lh;
    double *nni_partial_lh; // used for NNI functions

    /**
            the main memory storing all scaling event numbers for all neighbors of the tree.
            The variable scale_num in PhyloNeighbor will be assigned to a region inside this variable.
     */
    UBYTE *central_scale_num;
    UBYTE *nni_scale_num; // used for NNI functions

    /**
            the main memory storing all partial parsimony states for all neighbors of the tree.
            The variable partial_pars in PhyloNeighbor will be assigned to a region inside this variable.
     */
    UINT *central_partial_pars;

    void reorientPartialLh(PhyloNeighbor* dad_branch, Node *dad);

    //----------- memory saving technique ------//

    /** maximum number of partial_lh_slots */
    int64_t max_lh_slots;

    /** mapping from */
    MemSlotVector mem_slots;

    /**
            TRUE to discard saturated for Meyer & von Haeseler (2003) model
     */
    bool discard_saturated_site;

    /**
     * Temporary partial likelihood array: used when swapping branch and recalculate the
     * likelihood --> avoid calling malloc everytime
     */
//    double *tmp_partial_lh1;
//    double *tmp_partial_lh2;

    /**
     *  Temporary array containing anscentral states.
     *  Used to avoid calling malloc
     */

//    double *tmp_anscentral_state_prob1;
//    double *tmp_anscentral_state_prob2;
    /** pattern-specific rates */
    //double *tmp_ptn_rates;

    /**
     * Temporary scale num array: used when swapping branch and recalculate the
     * likelihood --> avoid calling malloc
     */
//    UBYTE *tmp_scale_num1;
//    UBYTE *tmp_scale_num2;

    /****************************************************************************
            Vector of bit blocks, used for parsimony function
     ****************************************************************************/

    /**
            @return size of the bits block vector for one node
     */
    size_t getBitsBlockSize();

    /**
            allocate new memory for a bit block vector
            @return the allocated memory
     */
    UINT *newBitsBlock();

    virtual void saveCurrentTree(double logl) {
    } // save current tree


    /**
     * Current score of the tree;
     */
    double curScore;

    /** current best parsimony score */
    UINT best_pars_score;

};

#endif
<|MERGE_RESOLUTION|>--- conflicted
+++ resolved
@@ -1,2091 +1,2083 @@
-/***************************************************************************
- *   Copyright (C) 2009-2015 by                                            *
- *   BUI Quang Minh <minh.bui@univie.ac.at>                                *
- *   Lam-Tung Nguyen <nltung@gmail.com>                                    *
- *                                                                         *
- *                                                                         *
- *   This program is free software; you can redistribute it and/or modify  *
- *   it under the terms of the GNU General Public License as published by  *
- *   the Free Software Foundation; either version 2 of the License, or     *
- *   (at your option) any later version.                                   *
- *                                                                         *
- *   This program is distributed in the hope that it will be useful,       *
- *   but WITHOUT ANY WARRANTY; without even the implied warranty of        *
- *   MERCHANTABILITY or FITNESS FOR A PARTICULAR PURPOSE.  See the         *
- *   GNU General Public License for more details.                          *
- *                                                                         *
- *   You should have received a copy of the GNU General Public License     *
- *   along with this program; if not, write to the                         *
- *   Free Software Foundation, Inc.,                                       *
- *   59 Temple Place - Suite 330, Boston, MA  02111-1307, USA.             *
- ***************************************************************************/
-
-#ifndef PHYLOTREE_H
-#define PHYLOTREE_H
-//#define NDEBUG
-// comented out this for Mac
-
-// PLEASE DONT TOUCH THESE VARIABLES ANYMORE!
-#define EIGEN_NO_AUTOMATIC_RESIZING
-//#define EIGEN_CACHEFRIENDLY_PRODUCT_THRESHOLD 32 // PLEASE DONT TOUCH THESE VARIABLES ANYMORE!
-//#define EIGEN_UNROLLING_LIMIT 1000 // PLEASE DONT TOUCH THESE VARIABLES ANYMORE!
-
-//#define EIGEN_TUNE_FOR_CPU_CACHE_SIZE (512*256)
-//#define EIGEN_TUNE_FOR_CPU_CACHE_SIZE (8*512*512)
-//#include <Eigen/Core>
-#include "mtree.h"
-#include "alignment.h"
-#include "model/modelsubst.h"
-#include "model/modelfactory.h"
-#include "phylonode.h"
-#include "optimization.h"
-#include "model/rateheterogeneity.h"
-#include "candidateset.h"
-#include "pll/pll.h"
-#include "checkpoint.h"
-#include "constrainttree.h"
-#include "memslot.h"
-
-#define BOOT_VAL_FLOAT
-#define BootValType float
-//#define BootValType double
-
-extern int instruction_set;
-
-#define SAFE_LH   true  // safe likelihood scaling to avoid numerical underflow for ultra large trees
-#define NORM_LH  false // normal likelihood scaling
-
-const double TOL_BRANCH_LEN = 0.000001; // NEVER TOUCH THIS CONSTANT AGAIN PLEASE!
-const double TOL_LIKELIHOOD = 0.001; // NEVER TOUCH THIS CONSTANT AGAIN PLEASE!
-const double TOL_LIKELIHOOD_PARAMOPT = 0.001; // BQM: newly introduced for ModelFactory::optimizeParameters
-//const static double SCALING_THRESHOLD = sqrt(DBL_MIN);
-//const static double SCALING_THRESHOLD = 1e-100;
-//const static double SCALING_THRESHOLD_INVER = 1 / SCALING_THRESHOLD;
-//const static double LOG_SCALING_THRESHOLD = log(SCALING_THRESHOLD);
-//#include "pll/pll.h"
-// 2^256
-#define SCALING_THRESHOLD_INVER 115792089237316195423570985008687907853269984665640564039457584007913129639936.0
-#define SCALING_THRESHOLD (1.0/SCALING_THRESHOLD_INVER)
-#define LOG_SCALING_THRESHOLD log(SCALING_THRESHOLD)
-
-const int SPR_DEPTH = 2;
-
-//using namespace Eigen;
-
-inline size_t get_safe_upper_limit(size_t cur_limit) {
-	if (instruction_set >= 9)
-		// AVX-512
-		return ((cur_limit+7)/8)*8;
-	else
-	if (instruction_set >= 7)
-		// AVX
-		return ((cur_limit+3)/4)*4;
-	else
-		// SSE
-		return ((cur_limit+1)/2)*2;
-}
-
-inline size_t get_safe_upper_limit_float(size_t cur_limit) {
-	if (instruction_set >= 9)
-		// AVX
-		return ((cur_limit+15)/16)*16;
-	else
-	if (instruction_set >= 7)
-		// AVX
-		return ((cur_limit+7)/8)*8;
-	else
-		// SSE
-		return ((cur_limit+3)/4)*4;
-}
-
-//inline double *aligned_alloc_double(size_t size) {
-//	size_t MEM_ALIGNMENT = (instruction_set >= 7) ? 32 : 16;
-//
-//#if defined WIN32 || defined _WIN32 || defined __WIN32__
-//	return (double*)_aligned_malloc(size*sizeof(double), MEM_ALIGNMENT);
-//#else
-//	void *res;
-//	posix_memalign(&res, MEM_ALIGNMENT, size*sizeof(double));
-//	return (double*)res;
-//#endif
-//}
-
-template< class T>
-inline T *aligned_alloc(size_t size) {
-	size_t MEM_ALIGNMENT = (instruction_set >= 9) ? 64 : ((instruction_set >= 7) ? 32 : 16);
-    void *mem;
-
-#if defined WIN32 || defined _WIN32 || defined __WIN32__
-    #if (defined(__MINGW32__) || defined(__clang__)) && defined(BINARY32)
-        mem = __mingw_aligned_malloc(size*sizeof(T), MEM_ALIGNMENT);
-    #else
-        mem = _aligned_malloc(size*sizeof(T), MEM_ALIGNMENT);
-    #endif
-#else
-	int res = posix_memalign(&mem, MEM_ALIGNMENT, size*sizeof(T));
-    if (res == ENOMEM) {
-#if (defined(__GNUC__) || defined(__clang__)) && !defined(WIN32) && !defined(__CYGWIN__)
-        print_stacktrace(cerr);
-#endif
-        outError("Not enough memory, allocation of " + convertInt64ToString(size*sizeof(T)) + " bytes failed (bad_alloc)");
-    }
-#endif
-    if (mem == NULL) {
-#if (defined(__GNUC__) || defined(__clang__)) && !defined(WIN32) && !defined(__CYGWIN__)
-        print_stacktrace(cerr);
-#endif
-        outError("Not enough memory, allocation of " + convertInt64ToString(size*sizeof(T)) + " bytes failed (bad_alloc)");
-    }
-    return (T*)mem;
-}
-
-inline void aligned_free(void *mem) {
-#if defined WIN32 || defined _WIN32 || defined __WIN32__
-    #if (defined(__MINGW32__) || defined(__clang__)) && defined(BINARY32)
-        __mingw_aligned_free(mem);
-    #else
-        _aligned_free(mem);
-    #endif
-#else
-	free(mem);
-#endif
-}
-
-
-/**
- *  Row Major Array For Eigen
- */
-//typedef Array<double, Dynamic, Dynamic, RowMajor> RowMajorArrayXXd;
-
-
-typedef std::map< string, double > StringDoubleMap;
-typedef std::map< int, PhyloNode* > IntPhyloNodeMap;
-
-/*
-#define MappedMat(NSTATES) Map<Matrix<double, NSTATES, NSTATES> >
-#define MappedArr2D(NSTATES) Map<Array<double, NSTATES, NSTATES> >
-#define MappedRowVec(NSTATES) Map<Matrix<double, 1, NSTATES> >
-#define MappedVec(NSTATES) Map<Matrix<double, NSTATES, 1> >
-#define Matrix(NSTATES) Matrix<double, NSTATES, NSTATES>
-#define RowVector(NSTATES) Matrix<double, 1, NSTATES>
-#define MappedRowArr2DDyn Map<Array<double, Dynamic, Dynamic, RowMajor> >
-#define MappedArrDyn Map<Array<double, Dynamic, 1> >
-#define MappedVecDyn(NSTATES) Map<Matrix<double, Dynamic, NSTATES> >
-*/
-
-const int MAX_SPR_MOVES = 20;
-
-struct NNIMove {
-
-    // Two nodes representing the central branch
-    PhyloNode *node1, *node2;
-
-    // Roots of the two subtree that are swapped
-    NeighborVec::iterator node1Nei_it, node2Nei_it;
-
-    // log-likelihood of the tree after applying the NNI
-    double newloglh;
-
-    int swap_id;
-
-    // new branch lengths of 5 branches corresponding to the NNI
-    DoubleVector newLen[5];
-
-    // pattern likelihoods
-    double *ptnlh;
-
-    bool operator<(const NNIMove & rhs) const {
-        return newloglh > rhs.newloglh;
-    }
-};
-
-/**
-        an SPR move.
- */
-struct SPRMove {
-    PhyloNode *prune_dad;
-    PhyloNode *prune_node;
-    PhyloNode *regraft_dad;
-    PhyloNode *regraft_node;
-    double score;
-};
-
-struct SPR_compare {
-
-    bool operator()(SPRMove s1, SPRMove s2) const {
-        return s1.score > s2.score;
-    }
-};
-
-class SPRMoves : public set<SPRMove, SPR_compare> {
-public:
-    void add(PhyloNode *prune_node, PhyloNode *prune_dad,
-            PhyloNode *regraft_node, PhyloNode *regraft_dad, double score);
-};
-
-/*
-left_node-----------dad-----------right_node
-                     |
-                     |
-                     |inline
-                    node
- */
-struct PruningInfo {
-    NeighborVec::iterator dad_it_left, dad_it_right, left_it, right_it;
-    Neighbor *dad_nei_left, *dad_nei_right, *left_nei, *right_nei;
-    Node *node, *dad, *left_node, *right_node;
-    double left_len, right_len;
-    double *dad_lh_left, *dad_lh_right;
-
-};
-
-/**
- * This Structure is used in PhyloSuperTreePlen.
- */
-struct SwapNNIParam {
-    double nni1_score;
-    double nni1_brlen;
-    double nni2_score;
-    double nni2_brlen;
-    Neighbor* node1_nei;
-    Neighbor* node2_nei;
-    double *nni1_ptnlh;
-    double *nni2_ptnlh;
-};
-
-
-struct LeafFreq {
-    int leaf_id;
-
-    int freq;
-
-    bool operator<(const LeafFreq & rhs) const {
-        return ( freq < rhs.freq);
-    }
-};
-
-
-// **********************************************
-// BEGIN definitions for likelihood mapping (HAS)
-// **********************************************
-
-/* maximum exp difference, such that 1.0+exp(-TP_MAX_EXP_DIFF) == 1.0 */
-const double TP_MAX_EXP_DIFF = 40.0;
-
-/* Index definition for counter array needed in likelihood mapping analysis (HAS) */
-#define LM_REG1 0
-#define LM_REG2 1
-#define LM_REG3 2
-#define LM_REG4 3
-#define LM_REG5 4
-#define LM_REG6 5
-#define LM_REG7 6
-#define LM_AR1  7
-#define LM_AR2  8
-#define LM_AR3  9
-#define LM_MAX  10
-
-struct QuartetGroups{
-    int numGroups;		// number of clusters:
-				// 0:	not initialized, default -> 1
-				// 1:	no clusters - any (a,b)|(c,d)
-				// 2:	2 clusters  - (a,a')|(b,b')
-				// 3:	3 clusters  - (a,a')|(b,c)	[rare]
-				// 4:	4 clusters  - (a,b)|(c,d)
-    int numSeqs;		// number of seqs in alignment (should be #A+#B+#C+#D+#X)
-    int numQuartSeqs;		// number of seqs in analysis  (should be #A+#B+#C+#D)
-    int numGrpSeqs[5];		// number of seqs in cluster A, B, C, D, and X (exclude)
-    int64_t uniqueQuarts;	// number of existing unique quartets for this grouping
-    string Name[5];		// seqIDs of cluster A
-    vector<int> GroupA;		// seqIDs of cluster A
-    vector<int> GroupB;		// seqIDs of cluster B
-    vector<int> GroupC;		// seqIDs of cluster C
-    vector<int> GroupD;		// seqIDs of cluster D
-    vector<int> GroupX;		// seqIDs of cluster X
-};
-
-struct QuartetInfo {
-    int seqID[4];
-    double logl[3];    // log-lh for {0,1}|{2,3}  {0,2}|{1,3}  {0,3}|{1,4}
-    double qweight[3]; // weight for {0,1}|{2,3}  {0,2}|{1,3}  {0,3}|{1,4}
-    int corner;        // for the 3 corners of the simplex triangle (0:top, 1:right, 2:left)
-    int area;          // for the 7 areas of the simplex triangle
-			// corners (0:top, 1:right, 2:left), rectangles (3:right, 4:left, 5:bottom), 6:center
-};
-
-struct SeqQuartetInfo {
-    int64_t countarr[LM_MAX]; // the 7 areas of the simplex triangle [0-6; corners (0:top, 1:right, 2:left), rectangles (3:right, 4:left, 5:bottom), 6:center] and the 3 corners [7-9; 7:top, 8:right, 9:left]
-};
-
-// ********************************************
-// END definitions for likelihood mapping (HAS)
-// ********************************************
-
-
-// ********************************************
-// BEGIN traversal information
-// ********************************************
-
-class TraversalInfo {
-public:
-    PhyloNeighbor *dad_branch;
-    PhyloNode *dad;
-    double *echildren;
-    double *partial_lh_leaves;
-
-    TraversalInfo(PhyloNeighbor *dad_branch, PhyloNode *dad) {
-        this->dad = dad;
-        this->dad_branch = dad_branch;
-    }
-};
-
-// ********************************************
-// END traversal information
-// ********************************************
-
-/**
-Phylogenetic Tree class
-
-        @author BUI Quang Minh, Steffen Klaere, Arndt von Haeseler <minh.bui@univie.ac.at>
- */
-class PhyloTree : public MTree, public Optimization, public CheckpointFactory {
-
-	friend class PhyloSuperTree;
-	friend class PhyloSuperTreePlen;
-	friend class RateGamma;
-	friend class RateGammaInvar;
-	friend class RateKategory;
-    friend class ModelMixture;
-    friend class RateFree;
-    friend class RateHeterotachy;
-    friend class PhyloTreeMixlen;
-    friend class ModelFactoryMixlen;
-    friend class MemSlotVector;
-    friend class ModelFactory;
-
-public:
-    /**
-       default constructor ( everything is initialized to NULL)
-     */
-    PhyloTree();
-
-//    EIGEN_MAKE_ALIGNED_OPERATOR_NEW
-
-    /**
-     * Constructor with given alignment
-     * @param alignment
-     */
-    PhyloTree(Alignment *aln);
-
-    /**
-     *  Create a phylotree from the tree string and assign alignment.
-     *  Taxa IDs are numbered according to their orders in the alignment.
-     */
-    PhyloTree(string& treeString, Alignment *aln, bool isRooted);
-
-    void init();
-
-    /**
-            destructor
-     */
-    virtual ~PhyloTree();
-
-
-    /** 
-        save object into the checkpoint
-    */
-    virtual void saveCheckpoint();
-
-    /** 
-        restore object from the checkpoint
-    */
-    virtual void restoreCheckpoint();
-
-    /**
-            read the tree from the input file in newick format
-            @param infile the input file file.
-            @param is_rooted (IN/OUT) true if tree is rooted
-     */
-    virtual void readTree(const char *infile, bool &is_rooted);
-
-    /**
-            read the tree from the ifstream in newick format
-            @param in the input stream.
-            @param is_rooted (IN/OUT) true if tree is rooted
-     */
-    virtual void readTree(istream &in, bool &is_rooted);
-
-    /**
-            copy the phylogenetic tree structure into this tree, override to take sequence names
-            in the alignment into account
-            @param tree the tree to copy
-     */
-    virtual void copyTree(MTree *tree);
-    /**
-            copy the sub-tree structure into this tree
-            @param tree the tree to copy
-            @param taxa_set 0-1 string of length leafNum (1 to keep the leaf)
-     */
-    virtual void copyTree(MTree *tree, string &taxa_set);
-
-
-    /**
-            copy the phylogenetic tree structure into this tree, designed specifically for PhyloTree.
-            So there is some distinction with copyTree.
-            @param tree the tree to copy
-     */
-    void copyPhyloTree(PhyloTree *tree);
-
-    /**
-            copy the phylogenetic tree structure into this tree, designed specifically for PhyloTree.
-            So there is some distinction with copyTree.
-            @param tree the tree to copy
-            @param mix mixture ID of branch lengths
-     */
-    virtual void copyPhyloTreeMixlen(PhyloTree *tree, int mix);
-
-
-    /**
-            Set the alignment, important to compute parsimony or likelihood score
-            Assing taxa ids according to their position in the alignment
-            @param alignment associated alignment
-     */
-    void setAlignment(Alignment *alignment);
-
-    /** set the root by name */
-    void setRootNode(const char *my_root);
-
-
-    /**
-            set the substitution model, important to compute the likelihood
-            @param amodel associated substitution model
-     */
-    void setModel(ModelSubst *amodel);
-
-    /**
-            set the model factory
-            @param model_fac model factory
-     */
-    void setModelFactory(ModelFactory *model_fac);
-
-    /**
-            set rate heterogeneity, important to compute the likelihood
-            @param rate associated rate heterogeneity class
-     */
-    void setRate(RateHeterogeneity *rate);
-
-    /**
-            get rate heterogeneity
-            @return associated rate heterogeneity class
-     */
-    RateHeterogeneity *getRate();
-
-    void discardSaturatedSite(bool val);
-
-    /**
-            get the name of the model
-     */
-    virtual string getModelName();
-
-	/**
-	 * @return model name with parameters in form of e.g. GTR{a,b,c,d,e,f}+I{pinvar}+G{alpha}
-	 */
-	virtual string getModelNameParams();
-
-    ModelSubst *getModel() {
-        return model;
-    }
-
-    ModelFactory *getModelFactory() {
-        return model_factory;
-    }
-
-    virtual bool isSuperTree() {
-        return false;
-    }
-
-    /**
-        @return true if this is a tree with mixture branch lengths, default: false
-    */
-    virtual bool isMixlen() { return false; }
-
-    /**
-        @return number of mixture branch lengths, default: 1
-    */
-    virtual int getMixlen() { return 1; }
-
-    /**
-            allocate a new node. Override this if you have an inherited Node class.
-            @param node_id node ID
-            @param node_name node name
-            @return a new node
-     */
-    virtual Node* newNode(int node_id = -1, const char* node_name = NULL);
-
-    /**
-            allocate a new node. Override this if you have an inherited Node class.
-            @param node_id node ID
-            @param node_name node name issued by an interger
-            @return a new node
-     */
-    virtual Node* newNode(int node_id, int node_name);
-
-    /**
-     *		@return number of alignment patterns
-     */
-    virtual int getAlnNPattern() {
-        return aln->getNPattern();
-    }
-
-    /**
-     *		@return number of alignment sites
-     */
-    virtual int getAlnNSite() {
-        return aln->getNSite();
-    }
-
-    /**
-     * save branch lengths into a vector
-     */
-    virtual void saveBranchLengths(DoubleVector &lenvec, int startid = 0, PhyloNode *node = NULL, PhyloNode *dad = NULL);
-    /**
-     * restore branch lengths from a vector previously called with saveBranchLengths
-     */
-    virtual void restoreBranchLengths(DoubleVector &lenvec, int startid = 0, PhyloNode *node = NULL, PhyloNode *dad = NULL);
-
-    /****************************************************************************
-            Dot product
-     ****************************************************************************/
-    template <class Numeric, class VectorClass>
-    Numeric dotProductSIMD(Numeric *x, Numeric *y, int size);
-
-    typedef BootValType (PhyloTree::*DotProductType)(BootValType *x, BootValType *y, int size);
-    DotProductType dotProduct;
-
-    typedef double (PhyloTree::*DotProductDoubleType)(double *x, double *y, int size);
-    DotProductDoubleType dotProductDouble;
-
-    double dotProductDoubleCall(double *x, double *y, int size);
-
-#if defined(BINARY32) || defined(__NOAVX__)
-    void setDotProductAVX() {}
-    void setDotProductFMA() {}
-#else
-    void setDotProductAVX();
-    void setDotProductFMA();
-#ifdef INCLUDE_AVX512
-    void setDotProductAVX512();
-#endif
-#endif
-
-    void setDotProductSSE();
-
-    /**
-            this function return the parsimony or likelihood score of the tree. Default is
-            to compute the parsimony score. Override this function if you define a new
-            score function.
-            @return the tree score
-     */
-    //virtual double computeScore() { return -computeLikelihood(); }
-    //virtual double computeScore() { return (double)computeParsimonyScore(); }
-
-    /****************************************************************************
-            Parsimony function
-     ****************************************************************************/
-
-    /**
-     * 		Return the approximated branch length estimation using corrected parsimony branch length
-     * 		This is usually used as the starting point before using Newton-Raphson
-     */
-//    double computeCorrectedParsimonyBranch(PhyloNeighbor *dad_branch, PhyloNode *dad);
-
-    /**
-            initialize partial_pars vector of all PhyloNeighbors, allocating central_partial_pars
-     */
-    virtual void initializeAllPartialPars();
-
-    /**
-            initialize partial_pars vector of all PhyloNeighbors, allocating central_partial_pars
-            @param node the current node
-            @param dad dad of the node, used to direct the search
-            @param index the index
-     */
-    virtual void initializeAllPartialPars(int &index, PhyloNode *node = NULL, PhyloNode *dad = NULL);
-
-    /**
-            compute the tree parsimony score
-            @return parsimony score of the tree
-     */
-    int computeParsimony();
-
-    typedef void (PhyloTree::*ComputePartialParsimonyType)(PhyloNeighbor *, PhyloNode *);
-    ComputePartialParsimonyType computePartialParsimonyPointer;
-
-    /**
-            Compute partial parsimony score of the subtree rooted at dad
-            @param dad_branch the branch leading to the subtree
-            @param dad its dad, used to direct the tranversal
-     */
-    virtual void computePartialParsimony(PhyloNeighbor *dad_branch, PhyloNode *dad);
-//    void computePartialParsimonyNaive(PhyloNeighbor *dad_branch, PhyloNode *dad);
-    void computePartialParsimonyFast(PhyloNeighbor *dad_branch, PhyloNode *dad);
-    template<class VectorClass>
-    void computePartialParsimonyFastSIMD(PhyloNeighbor *dad_branch, PhyloNode *dad);
-
-    void computeReversePartialParsimony(PhyloNode *node, PhyloNode *dad);
-
-    typedef int (PhyloTree::*ComputeParsimonyBranchType)(PhyloNeighbor *, PhyloNode *, int *);
-    ComputeParsimonyBranchType computeParsimonyBranchPointer;
-
-    /**
-            compute tree parsimony score on a branch
-            @param dad_branch the branch leading to the subtree
-            @param dad its dad, used to direct the tranversal
-            @param branch_subst (OUT) if not NULL, the number of substitutions on this branch
-            @return parsimony score of the tree
-     */
-    virtual int computeParsimonyBranch(PhyloNeighbor *dad_branch, PhyloNode *dad, int *branch_subst = NULL);
-//    int computeParsimonyBranchNaive(PhyloNeighbor *dad_branch, PhyloNode *dad, int *branch_subst = NULL);
-    int computeParsimonyBranchFast(PhyloNeighbor *dad_branch, PhyloNode *dad, int *branch_subst = NULL);
-    template<class VectorClass>
-    int computeParsimonyBranchFastSIMD(PhyloNeighbor *dad_branch, PhyloNode *dad, int *branch_subst = NULL);
-
-
-//    void printParsimonyStates(PhyloNeighbor *dad_branch = NULL, PhyloNode *dad = NULL);
-
-    virtual void setParsimonyKernel(LikelihoodKernel lk);
-#if defined(BINARY32) || defined(__NOAVX__)
-    virtual void setParsimonyKernelAVX() {}
-#else
-    virtual void setParsimonyKernelAVX();
-#endif
-
-    virtual void setParsimonyKernelSSE();
-
-    /****************************************************************************
-            likelihood function
-     ****************************************************************************/
-
-    size_t getBufferPartialLhSize();
-
-    /**
-            initialize partial_lh vector of all PhyloNeighbors, allocating central_partial_lh
-     */
-    virtual void initializeAllPartialLh();
-
-    /**
-            de-allocate central_partial_lh
-     */
-    virtual void deleteAllPartialLh();
-
-    /**
-            initialize partial_lh vector of all PhyloNeighbors, allocating central_partial_lh
-            @param node the current node
-            @param dad dad of the node, used to direct the search
-            @param index the index
-     */
-    virtual void initializeAllPartialLh(int &index, int &indexlh, PhyloNode *node = NULL, PhyloNode *dad = NULL);
-
-
-    /**
-            clear all partial likelihood for a clean computation again
-            @param make_null true to make all partial_lh become NULL
-     */
-    virtual void clearAllPartialLH(bool make_null = false);
-
-    /**
-     * compute all partial likelihoods if not computed before
-     */
-    void computeAllPartialLh(PhyloNode *node = NULL, PhyloNode *dad = NULL);
-
-    /**
-     * compute all partial parsimony vector if not computed before
-     */
-    void computeAllPartialPars(PhyloNode *node = NULL, PhyloNode *dad = NULL);
-
-    /**
-            allocate memory for a partial likelihood vector
-     */
-    double *newPartialLh();
-
-    /** get the number of bytes occupied by partial_lh */
-    size_t getPartialLhBytes();
-    size_t getPartialLhSize();
-
-    /**
-            allocate memory for a scale num vector
-     */
-    UBYTE *newScaleNum();
-
-    /** get the number of bytes occupied by scale_num */
-    size_t getScaleNumBytes();
-    size_t getScaleNumSize();
-
-    /**
-     * this stores partial_lh for each state at the leaves of the tree because they are the same between leaves
-     * e.g. (1,0,0,0) for A,  (0,0,0,1) for T
-     */
-    double *tip_partial_lh;
-    bool tip_partial_lh_computed;
-
-    bool ptn_freq_computed;
-
-    /** vector size used by SIMD kernel */
-    size_t vector_size;
-
-    /** number of threads used for likelihood kernel */
-    int num_threads;
-
-
-    /****************************************************************************
-            helper functions for computing tree traversal
-     ****************************************************************************/
-
-
-    /**
-        compute traversal_info of a subtree
-    */
-    inline bool computeTraversalInfo(PhyloNeighbor *dad_branch, PhyloNode *dad, double* &buffer);
-
-
-    /**
-        compute traversal_info of both subtrees
-    */
-    template<class VectorClass, const int nstates>
-    void computeTraversalInfo(PhyloNode *node, PhyloNode *dad, bool compute_partial_lh);
-    template<class VectorClass>
-    void computeTraversalInfo(PhyloNode *node, PhyloNode *dad, bool compute_partial_lh);
-
-    /**
-        precompute info for models
-    */
-    template<class VectorClass, const int nstates>
-    void computePartialInfo(TraversalInfo &info, VectorClass* buffer);
-    template<class VectorClass>
-    void computePartialInfo(TraversalInfo &info, VectorClass* buffer);
-
-    /** 
-        sort neighbor in descending order of subtree size (number of leaves within subree)
-        @param node the starting node, NULL to start from the root
-        @param dad dad of the node, used to direct the search
-    */
-    void sortNeighborBySubtreeSize(PhyloNode *node, PhyloNode *dad);
-
-    /****************************************************************************
-            computing partial (conditional) likelihood of subtrees
-     ****************************************************************************/
-
-    /** transform _pattern_lh_cat from "interleaved" to "sequential", due to vector_size > 1 */
-    void transformPatternLhCat();
-
-    void computeTipPartialLikelihood();
-    void computePtnInvar();
-    void computePtnFreq();
-
-
-    /**
-            compute the partial likelihood at a subtree
-            @param dad_branch the branch leading to the subtree
-            @param dad its dad, used to direct the tranversal
-     */
-    virtual void computePartialLikelihood(TraversalInfo &info, size_t ptn_lower, size_t ptn_upper, int thread_id);
-    typedef void (PhyloTree::*ComputePartialLikelihoodType)(TraversalInfo &info, size_t ptn_lower, size_t ptn_upper, int thread_id);
-    ComputePartialLikelihoodType computePartialLikelihoodPointer;
-
-
-    //template <const int nstates>
-//    void computePartialLikelihoodEigen(PhyloNeighbor *dad_branch, PhyloNode *dad = NULL);
-
-//    void computeSitemodelPartialLikelihoodEigen(PhyloNeighbor *dad_branch, PhyloNode *dad = NULL);
-
-//    template <class VectorClass, const int VCSIZE, const int nstates>
-//    void computePartialLikelihoodEigenSIMD(PhyloNeighbor *dad_branch, PhyloNode *dad = NULL);
-
-    void computeNonrevPartialLikelihood(TraversalInfo &info, size_t ptn_lower, size_t ptn_upper, int thread_id);
-    template <class VectorClass, const bool FMA = false>
-    void computeNonrevPartialLikelihoodGenericSIMD(TraversalInfo &info, size_t ptn_lower, size_t ptn_upper, int thread_id);
-    template <class VectorClass, const int nstates, const bool FMA = false>
-    void computeNonrevPartialLikelihoodSIMD(TraversalInfo &info, size_t ptn_lower, size_t ptn_upper, int thread_id);
-
-    template <class VectorClass, const bool SAFE_NUMERIC, const int nstates, const bool FMA = false, const bool SITE_MODEL = false>
-    void computePartialLikelihoodSIMD(TraversalInfo &info, size_t ptn_lower, size_t ptn_upper, int thread_id);
-
-    template <class VectorClass, const bool SAFE_NUMERIC, const bool FMA = false, const bool SITE_MODEL = false>
-    void computePartialLikelihoodGenericSIMD(TraversalInfo &info, size_t ptn_lower, size_t ptn_upper, int thread_id);
-
-    /*
-    template <class VectorClass, const int VCSIZE, const int nstates>
-    void computeMixratePartialLikelihoodEigenSIMD(PhyloNeighbor *dad_branch, PhyloNode *dad = NULL);
-
-    template <class VectorClass, const int VCSIZE, const int nstates>
-    void computeMixturePartialLikelihoodEigenSIMD(PhyloNeighbor *dad_branch, PhyloNode *dad = NULL);
-
-    template <class VectorClass, const int VCSIZE, const int nstates>
-    void computeSitemodelPartialLikelihoodEigenSIMD(PhyloNeighbor *dad_branch, PhyloNode *dad = NULL);
-    */
-
-    /****************************************************************************
-            computing likelihood on a branch
-     ****************************************************************************/
-
-    /**
-            compute tree likelihood on a branch. used to optimize branch length
-            @param dad_branch the branch leading to the subtree
-            @param dad its dad, used to direct the tranversal
-            @return tree likelihood
-     */
-    virtual double computeLikelihoodBranch(PhyloNeighbor *dad_branch, PhyloNode *dad);
-
-    typedef double (PhyloTree::*ComputeLikelihoodBranchType)(PhyloNeighbor*, PhyloNode*);
-    ComputeLikelihoodBranchType computeLikelihoodBranchPointer;
-
-    /**
-     * MINH: this implements the fast alternative strategy for reversible model (March 2013)
-     * where partial likelihoods at nodes store real partial likelihoods times eigenvectors
-     */
-//    template<int NSTATES>
-//    inline double computeLikelihoodBranchFast(PhyloNeighbor *dad_branch, PhyloNode *dad);
-
-    //template <const int nstates>
-//    double computeLikelihoodBranchEigen(PhyloNeighbor *dad_branch, PhyloNode *dad);
-
-//    double computeSitemodelLikelihoodBranchEigen(PhyloNeighbor *dad_branch, PhyloNode *dad);
-
-//    template <class VectorClass, const int VCSIZE, const int nstates>
-//    double computeLikelihoodBranchEigenSIMD(PhyloNeighbor *dad_branch, PhyloNode *dad);
-
-    double computeNonrevLikelihoodBranch(PhyloNeighbor *dad_branch, PhyloNode *dad);
-    template<class VectorClass, const bool FMA = false>
-    double computeNonrevLikelihoodBranchGenericSIMD(PhyloNeighbor *dad_branch, PhyloNode *dad);
-    template<class VectorClass, const int nstates, const bool FMA = false>
-    double computeNonrevLikelihoodBranchSIMD(PhyloNeighbor *dad_branch, PhyloNode *dad);
-
-    template <class VectorClass, const bool SAFE_NUMERIC, const int nstates, const bool FMA = false, const bool SITE_MODEL = false>
-    double computeLikelihoodBranchSIMD(PhyloNeighbor *dad_branch, PhyloNode *dad);
-
-    template <class VectorClass, const bool SAFE_NUMERIC, const bool FMA = false, const bool SITE_MODEL = false>
-    double computeLikelihoodBranchGenericSIMD(PhyloNeighbor *dad_branch, PhyloNode *dad);
-
-    /*
-    template <class VectorClass, const int VCSIZE, const int nstates>
-    double computeMixrateLikelihoodBranchEigenSIMD(PhyloNeighbor *dad_branch, PhyloNode *dad);
-
-    template <class VectorClass, const int VCSIZE, const int nstates>
-    double computeMixtureLikelihoodBranchEigenSIMD(PhyloNeighbor *dad_branch, PhyloNode *dad);
-
-    template <class VectorClass, const int VCSIZE, const int nstates>
-    double computeSitemodelLikelihoodBranchEigenSIMD(PhyloNeighbor *dad_branch, PhyloNode *dad);
-    */
-
-    /****************************************************************************
-            computing likelihood on a branch using buffer
-     ****************************************************************************/
-
-    /**
-            quickly compute tree likelihood on branch current_it <-> current_it_back given buffer (theta_all).
-           	Used after optimizing branch length
-            @param pattern_lh (OUT) if not NULL, the function will assign pattern log-likelihoods to this vector
-                            assuming pattern_lh has the size of the number of patterns
-            @return tree likelihood
-     */
-    virtual double computeLikelihoodFromBuffer();
-    typedef double (PhyloTree::*ComputeLikelihoodFromBufferType)();
-    ComputeLikelihoodFromBufferType computeLikelihoodFromBufferPointer;
-
-//    template <class VectorClass, const int VCSIZE, const int nstates>
-//    double computeLikelihoodFromBufferEigenSIMD();
-
-    template <class VectorClass, const bool SAFE_NUMERIC, const int nstates, const bool FMA = false, const bool SITE_MODEL = false>
-    double computeLikelihoodFromBufferSIMD();
-
-    template <class VectorClass, const bool SAFE_NUMERIC, const bool FMA = false, const bool SITE_MODEL = false>
-    double computeLikelihoodFromBufferGenericSIMD();
-
-    /*
-    template <class VectorClass, const int VCSIZE, const int nstates>
-    double computeMixrateLikelihoodFromBufferEigenSIMD();
-
-    template <class VectorClass, const int VCSIZE, const int nstates>
-    double computeMixtureLikelihoodFromBufferEigenSIMD();
-
-    template <class VectorClass, const int VCSIZE, const int nstates>
-    double computeSitemodelLikelihoodFromBufferEigenSIMD();
-
-    double computeSitemodelLikelihoodFromBufferEigen();
-    */
-
-    /**
-            compute tree likelihood when a branch length collapses to zero
-            @param dad_branch the branch leading to the subtree
-            @param dad its dad, used to direct the tranversal
-            @return tree likelihood
-     */
-    virtual double computeLikelihoodZeroBranch(PhyloNeighbor *dad_branch, PhyloNode *dad);
-
-    /**
-        compute likelihood of rooted tree with virtual root (FOR TINA)
-        @param dad_branch the branch leading to the subtree
-        @param dad its dad, used to direct the tranversal
-        @return tree likelihood
-     */
-//    virtual double computeLikelihoodRooted(PhyloNeighbor *dad_branch, PhyloNode *dad);
-
-    /**
-            compute the tree likelihood
-            @param pattern_lh (OUT) if not NULL, the function will assign pattern log-likelihoods to this vector
-                            assuming pattern_lh has the size of the number of patterns
-            @return tree likelihood
-     */
-    virtual double computeLikelihood(double *pattern_lh = NULL);
-
-    /**
-     * @return number of elements per site lhl entry, used in conjunction with computePatternLhCat
-     */
-    virtual int getNumLhCat(SiteLoglType wsl);
-
-    /**
-     * compute _pattern_lh_cat for site-likelihood per category
-     * @return tree log-likelihood
-     */
-    virtual double computePatternLhCat(SiteLoglType wsl);
-
-    /**
-        compute state frequency for each pattern (for Huaichun)
-        @param[out] ptn_state_freq state frequency vector per pattern, 
-            should be pre-allocated with size of num_patterns * num_states
-    */
-    void computePatternStateFreq(double *ptn_state_freq);
-
-    /****************************************************************************
-            ancestral sequence reconstruction
-     ****************************************************************************/
-
-    /**
-        compute ancestral sequence probability for an internal node by marginal reconstruction
-        (Yang, Kumar and Nei 1995)
-        @param dad_branch branch leading to an internal node where to obtain ancestral sequence
-        @param dad dad of the target internal node
-        @param[out] ptn_ancestral_prob pattern ancestral probability vector of dad_branch->node
-    */
-    void computeMarginalAncestralProbability(PhyloNeighbor *dad_branch, PhyloNode *dad, double *ptn_ancestral_prob);
-
-    /**
-     	 compute the joint ancestral states at a pattern (Pupko et al. 2000)
-     */
-    void computeJointAncestralSequences(int *ancestral_seqs);
-
-    /**
-     * compute max ancestral likelihood according to
-     *  step 1-3 of the dynamic programming algorithm of Pupko et al. 2000, MBE 17:890-896
-     *  @param dad_branch branch leading to an internal node where to obtain ancestral sequence
-     *  @param dad dad of the target internal node
-     *  @param[out] C array storing all information about max ancestral states
-     */
-    void computeAncestralLikelihood(PhyloNeighbor *dad_branch, PhyloNode *dad, int *C);
-
-    /**
-     * compute max ancestral states according to
-     *  step 4-5 of the dynamic programming algorithm of Pupko et al. 2000, MBE 17:890-896
-     *  @param dad_branch branch leading to an internal node where to obtain ancestral sequence
-     *  @param dad dad of the target internal node
-     *  @param C array storing all information about max ancestral states
-     *  @param[out] ancestral_seqs array of size nptn*nnode for ancestral sequences at all internal nodes
-     */
-    void computeAncestralState(PhyloNeighbor *dad_branch, PhyloNode *dad, int *C, int *ancestral_seqs);
-
-    /**
-            compute pattern likelihoods only if the accumulated scaling factor is non-zero.
-            Otherwise, copy the pattern_lh attribute
-            @param pattern_lh (OUT) pattern log-likelihoods,
-                            assuming pattern_lh has the size of the number of patterns
-            @param cur_logl current log-likelihood (for sanity check)
-            @param pattern_lh_cat (OUT) if not NULL, store all pattern-likelihood per category
-     */
-    virtual void computePatternLikelihood(double *pattern_lh, double *cur_logl = NULL,
-    		double *pattern_lh_cat = NULL, SiteLoglType wsl = WSL_RATECAT);
-
-    /**
-            compute pattern posterior probabilities per rate/mixture category
-            @param pattern_prob_cat (OUT) all pattern-probabilities per category
-            @param wsl either WSL_RATECAT, WSL_MIXTURE or WSL_MIXTURE_RATECAT
-     */
-    virtual void computePatternProbabilityCategory(double *pattern_prob_cat, SiteLoglType wsl);
-
-    vector<uint64_t> ptn_cat_mask;
-
-    /**
-        compute categories for each pattern, update ptn_cat_mask
-        @return max number of categories necessary
-    */
-    virtual int computePatternCategories(IntVector *pattern_ncat = NULL);
-
-    /**
-            Compute the variance in tree log-likelihood
-            (Kishino & Hasegawa 1989, JME 29:170-179)
-            @param pattern_lh pattern log-likelihoods, will be computed if NULL
-            @param tree_lh tree log-likelihood, will be computed if ZERO
-     */
-    double computeLogLVariance(double *pattern_lh = NULL, double tree_lh = 0.0);
-
-    /**
-            Compute the variance in log-likelihood difference
-            between the current tree and another tree.
-            (Kishino & Hasegawa 1989, JME 29:170-179)
-            @param pattern_lh_other pattern log-likelihoods of the other tree
-            @param pattern_lh pattern log-likelihoods of current tree, will be computed if NULL
-     */
-    double computeLogLDiffVariance(double *pattern_lh_other, double *pattern_lh = NULL);
-
-    /**
-     *  \brief Estimate the observed branch length between \a dad_branch and \a dad analytically.
-     *	The ancestral states of the 2 nodes are first computed (Yang, 2006).
-     *	Branch length are then computed using analytical formula.
-     *	@param[in] dad_branch must be an internal node
-     *	@param[in] dad must be an internal node
-     *	@return estimated branch length or -1.0 if one of the 2 nodes is leaf
-     */
-    double computeBayesianBranchLength(PhyloNeighbor *dad_branch, PhyloNode *dad);
-
-    /**
-     * \brief Approximate the branch legnth between \a dad_branch and \a dad using Least Square instead
-     * of Newton Raphson
-     * @param[in] dad_branch
-     * @param[in] dad
-     * @return approximated branch length
-     */
-    double computeLeastSquareBranLen(PhyloNeighbor *dad_branch, PhyloNode *dad);
-
-    /**
-     * Update all subtree distances that are affect by doing an NNI on branch (node1-node2)
-     * @param nni NNI move that is carried out
-     */
-    void updateSubtreeDists(NNIMove &nni);
-
-    /**
-     * Compute all pairwise distance of subtree rooted at \a source and other subtrees
-     */
-    void computeSubtreeDists();
-
-    void getUnmarkedNodes(PhyloNodeVector& unmarkedNodes, PhyloNode* node = NULL, PhyloNode* dad = NULL);
-
-    void computeAllSubtreeDistForOneNode(PhyloNode* source, PhyloNode* nei1, PhyloNode* nei2, PhyloNode* node, PhyloNode* dad);
-
-    double correctBranchLengthF81(double observedBran, double alpha = -1.0);
-
-    double computeCorrectedBayesianBranchLength(PhyloNeighbor *dad_branch, PhyloNode *dad);
-
-    /**
-            Compute the variance in log-likelihood difference
-            between the current tree and another tree.
-            (Kishino & Hasegawa 1989, JME 29:170-179)
-            @param other_tree the other tree to compare
-            @param pattern_lh pattern log-likelihoods of current tree, will be computed if NULL
-     */
-    double computeLogLDiffVariance(PhyloTree *other_tree, double *pattern_lh = NULL);
-
-    /**
-            Roll back the tree saved with only Taxon IDs and branch lengths.
-            For this function to work, one must printTree before with WT_TAXON_ID + WT_BR_LEN
-            @param best_tree_string input stream to read from
-     */
-    void rollBack(istream &best_tree_string);
-
-    /**
-            refactored 2015-12-22: Taxon IDs instead of Taxon names to save space!
-            Read the tree saved with Taxon IDs and branch lengths.
-            @param tree_string tree string to read from
-            @param updatePLL if true, tree is read into PLL
-     */
-    virtual void readTreeString(const string &tree_string);
-
-    /**
-            Read the tree saved with Taxon names and branch lengths.
-            @param tree_string tree string to read from
-            @param updatePLL if true, tree is read into PLL
-     */
-    virtual void readTreeStringSeqName(const string &tree_string);
-
-    /**
-            Read the tree saved with Taxon Names and branch lengths.
-            @param tree_string tree string to read from
-     */
-    void readTreeFile(const string &file_name);
-    
-    /*
-            refactored 2015-12-22: Taxon IDs instead of Taxon names to save space!
-     * Return the tree string contining taxon IDs and branch lengths
-     * @return
-     * @param format (WT_TAXON_ID, WT_BR_LEN, ...)
-     * @return the tree string with the specified format
-     */
-    virtual string getTreeString();
-
-    /**
-     * Assign branch lengths for branch that has no or negative length
-     * With single model branch lengths are assigned using parsimony. With partition model
-     * branch lengths are assigned randomly
-     * @param force_change if true then force fixing also positive branch lengths
-     * @return number of branches fixed
-     */
-    int wrapperFixNegativeBranch(bool force_change);
-
-    /**
-     * Read the newick string into PLL kernel
-     * @param newickTree
-     */
-    void pllReadNewick(string newickTree);
-
-    /**
-     *  Return the sorted topology without branch length, used to compare tree topology
-     *  @param
-     *      printBranchLength true/false
-     */
-    string getTopologyString(bool printBranchLength);
-
-
-    bool checkEqualScalingFactor(double &sum_scaling, PhyloNode *node = NULL, PhyloNode *dad = NULL);
-
-    /****************************************************************************
-            computing derivatives of likelihood function
-     ****************************************************************************/
-
-    //template <const int nstates>
-//    void computeLikelihoodDervEigen(PhyloNeighbor *dad_branch, PhyloNode *dad, double &df, double &ddf);
-
-//    void computeSitemodelLikelihoodDervEigen(PhyloNeighbor *dad_branch, PhyloNode *dad, double &df, double &ddf);
-
-//    template <class VectorClass, const int VCSIZE, const int nstates>
-//    void computeLikelihoodDervEigenSIMD(PhyloNeighbor *dad_branch, PhyloNode *dad, double &df, double &ddf);
-
-<<<<<<< HEAD
-    void computeNonrevLikelihoodDerv(PhyloNeighbor *dad_branch, PhyloNode *dad, double *df, double *ddf);
-    template<class VectorClass, const bool FMA = false>
-    void computeNonrevLikelihoodDervGenericSIMD(PhyloNeighbor *dad_branch, PhyloNode *dad, double *df, double *ddf);
-    template<class VectorClass, const int nstates, const bool FMA = false>
-    void computeNonrevLikelihoodDervSIMD(PhyloNeighbor *dad_branch, PhyloNode *dad, double *df, double *ddf);
-=======
-    void computeNonrevLikelihoodDerv(PhyloNeighbor *dad_branch, PhyloNode *dad, double &df, double &ddf);
-    template<class VectorClass, const bool FMA = false>
-    void computeNonrevLikelihoodDervGenericSIMD(PhyloNeighbor *dad_branch, PhyloNode *dad, double &df, double &ddf);
-    template<class VectorClass, const int nstates, const bool FMA = false>
-    void computeNonrevLikelihoodDervSIMD(PhyloNeighbor *dad_branch, PhyloNode *dad, double &df, double &ddf);
->>>>>>> a2d68b2b
-
-    template <class VectorClass, const bool SAFE_NUMERIC, const int nstates, const bool FMA = false, const bool SITE_MODEL = false>
-    void computeLikelihoodBufferSIMD(PhyloNeighbor *dad_branch, PhyloNode *dad, size_t ptn_lower, size_t ptn_upper, int thread_id);
-
-    template <class VectorClass, const bool SAFE_NUMERIC, const bool FMA = false, const bool SITE_MODEL = false>
-    void computeLikelihoodBufferGenericSIMD(PhyloNeighbor *dad_branch, PhyloNode *dad, size_t ptn_lower, size_t ptn_upper, int thread_id);
-
-
-    template <class VectorClass, const bool SAFE_NUMERIC, const int nstates, const bool FMA = false, const bool SITE_MODEL = false>
-    void computeLikelihoodDervSIMD(PhyloNeighbor *dad_branch, PhyloNode *dad, double *df, double *ddf);
-
-    template <class VectorClass, const bool SAFE_NUMERIC, const bool FMA = false, const bool SITE_MODEL = false>
-    void computeLikelihoodDervGenericSIMD(PhyloNeighbor *dad_branch, PhyloNode *dad, double *df, double *ddf);
-
-    /*
-    template <class VectorClass, const int VCSIZE, const int nstates>
-    void computeMixrateLikelihoodDervEigenSIMD(PhyloNeighbor *dad_branch, PhyloNode *dad, double &df, double &ddf);
-
-    template <class VectorClass, const int VCSIZE, const int nstates>
-    void computeMixtureLikelihoodDervEigenSIMD(PhyloNeighbor *dad_branch, PhyloNode *dad, double &df, double &ddf);
-
-    template <class VectorClass, const int VCSIZE, const int nstates>
-    void computeSitemodelLikelihoodDervEigenSIMD(PhyloNeighbor *dad_branch, PhyloNode *dad, double &df, double &ddf);
-    */
-
-    /**
-            compute tree likelihood and derivatives on a branch. used to optimize branch length
-            @param dad_branch the branch leading to the subtree
-            @param dad its dad, used to direct the tranversal
-            @param df (OUT) first derivative
-            @param ddf (OUT) second derivative
-            @return tree likelihood
-     */
-    void computeLikelihoodDerv(PhyloNeighbor *dad_branch, PhyloNode *dad, double *df, double *ddf);
-
-    typedef void (PhyloTree::*ComputeLikelihoodDervType)(PhyloNeighbor *, PhyloNode *, double *, double *);
-    ComputeLikelihoodDervType computeLikelihoodDervPointer;
-
-    /****************************************************************************
-            Stepwise addition (greedy) by maximum parsimony
-     ****************************************************************************/
-
-    /** constraint tree used to guide tree search */
-    ConstraintTree constraintTree;
-
-    /**
-            FAST VERSION: used internally by computeParsimonyTree() to find the best target branch to add into the tree
-            @param added_node node to add
-            @param target_node (OUT) one end of the best branch found
-            @param target_dad (OUT) the other end of the best branch found
-            @param target_partial_pars (OUT) copy of the partial_pars corresponding to best branch
-            @param node the current node
-            @param dad dad of the node, used to direct the search
-            @return the parsimony score of the tree
-     */
-    int addTaxonMPFast(Node *added_taxon, Node *added_node, Node *node, Node *dad);
-
-
-    /**
-     * FAST VERSION: compute parsimony tree by step-wise addition
-     * @param out_prefix prefix for .parstree file
-     * @param alignment input alignment
-     * @return parsimony score
-     */
-    int computeParsimonyTree(const char *out_prefix, Alignment *alignment);
-
-
-    /****************************************************************************
-            Branch length optimization by maximum likelihood
-     ****************************************************************************/
-
-    /**
-     * IMPORTANT: semantic change: this function does not return score anymore, for efficiency purpose
-            optimize one branch length by ML
-            @param node1 1st end node of the branch
-            @param node2 2nd end node of the branch
-            @param clearLH true to clear the partial likelihood, otherwise false
-            @param maxNRStep maximum number of Newton-Raphson steps
-            @return likelihood score
-     */
-    virtual void optimizeOneBranch(PhyloNode *node1, PhyloNode *node2, bool clearLH = true, int maxNRStep = 100);
-
-    /**
-            optimize all branch lengths of the children of node
-            @param node the current node
-            @param dad dad of the node, used to direct the search
-            @return the likelihood of the tree
-     */
-    double optimizeChildBranches(PhyloNode *node, PhyloNode *dad = NULL);
-
-    /**
-            optimize all branch lengths at the subtree rooted at node step-by-step.
-            @param node the current node
-            @param dad dad of the node, used to direct the search
-            @return the likelihood of the tree
-     */
-    virtual void optimizeAllBranches(PhyloNode *node, PhyloNode *dad = NULL, int maxNRStep = 100);
-
-    /**
-     * optimize all branch lengths at the subtree rooted at node step-by-step.
-     * Using Least Squares instead of Newton Raphson.
-     * @param node the current node
-     * @param dad dad of the node, used to direct the search
-     */
-    void optimizeAllBranchesLS(PhyloNode *node = NULL, PhyloNode *dad = NULL);
-
-    void computeBestTraversal(NodeVector &nodes, NodeVector &nodes2);
-
-    /**
-            optimize all branch lengths of the tree
-            @param iterations number of iterations to loop through all branches
-            @return the likelihood of the tree
-     */
-    virtual double optimizeAllBranches(int my_iterations = 100, double tolerance = TOL_LIKELIHOOD, int maxNRStep = 100);
-
-    /**
-            inherited from Optimization class, to return to likelihood of the tree
-            when the current branceh length is set to value
-            @param value current branch length
-            @return negative of likelihood (for minimization)
-     */
-    virtual double computeFunction(double value);
-
-    /**
-            Inherited from Optimization class.
-            This function calculate f(value), first derivative f'(value) and 2nd derivative f''(value).
-            used by Newton raphson method to minimize the function.
-            @param value current branch length
-            @param df (OUT) first derivative
-            @param ddf (OUT) second derivative
-            @return negative of likelihood (for minimization)
-     */
-    virtual void computeFuncDerv(double value, double &df, double &ddf);
-
-    /**
-        optimize the scaling factor for tree length, given all branch lengths fixed
-        @param scaling (IN/OUT) start value of scaling factor, and as output the optimal value
-        @param gradient_epsilon gradient epsilon
-        @return optimal tree log-likelihood
-    */
-    double optimizeTreeLengthScaling(double min_scaling, double &scaling, double max_scaling, double gradient_epsilon);
-
-    /**
-        print tree length scaling to a file (requested by Rob Lanfear)
-        @param filename output file name written in YAML format 
-    */
-    void printTreeLengthScaling(const char *filename);
-
-     /****************************************************************************
-            Branch length optimization by Least Squares
-     ****************************************************************************/
-
-    /**
-     * Estimate the current branch using least squares
-     * @param node1 first node of the branch
-     * @param node2 second node of the branch
-     * @return
-     */
-    double optimizeOneBranchLS(PhyloNode *node1, PhyloNode *node2);
-
-    /****************************************************************************
-            Auxilary functions and varialbes for speeding up branch length optimization (RAxML Trick)
-     ****************************************************************************/
-
-    bool theta_computed;
-
-    /**
-     *	NSTATES x NUMCAT x (number of patterns) array
-     *	Used to store precomputed values when optimizing branch length
-     *	See Tung's report on 07.05.2012 for more information
-     */
-    double* theta_all;
-
-    /** total scaling buffer */
-    double *buffer_scale_all;
-
-    /** buffer used when computing partial_lh, to avoid repeated mem allocation */
-    double *buffer_partial_lh;
-
-    /**
-     * frequencies of alignment patterns, used as buffer for likelihood computation
-     */
-    double *ptn_freq;
-
-    /**
-     * used as buffer for faster likelihood computation
-     * for const pattern: it stores product of p_invar and state frequency
-     * for other pattern: zero
-     */
-    double *ptn_invar;
-
-    vector<TraversalInfo> traversal_info;
-
-
-    /****************************************************************************
-            Nearest Neighbor Interchange by maximum likelihood
-     ****************************************************************************/
-
-    /**
-            Deprecated
-            search by a nearest neigbor interchange, then optimize branch lengths. Do it
-            until tree does not improve
-            @return the likelihood of the tree
-     */
-//    double optimizeNNIBranches();
-
-    /**
-            search by a nearest neigbor interchange
-            @return the likelihood of the tree
-     */
-    //double optimizeNNI();
-
-    /**
-            search by a nearest neigbor interchange
-            @param cur_score current likelihood score
-            @param node the current node
-            @param dad dad of the node, used to direct the search
-            @return the likelihood of the tree
-     */
-//    double optimizeNNI(double cur_score, PhyloNode *node = NULL, PhyloNode *dad = NULL
-//            /*,ostream *out = NULL, int brtype = 0, ostream *out_lh = NULL, ostream *site_lh = NULL,
-//    StringIntMap *treels = NULL, vector<double*> *treels_ptnlh = NULL, DoubleVector *treels_logl = NULL,
-//    int *max_trees = NULL, double *logl_cutoff = NULL*/
-//            );
-
-
-    /**
-       search for the best NNI move corresponding to this branch
-       @return NNIMove the best NNI, this NNI could be worse than the current tree
-       according to the evaluation scheme in use
-       @param node1 1 of the 2 nodes on the branch
-       @param node2 1 of the 2 nodes on the branch
-       @param nniMoves (IN/OUT) detailed information of the 2 NNIs, set .ptnlh to compute pattern likelihoods
-     */
-    virtual NNIMove getBestNNIForBran(PhyloNode *node1, PhyloNode *node2, NNIMove *nniMoves = NULL);
-
-    /**
-            Do an NNI
-            @param move reference to an NNI move object containing information about the move
-            @param clearLH decides whether or not the partial likelihood should be cleared
-     */
-    virtual void doNNI(NNIMove &move, bool clearLH = true);
-
-    /**
-     * [DEPRECATED]
-     * Randomly choose perform an NNI, out of the two defined by branch node1-node2.
-     * This function also clear the corresponding partial likelihood vectors
-     *
-     * @param branch on which a random NNI is done
-     */
-//    void doOneRandomNNI(Branch branch);
-
-    /**
-    *   Get a random NNI from an internal branch, checking for consistency with constraintTree
-    *   @param branch the internal branch
-    *   @return an NNIMove, node1 and node2 are set to NULL if not consistent with constraintTree
-    */
-    NNIMove getRandomNNI(Branch& branch);
-
-
-    /**
-     *   Apply 5 new branch lengths stored in the NNI move
-     *   @param nnimove the NNI move currently in consideration
-     */
-    virtual void changeNNIBrans(NNIMove nnimove);
-
-    /****************************************************************************
-            Stepwise addition (greedy) by maximum likelihood
-     ****************************************************************************/
-
-    /**
-            grow the tree by step-wise addition
-            @param alignment input alignment
-     */
-    void growTreeML(Alignment *alignment);
-
-    /**
-            used internally by growTreeML() to find the best target branch to add into the tree
-            @param added_node node to add
-            @param target_node (OUT) one end of the best branch found
-            @param target_dad (OUT) the other end of the best branch found
-            @param node the current node
-            @param dad dad of the node, used to direct the search
-            @return the likelihood of the tree
-     */
-    double addTaxonML(Node *added_node, Node* &target_node, Node* &target_dad, Node *node, Node *dad);
-
-    /****************************************************************************
-            Distance function
-     ****************************************************************************/
-
-    /**
-            compute the distance between 2 sequences.
-            @param seq1 index of sequence 1
-            @param seq2 index of sequence 2
-            @param initial_dist initial distance
-            @param (OUT) variance of distance between seq1 and seq2
-            @return distance between seq1 and seq2
-     */
-
-    virtual double computeDist(int seq1, int seq2, double initial_dist, double &var);
-
-    virtual double computeDist(int seq1, int seq2, double initial_dist);
-
-    /**
-            compute distance and variance matrix, assume dist_mat and var_mat are allocated by memory of size num_seqs * num_seqs.
-            @param dist_mat (OUT) distance matrix between all pairs of sequences in the alignment
-            @param var_mat (OUT) variance matrix for distance matrix
-            @return the longest distance
-     */
-    double computeDist(double *dist_mat, double *var_mat);
-
-    /**
-            compute observed distance matrix, assume dist_mat is allocated by memory of size num_seqs * num_seqs.
-            @param dist_mat (OUT) distance matrix between all pairs of sequences in the alignment
-            @return the longest distance
-     */
-    double computeObsDist(double *dist_mat);
-
-    /**
-            compute distance matrix, allocating memory if necessary
-            @param params program parameters
-            @param alignment input alignment
-            @param dist_mat (OUT) distance matrix between all pairs of sequences in the alignment
-            @param dist_file (OUT) name of the distance file
-            @return the longest distance
-     */
-    double computeDist(Params &params, Alignment *alignment, double* &dist_mat, double* &var_mat, string &dist_file);
-
-    /**
-            compute observed distance matrix, allocating memory if necessary
-            @param params program parameters
-            @param alignment input alignment
-            @param dist_mat (OUT) distance matrix between all pairs of sequences in the alignment
-            @param dist_file (OUT) name of the distance file
-            @return the longest distance
-     */
-    double computeObsDist(Params &params, Alignment *alignment, double* &dist_mat, string &dist_file);
-
-    /**
-            correct the distances to follow metric property of triangle inequalities.
-            Using the Floyd alogrithm.
-            @param dist_mat (IN/OUT) the shortest path between all pairs of taxa
-    @return the longest distance
-     */
-    double correctDist(double *dist_mat);
-
-    /****************************************************************************
-            compute BioNJ tree, a more accurate extension of Neighbor-Joining
-     ****************************************************************************/
-
-    /**
-            compute BioNJ tree
-            @param params program parameters
-            @param alignment input alignment
-            @param dist_file distance matrix file
-     */
-    void computeBioNJ(Params &params, Alignment *alignment, string &dist_file);
-
-    /**
-        called by fixNegativeBranch to fix one branch
-        @param branch_length new branch length
-        @param dad_branch dad branch
-        @param dad dad node
-    */
-    virtual void fixOneNegativeBranch(double branch_length, Neighbor *dad_branch, Node *dad);
-
-    /**
-            Neighbor-joining/parsimony tree might contain negative branch length. This
-            function will fix this.
-            @param fixed_length fixed branch length to set to negative branch lengths
-            @param node the current node
-            @param dad dad of the node, used to direct the search
-            @return The number of branches that have no/negative length
-     */
-    virtual int fixNegativeBranch(bool force = false, Node *node = NULL, Node *dad = NULL);
-
-    /**
-        set negative branch to a new len
-    */
-    int setNegativeBranch(bool force, double newlen, Node *node = NULL, Node *dad = NULL);
-
-    // OBSOLETE: assignRandomBranchLengths no longer needed, use fixNegativeBranch instead!
-//    int assignRandomBranchLengths(bool force = false, Node *node = NULL, Node *dad = NULL);
-
-    /* compute Bayesian branch lengths based on ancestral sequence reconstruction */
-    void computeAllBayesianBranchLengths(Node *node = NULL, Node *dad = NULL);
-
-    /**
-        generate random tree
-    */
-    void generateRandomTree(TreeGenType tree_type);
-
-
-    /**
-        test the best number of threads
-    */
-    int testNumThreads();
-
-    /****************************************************************************
-            Subtree Pruning and Regrafting by maximum likelihood
-            NOTE: NOT DONE YET
-     ****************************************************************************/
-
-    /**
-            search by Subtree pruning and regrafting
-            @return the likelihood of the tree
-     */
-    double optimizeSPR();
-
-    /**
-            search by Subtree pruning and regrafting, then optimize branch lengths. Iterative until
-            no tree improvement found.
-            @return the likelihood of the tree
-     */
-    double optimizeSPRBranches();
-
-    /**
-            search by Subtree pruning and regrafting at a current subtree
-            @param cur_score current likelihood score
-            @param node the current node
-            @param dad dad of the node, used to direct the search
-            @return the likelihood of the tree
-     */
-    double optimizeSPR(double cur_score, PhyloNode *node = NULL, PhyloNode *dad = NULL);
-
-    /**
-     *  original implementation by Minh
-     */
-    double optimizeSPR_old(double cur_score, PhyloNode *node = NULL, PhyloNode *dad = NULL);
-
-    /**
-     *  original implementation by Minh
-     */
-    double swapSPR_old(double cur_score, int cur_depth, PhyloNode *node1, PhyloNode *dad1,
-            PhyloNode *orig_node1, PhyloNode *orig_node2,
-            PhyloNode *node2, PhyloNode *dad2, vector<PhyloNeighbor*> &spr_path);
-
-    /**
-            move the subtree (dad1-node1) to the branch (dad2-node2)
-     */
-    double swapSPR(double cur_score, int cur_depth, PhyloNode *node1, PhyloNode *dad1,
-            PhyloNode *orig_node1, PhyloNode *orig_node2,
-            PhyloNode *node2, PhyloNode *dad2, vector<PhyloNeighbor*> &spr_path);
-
-    double assessSPRMove(double cur_score, const SPRMove &spr);
-
-    void pruneSubtree(PhyloNode *node, PhyloNode *dad, PruningInfo &info);
-
-    void regraftSubtree(PruningInfo &info,
-            PhyloNode *in_node, PhyloNode *in_dad);
-
-    /****************************************************************************
-            Approximate Likelihood Ratio Test with SH-like interpretation
-     ****************************************************************************/
-
-    void computeNNIPatternLh(double cur_lh,
-            double &lh2, double *pattern_lh2,
-            double &lh3, double *pattern_lh3,
-            PhyloNode *node1, PhyloNode *node2);
-
-    /**
-            Resampling estimated log-likelihood (RELL)
-     */
-    void resampleLh(double **pat_lh, double *lh_new);
-
-    /**
-            Test one branch of the tree with aLRT SH-like interpretation
-     */
-    double testOneBranch(double best_score, double *pattern_lh, 
-            int reps, int lbp_reps,
-            PhyloNode *node1, PhyloNode *node2, 
-            double &lbp_support, double &aLRT_support, double &aBayes_support);
-
-    /**
-            Test all branches of the tree with aLRT SH-like interpretation
-     */
-    int testAllBranches(int threshold, double best_score, double *pattern_lh, 
-            int reps, int lbp_reps, bool aLRT_test, bool aBayes_test,
-            PhyloNode *node = NULL, PhyloNode *dad = NULL);
-
-    /****************************************************************************
-            Quartet functions
-     ****************************************************************************/
-
-    QuartetGroups LMGroups;
-    /**
-     * for doLikelihoodMapping reportLikelihoodMapping: likelihood mapping information by region
-     */
-    vector<QuartetInfo> lmap_quartet_info;
-    int areacount[8];
-    int cornercount[4];
-    // int areacount[8] = {0, 0, 0, 0, 0, 0, 0, 0};
-    // int cornercount[4] = {0, 0, 0, 0};
-
-    /**
-     * for doLikelihoodMapping, reportLikelihoodMapping: likelihood mapping information by sequence
-     */
-    vector<SeqQuartetInfo> lmap_seq_quartet_info;
-
-    /** generate a bunch of quartets and compute likelihood for 3 quartet trees for each replicate
-        @param lmap_num_quartets number of quartets
-        @param lmap_quartet_info (OUT) vector of quartet information
-    */
-    void computeQuartetLikelihoods(vector<QuartetInfo> &lmap_quartet_info, QuartetGroups &LMGroups);
-
-    /** main function that performs likelihood mapping analysis (Strimmer & von Haeseler 1997) */
-    void doLikelihoodMapping();
-
-    /** output results of likelihood mapping analysis */
-    void reportLikelihoodMapping(ofstream &out);
-
-    /** read clusters for likelihood mapping analysis */
-    void readLikelihoodMappingGroups(char *filename, QuartetGroups &LMGroups);
-
-    /****************************************************************************
-            Collapse stable (highly supported) clades by one representative
-     ****************************************************************************/
-
-    /**
-            delete a leaf from the tree, assume tree is birfucating
-            @param leaf the leaf node to remove
-     */
-    void deleteLeaf(Node *leaf);
-
-    /**
-            reinsert one leaf back into the tree
-            @param leaf the leaf to reinsert
-            @param adjacent_node the node adjacent to the leaf, returned by deleteLeaves() function
-            @param node one end node of the reinsertion branch in the existing tree
-            @param dad the other node of the reinsertion branch in the existing tree
-     */
-    void reinsertLeaf(Node *leaf, Node *node, Node *dad);
-
-    bool isSupportedNode(PhyloNode* node, int min_support);
-
-    /**
-            Collapse stable (highly supported) clades by one representative
-            @return the number of taxa prunned
-     */
-    int collapseStableClade(int min_support, NodeVector &pruned_taxa, StrVector &linked_name, double* &dist_mat);
-
-    int restoreStableClade(Alignment *original_aln, NodeVector &pruned_taxa, StrVector &linked_name);
-
-    /**
-            randomize the neighbor orders of all nodes
-     */
-    void randomizeNeighbors(Node *node = NULL, Node *dad = NULL);
-
-    virtual void changeLikelihoodKernel(LikelihoodKernel lk);
-
-    virtual void setLikelihoodKernel(LikelihoodKernel lk, int num_threads);
-
-#if defined(BINARY32) || defined(__NOAVX__)
-    virtual void setLikelihoodKernelAVX() {}
-    virtual void setLikelihoodKernelFMA() {}
-#else
-    virtual void setLikelihoodKernelAVX();
-    virtual void setLikelihoodKernelFMA();
-#ifdef INCLUDE_AVX512
-    virtual void setLikelihoodKernelAVX512();
-#endif
-#endif
-    virtual void setLikelihoodKernelSSE();
-    
-    /****************************************************************************
-            Public variables
-     ****************************************************************************/
-
-    /**
-            associated alignment
-     */
-    Alignment *aln;
-
-    /**
-     * Distance matrix
-     */
-    double *dist_matrix;
-
-    /**
-     * Variance matrix
-     */
-    double *var_matrix;
-
-    /**
-            TRUE if you want to optimize branch lengths by Newton-Raphson method
-     */
-    bool optimize_by_newton;
-
-    /**
-     *      TRUE if the loglikelihood is computed using SSE
-     */
-    LikelihoodKernel sse;
-
-    /**
-     * for UpperBounds: Initial tree log-likelihood
-     */
-    double mlInitial;
-
-    /**
-     * for UpperBounds: Log-likelihood after optimization of model parameters in the beginning of tree search
-     */
-    double mlFirstOpt;
-
-    /**
-    * for Upper Bounds: how many NNIs have UB < L curScore, that is NNIs for which we don't need to compute likelihood
-    */
-	int skippedNNIub;
-
-	/**
-	* for Upper Bounds: how many NNIs were considered in total
-	*/
-	int totalNNIub;
-
-    /**
-     * for Upper Bounds: min, mean and max UB encountered during the tree search, such that UB < L curScore
-     */
-
-    //double minUB, meanUB, maxUB;
-
-    /*
-     * for UpperBounds: mlCheck = 1, if previous two values were already saved.
-     * Needed, because parameter optimization is done twice before and after tree search
-     */
-
-    int mlCheck;
-
-    /*
-     * for Upper Bounds: min base frequency
-     */
-
-	double minStateFreq;
-
-    /** sequence names that were removed */
-	StrVector removed_seqs;
-
-	/** sequence that are identical to one of the removed sequences */
-	StrVector twin_seqs;
-
-	size_t num_partial_lh_computations;
-
-	/** remove identical sequences from the tree */
-    virtual void removeIdenticalSeqs(Params &params);
-
-    /** reinsert identical sequences into the tree and reset original alignment */
-    virtual void reinsertIdenticalSeqs(Alignment *orig_aln);
-
-
-    /**
-            assign the leaf names with the alignment sequence names, using the leaf ID for assignment.
-            @param node the starting node, NULL to start from the root
-            @param dad dad of the node, used to direct the search
-     */
-    void assignLeafNames(Node *node = NULL, Node *dad = NULL);
-
-    /**
-     * initialize partition information for super tree
-     */
-    virtual void initPartitionInfo() {
-    }
-
-    /**
-     * print transition matrix for all branches
-     *
-     */
-    void printTransMatrices(Node *node = NULL, Node *dad = NULL);
-
-    /**
-     * compute the memory size required for storing partial likelihood vectors
-     * @return memory size required in bytes
-     */
-    virtual uint64_t getMemoryRequired(size_t ncategory = 1, bool full_mem = false);
-
-    void getMemoryRequired(uint64_t &partial_lh_entries, uint64_t &scale_num_entries, uint64_t &partial_pars_entries);
-
-    /****** following variables are for ultra-fast bootstrap *******/
-    /** 2 to save all trees, 1 to save intermediate trees */
-    int save_all_trees;
-
-    set<int> computeNodeBranchDists(Node *node = NULL, Node *dad = NULL);
-
-    /*
-     * Manuel's approach for analytic approximation of branch length given initial guess
-        b0: initial guess for the maximum
-        @return approximted branch length
-    */
-    double approxOneBranch(PhyloNode *node, PhyloNode *dad, double b0);
-
-    void approxAllBranches(PhyloNode *node = NULL, PhyloNode *dad = NULL);
-
-    double getCurScore() {
-		return curScore;
-	}
-
-	void setCurScore(double curScore) {
-		this->curScore = curScore;
-	}
-
-	/**
-	 * This will invalidate curScore variable, used whenever reading a tree!
-	 */
-	void resetCurScore(double score = 0.0) {
-        if (score != 0.0)
-            curScore = score;
-        else
-		    curScore = -DBL_MAX;
-        if (model)
-            initializeAllPartialLh();
-	}
-
-    void computeSeqIdentityAlongTree(Split &resp, Node *node = NULL, Node *dad = NULL);
-    void computeSeqIdentityAlongTree();
-
-    double *getPatternLhCatPointer() { return _pattern_lh_cat; }
-    
-    /**
-     * for rooted tree update direction for all branches
-     */
-    void computeBranchDirection(PhyloNode *node = NULL, PhyloNode *dad = NULL);
-
-    /**
-        convert from unrooted to rooted tree
-    */
-    void convertToRooted();
-
-
-protected:
-
-    /**
-     *  Instance of the phylogenetic likelihood library. This is basically the tree data strucutre in RAxML
-     */
-    pllInstance *pllInst;
-
-    /**
-     *	PLL data structure for alignment
-     */
-    pllAlignmentData *pllAlignment;
-
-    /**
-     *  PLL data structure for storing phylognetic analysis options
-     */
-    pllInstanceAttr pllAttr;
-
-    /**
-     *  PLL partition list
-     */
-    partitionList * pllPartitions;
-
-    /**
-     *  is the subtree distance matrix need to be computed or updated
-     */
-    bool subTreeDistComputed;
-
-    /**
-     * Map data structure to store distance Candidate trees between subtree.
-     * The key is a string which is constructed by concatenating IDs of
-     * the 2 nodes, e.g. 15-16
-     */
-    StringDoubleMap subTreeDists;
-
-    StringDoubleMap subTreeWeights;
-
-    /** distance (# of branches) between 2 nodes */
-    int *nodeBranchDists;
-
-    /**
-     * A list containing all the marked list. This is used in the dynamic programming
-     * algorithm for compute inter subtree distances
-     */
-    IntPhyloNodeMap markedNodeList;
-
-    /** converted root state, for Tina's zoombie domain */
-    char root_state;
-
-    /**
-            internal pattern log-likelihoods, always stored after calling computeLikelihood()
-            or related functions. Note that scaling factors are not incorporated here.
-            If you want to get real pattern log-likelihoods, please use computePatternLikelihood()
-     */
-    double *_pattern_lh;
-
-    /**
-            internal pattern likelihoods per category, 
-            only stored after calling non-SSE computeLikelihood for efficiency purpose
-    */
-    double *_pattern_lh_cat;
-
-    /**
-            associated substitution model
-     */
-    ModelSubst *model;
-
-    /**
-            Model factory includes SubstModel and RateHeterogeneity
-            stores transition matrices computed before for efficiency purpose, eps. AA or CODON model.
-     */
-    ModelFactory *model_factory;
-
-    /**
-            among-site rates
-     */
-    RateHeterogeneity *site_rate;
-
-    /**
-            current branch iterator, used by computeFunction() to optimize branch lengths
-            and by computePatternLikelihood() to compute all pattern likelihoods
-     */
-    PhyloNeighbor *current_it;
-    /**
-            current branch iterator of the other end, used by computeFunction() to optimize branch lengths
-            and by computePatternLikelihood() to compute all pattern likelihoods
-     */
-    PhyloNeighbor *current_it_back;
-
-    bool is_opt_scaling;
-
-    /** current scaling factor for optimizeTreeLengthScaling() */
-    double current_scaling;
-
-    /**
-            spr moves
-     */
-    SPRMoves spr_moves;
-
-    /**
-            SPR radius
-     */
-    int spr_radius;
-
-
-    /**
-            the main memory storing all partial likelihoods for all neighbors of the tree.
-            The variable partial_lh in PhyloNeighbor will be assigned to a region inside this variable.
-     */
-    double *central_partial_lh;
-    double *nni_partial_lh; // used for NNI functions
-
-    /**
-            the main memory storing all scaling event numbers for all neighbors of the tree.
-            The variable scale_num in PhyloNeighbor will be assigned to a region inside this variable.
-     */
-    UBYTE *central_scale_num;
-    UBYTE *nni_scale_num; // used for NNI functions
-
-    /**
-            the main memory storing all partial parsimony states for all neighbors of the tree.
-            The variable partial_pars in PhyloNeighbor will be assigned to a region inside this variable.
-     */
-    UINT *central_partial_pars;
-
-    void reorientPartialLh(PhyloNeighbor* dad_branch, Node *dad);
-
-    //----------- memory saving technique ------//
-
-    /** maximum number of partial_lh_slots */
-    int64_t max_lh_slots;
-
-    /** mapping from */
-    MemSlotVector mem_slots;
-
-    /**
-            TRUE to discard saturated for Meyer & von Haeseler (2003) model
-     */
-    bool discard_saturated_site;
-
-    /**
-     * Temporary partial likelihood array: used when swapping branch and recalculate the
-     * likelihood --> avoid calling malloc everytime
-     */
-//    double *tmp_partial_lh1;
-//    double *tmp_partial_lh2;
-
-    /**
-     *  Temporary array containing anscentral states.
-     *  Used to avoid calling malloc
-     */
-
-//    double *tmp_anscentral_state_prob1;
-//    double *tmp_anscentral_state_prob2;
-    /** pattern-specific rates */
-    //double *tmp_ptn_rates;
-
-    /**
-     * Temporary scale num array: used when swapping branch and recalculate the
-     * likelihood --> avoid calling malloc
-     */
-//    UBYTE *tmp_scale_num1;
-//    UBYTE *tmp_scale_num2;
-
-    /****************************************************************************
-            Vector of bit blocks, used for parsimony function
-     ****************************************************************************/
-
-    /**
-            @return size of the bits block vector for one node
-     */
-    size_t getBitsBlockSize();
-
-    /**
-            allocate new memory for a bit block vector
-            @return the allocated memory
-     */
-    UINT *newBitsBlock();
-
-    virtual void saveCurrentTree(double logl) {
-    } // save current tree
-
-
-    /**
-     * Current score of the tree;
-     */
-    double curScore;
-
-    /** current best parsimony score */
-    UINT best_pars_score;
-
-};
-
-#endif
+/***************************************************************************
+ *   Copyright (C) 2009-2015 by                                            *
+ *   BUI Quang Minh <minh.bui@univie.ac.at>                                *
+ *   Lam-Tung Nguyen <nltung@gmail.com>                                    *
+ *                                                                         *
+ *                                                                         *
+ *   This program is free software; you can redistribute it and/or modify  *
+ *   it under the terms of the GNU General Public License as published by  *
+ *   the Free Software Foundation; either version 2 of the License, or     *
+ *   (at your option) any later version.                                   *
+ *                                                                         *
+ *   This program is distributed in the hope that it will be useful,       *
+ *   but WITHOUT ANY WARRANTY; without even the implied warranty of        *
+ *   MERCHANTABILITY or FITNESS FOR A PARTICULAR PURPOSE.  See the         *
+ *   GNU General Public License for more details.                          *
+ *                                                                         *
+ *   You should have received a copy of the GNU General Public License     *
+ *   along with this program; if not, write to the                         *
+ *   Free Software Foundation, Inc.,                                       *
+ *   59 Temple Place - Suite 330, Boston, MA  02111-1307, USA.             *
+ ***************************************************************************/
+
+#ifndef PHYLOTREE_H
+#define PHYLOTREE_H
+//#define NDEBUG
+// comented out this for Mac
+
+// PLEASE DONT TOUCH THESE VARIABLES ANYMORE!
+#define EIGEN_NO_AUTOMATIC_RESIZING
+//#define EIGEN_CACHEFRIENDLY_PRODUCT_THRESHOLD 32 // PLEASE DONT TOUCH THESE VARIABLES ANYMORE!
+//#define EIGEN_UNROLLING_LIMIT 1000 // PLEASE DONT TOUCH THESE VARIABLES ANYMORE!
+
+//#define EIGEN_TUNE_FOR_CPU_CACHE_SIZE (512*256)
+//#define EIGEN_TUNE_FOR_CPU_CACHE_SIZE (8*512*512)
+//#include <Eigen/Core>
+#include "mtree.h"
+#include "alignment.h"
+#include "model/modelsubst.h"
+#include "model/modelfactory.h"
+#include "phylonode.h"
+#include "optimization.h"
+#include "model/rateheterogeneity.h"
+#include "candidateset.h"
+#include "pll/pll.h"
+#include "checkpoint.h"
+#include "constrainttree.h"
+#include "memslot.h"
+
+#define BOOT_VAL_FLOAT
+#define BootValType float
+//#define BootValType double
+
+extern int instruction_set;
+
+#define SAFE_LH   true  // safe likelihood scaling to avoid numerical underflow for ultra large trees
+#define NORM_LH  false // normal likelihood scaling
+
+const double TOL_BRANCH_LEN = 0.000001; // NEVER TOUCH THIS CONSTANT AGAIN PLEASE!
+const double TOL_LIKELIHOOD = 0.001; // NEVER TOUCH THIS CONSTANT AGAIN PLEASE!
+const double TOL_LIKELIHOOD_PARAMOPT = 0.001; // BQM: newly introduced for ModelFactory::optimizeParameters
+//const static double SCALING_THRESHOLD = sqrt(DBL_MIN);
+//const static double SCALING_THRESHOLD = 1e-100;
+//const static double SCALING_THRESHOLD_INVER = 1 / SCALING_THRESHOLD;
+//const static double LOG_SCALING_THRESHOLD = log(SCALING_THRESHOLD);
+//#include "pll/pll.h"
+// 2^256
+#define SCALING_THRESHOLD_INVER 115792089237316195423570985008687907853269984665640564039457584007913129639936.0
+#define SCALING_THRESHOLD (1.0/SCALING_THRESHOLD_INVER)
+#define LOG_SCALING_THRESHOLD log(SCALING_THRESHOLD)
+
+const int SPR_DEPTH = 2;
+
+//using namespace Eigen;
+
+inline size_t get_safe_upper_limit(size_t cur_limit) {
+	if (instruction_set >= 9)
+		// AVX-512
+		return ((cur_limit+7)/8)*8;
+	else
+	if (instruction_set >= 7)
+		// AVX
+		return ((cur_limit+3)/4)*4;
+	else
+		// SSE
+		return ((cur_limit+1)/2)*2;
+}
+
+inline size_t get_safe_upper_limit_float(size_t cur_limit) {
+	if (instruction_set >= 9)
+		// AVX
+		return ((cur_limit+15)/16)*16;
+	else
+	if (instruction_set >= 7)
+		// AVX
+		return ((cur_limit+7)/8)*8;
+	else
+		// SSE
+		return ((cur_limit+3)/4)*4;
+}
+
+//inline double *aligned_alloc_double(size_t size) {
+//	size_t MEM_ALIGNMENT = (instruction_set >= 7) ? 32 : 16;
+//
+//#if defined WIN32 || defined _WIN32 || defined __WIN32__
+//	return (double*)_aligned_malloc(size*sizeof(double), MEM_ALIGNMENT);
+//#else
+//	void *res;
+//	posix_memalign(&res, MEM_ALIGNMENT, size*sizeof(double));
+//	return (double*)res;
+//#endif
+//}
+
+template< class T>
+inline T *aligned_alloc(size_t size) {
+	size_t MEM_ALIGNMENT = (instruction_set >= 9) ? 64 : ((instruction_set >= 7) ? 32 : 16);
+    void *mem;
+
+#if defined WIN32 || defined _WIN32 || defined __WIN32__
+    #if (defined(__MINGW32__) || defined(__clang__)) && defined(BINARY32)
+        mem = __mingw_aligned_malloc(size*sizeof(T), MEM_ALIGNMENT);
+    #else
+        mem = _aligned_malloc(size*sizeof(T), MEM_ALIGNMENT);
+    #endif
+#else
+	int res = posix_memalign(&mem, MEM_ALIGNMENT, size*sizeof(T));
+    if (res == ENOMEM) {
+#if (defined(__GNUC__) || defined(__clang__)) && !defined(WIN32) && !defined(__CYGWIN__)
+        print_stacktrace(cerr);
+#endif
+        outError("Not enough memory, allocation of " + convertInt64ToString(size*sizeof(T)) + " bytes failed (bad_alloc)");
+    }
+#endif
+    if (mem == NULL) {
+#if (defined(__GNUC__) || defined(__clang__)) && !defined(WIN32) && !defined(__CYGWIN__)
+        print_stacktrace(cerr);
+#endif
+        outError("Not enough memory, allocation of " + convertInt64ToString(size*sizeof(T)) + " bytes failed (bad_alloc)");
+    }
+    return (T*)mem;
+}
+
+inline void aligned_free(void *mem) {
+#if defined WIN32 || defined _WIN32 || defined __WIN32__
+    #if (defined(__MINGW32__) || defined(__clang__)) && defined(BINARY32)
+        __mingw_aligned_free(mem);
+    #else
+        _aligned_free(mem);
+    #endif
+#else
+	free(mem);
+#endif
+}
+
+
+/**
+ *  Row Major Array For Eigen
+ */
+//typedef Array<double, Dynamic, Dynamic, RowMajor> RowMajorArrayXXd;
+
+
+typedef std::map< string, double > StringDoubleMap;
+typedef std::map< int, PhyloNode* > IntPhyloNodeMap;
+
+/*
+#define MappedMat(NSTATES) Map<Matrix<double, NSTATES, NSTATES> >
+#define MappedArr2D(NSTATES) Map<Array<double, NSTATES, NSTATES> >
+#define MappedRowVec(NSTATES) Map<Matrix<double, 1, NSTATES> >
+#define MappedVec(NSTATES) Map<Matrix<double, NSTATES, 1> >
+#define Matrix(NSTATES) Matrix<double, NSTATES, NSTATES>
+#define RowVector(NSTATES) Matrix<double, 1, NSTATES>
+#define MappedRowArr2DDyn Map<Array<double, Dynamic, Dynamic, RowMajor> >
+#define MappedArrDyn Map<Array<double, Dynamic, 1> >
+#define MappedVecDyn(NSTATES) Map<Matrix<double, Dynamic, NSTATES> >
+*/
+
+const int MAX_SPR_MOVES = 20;
+
+struct NNIMove {
+
+    // Two nodes representing the central branch
+    PhyloNode *node1, *node2;
+
+    // Roots of the two subtree that are swapped
+    NeighborVec::iterator node1Nei_it, node2Nei_it;
+
+    // log-likelihood of the tree after applying the NNI
+    double newloglh;
+
+    int swap_id;
+
+    // new branch lengths of 5 branches corresponding to the NNI
+    DoubleVector newLen[5];
+
+    // pattern likelihoods
+    double *ptnlh;
+
+    bool operator<(const NNIMove & rhs) const {
+        return newloglh > rhs.newloglh;
+    }
+};
+
+/**
+        an SPR move.
+ */
+struct SPRMove {
+    PhyloNode *prune_dad;
+    PhyloNode *prune_node;
+    PhyloNode *regraft_dad;
+    PhyloNode *regraft_node;
+    double score;
+};
+
+struct SPR_compare {
+
+    bool operator()(SPRMove s1, SPRMove s2) const {
+        return s1.score > s2.score;
+    }
+};
+
+class SPRMoves : public set<SPRMove, SPR_compare> {
+public:
+    void add(PhyloNode *prune_node, PhyloNode *prune_dad,
+            PhyloNode *regraft_node, PhyloNode *regraft_dad, double score);
+};
+
+/*
+left_node-----------dad-----------right_node
+                     |
+                     |
+                     |inline
+                    node
+ */
+struct PruningInfo {
+    NeighborVec::iterator dad_it_left, dad_it_right, left_it, right_it;
+    Neighbor *dad_nei_left, *dad_nei_right, *left_nei, *right_nei;
+    Node *node, *dad, *left_node, *right_node;
+    double left_len, right_len;
+    double *dad_lh_left, *dad_lh_right;
+
+};
+
+/**
+ * This Structure is used in PhyloSuperTreePlen.
+ */
+struct SwapNNIParam {
+    double nni1_score;
+    double nni1_brlen;
+    double nni2_score;
+    double nni2_brlen;
+    Neighbor* node1_nei;
+    Neighbor* node2_nei;
+    double *nni1_ptnlh;
+    double *nni2_ptnlh;
+};
+
+
+struct LeafFreq {
+    int leaf_id;
+
+    int freq;
+
+    bool operator<(const LeafFreq & rhs) const {
+        return ( freq < rhs.freq);
+    }
+};
+
+
+// **********************************************
+// BEGIN definitions for likelihood mapping (HAS)
+// **********************************************
+
+/* maximum exp difference, such that 1.0+exp(-TP_MAX_EXP_DIFF) == 1.0 */
+const double TP_MAX_EXP_DIFF = 40.0;
+
+/* Index definition for counter array needed in likelihood mapping analysis (HAS) */
+#define LM_REG1 0
+#define LM_REG2 1
+#define LM_REG3 2
+#define LM_REG4 3
+#define LM_REG5 4
+#define LM_REG6 5
+#define LM_REG7 6
+#define LM_AR1  7
+#define LM_AR2  8
+#define LM_AR3  9
+#define LM_MAX  10
+
+struct QuartetGroups{
+    int numGroups;		// number of clusters:
+				// 0:	not initialized, default -> 1
+				// 1:	no clusters - any (a,b)|(c,d)
+				// 2:	2 clusters  - (a,a')|(b,b')
+				// 3:	3 clusters  - (a,a')|(b,c)	[rare]
+				// 4:	4 clusters  - (a,b)|(c,d)
+    int numSeqs;		// number of seqs in alignment (should be #A+#B+#C+#D+#X)
+    int numQuartSeqs;		// number of seqs in analysis  (should be #A+#B+#C+#D)
+    int numGrpSeqs[5];		// number of seqs in cluster A, B, C, D, and X (exclude)
+    int64_t uniqueQuarts;	// number of existing unique quartets for this grouping
+    string Name[5];		// seqIDs of cluster A
+    vector<int> GroupA;		// seqIDs of cluster A
+    vector<int> GroupB;		// seqIDs of cluster B
+    vector<int> GroupC;		// seqIDs of cluster C
+    vector<int> GroupD;		// seqIDs of cluster D
+    vector<int> GroupX;		// seqIDs of cluster X
+};
+
+struct QuartetInfo {
+    int seqID[4];
+    double logl[3];    // log-lh for {0,1}|{2,3}  {0,2}|{1,3}  {0,3}|{1,4}
+    double qweight[3]; // weight for {0,1}|{2,3}  {0,2}|{1,3}  {0,3}|{1,4}
+    int corner;        // for the 3 corners of the simplex triangle (0:top, 1:right, 2:left)
+    int area;          // for the 7 areas of the simplex triangle
+			// corners (0:top, 1:right, 2:left), rectangles (3:right, 4:left, 5:bottom), 6:center
+};
+
+struct SeqQuartetInfo {
+    int64_t countarr[LM_MAX]; // the 7 areas of the simplex triangle [0-6; corners (0:top, 1:right, 2:left), rectangles (3:right, 4:left, 5:bottom), 6:center] and the 3 corners [7-9; 7:top, 8:right, 9:left]
+};
+
+// ********************************************
+// END definitions for likelihood mapping (HAS)
+// ********************************************
+
+
+// ********************************************
+// BEGIN traversal information
+// ********************************************
+
+class TraversalInfo {
+public:
+    PhyloNeighbor *dad_branch;
+    PhyloNode *dad;
+    double *echildren;
+    double *partial_lh_leaves;
+
+    TraversalInfo(PhyloNeighbor *dad_branch, PhyloNode *dad) {
+        this->dad = dad;
+        this->dad_branch = dad_branch;
+    }
+};
+
+// ********************************************
+// END traversal information
+// ********************************************
+
+/**
+Phylogenetic Tree class
+
+        @author BUI Quang Minh, Steffen Klaere, Arndt von Haeseler <minh.bui@univie.ac.at>
+ */
+class PhyloTree : public MTree, public Optimization, public CheckpointFactory {
+
+	friend class PhyloSuperTree;
+	friend class PhyloSuperTreePlen;
+	friend class RateGamma;
+	friend class RateGammaInvar;
+	friend class RateKategory;
+    friend class ModelMixture;
+    friend class RateFree;
+    friend class RateHeterotachy;
+    friend class PhyloTreeMixlen;
+    friend class ModelFactoryMixlen;
+    friend class MemSlotVector;
+    friend class ModelFactory;
+
+public:
+    /**
+       default constructor ( everything is initialized to NULL)
+     */
+    PhyloTree();
+
+//    EIGEN_MAKE_ALIGNED_OPERATOR_NEW
+
+    /**
+     * Constructor with given alignment
+     * @param alignment
+     */
+    PhyloTree(Alignment *aln);
+
+    /**
+     *  Create a phylotree from the tree string and assign alignment.
+     *  Taxa IDs are numbered according to their orders in the alignment.
+     */
+    PhyloTree(string& treeString, Alignment *aln, bool isRooted);
+
+    void init();
+
+    /**
+            destructor
+     */
+    virtual ~PhyloTree();
+
+
+    /** 
+        save object into the checkpoint
+    */
+    virtual void saveCheckpoint();
+
+    /** 
+        restore object from the checkpoint
+    */
+    virtual void restoreCheckpoint();
+
+    /**
+            read the tree from the input file in newick format
+            @param infile the input file file.
+            @param is_rooted (IN/OUT) true if tree is rooted
+     */
+    virtual void readTree(const char *infile, bool &is_rooted);
+
+    /**
+            read the tree from the ifstream in newick format
+            @param in the input stream.
+            @param is_rooted (IN/OUT) true if tree is rooted
+     */
+    virtual void readTree(istream &in, bool &is_rooted);
+
+    /**
+            copy the phylogenetic tree structure into this tree, override to take sequence names
+            in the alignment into account
+            @param tree the tree to copy
+     */
+    virtual void copyTree(MTree *tree);
+    /**
+            copy the sub-tree structure into this tree
+            @param tree the tree to copy
+            @param taxa_set 0-1 string of length leafNum (1 to keep the leaf)
+     */
+    virtual void copyTree(MTree *tree, string &taxa_set);
+
+
+    /**
+            copy the phylogenetic tree structure into this tree, designed specifically for PhyloTree.
+            So there is some distinction with copyTree.
+            @param tree the tree to copy
+     */
+    void copyPhyloTree(PhyloTree *tree);
+
+    /**
+            copy the phylogenetic tree structure into this tree, designed specifically for PhyloTree.
+            So there is some distinction with copyTree.
+            @param tree the tree to copy
+            @param mix mixture ID of branch lengths
+     */
+    virtual void copyPhyloTreeMixlen(PhyloTree *tree, int mix);
+
+
+    /**
+            Set the alignment, important to compute parsimony or likelihood score
+            Assing taxa ids according to their position in the alignment
+            @param alignment associated alignment
+     */
+    void setAlignment(Alignment *alignment);
+
+    /** set the root by name */
+    void setRootNode(const char *my_root);
+
+
+    /**
+            set the substitution model, important to compute the likelihood
+            @param amodel associated substitution model
+     */
+    void setModel(ModelSubst *amodel);
+
+    /**
+            set the model factory
+            @param model_fac model factory
+     */
+    void setModelFactory(ModelFactory *model_fac);
+
+    /**
+            set rate heterogeneity, important to compute the likelihood
+            @param rate associated rate heterogeneity class
+     */
+    void setRate(RateHeterogeneity *rate);
+
+    /**
+            get rate heterogeneity
+            @return associated rate heterogeneity class
+     */
+    RateHeterogeneity *getRate();
+
+    void discardSaturatedSite(bool val);
+
+    /**
+            get the name of the model
+     */
+    virtual string getModelName();
+
+	/**
+	 * @return model name with parameters in form of e.g. GTR{a,b,c,d,e,f}+I{pinvar}+G{alpha}
+	 */
+	virtual string getModelNameParams();
+
+    ModelSubst *getModel() {
+        return model;
+    }
+
+    ModelFactory *getModelFactory() {
+        return model_factory;
+    }
+
+    virtual bool isSuperTree() {
+        return false;
+    }
+
+    /**
+        @return true if this is a tree with mixture branch lengths, default: false
+    */
+    virtual bool isMixlen() { return false; }
+
+    /**
+        @return number of mixture branch lengths, default: 1
+    */
+    virtual int getMixlen() { return 1; }
+
+    /**
+            allocate a new node. Override this if you have an inherited Node class.
+            @param node_id node ID
+            @param node_name node name
+            @return a new node
+     */
+    virtual Node* newNode(int node_id = -1, const char* node_name = NULL);
+
+    /**
+            allocate a new node. Override this if you have an inherited Node class.
+            @param node_id node ID
+            @param node_name node name issued by an interger
+            @return a new node
+     */
+    virtual Node* newNode(int node_id, int node_name);
+
+    /**
+     *		@return number of alignment patterns
+     */
+    virtual int getAlnNPattern() {
+        return aln->getNPattern();
+    }
+
+    /**
+     *		@return number of alignment sites
+     */
+    virtual int getAlnNSite() {
+        return aln->getNSite();
+    }
+
+    /**
+     * save branch lengths into a vector
+     */
+    virtual void saveBranchLengths(DoubleVector &lenvec, int startid = 0, PhyloNode *node = NULL, PhyloNode *dad = NULL);
+    /**
+     * restore branch lengths from a vector previously called with saveBranchLengths
+     */
+    virtual void restoreBranchLengths(DoubleVector &lenvec, int startid = 0, PhyloNode *node = NULL, PhyloNode *dad = NULL);
+
+    /****************************************************************************
+            Dot product
+     ****************************************************************************/
+    template <class Numeric, class VectorClass>
+    Numeric dotProductSIMD(Numeric *x, Numeric *y, int size);
+
+    typedef BootValType (PhyloTree::*DotProductType)(BootValType *x, BootValType *y, int size);
+    DotProductType dotProduct;
+
+    typedef double (PhyloTree::*DotProductDoubleType)(double *x, double *y, int size);
+    DotProductDoubleType dotProductDouble;
+
+    double dotProductDoubleCall(double *x, double *y, int size);
+
+#if defined(BINARY32) || defined(__NOAVX__)
+    void setDotProductAVX() {}
+    void setDotProductFMA() {}
+#else
+    void setDotProductAVX();
+    void setDotProductFMA();
+#ifdef INCLUDE_AVX512
+    void setDotProductAVX512();
+#endif
+#endif
+
+    void setDotProductSSE();
+
+    /**
+            this function return the parsimony or likelihood score of the tree. Default is
+            to compute the parsimony score. Override this function if you define a new
+            score function.
+            @return the tree score
+     */
+    //virtual double computeScore() { return -computeLikelihood(); }
+    //virtual double computeScore() { return (double)computeParsimonyScore(); }
+
+    /****************************************************************************
+            Parsimony function
+     ****************************************************************************/
+
+    /**
+     * 		Return the approximated branch length estimation using corrected parsimony branch length
+     * 		This is usually used as the starting point before using Newton-Raphson
+     */
+//    double computeCorrectedParsimonyBranch(PhyloNeighbor *dad_branch, PhyloNode *dad);
+
+    /**
+            initialize partial_pars vector of all PhyloNeighbors, allocating central_partial_pars
+     */
+    virtual void initializeAllPartialPars();
+
+    /**
+            initialize partial_pars vector of all PhyloNeighbors, allocating central_partial_pars
+            @param node the current node
+            @param dad dad of the node, used to direct the search
+            @param index the index
+     */
+    virtual void initializeAllPartialPars(int &index, PhyloNode *node = NULL, PhyloNode *dad = NULL);
+
+    /**
+            compute the tree parsimony score
+            @return parsimony score of the tree
+     */
+    int computeParsimony();
+
+    typedef void (PhyloTree::*ComputePartialParsimonyType)(PhyloNeighbor *, PhyloNode *);
+    ComputePartialParsimonyType computePartialParsimonyPointer;
+
+    /**
+            Compute partial parsimony score of the subtree rooted at dad
+            @param dad_branch the branch leading to the subtree
+            @param dad its dad, used to direct the tranversal
+     */
+    virtual void computePartialParsimony(PhyloNeighbor *dad_branch, PhyloNode *dad);
+//    void computePartialParsimonyNaive(PhyloNeighbor *dad_branch, PhyloNode *dad);
+    void computePartialParsimonyFast(PhyloNeighbor *dad_branch, PhyloNode *dad);
+    template<class VectorClass>
+    void computePartialParsimonyFastSIMD(PhyloNeighbor *dad_branch, PhyloNode *dad);
+
+    void computeReversePartialParsimony(PhyloNode *node, PhyloNode *dad);
+
+    typedef int (PhyloTree::*ComputeParsimonyBranchType)(PhyloNeighbor *, PhyloNode *, int *);
+    ComputeParsimonyBranchType computeParsimonyBranchPointer;
+
+    /**
+            compute tree parsimony score on a branch
+            @param dad_branch the branch leading to the subtree
+            @param dad its dad, used to direct the tranversal
+            @param branch_subst (OUT) if not NULL, the number of substitutions on this branch
+            @return parsimony score of the tree
+     */
+    virtual int computeParsimonyBranch(PhyloNeighbor *dad_branch, PhyloNode *dad, int *branch_subst = NULL);
+//    int computeParsimonyBranchNaive(PhyloNeighbor *dad_branch, PhyloNode *dad, int *branch_subst = NULL);
+    int computeParsimonyBranchFast(PhyloNeighbor *dad_branch, PhyloNode *dad, int *branch_subst = NULL);
+    template<class VectorClass>
+    int computeParsimonyBranchFastSIMD(PhyloNeighbor *dad_branch, PhyloNode *dad, int *branch_subst = NULL);
+
+
+//    void printParsimonyStates(PhyloNeighbor *dad_branch = NULL, PhyloNode *dad = NULL);
+
+    virtual void setParsimonyKernel(LikelihoodKernel lk);
+#if defined(BINARY32) || defined(__NOAVX__)
+    virtual void setParsimonyKernelAVX() {}
+#else
+    virtual void setParsimonyKernelAVX();
+#endif
+
+    virtual void setParsimonyKernelSSE();
+
+    /****************************************************************************
+            likelihood function
+     ****************************************************************************/
+
+    size_t getBufferPartialLhSize();
+
+    /**
+            initialize partial_lh vector of all PhyloNeighbors, allocating central_partial_lh
+     */
+    virtual void initializeAllPartialLh();
+
+    /**
+            de-allocate central_partial_lh
+     */
+    virtual void deleteAllPartialLh();
+
+    /**
+            initialize partial_lh vector of all PhyloNeighbors, allocating central_partial_lh
+            @param node the current node
+            @param dad dad of the node, used to direct the search
+            @param index the index
+     */
+    virtual void initializeAllPartialLh(int &index, int &indexlh, PhyloNode *node = NULL, PhyloNode *dad = NULL);
+
+
+    /**
+            clear all partial likelihood for a clean computation again
+            @param make_null true to make all partial_lh become NULL
+     */
+    virtual void clearAllPartialLH(bool make_null = false);
+
+    /**
+     * compute all partial likelihoods if not computed before
+     */
+    void computeAllPartialLh(PhyloNode *node = NULL, PhyloNode *dad = NULL);
+
+    /**
+     * compute all partial parsimony vector if not computed before
+     */
+    void computeAllPartialPars(PhyloNode *node = NULL, PhyloNode *dad = NULL);
+
+    /**
+            allocate memory for a partial likelihood vector
+     */
+    double *newPartialLh();
+
+    /** get the number of bytes occupied by partial_lh */
+    size_t getPartialLhBytes();
+    size_t getPartialLhSize();
+
+    /**
+            allocate memory for a scale num vector
+     */
+    UBYTE *newScaleNum();
+
+    /** get the number of bytes occupied by scale_num */
+    size_t getScaleNumBytes();
+    size_t getScaleNumSize();
+
+    /**
+     * this stores partial_lh for each state at the leaves of the tree because they are the same between leaves
+     * e.g. (1,0,0,0) for A,  (0,0,0,1) for T
+     */
+    double *tip_partial_lh;
+    bool tip_partial_lh_computed;
+
+    bool ptn_freq_computed;
+
+    /** vector size used by SIMD kernel */
+    size_t vector_size;
+
+    /** number of threads used for likelihood kernel */
+    int num_threads;
+
+
+    /****************************************************************************
+            helper functions for computing tree traversal
+     ****************************************************************************/
+
+
+    /**
+        compute traversal_info of a subtree
+    */
+    inline bool computeTraversalInfo(PhyloNeighbor *dad_branch, PhyloNode *dad, double* &buffer);
+
+
+    /**
+        compute traversal_info of both subtrees
+    */
+    template<class VectorClass, const int nstates>
+    void computeTraversalInfo(PhyloNode *node, PhyloNode *dad, bool compute_partial_lh);
+    template<class VectorClass>
+    void computeTraversalInfo(PhyloNode *node, PhyloNode *dad, bool compute_partial_lh);
+
+    /**
+        precompute info for models
+    */
+    template<class VectorClass, const int nstates>
+    void computePartialInfo(TraversalInfo &info, VectorClass* buffer);
+    template<class VectorClass>
+    void computePartialInfo(TraversalInfo &info, VectorClass* buffer);
+
+    /** 
+        sort neighbor in descending order of subtree size (number of leaves within subree)
+        @param node the starting node, NULL to start from the root
+        @param dad dad of the node, used to direct the search
+    */
+    void sortNeighborBySubtreeSize(PhyloNode *node, PhyloNode *dad);
+
+    /****************************************************************************
+            computing partial (conditional) likelihood of subtrees
+     ****************************************************************************/
+
+    /** transform _pattern_lh_cat from "interleaved" to "sequential", due to vector_size > 1 */
+    void transformPatternLhCat();
+
+    void computeTipPartialLikelihood();
+    void computePtnInvar();
+    void computePtnFreq();
+
+
+    /**
+            compute the partial likelihood at a subtree
+            @param dad_branch the branch leading to the subtree
+            @param dad its dad, used to direct the tranversal
+     */
+    virtual void computePartialLikelihood(TraversalInfo &info, size_t ptn_lower, size_t ptn_upper, int thread_id);
+    typedef void (PhyloTree::*ComputePartialLikelihoodType)(TraversalInfo &info, size_t ptn_lower, size_t ptn_upper, int thread_id);
+    ComputePartialLikelihoodType computePartialLikelihoodPointer;
+
+
+    //template <const int nstates>
+//    void computePartialLikelihoodEigen(PhyloNeighbor *dad_branch, PhyloNode *dad = NULL);
+
+//    void computeSitemodelPartialLikelihoodEigen(PhyloNeighbor *dad_branch, PhyloNode *dad = NULL);
+
+//    template <class VectorClass, const int VCSIZE, const int nstates>
+//    void computePartialLikelihoodEigenSIMD(PhyloNeighbor *dad_branch, PhyloNode *dad = NULL);
+
+    void computeNonrevPartialLikelihood(TraversalInfo &info, size_t ptn_lower, size_t ptn_upper, int thread_id);
+    template <class VectorClass, const bool FMA = false>
+    void computeNonrevPartialLikelihoodGenericSIMD(TraversalInfo &info, size_t ptn_lower, size_t ptn_upper, int thread_id);
+    template <class VectorClass, const int nstates, const bool FMA = false>
+    void computeNonrevPartialLikelihoodSIMD(TraversalInfo &info, size_t ptn_lower, size_t ptn_upper, int thread_id);
+
+    template <class VectorClass, const bool SAFE_NUMERIC, const int nstates, const bool FMA = false, const bool SITE_MODEL = false>
+    void computePartialLikelihoodSIMD(TraversalInfo &info, size_t ptn_lower, size_t ptn_upper, int thread_id);
+
+    template <class VectorClass, const bool SAFE_NUMERIC, const bool FMA = false, const bool SITE_MODEL = false>
+    void computePartialLikelihoodGenericSIMD(TraversalInfo &info, size_t ptn_lower, size_t ptn_upper, int thread_id);
+
+    /*
+    template <class VectorClass, const int VCSIZE, const int nstates>
+    void computeMixratePartialLikelihoodEigenSIMD(PhyloNeighbor *dad_branch, PhyloNode *dad = NULL);
+
+    template <class VectorClass, const int VCSIZE, const int nstates>
+    void computeMixturePartialLikelihoodEigenSIMD(PhyloNeighbor *dad_branch, PhyloNode *dad = NULL);
+
+    template <class VectorClass, const int VCSIZE, const int nstates>
+    void computeSitemodelPartialLikelihoodEigenSIMD(PhyloNeighbor *dad_branch, PhyloNode *dad = NULL);
+    */
+
+    /****************************************************************************
+            computing likelihood on a branch
+     ****************************************************************************/
+
+    /**
+            compute tree likelihood on a branch. used to optimize branch length
+            @param dad_branch the branch leading to the subtree
+            @param dad its dad, used to direct the tranversal
+            @return tree likelihood
+     */
+    virtual double computeLikelihoodBranch(PhyloNeighbor *dad_branch, PhyloNode *dad);
+
+    typedef double (PhyloTree::*ComputeLikelihoodBranchType)(PhyloNeighbor*, PhyloNode*);
+    ComputeLikelihoodBranchType computeLikelihoodBranchPointer;
+
+    /**
+     * MINH: this implements the fast alternative strategy for reversible model (March 2013)
+     * where partial likelihoods at nodes store real partial likelihoods times eigenvectors
+     */
+//    template<int NSTATES>
+//    inline double computeLikelihoodBranchFast(PhyloNeighbor *dad_branch, PhyloNode *dad);
+
+    //template <const int nstates>
+//    double computeLikelihoodBranchEigen(PhyloNeighbor *dad_branch, PhyloNode *dad);
+
+//    double computeSitemodelLikelihoodBranchEigen(PhyloNeighbor *dad_branch, PhyloNode *dad);
+
+//    template <class VectorClass, const int VCSIZE, const int nstates>
+//    double computeLikelihoodBranchEigenSIMD(PhyloNeighbor *dad_branch, PhyloNode *dad);
+
+    double computeNonrevLikelihoodBranch(PhyloNeighbor *dad_branch, PhyloNode *dad);
+    template<class VectorClass, const bool FMA = false>
+    double computeNonrevLikelihoodBranchGenericSIMD(PhyloNeighbor *dad_branch, PhyloNode *dad);
+    template<class VectorClass, const int nstates, const bool FMA = false>
+    double computeNonrevLikelihoodBranchSIMD(PhyloNeighbor *dad_branch, PhyloNode *dad);
+
+    template <class VectorClass, const bool SAFE_NUMERIC, const int nstates, const bool FMA = false, const bool SITE_MODEL = false>
+    double computeLikelihoodBranchSIMD(PhyloNeighbor *dad_branch, PhyloNode *dad);
+
+    template <class VectorClass, const bool SAFE_NUMERIC, const bool FMA = false, const bool SITE_MODEL = false>
+    double computeLikelihoodBranchGenericSIMD(PhyloNeighbor *dad_branch, PhyloNode *dad);
+
+    /*
+    template <class VectorClass, const int VCSIZE, const int nstates>
+    double computeMixrateLikelihoodBranchEigenSIMD(PhyloNeighbor *dad_branch, PhyloNode *dad);
+
+    template <class VectorClass, const int VCSIZE, const int nstates>
+    double computeMixtureLikelihoodBranchEigenSIMD(PhyloNeighbor *dad_branch, PhyloNode *dad);
+
+    template <class VectorClass, const int VCSIZE, const int nstates>
+    double computeSitemodelLikelihoodBranchEigenSIMD(PhyloNeighbor *dad_branch, PhyloNode *dad);
+    */
+
+    /****************************************************************************
+            computing likelihood on a branch using buffer
+     ****************************************************************************/
+
+    /**
+            quickly compute tree likelihood on branch current_it <-> current_it_back given buffer (theta_all).
+           	Used after optimizing branch length
+            @param pattern_lh (OUT) if not NULL, the function will assign pattern log-likelihoods to this vector
+                            assuming pattern_lh has the size of the number of patterns
+            @return tree likelihood
+     */
+    virtual double computeLikelihoodFromBuffer();
+    typedef double (PhyloTree::*ComputeLikelihoodFromBufferType)();
+    ComputeLikelihoodFromBufferType computeLikelihoodFromBufferPointer;
+
+//    template <class VectorClass, const int VCSIZE, const int nstates>
+//    double computeLikelihoodFromBufferEigenSIMD();
+
+    template <class VectorClass, const bool SAFE_NUMERIC, const int nstates, const bool FMA = false, const bool SITE_MODEL = false>
+    double computeLikelihoodFromBufferSIMD();
+
+    template <class VectorClass, const bool SAFE_NUMERIC, const bool FMA = false, const bool SITE_MODEL = false>
+    double computeLikelihoodFromBufferGenericSIMD();
+
+    /*
+    template <class VectorClass, const int VCSIZE, const int nstates>
+    double computeMixrateLikelihoodFromBufferEigenSIMD();
+
+    template <class VectorClass, const int VCSIZE, const int nstates>
+    double computeMixtureLikelihoodFromBufferEigenSIMD();
+
+    template <class VectorClass, const int VCSIZE, const int nstates>
+    double computeSitemodelLikelihoodFromBufferEigenSIMD();
+
+    double computeSitemodelLikelihoodFromBufferEigen();
+    */
+
+    /**
+            compute tree likelihood when a branch length collapses to zero
+            @param dad_branch the branch leading to the subtree
+            @param dad its dad, used to direct the tranversal
+            @return tree likelihood
+     */
+    virtual double computeLikelihoodZeroBranch(PhyloNeighbor *dad_branch, PhyloNode *dad);
+
+    /**
+        compute likelihood of rooted tree with virtual root (FOR TINA)
+        @param dad_branch the branch leading to the subtree
+        @param dad its dad, used to direct the tranversal
+        @return tree likelihood
+     */
+//    virtual double computeLikelihoodRooted(PhyloNeighbor *dad_branch, PhyloNode *dad);
+
+    /**
+            compute the tree likelihood
+            @param pattern_lh (OUT) if not NULL, the function will assign pattern log-likelihoods to this vector
+                            assuming pattern_lh has the size of the number of patterns
+            @return tree likelihood
+     */
+    virtual double computeLikelihood(double *pattern_lh = NULL);
+
+    /**
+     * @return number of elements per site lhl entry, used in conjunction with computePatternLhCat
+     */
+    virtual int getNumLhCat(SiteLoglType wsl);
+
+    /**
+     * compute _pattern_lh_cat for site-likelihood per category
+     * @return tree log-likelihood
+     */
+    virtual double computePatternLhCat(SiteLoglType wsl);
+
+    /**
+        compute state frequency for each pattern (for Huaichun)
+        @param[out] ptn_state_freq state frequency vector per pattern, 
+            should be pre-allocated with size of num_patterns * num_states
+    */
+    void computePatternStateFreq(double *ptn_state_freq);
+
+    /****************************************************************************
+            ancestral sequence reconstruction
+     ****************************************************************************/
+
+    /**
+        compute ancestral sequence probability for an internal node by marginal reconstruction
+        (Yang, Kumar and Nei 1995)
+        @param dad_branch branch leading to an internal node where to obtain ancestral sequence
+        @param dad dad of the target internal node
+        @param[out] ptn_ancestral_prob pattern ancestral probability vector of dad_branch->node
+    */
+    void computeMarginalAncestralProbability(PhyloNeighbor *dad_branch, PhyloNode *dad, double *ptn_ancestral_prob);
+
+    /**
+     	 compute the joint ancestral states at a pattern (Pupko et al. 2000)
+     */
+    void computeJointAncestralSequences(int *ancestral_seqs);
+
+    /**
+     * compute max ancestral likelihood according to
+     *  step 1-3 of the dynamic programming algorithm of Pupko et al. 2000, MBE 17:890-896
+     *  @param dad_branch branch leading to an internal node where to obtain ancestral sequence
+     *  @param dad dad of the target internal node
+     *  @param[out] C array storing all information about max ancestral states
+     */
+    void computeAncestralLikelihood(PhyloNeighbor *dad_branch, PhyloNode *dad, int *C);
+
+    /**
+     * compute max ancestral states according to
+     *  step 4-5 of the dynamic programming algorithm of Pupko et al. 2000, MBE 17:890-896
+     *  @param dad_branch branch leading to an internal node where to obtain ancestral sequence
+     *  @param dad dad of the target internal node
+     *  @param C array storing all information about max ancestral states
+     *  @param[out] ancestral_seqs array of size nptn*nnode for ancestral sequences at all internal nodes
+     */
+    void computeAncestralState(PhyloNeighbor *dad_branch, PhyloNode *dad, int *C, int *ancestral_seqs);
+
+    /**
+            compute pattern likelihoods only if the accumulated scaling factor is non-zero.
+            Otherwise, copy the pattern_lh attribute
+            @param pattern_lh (OUT) pattern log-likelihoods,
+                            assuming pattern_lh has the size of the number of patterns
+            @param cur_logl current log-likelihood (for sanity check)
+            @param pattern_lh_cat (OUT) if not NULL, store all pattern-likelihood per category
+     */
+    virtual void computePatternLikelihood(double *pattern_lh, double *cur_logl = NULL,
+    		double *pattern_lh_cat = NULL, SiteLoglType wsl = WSL_RATECAT);
+
+    /**
+            compute pattern posterior probabilities per rate/mixture category
+            @param pattern_prob_cat (OUT) all pattern-probabilities per category
+            @param wsl either WSL_RATECAT, WSL_MIXTURE or WSL_MIXTURE_RATECAT
+     */
+    virtual void computePatternProbabilityCategory(double *pattern_prob_cat, SiteLoglType wsl);
+
+    vector<uint64_t> ptn_cat_mask;
+
+    /**
+        compute categories for each pattern, update ptn_cat_mask
+        @return max number of categories necessary
+    */
+    virtual int computePatternCategories(IntVector *pattern_ncat = NULL);
+
+    /**
+            Compute the variance in tree log-likelihood
+            (Kishino & Hasegawa 1989, JME 29:170-179)
+            @param pattern_lh pattern log-likelihoods, will be computed if NULL
+            @param tree_lh tree log-likelihood, will be computed if ZERO
+     */
+    double computeLogLVariance(double *pattern_lh = NULL, double tree_lh = 0.0);
+
+    /**
+            Compute the variance in log-likelihood difference
+            between the current tree and another tree.
+            (Kishino & Hasegawa 1989, JME 29:170-179)
+            @param pattern_lh_other pattern log-likelihoods of the other tree
+            @param pattern_lh pattern log-likelihoods of current tree, will be computed if NULL
+     */
+    double computeLogLDiffVariance(double *pattern_lh_other, double *pattern_lh = NULL);
+
+    /**
+     *  \brief Estimate the observed branch length between \a dad_branch and \a dad analytically.
+     *	The ancestral states of the 2 nodes are first computed (Yang, 2006).
+     *	Branch length are then computed using analytical formula.
+     *	@param[in] dad_branch must be an internal node
+     *	@param[in] dad must be an internal node
+     *	@return estimated branch length or -1.0 if one of the 2 nodes is leaf
+     */
+    double computeBayesianBranchLength(PhyloNeighbor *dad_branch, PhyloNode *dad);
+
+    /**
+     * \brief Approximate the branch legnth between \a dad_branch and \a dad using Least Square instead
+     * of Newton Raphson
+     * @param[in] dad_branch
+     * @param[in] dad
+     * @return approximated branch length
+     */
+    double computeLeastSquareBranLen(PhyloNeighbor *dad_branch, PhyloNode *dad);
+
+    /**
+     * Update all subtree distances that are affect by doing an NNI on branch (node1-node2)
+     * @param nni NNI move that is carried out
+     */
+    void updateSubtreeDists(NNIMove &nni);
+
+    /**
+     * Compute all pairwise distance of subtree rooted at \a source and other subtrees
+     */
+    void computeSubtreeDists();
+
+    void getUnmarkedNodes(PhyloNodeVector& unmarkedNodes, PhyloNode* node = NULL, PhyloNode* dad = NULL);
+
+    void computeAllSubtreeDistForOneNode(PhyloNode* source, PhyloNode* nei1, PhyloNode* nei2, PhyloNode* node, PhyloNode* dad);
+
+    double correctBranchLengthF81(double observedBran, double alpha = -1.0);
+
+    double computeCorrectedBayesianBranchLength(PhyloNeighbor *dad_branch, PhyloNode *dad);
+
+    /**
+            Compute the variance in log-likelihood difference
+            between the current tree and another tree.
+            (Kishino & Hasegawa 1989, JME 29:170-179)
+            @param other_tree the other tree to compare
+            @param pattern_lh pattern log-likelihoods of current tree, will be computed if NULL
+     */
+    double computeLogLDiffVariance(PhyloTree *other_tree, double *pattern_lh = NULL);
+
+    /**
+            Roll back the tree saved with only Taxon IDs and branch lengths.
+            For this function to work, one must printTree before with WT_TAXON_ID + WT_BR_LEN
+            @param best_tree_string input stream to read from
+     */
+    void rollBack(istream &best_tree_string);
+
+    /**
+            refactored 2015-12-22: Taxon IDs instead of Taxon names to save space!
+            Read the tree saved with Taxon IDs and branch lengths.
+            @param tree_string tree string to read from
+            @param updatePLL if true, tree is read into PLL
+     */
+    virtual void readTreeString(const string &tree_string);
+
+    /**
+            Read the tree saved with Taxon names and branch lengths.
+            @param tree_string tree string to read from
+            @param updatePLL if true, tree is read into PLL
+     */
+    virtual void readTreeStringSeqName(const string &tree_string);
+
+    /**
+            Read the tree saved with Taxon Names and branch lengths.
+            @param tree_string tree string to read from
+     */
+    void readTreeFile(const string &file_name);
+    
+    /*
+            refactored 2015-12-22: Taxon IDs instead of Taxon names to save space!
+     * Return the tree string contining taxon IDs and branch lengths
+     * @return
+     * @param format (WT_TAXON_ID, WT_BR_LEN, ...)
+     * @return the tree string with the specified format
+     */
+    virtual string getTreeString();
+
+    /**
+     * Assign branch lengths for branch that has no or negative length
+     * With single model branch lengths are assigned using parsimony. With partition model
+     * branch lengths are assigned randomly
+     * @param force_change if true then force fixing also positive branch lengths
+     * @return number of branches fixed
+     */
+    int wrapperFixNegativeBranch(bool force_change);
+
+    /**
+     * Read the newick string into PLL kernel
+     * @param newickTree
+     */
+    void pllReadNewick(string newickTree);
+
+    /**
+     *  Return the sorted topology without branch length, used to compare tree topology
+     *  @param
+     *      printBranchLength true/false
+     */
+    string getTopologyString(bool printBranchLength);
+
+
+    bool checkEqualScalingFactor(double &sum_scaling, PhyloNode *node = NULL, PhyloNode *dad = NULL);
+
+    /****************************************************************************
+            computing derivatives of likelihood function
+     ****************************************************************************/
+
+    //template <const int nstates>
+//    void computeLikelihoodDervEigen(PhyloNeighbor *dad_branch, PhyloNode *dad, double &df, double &ddf);
+
+//    void computeSitemodelLikelihoodDervEigen(PhyloNeighbor *dad_branch, PhyloNode *dad, double &df, double &ddf);
+
+//    template <class VectorClass, const int VCSIZE, const int nstates>
+//    void computeLikelihoodDervEigenSIMD(PhyloNeighbor *dad_branch, PhyloNode *dad, double &df, double &ddf);
+
+    void computeNonrevLikelihoodDerv(PhyloNeighbor *dad_branch, PhyloNode *dad, double *df, double *ddf);
+    template<class VectorClass, const bool FMA = false>
+    void computeNonrevLikelihoodDervGenericSIMD(PhyloNeighbor *dad_branch, PhyloNode *dad, double *df, double *ddf);
+    template<class VectorClass, const int nstates, const bool FMA = false>
+    void computeNonrevLikelihoodDervSIMD(PhyloNeighbor *dad_branch, PhyloNode *dad, double *df, double *ddf);
+
+    template <class VectorClass, const bool SAFE_NUMERIC, const int nstates, const bool FMA = false, const bool SITE_MODEL = false>
+    void computeLikelihoodBufferSIMD(PhyloNeighbor *dad_branch, PhyloNode *dad, size_t ptn_lower, size_t ptn_upper, int thread_id);
+
+    template <class VectorClass, const bool SAFE_NUMERIC, const bool FMA = false, const bool SITE_MODEL = false>
+    void computeLikelihoodBufferGenericSIMD(PhyloNeighbor *dad_branch, PhyloNode *dad, size_t ptn_lower, size_t ptn_upper, int thread_id);
+
+
+    template <class VectorClass, const bool SAFE_NUMERIC, const int nstates, const bool FMA = false, const bool SITE_MODEL = false>
+    void computeLikelihoodDervSIMD(PhyloNeighbor *dad_branch, PhyloNode *dad, double *df, double *ddf);
+
+    template <class VectorClass, const bool SAFE_NUMERIC, const bool FMA = false, const bool SITE_MODEL = false>
+    void computeLikelihoodDervGenericSIMD(PhyloNeighbor *dad_branch, PhyloNode *dad, double *df, double *ddf);
+
+    /*
+    template <class VectorClass, const int VCSIZE, const int nstates>
+    void computeMixrateLikelihoodDervEigenSIMD(PhyloNeighbor *dad_branch, PhyloNode *dad, double &df, double &ddf);
+
+    template <class VectorClass, const int VCSIZE, const int nstates>
+    void computeMixtureLikelihoodDervEigenSIMD(PhyloNeighbor *dad_branch, PhyloNode *dad, double &df, double &ddf);
+
+    template <class VectorClass, const int VCSIZE, const int nstates>
+    void computeSitemodelLikelihoodDervEigenSIMD(PhyloNeighbor *dad_branch, PhyloNode *dad, double &df, double &ddf);
+    */
+
+    /**
+            compute tree likelihood and derivatives on a branch. used to optimize branch length
+            @param dad_branch the branch leading to the subtree
+            @param dad its dad, used to direct the tranversal
+            @param df (OUT) first derivative
+            @param ddf (OUT) second derivative
+            @return tree likelihood
+     */
+    void computeLikelihoodDerv(PhyloNeighbor *dad_branch, PhyloNode *dad, double *df, double *ddf);
+
+    typedef void (PhyloTree::*ComputeLikelihoodDervType)(PhyloNeighbor *, PhyloNode *, double *, double *);
+    ComputeLikelihoodDervType computeLikelihoodDervPointer;
+
+    /****************************************************************************
+            Stepwise addition (greedy) by maximum parsimony
+     ****************************************************************************/
+
+    /** constraint tree used to guide tree search */
+    ConstraintTree constraintTree;
+
+    /**
+            FAST VERSION: used internally by computeParsimonyTree() to find the best target branch to add into the tree
+            @param added_node node to add
+            @param target_node (OUT) one end of the best branch found
+            @param target_dad (OUT) the other end of the best branch found
+            @param target_partial_pars (OUT) copy of the partial_pars corresponding to best branch
+            @param node the current node
+            @param dad dad of the node, used to direct the search
+            @return the parsimony score of the tree
+     */
+    int addTaxonMPFast(Node *added_taxon, Node *added_node, Node *node, Node *dad);
+
+
+    /**
+     * FAST VERSION: compute parsimony tree by step-wise addition
+     * @param out_prefix prefix for .parstree file
+     * @param alignment input alignment
+     * @return parsimony score
+     */
+    int computeParsimonyTree(const char *out_prefix, Alignment *alignment);
+
+
+    /****************************************************************************
+            Branch length optimization by maximum likelihood
+     ****************************************************************************/
+
+    /**
+     * IMPORTANT: semantic change: this function does not return score anymore, for efficiency purpose
+            optimize one branch length by ML
+            @param node1 1st end node of the branch
+            @param node2 2nd end node of the branch
+            @param clearLH true to clear the partial likelihood, otherwise false
+            @param maxNRStep maximum number of Newton-Raphson steps
+            @return likelihood score
+     */
+    virtual void optimizeOneBranch(PhyloNode *node1, PhyloNode *node2, bool clearLH = true, int maxNRStep = 100);
+
+    /**
+            optimize all branch lengths of the children of node
+            @param node the current node
+            @param dad dad of the node, used to direct the search
+            @return the likelihood of the tree
+     */
+    double optimizeChildBranches(PhyloNode *node, PhyloNode *dad = NULL);
+
+    /**
+            optimize all branch lengths at the subtree rooted at node step-by-step.
+            @param node the current node
+            @param dad dad of the node, used to direct the search
+            @return the likelihood of the tree
+     */
+    virtual void optimizeAllBranches(PhyloNode *node, PhyloNode *dad = NULL, int maxNRStep = 100);
+
+    /**
+     * optimize all branch lengths at the subtree rooted at node step-by-step.
+     * Using Least Squares instead of Newton Raphson.
+     * @param node the current node
+     * @param dad dad of the node, used to direct the search
+     */
+    void optimizeAllBranchesLS(PhyloNode *node = NULL, PhyloNode *dad = NULL);
+
+    void computeBestTraversal(NodeVector &nodes, NodeVector &nodes2);
+
+    /**
+            optimize all branch lengths of the tree
+            @param iterations number of iterations to loop through all branches
+            @return the likelihood of the tree
+     */
+    virtual double optimizeAllBranches(int my_iterations = 100, double tolerance = TOL_LIKELIHOOD, int maxNRStep = 100);
+
+    /**
+            inherited from Optimization class, to return to likelihood of the tree
+            when the current branceh length is set to value
+            @param value current branch length
+            @return negative of likelihood (for minimization)
+     */
+    virtual double computeFunction(double value);
+
+    /**
+            Inherited from Optimization class.
+            This function calculate f(value), first derivative f'(value) and 2nd derivative f''(value).
+            used by Newton raphson method to minimize the function.
+            @param value current branch length
+            @param df (OUT) first derivative
+            @param ddf (OUT) second derivative
+            @return negative of likelihood (for minimization)
+     */
+    virtual void computeFuncDerv(double value, double &df, double &ddf);
+
+    /**
+        optimize the scaling factor for tree length, given all branch lengths fixed
+        @param scaling (IN/OUT) start value of scaling factor, and as output the optimal value
+        @param gradient_epsilon gradient epsilon
+        @return optimal tree log-likelihood
+    */
+    double optimizeTreeLengthScaling(double min_scaling, double &scaling, double max_scaling, double gradient_epsilon);
+
+    /**
+        print tree length scaling to a file (requested by Rob Lanfear)
+        @param filename output file name written in YAML format 
+    */
+    void printTreeLengthScaling(const char *filename);
+
+     /****************************************************************************
+            Branch length optimization by Least Squares
+     ****************************************************************************/
+
+    /**
+     * Estimate the current branch using least squares
+     * @param node1 first node of the branch
+     * @param node2 second node of the branch
+     * @return
+     */
+    double optimizeOneBranchLS(PhyloNode *node1, PhyloNode *node2);
+
+    /****************************************************************************
+            Auxilary functions and varialbes for speeding up branch length optimization (RAxML Trick)
+     ****************************************************************************/
+
+    bool theta_computed;
+
+    /**
+     *	NSTATES x NUMCAT x (number of patterns) array
+     *	Used to store precomputed values when optimizing branch length
+     *	See Tung's report on 07.05.2012 for more information
+     */
+    double* theta_all;
+
+    /** total scaling buffer */
+    double *buffer_scale_all;
+
+    /** buffer used when computing partial_lh, to avoid repeated mem allocation */
+    double *buffer_partial_lh;
+
+    /**
+     * frequencies of alignment patterns, used as buffer for likelihood computation
+     */
+    double *ptn_freq;
+
+    /**
+     * used as buffer for faster likelihood computation
+     * for const pattern: it stores product of p_invar and state frequency
+     * for other pattern: zero
+     */
+    double *ptn_invar;
+
+    vector<TraversalInfo> traversal_info;
+
+
+    /****************************************************************************
+            Nearest Neighbor Interchange by maximum likelihood
+     ****************************************************************************/
+
+    /**
+            Deprecated
+            search by a nearest neigbor interchange, then optimize branch lengths. Do it
+            until tree does not improve
+            @return the likelihood of the tree
+     */
+//    double optimizeNNIBranches();
+
+    /**
+            search by a nearest neigbor interchange
+            @return the likelihood of the tree
+     */
+    //double optimizeNNI();
+
+    /**
+            search by a nearest neigbor interchange
+            @param cur_score current likelihood score
+            @param node the current node
+            @param dad dad of the node, used to direct the search
+            @return the likelihood of the tree
+     */
+//    double optimizeNNI(double cur_score, PhyloNode *node = NULL, PhyloNode *dad = NULL
+//            /*,ostream *out = NULL, int brtype = 0, ostream *out_lh = NULL, ostream *site_lh = NULL,
+//    StringIntMap *treels = NULL, vector<double*> *treels_ptnlh = NULL, DoubleVector *treels_logl = NULL,
+//    int *max_trees = NULL, double *logl_cutoff = NULL*/
+//            );
+
+
+    /**
+       search for the best NNI move corresponding to this branch
+       @return NNIMove the best NNI, this NNI could be worse than the current tree
+       according to the evaluation scheme in use
+       @param node1 1 of the 2 nodes on the branch
+       @param node2 1 of the 2 nodes on the branch
+       @param nniMoves (IN/OUT) detailed information of the 2 NNIs, set .ptnlh to compute pattern likelihoods
+     */
+    virtual NNIMove getBestNNIForBran(PhyloNode *node1, PhyloNode *node2, NNIMove *nniMoves = NULL);
+
+    /**
+            Do an NNI
+            @param move reference to an NNI move object containing information about the move
+            @param clearLH decides whether or not the partial likelihood should be cleared
+     */
+    virtual void doNNI(NNIMove &move, bool clearLH = true);
+
+    /**
+     * [DEPRECATED]
+     * Randomly choose perform an NNI, out of the two defined by branch node1-node2.
+     * This function also clear the corresponding partial likelihood vectors
+     *
+     * @param branch on which a random NNI is done
+     */
+//    void doOneRandomNNI(Branch branch);
+
+    /**
+    *   Get a random NNI from an internal branch, checking for consistency with constraintTree
+    *   @param branch the internal branch
+    *   @return an NNIMove, node1 and node2 are set to NULL if not consistent with constraintTree
+    */
+    NNIMove getRandomNNI(Branch& branch);
+
+
+    /**
+     *   Apply 5 new branch lengths stored in the NNI move
+     *   @param nnimove the NNI move currently in consideration
+     */
+    virtual void changeNNIBrans(NNIMove nnimove);
+
+    /****************************************************************************
+            Stepwise addition (greedy) by maximum likelihood
+     ****************************************************************************/
+
+    /**
+            grow the tree by step-wise addition
+            @param alignment input alignment
+     */
+    void growTreeML(Alignment *alignment);
+
+    /**
+            used internally by growTreeML() to find the best target branch to add into the tree
+            @param added_node node to add
+            @param target_node (OUT) one end of the best branch found
+            @param target_dad (OUT) the other end of the best branch found
+            @param node the current node
+            @param dad dad of the node, used to direct the search
+            @return the likelihood of the tree
+     */
+    double addTaxonML(Node *added_node, Node* &target_node, Node* &target_dad, Node *node, Node *dad);
+
+    /****************************************************************************
+            Distance function
+     ****************************************************************************/
+
+    /**
+            compute the distance between 2 sequences.
+            @param seq1 index of sequence 1
+            @param seq2 index of sequence 2
+            @param initial_dist initial distance
+            @param (OUT) variance of distance between seq1 and seq2
+            @return distance between seq1 and seq2
+     */
+
+    virtual double computeDist(int seq1, int seq2, double initial_dist, double &var);
+
+    virtual double computeDist(int seq1, int seq2, double initial_dist);
+
+    /**
+            compute distance and variance matrix, assume dist_mat and var_mat are allocated by memory of size num_seqs * num_seqs.
+            @param dist_mat (OUT) distance matrix between all pairs of sequences in the alignment
+            @param var_mat (OUT) variance matrix for distance matrix
+            @return the longest distance
+     */
+    double computeDist(double *dist_mat, double *var_mat);
+
+    /**
+            compute observed distance matrix, assume dist_mat is allocated by memory of size num_seqs * num_seqs.
+            @param dist_mat (OUT) distance matrix between all pairs of sequences in the alignment
+            @return the longest distance
+     */
+    double computeObsDist(double *dist_mat);
+
+    /**
+            compute distance matrix, allocating memory if necessary
+            @param params program parameters
+            @param alignment input alignment
+            @param dist_mat (OUT) distance matrix between all pairs of sequences in the alignment
+            @param dist_file (OUT) name of the distance file
+            @return the longest distance
+     */
+    double computeDist(Params &params, Alignment *alignment, double* &dist_mat, double* &var_mat, string &dist_file);
+
+    /**
+            compute observed distance matrix, allocating memory if necessary
+            @param params program parameters
+            @param alignment input alignment
+            @param dist_mat (OUT) distance matrix between all pairs of sequences in the alignment
+            @param dist_file (OUT) name of the distance file
+            @return the longest distance
+     */
+    double computeObsDist(Params &params, Alignment *alignment, double* &dist_mat, string &dist_file);
+
+    /**
+            correct the distances to follow metric property of triangle inequalities.
+            Using the Floyd alogrithm.
+            @param dist_mat (IN/OUT) the shortest path between all pairs of taxa
+    @return the longest distance
+     */
+    double correctDist(double *dist_mat);
+
+    /****************************************************************************
+            compute BioNJ tree, a more accurate extension of Neighbor-Joining
+     ****************************************************************************/
+
+    /**
+            compute BioNJ tree
+            @param params program parameters
+            @param alignment input alignment
+            @param dist_file distance matrix file
+     */
+    void computeBioNJ(Params &params, Alignment *alignment, string &dist_file);
+
+    /**
+        called by fixNegativeBranch to fix one branch
+        @param branch_length new branch length
+        @param dad_branch dad branch
+        @param dad dad node
+    */
+    virtual void fixOneNegativeBranch(double branch_length, Neighbor *dad_branch, Node *dad);
+
+    /**
+            Neighbor-joining/parsimony tree might contain negative branch length. This
+            function will fix this.
+            @param fixed_length fixed branch length to set to negative branch lengths
+            @param node the current node
+            @param dad dad of the node, used to direct the search
+            @return The number of branches that have no/negative length
+     */
+    virtual int fixNegativeBranch(bool force = false, Node *node = NULL, Node *dad = NULL);
+
+    /**
+        set negative branch to a new len
+    */
+    int setNegativeBranch(bool force, double newlen, Node *node = NULL, Node *dad = NULL);
+
+    // OBSOLETE: assignRandomBranchLengths no longer needed, use fixNegativeBranch instead!
+//    int assignRandomBranchLengths(bool force = false, Node *node = NULL, Node *dad = NULL);
+
+    /* compute Bayesian branch lengths based on ancestral sequence reconstruction */
+    void computeAllBayesianBranchLengths(Node *node = NULL, Node *dad = NULL);
+
+    /**
+        generate random tree
+    */
+    void generateRandomTree(TreeGenType tree_type);
+
+
+    /**
+        test the best number of threads
+    */
+    int testNumThreads();
+
+    /****************************************************************************
+            Subtree Pruning and Regrafting by maximum likelihood
+            NOTE: NOT DONE YET
+     ****************************************************************************/
+
+    /**
+            search by Subtree pruning and regrafting
+            @return the likelihood of the tree
+     */
+    double optimizeSPR();
+
+    /**
+            search by Subtree pruning and regrafting, then optimize branch lengths. Iterative until
+            no tree improvement found.
+            @return the likelihood of the tree
+     */
+    double optimizeSPRBranches();
+
+    /**
+            search by Subtree pruning and regrafting at a current subtree
+            @param cur_score current likelihood score
+            @param node the current node
+            @param dad dad of the node, used to direct the search
+            @return the likelihood of the tree
+     */
+    double optimizeSPR(double cur_score, PhyloNode *node = NULL, PhyloNode *dad = NULL);
+
+    /**
+     *  original implementation by Minh
+     */
+    double optimizeSPR_old(double cur_score, PhyloNode *node = NULL, PhyloNode *dad = NULL);
+
+    /**
+     *  original implementation by Minh
+     */
+    double swapSPR_old(double cur_score, int cur_depth, PhyloNode *node1, PhyloNode *dad1,
+            PhyloNode *orig_node1, PhyloNode *orig_node2,
+            PhyloNode *node2, PhyloNode *dad2, vector<PhyloNeighbor*> &spr_path);
+
+    /**
+            move the subtree (dad1-node1) to the branch (dad2-node2)
+     */
+    double swapSPR(double cur_score, int cur_depth, PhyloNode *node1, PhyloNode *dad1,
+            PhyloNode *orig_node1, PhyloNode *orig_node2,
+            PhyloNode *node2, PhyloNode *dad2, vector<PhyloNeighbor*> &spr_path);
+
+    double assessSPRMove(double cur_score, const SPRMove &spr);
+
+    void pruneSubtree(PhyloNode *node, PhyloNode *dad, PruningInfo &info);
+
+    void regraftSubtree(PruningInfo &info,
+            PhyloNode *in_node, PhyloNode *in_dad);
+
+    /****************************************************************************
+            Approximate Likelihood Ratio Test with SH-like interpretation
+     ****************************************************************************/
+
+    void computeNNIPatternLh(double cur_lh,
+            double &lh2, double *pattern_lh2,
+            double &lh3, double *pattern_lh3,
+            PhyloNode *node1, PhyloNode *node2);
+
+    /**
+            Resampling estimated log-likelihood (RELL)
+     */
+    void resampleLh(double **pat_lh, double *lh_new);
+
+    /**
+            Test one branch of the tree with aLRT SH-like interpretation
+     */
+    double testOneBranch(double best_score, double *pattern_lh, 
+            int reps, int lbp_reps,
+            PhyloNode *node1, PhyloNode *node2, 
+            double &lbp_support, double &aLRT_support, double &aBayes_support);
+
+    /**
+            Test all branches of the tree with aLRT SH-like interpretation
+     */
+    int testAllBranches(int threshold, double best_score, double *pattern_lh, 
+            int reps, int lbp_reps, bool aLRT_test, bool aBayes_test,
+            PhyloNode *node = NULL, PhyloNode *dad = NULL);
+
+    /****************************************************************************
+            Quartet functions
+     ****************************************************************************/
+
+    QuartetGroups LMGroups;
+    /**
+     * for doLikelihoodMapping reportLikelihoodMapping: likelihood mapping information by region
+     */
+    vector<QuartetInfo> lmap_quartet_info;
+    int areacount[8];
+    int cornercount[4];
+    // int areacount[8] = {0, 0, 0, 0, 0, 0, 0, 0};
+    // int cornercount[4] = {0, 0, 0, 0};
+
+    /**
+     * for doLikelihoodMapping, reportLikelihoodMapping: likelihood mapping information by sequence
+     */
+    vector<SeqQuartetInfo> lmap_seq_quartet_info;
+
+    /** generate a bunch of quartets and compute likelihood for 3 quartet trees for each replicate
+        @param lmap_num_quartets number of quartets
+        @param lmap_quartet_info (OUT) vector of quartet information
+    */
+    void computeQuartetLikelihoods(vector<QuartetInfo> &lmap_quartet_info, QuartetGroups &LMGroups);
+
+    /** main function that performs likelihood mapping analysis (Strimmer & von Haeseler 1997) */
+    void doLikelihoodMapping();
+
+    /** output results of likelihood mapping analysis */
+    void reportLikelihoodMapping(ofstream &out);
+
+    /** read clusters for likelihood mapping analysis */
+    void readLikelihoodMappingGroups(char *filename, QuartetGroups &LMGroups);
+
+    /****************************************************************************
+            Collapse stable (highly supported) clades by one representative
+     ****************************************************************************/
+
+    /**
+            delete a leaf from the tree, assume tree is birfucating
+            @param leaf the leaf node to remove
+     */
+    void deleteLeaf(Node *leaf);
+
+    /**
+            reinsert one leaf back into the tree
+            @param leaf the leaf to reinsert
+            @param adjacent_node the node adjacent to the leaf, returned by deleteLeaves() function
+            @param node one end node of the reinsertion branch in the existing tree
+            @param dad the other node of the reinsertion branch in the existing tree
+     */
+    void reinsertLeaf(Node *leaf, Node *node, Node *dad);
+
+    bool isSupportedNode(PhyloNode* node, int min_support);
+
+    /**
+            Collapse stable (highly supported) clades by one representative
+            @return the number of taxa prunned
+     */
+    int collapseStableClade(int min_support, NodeVector &pruned_taxa, StrVector &linked_name, double* &dist_mat);
+
+    int restoreStableClade(Alignment *original_aln, NodeVector &pruned_taxa, StrVector &linked_name);
+
+    /**
+            randomize the neighbor orders of all nodes
+     */
+    void randomizeNeighbors(Node *node = NULL, Node *dad = NULL);
+
+    virtual void changeLikelihoodKernel(LikelihoodKernel lk);
+
+    virtual void setLikelihoodKernel(LikelihoodKernel lk, int num_threads);
+
+#if defined(BINARY32) || defined(__NOAVX__)
+    virtual void setLikelihoodKernelAVX() {}
+    virtual void setLikelihoodKernelFMA() {}
+#else
+    virtual void setLikelihoodKernelAVX();
+    virtual void setLikelihoodKernelFMA();
+#ifdef INCLUDE_AVX512
+    virtual void setLikelihoodKernelAVX512();
+#endif
+#endif
+    virtual void setLikelihoodKernelSSE();
+    
+    /****************************************************************************
+            Public variables
+     ****************************************************************************/
+
+    /**
+            associated alignment
+     */
+    Alignment *aln;
+
+    /**
+     * Distance matrix
+     */
+    double *dist_matrix;
+
+    /**
+     * Variance matrix
+     */
+    double *var_matrix;
+
+    /**
+            TRUE if you want to optimize branch lengths by Newton-Raphson method
+     */
+    bool optimize_by_newton;
+
+    /**
+     *      TRUE if the loglikelihood is computed using SSE
+     */
+    LikelihoodKernel sse;
+
+    /**
+     * for UpperBounds: Initial tree log-likelihood
+     */
+    double mlInitial;
+
+    /**
+     * for UpperBounds: Log-likelihood after optimization of model parameters in the beginning of tree search
+     */
+    double mlFirstOpt;
+
+    /**
+    * for Upper Bounds: how many NNIs have UB < L curScore, that is NNIs for which we don't need to compute likelihood
+    */
+	int skippedNNIub;
+
+	/**
+	* for Upper Bounds: how many NNIs were considered in total
+	*/
+	int totalNNIub;
+
+    /**
+     * for Upper Bounds: min, mean and max UB encountered during the tree search, such that UB < L curScore
+     */
+
+    //double minUB, meanUB, maxUB;
+
+    /*
+     * for UpperBounds: mlCheck = 1, if previous two values were already saved.
+     * Needed, because parameter optimization is done twice before and after tree search
+     */
+
+    int mlCheck;
+
+    /*
+     * for Upper Bounds: min base frequency
+     */
+
+	double minStateFreq;
+
+    /** sequence names that were removed */
+	StrVector removed_seqs;
+
+	/** sequence that are identical to one of the removed sequences */
+	StrVector twin_seqs;
+
+	size_t num_partial_lh_computations;
+
+	/** remove identical sequences from the tree */
+    virtual void removeIdenticalSeqs(Params &params);
+
+    /** reinsert identical sequences into the tree and reset original alignment */
+    virtual void reinsertIdenticalSeqs(Alignment *orig_aln);
+
+
+    /**
+            assign the leaf names with the alignment sequence names, using the leaf ID for assignment.
+            @param node the starting node, NULL to start from the root
+            @param dad dad of the node, used to direct the search
+     */
+    void assignLeafNames(Node *node = NULL, Node *dad = NULL);
+
+    /**
+     * initialize partition information for super tree
+     */
+    virtual void initPartitionInfo() {
+    }
+
+    /**
+     * print transition matrix for all branches
+     *
+     */
+    void printTransMatrices(Node *node = NULL, Node *dad = NULL);
+
+    /**
+     * compute the memory size required for storing partial likelihood vectors
+     * @return memory size required in bytes
+     */
+    virtual uint64_t getMemoryRequired(size_t ncategory = 1, bool full_mem = false);
+
+    void getMemoryRequired(uint64_t &partial_lh_entries, uint64_t &scale_num_entries, uint64_t &partial_pars_entries);
+
+    /****** following variables are for ultra-fast bootstrap *******/
+    /** 2 to save all trees, 1 to save intermediate trees */
+    int save_all_trees;
+
+    set<int> computeNodeBranchDists(Node *node = NULL, Node *dad = NULL);
+
+    /*
+     * Manuel's approach for analytic approximation of branch length given initial guess
+        b0: initial guess for the maximum
+        @return approximted branch length
+    */
+    double approxOneBranch(PhyloNode *node, PhyloNode *dad, double b0);
+
+    void approxAllBranches(PhyloNode *node = NULL, PhyloNode *dad = NULL);
+
+    double getCurScore() {
+		return curScore;
+	}
+
+	void setCurScore(double curScore) {
+		this->curScore = curScore;
+	}
+
+	/**
+	 * This will invalidate curScore variable, used whenever reading a tree!
+	 */
+	void resetCurScore(double score = 0.0) {
+        if (score != 0.0)
+            curScore = score;
+        else
+		    curScore = -DBL_MAX;
+        if (model)
+            initializeAllPartialLh();
+	}
+
+    void computeSeqIdentityAlongTree(Split &resp, Node *node = NULL, Node *dad = NULL);
+    void computeSeqIdentityAlongTree();
+
+    double *getPatternLhCatPointer() { return _pattern_lh_cat; }
+    
+    /**
+     * for rooted tree update direction for all branches
+     */
+    void computeBranchDirection(PhyloNode *node = NULL, PhyloNode *dad = NULL);
+
+    /**
+        convert from unrooted to rooted tree
+    */
+    void convertToRooted();
+
+
+protected:
+
+    /**
+     *  Instance of the phylogenetic likelihood library. This is basically the tree data strucutre in RAxML
+     */
+    pllInstance *pllInst;
+
+    /**
+     *	PLL data structure for alignment
+     */
+    pllAlignmentData *pllAlignment;
+
+    /**
+     *  PLL data structure for storing phylognetic analysis options
+     */
+    pllInstanceAttr pllAttr;
+
+    /**
+     *  PLL partition list
+     */
+    partitionList * pllPartitions;
+
+    /**
+     *  is the subtree distance matrix need to be computed or updated
+     */
+    bool subTreeDistComputed;
+
+    /**
+     * Map data structure to store distance Candidate trees between subtree.
+     * The key is a string which is constructed by concatenating IDs of
+     * the 2 nodes, e.g. 15-16
+     */
+    StringDoubleMap subTreeDists;
+
+    StringDoubleMap subTreeWeights;
+
+    /** distance (# of branches) between 2 nodes */
+    int *nodeBranchDists;
+
+    /**
+     * A list containing all the marked list. This is used in the dynamic programming
+     * algorithm for compute inter subtree distances
+     */
+    IntPhyloNodeMap markedNodeList;
+
+    /** converted root state, for Tina's zoombie domain */
+    char root_state;
+
+    /**
+            internal pattern log-likelihoods, always stored after calling computeLikelihood()
+            or related functions. Note that scaling factors are not incorporated here.
+            If you want to get real pattern log-likelihoods, please use computePatternLikelihood()
+     */
+    double *_pattern_lh;
+
+    /**
+            internal pattern likelihoods per category, 
+            only stored after calling non-SSE computeLikelihood for efficiency purpose
+    */
+    double *_pattern_lh_cat;
+
+    /**
+            associated substitution model
+     */
+    ModelSubst *model;
+
+    /**
+            Model factory includes SubstModel and RateHeterogeneity
+            stores transition matrices computed before for efficiency purpose, eps. AA or CODON model.
+     */
+    ModelFactory *model_factory;
+
+    /**
+            among-site rates
+     */
+    RateHeterogeneity *site_rate;
+
+    /**
+            current branch iterator, used by computeFunction() to optimize branch lengths
+            and by computePatternLikelihood() to compute all pattern likelihoods
+     */
+    PhyloNeighbor *current_it;
+    /**
+            current branch iterator of the other end, used by computeFunction() to optimize branch lengths
+            and by computePatternLikelihood() to compute all pattern likelihoods
+     */
+    PhyloNeighbor *current_it_back;
+
+    bool is_opt_scaling;
+
+    /** current scaling factor for optimizeTreeLengthScaling() */
+    double current_scaling;
+
+    /**
+            spr moves
+     */
+    SPRMoves spr_moves;
+
+    /**
+            SPR radius
+     */
+    int spr_radius;
+
+
+    /**
+            the main memory storing all partial likelihoods for all neighbors of the tree.
+            The variable partial_lh in PhyloNeighbor will be assigned to a region inside this variable.
+     */
+    double *central_partial_lh;
+    double *nni_partial_lh; // used for NNI functions
+
+    /**
+            the main memory storing all scaling event numbers for all neighbors of the tree.
+            The variable scale_num in PhyloNeighbor will be assigned to a region inside this variable.
+     */
+    UBYTE *central_scale_num;
+    UBYTE *nni_scale_num; // used for NNI functions
+
+    /**
+            the main memory storing all partial parsimony states for all neighbors of the tree.
+            The variable partial_pars in PhyloNeighbor will be assigned to a region inside this variable.
+     */
+    UINT *central_partial_pars;
+
+    void reorientPartialLh(PhyloNeighbor* dad_branch, Node *dad);
+
+    //----------- memory saving technique ------//
+
+    /** maximum number of partial_lh_slots */
+    int64_t max_lh_slots;
+
+    /** mapping from */
+    MemSlotVector mem_slots;
+
+    /**
+            TRUE to discard saturated for Meyer & von Haeseler (2003) model
+     */
+    bool discard_saturated_site;
+
+    /**
+     * Temporary partial likelihood array: used when swapping branch and recalculate the
+     * likelihood --> avoid calling malloc everytime
+     */
+//    double *tmp_partial_lh1;
+//    double *tmp_partial_lh2;
+
+    /**
+     *  Temporary array containing anscentral states.
+     *  Used to avoid calling malloc
+     */
+
+//    double *tmp_anscentral_state_prob1;
+//    double *tmp_anscentral_state_prob2;
+    /** pattern-specific rates */
+    //double *tmp_ptn_rates;
+
+    /**
+     * Temporary scale num array: used when swapping branch and recalculate the
+     * likelihood --> avoid calling malloc
+     */
+//    UBYTE *tmp_scale_num1;
+//    UBYTE *tmp_scale_num2;
+
+    /****************************************************************************
+            Vector of bit blocks, used for parsimony function
+     ****************************************************************************/
+
+    /**
+            @return size of the bits block vector for one node
+     */
+    size_t getBitsBlockSize();
+
+    /**
+            allocate new memory for a bit block vector
+            @return the allocated memory
+     */
+    UINT *newBitsBlock();
+
+    virtual void saveCurrentTree(double logl) {
+    } // save current tree
+
+
+    /**
+     * Current score of the tree;
+     */
+    double curScore;
+
+    /** current best parsimony score */
+    UINT best_pars_score;
+
+};
+
+#endif