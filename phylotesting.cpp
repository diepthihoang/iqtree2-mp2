--- conflicted
+++ resolved
@@ -33,14 +33,11 @@
 
 #include "phyloanalysis.h"
 
-
 /******* Binary model set ******/
 const char* bin_model_names[] = { "JC2", "GTR2" };
 
-
 /******* Morphological model set ******/
 const char* morph_model_names[] = {"MK", "ORDERED"};
-
 
 /******* DNA model set ******/
 const char* dna_model_names[] = { "JC", "F81", "K80", "HKY", "TNe",
@@ -57,12 +54,11 @@
 /* DNA model supported by MrBayes */
 const char *dna_model_names_mrbayes[] = {"JC", "F81", "K80", "HKY", "SYM", "GTR"};
 
-
 /****** Protein model set ******/
 const char* aa_model_names[] = { "Dayhoff", "mtMAM", "JTT", "WAG",
 		"cpREV", "mtREV", "rtREV", "mtART", "mtZOA", "VT", "LG", "DCMut", "PMB",
 		"HIVb", "HIVw", "JTTDCMut", "FLU", "Blosum62" };
-        
+
 /* Protein models supported by PhyML/PartitionFinder */
 const char *aa_model_names_old[] = { "Dayhoff", "mtMAM", "JTT", "WAG",
 		"cpREV", "mtREV", "rtREV", "mtART", "VT", "LG", "DCMut",
@@ -156,7 +152,6 @@
     }
     return "";
 }
-
 void computeInformationScores(double tree_lh, int df, int ssize, double &AIC, double &AICc, double &BIC) {
 	AIC = -2 * tree_lh + 2 * df;
 	AICc = AIC + 2.0 * df * (df + 1) / max(ssize - df - 1, 1);
@@ -357,14 +352,12 @@
 	StrVector model_names;
     StrVector freq_names;
 	SeqType seq_type = aln->seq_type;
-    
 	const char *rate_options[] = {  "", "+I", "+ASC", "+G", "+I+G", "+ASC+G"};
 	bool test_options[] =        {true, true,  false, true,   true,    false};
 	bool test_options_morph[] =  {true,false,   true, true,  false,     true};
 //	bool test_options_codon[] =  {true,false,  false,false,  false,    false};
 	const int noptions = sizeof(rate_options) / sizeof(char*);
 	int i, j;
-    
 	if (seq_type == SEQ_BINARY) {
 		copyCString(bin_model_names, sizeof(bin_model_names) / sizeof(char*), model_names);
 	} else if (seq_type == SEQ_MORPH) {
@@ -409,9 +402,9 @@
 			convert_string_vec(params.model_set, model_names);
         copyCString(codon_freq_names, sizeof(codon_freq_names) / sizeof(char*), freq_names);
 	}
-    
+
 	if (model_names.empty()) return;
-    
+
     if (params.state_freq_set)
         convert_string_vec(params.state_freq_set, freq_names);
     for (j = 0; j < freq_names.size(); j++) {
@@ -420,8 +413,7 @@
 //        cout << endl;
         if (freq_names[j] != "" && freq_names[j][0] != '+')
             freq_names[j] = "+" + freq_names[j];
-    }
-    
+	}
     if (freq_names.size() > 0) {
         StrVector orig_model_names = model_names;
         model_names.clear();
@@ -435,11 +427,11 @@
                         continue;
                     if (freq_names[i] != "" || model_type == 2) // empirical model also allow ""
                         model_names.push_back(orig_model_names[j] + freq_names[i]);
-                }
+	}
             } else {
                 for (i = 0; i < freq_names.size(); i++)
                     model_names.push_back(orig_model_names[j] + freq_names[i]);
-            }
+	}
         }
     }
 
@@ -451,9 +443,7 @@
 		for (i = 0; i < noptions; i++)
 			test_options[i] = test_options_morph[i];
 	}
-
     StrVector ratehet;
-
 	if (params.ratehet_set) {
 		// take the rate_options from user-specified models
 		convert_string_vec(params.ratehet_set, ratehet);
@@ -465,7 +455,7 @@
 					ratedef.push_back(rate_options[j]);
 			ratehet.insert(ratehet.begin(), ratedef.begin(), ratedef.end());
 		}
-        for (j = 0; j < ratehet.size(); j++) {
+			for (j = 0; j < ratehet.size(); j++) {
             if (ratehet[j] != "" && ratehet[j][0] != '+')
                 ratehet[j] = "+" + ratehet[j];
             if (ratehet[j] == "+E") // for equal rate model 
@@ -478,10 +468,10 @@
                     ratehet.insert(ratehet.begin()+j+k-2, "+R" + convertIntToString(k));
                 }
                 break;
-            }
-    } else {
-        for (j = 0; j < noptions; j++)
-            if (test_options[j])
+			}
+	} else {
+			for (j = 0; j < noptions; j++)
+				if (test_options[j])
                 ratehet.push_back(rate_options[j]);
         
     }
@@ -498,7 +488,6 @@
                 models.push_back(model_names[i] + ratehet[j]);
             }
     }
-
 }
 
 /*
@@ -852,18 +841,13 @@
 	in_tree->optimize_by_newton = params.optimize_by_newton;
 	in_tree->setLikelihoodKernel(params.SSE);
 
+
 	RateHeterogeneity * rate_class[5];
 	rate_class[0] = new RateHeterogeneity();
 	rate_class[1] = new RateInvar(-1, NULL);
-<<<<<<< HEAD
-	rate_class[2] = new RateGamma(params.num_rate_cats, -1, params.gamma_median, NULL);
-	rate_class[3] = new RateGammaInvar(params.num_rate_cats, -1, params.gamma_median, -1, params.optimize_model_rate_joint, NULL);
-	rate_class[4] = new RateFree(params.num_rate_cats, "", false, NULL);
-=======
 	rate_class[2] = new RateGamma(params.num_rate_cats, params.gamma_shape, params.gamma_median, NULL);
 	rate_class[3] = new RateGammaInvar(params.num_rate_cats, params.gamma_shape, params.gamma_median, -1, params.optimize_model_rate_joint, params.rr_ai, NULL);
 	rate_class[4] = new RateFree(params.num_rate_cats, params.gamma_shape, "", false, NULL);
->>>>>>> 24d5a958
 	ModelGTR *subst_model = NULL;
 	if (seq_type == SEQ_BINARY)
 		subst_model = new ModelBIN("JC2", "", FREQ_UNKNOWN, "", in_tree);
@@ -890,7 +874,7 @@
 				((seq_type == SEQ_PROTEIN) ? "protein": ((seq_type == SEQ_CODON) ? "codon": "morphological"))))
 			<< " models (sample size: " << ssize << ") ..." << endl;
         if (params.model_test_and_tree == 0)
-            cout << " No. Model         -LnL         df  AIC          AICc         BIC" << endl;
+		cout << " No. Model         -LnL         df  AIC          AICc         BIC" << endl;
 	}
 	if (params.print_site_lh) {
 		ofstream sitelh_out(sitelh_file.c_str());
@@ -931,16 +915,15 @@
             model_names[model] = best_model + model_names[model];
         }
 		PhyloTree *tree = in_tree;
-        
-        if (model_names[model].find("+ASC") != string::npos) {
-            model_fac->unobserved_ptns = in_tree->aln->getUnobservedConstPatterns();
-            if (model_fac->unobserved_ptns.size() == 0) continue;
-        } else {
-            model_fac->unobserved_ptns = "";
-        }
-        // initialize tree
-        // initialize model
-        subst_model->setTree(tree);
+		if (model_names[model].find("+ASC") != string::npos) {
+			model_fac->unobserved_ptns = in_tree->aln->getUnobservedConstPatterns();
+			if (model_fac->unobserved_ptns.size() == 0) continue;
+		} else {
+			model_fac->unobserved_ptns = "";
+		}
+		// initialize tree
+		// initialize model
+		subst_model->setTree(tree);
         StateFreqType freq_type = FREQ_UNKNOWN;
         if (model_names[model].find("+F1X4") != string::npos)
             freq_type = FREQ_CODON_1x4;
@@ -954,45 +937,45 @@
             freq_type = FREQ_EMPIRICAL;
             
         subst_model->init(model_names[model].substr(0, model_names[model].find('+')).c_str(), "", freq_type, "");
-        tree->params = &params;
-
-        tree->setModel(subst_model);
-        // initialize rate
-        size_t pos;
-        if ((pos = model_names[model].find("+R")) != string::npos) {
-            tree->setRate(rate_class[4]);
-            if (model_names[model].length() > pos+2 && isdigit(model_names[model][pos+2])) {
-                int ncat = convert_int(model_names[model].c_str() + pos+2);
-                if (ncat < 1) outError("Wrong number of category for +R in " + model_names[model]);
-                tree->getRate()->setNCategory(ncat);
-            }
-        } else if (model_names[model].find("+I") != string::npos && (pos = model_names[model].find("+G")) != string::npos) {
-            tree->setRate(rate_class[3]);
-            if (model_names[model].length() > pos+2 && isdigit(model_names[model][pos+2])) {
-                int ncat = convert_int(model_names[model].c_str() + pos+2);
-                if (ncat < 1) outError("Wrong number of category for +G in " + model_names[model]);
-                tree->getRate()->setNCategory(ncat);
-            }
-        } else if ((pos = model_names[model].find("+G")) != string::npos) {
-            tree->setRate(rate_class[2]);
-            if (model_names[model].length() > pos+2 && isdigit(model_names[model][pos+2])) {
-                int ncat = convert_int(model_names[model].c_str() + pos+2);
-                if (ncat < 1) outError("Wrong number of category for +G in " + model_names[model]);
-                tree->getRate()->setNCategory(ncat);
-            }
-        } else if (model_names[model].find("+I") != string::npos)
-            tree->setRate(rate_class[1]);
-        else
-            tree->setRate(rate_class[0]);
-
-        tree->getRate()->setTree(tree);
-
-        // initialize model factory
-        model_fac->model = subst_model;
-        model_fac->site_rate = tree->getRate();
+		tree->params = &params;
+
+		tree->setModel(subst_model);
+		// initialize rate
+		size_t pos;
+		if ((pos = model_names[model].find("+R")) != string::npos) {
+			tree->setRate(rate_class[4]);
+			if (model_names[model].length() > pos+2 && isdigit(model_names[model][pos+2])) {
+				int ncat = convert_int(model_names[model].c_str() + pos+2);
+				if (ncat < 1) outError("Wrong number of category for +R in " + model_names[model]);
+				tree->getRate()->setNCategory(ncat);
+			}
+		} else if (model_names[model].find("+I") != string::npos && (pos = model_names[model].find("+G")) != string::npos) {
+			tree->setRate(rate_class[3]);
+			if (model_names[model].length() > pos+2 && isdigit(model_names[model][pos+2])) {
+				int ncat = convert_int(model_names[model].c_str() + pos+2);
+				if (ncat < 1) outError("Wrong number of category for +G in " + model_names[model]);
+				tree->getRate()->setNCategory(ncat);
+			}
+		} else if ((pos = model_names[model].find("+G")) != string::npos) {
+			tree->setRate(rate_class[2]);
+			if (model_names[model].length() > pos+2 && isdigit(model_names[model][pos+2])) {
+				int ncat = convert_int(model_names[model].c_str() + pos+2);
+				if (ncat < 1) outError("Wrong number of category for +G in " + model_names[model]);
+				tree->getRate()->setNCategory(ncat);
+			}
+		} else if (model_names[model].find("+I") != string::npos)
+			tree->setRate(rate_class[1]);
+		else
+			tree->setRate(rate_class[0]);
+
+		tree->getRate()->setTree(tree);
+
+		// initialize model factory
+		model_fac->model = subst_model;
+		model_fac->site_rate = tree->getRate();
         tree->setModelFactory(model_fac);
 
-        tree->clearAllPartialLH();
+		tree->clearAllPartialLH();
 
 
 		// optimize model parameters
@@ -1040,16 +1023,17 @@
                 params.model_name = original_model;
                 params.user_file = orig_user_tree;
                 tree = iqtree;
-            } else {
-                if (tree->getRate()->getNRate() > num_cat) {
-                    tree->deleteAllPartialLh();
-                    tree->initializeAllPartialLh();
-                    num_cat = tree->getRate()->getNRate();
-                }
+		} else {
+	        if (tree->getRate()->getNRate() > num_cat) {
+	        	tree->deleteAllPartialLh();
+	    		tree->initializeAllPartialLh();
+	    		num_cat = tree->getRate()->getNRate();
+	    	}
+
                 if (prev_tree_string != "")
                     tree->readTreeString(prev_tree_string);
                 prev_tree_string = "";
-                info.logl = tree->getModelFactory()->optimizeParameters(false, false, TOL_LIKELIHOOD_MODELTEST);
+			info.logl = tree->getModelFactory()->optimizeParameters(false, false, TOL_LIKELIHOOD_MODELTEST);
             }
 			// print information to .model file
 			if (!fmodel.is_open()) {
@@ -1146,7 +1130,6 @@
 		cout.width(12);
 		cout << info.AICc_score << " " << info.BIC_score;
 		cout << endl;
-
 
 	}
 
@@ -1729,4 +1712,4 @@
 	vector<TreeInfo> info;
 	IntVector distinct_ids;
 	evaluateTrees(params, tree, info, distinct_ids);
-}+}
