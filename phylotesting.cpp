--- conflicted
+++ resolved
@@ -1596,11 +1596,8 @@
                 outError("Invalid -madd model " + model_names[model] + ": " + str);
             }
         } else {
-<<<<<<< HEAD
             // kernel might be changed if mixture model was tested
             in_tree->setLikelihoodKernel(params.SSE, num_threads);
-=======
->>>>>>> b8ae6bcf
             // normal model
             if (model_names[model].find("+ASC") != string::npos) {
                 model_fac->unobserved_ptns = in_tree->aln->getUnobservedConstPatterns();
