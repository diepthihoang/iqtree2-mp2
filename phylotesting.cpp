--- conflicted
+++ resolved
@@ -62,7 +62,6 @@
 /* DNA model supported by MrBayes */
 const char *dna_model_names_mrbayes[] = {"JC", "F81", "K80", "HKY", "SYM", "GTR"};
 
-<<<<<<< HEAD
 // Lie-Markov models without an RY, WS or MK prefix
 const char *dna_model_names_lie_markov_fullsym[] = 
     {"1.1", "3.3a", "4.4a", "6.7a", "9.20b", "12.12"};
@@ -102,18 +101,6 @@
           "WS4.4b", "WS4.5a", "WS4.5b", "WS5.6a", "WS6.6"
 };
 
-=======
-const char *dna_model_names_lie_markov[] = {
-          "LM1.1",  "LM2.2b", "LM3.3a", "LM3.3b",  "LM3.3c",
-	      "LM3.4",  "LM4.4a", "LM4.4b", "LM4.5a",  "LM4.5b",
-	      "LM5.6a", "LM5.6b", "LM5.7a", "LM5.7b",  "LM5.7c",
-	      "LM5.11a", "LM5.11b", "LM5.11c", "LM5.16",  "LM6.6",
-	      "LM6.7a", "LM6.7b", "LM6.8a", "LM6.8b",  "LM6.17a",
-	      "LM6.17b","LM8.8",  "LM8.10a","LM8.10b", "LM8.16",
-	      "LM8.17", "LM8.18", "LM9.20a","LM9.20b","LM10.12",
-	     "LM10.34", "LM12.12"
-};
->>>>>>> 35ede819
 
 /****** Protein model set ******/
 const char* aa_model_names[] = { "Dayhoff", "mtMAM", "JTT", "WAG",
@@ -815,7 +802,6 @@
 		} else if (strcmp(params.model_set, "mrbayes") == 0) {
 			copyCString(dna_model_names_mrbayes, sizeof(dna_model_names_mrbayes) / sizeof(char*), model_names);
 		} else if (strcmp(params.model_set, "liemarkov") == 0) {
-<<<<<<< HEAD
 			copyCString(dna_model_names_lie_markov_fullsym, sizeof(dna_model_names_lie_markov_fullsym) / sizeof(char*), model_names);
 			appendCString(dna_model_names_lie_markov_ry, sizeof(dna_model_names_lie_markov_ry) / sizeof(char*), model_names);
 			appendCString(dna_model_names_lie_markov_ws, sizeof(dna_model_names_lie_markov_ws) / sizeof(char*), model_names);
@@ -833,9 +819,6 @@
 			copyCString(dna_model_names_lie_markov_strsym, sizeof(dna_model_names_lie_markov_strsym) / sizeof(char*), model_names);
 			// IMPORTANT NOTE: If you add any more -mset names for sets of Lie Markov models,
 			// you also need to change getPrototypeModel function.
-=======
-			copyCString(dna_model_names_lie_markov, sizeof(dna_model_names_lie_markov) / sizeof(char*), model_names);
->>>>>>> 35ede819
 		} else {
 			convert_string_vec(params.model_set, model_names);
 		}
@@ -1567,7 +1550,8 @@
 	break;
     case SEQ_POMO:
         // Exit gracefully.
-        outError("Model selection with PoMo not yet supported.");
+        cout << "ERROR: Automatic model selection with PoMo not yet supported." << endl;
+        outError("Please provide a substitution model with, e.g., \"-m HKY+rP\".");
 	break;
     case SEQ_DNA:
 	// This is the complicated case. Need to return either a ModelDNA, or a
@@ -1676,30 +1660,9 @@
     }
         
         
-<<<<<<< HEAD
+
     ModelMarkov *subst_model;
     subst_model = getPrototypeModel(seq_type, in_tree, params.model_set);
-=======
-	ModelMarkov *subst_model = NULL;
-	if (seq_type == SEQ_BINARY)
-		subst_model = new ModelBIN("JC2", "", FREQ_UNKNOWN, "", in_tree);
-	else if (seq_type == SEQ_DNA)
-        if (params.model_set && strcmp(params.model_set, "liemarkov") == 0)
-	        subst_model = new ModelLieMarkov("LM1.1", in_tree, "", FREQ_ESTIMATE, "");
-        else
-            subst_model = new ModelDNA("JC", "", FREQ_UNKNOWN, "", in_tree);
-	else if (seq_type == SEQ_PROTEIN)
-		subst_model = new ModelProtein("WAG", "", FREQ_UNKNOWN, "", in_tree);
-	else if (seq_type == SEQ_MORPH)
-		subst_model = new ModelMorphology("MK", "", FREQ_UNKNOWN, "", in_tree);
-	else if (seq_type == SEQ_CODON)
-		subst_model = new ModelCodon("GY", "", FREQ_UNKNOWN, "", in_tree);
-    else if (seq_type == SEQ_POMO)
-        // Exit gracefully.
-        cout << "ERROR: Automatic model selection with PoMo not yet supported." << endl;
-        outError("Please provide a substitution model with, e.g., \"-m HKY+rP\".");
-	assert(subst_model);
->>>>>>> 35ede819
 
 	ModelFactory *model_fac = new ModelFactory();
 	model_fac->joint_optimize = params.optimize_model_rate_joint;
