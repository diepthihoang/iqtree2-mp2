/*
 * phylotesting.cpp
 *
 *  Created on: Aug 23, 2013
 *      Author: minh
 */



#ifdef HAVE_CONFIG_H
#include <config.h>
#endif
#include <iqtree_config.h>
#include "phylotree.h"
#include "iqtree.h"
#include "phylosupertree.h"
#include "phylotesting.h"

#include "model/modelgtr.h"
#include "model/modeldna.h"
#include "myreader.h"
#include "model/rateheterogeneity.h"
#include "model/rategamma.h"
#include "model/rateinvar.h"
#include "model/rategammainvar.h"
#include "model/ratefree.h"
#include "model/ratefreeinvar.h"
//#include "modeltest_wrapper.h"
#include "model/modelprotein.h"
#include "model/modelbin.h"
#include "model/modelcodon.h"
#include "model/modelmorphology.h"
#include "model/modelmixture.h"
#include "timeutil.h"

#include "phyloanalysis.h"
#include "gsl/mygsl.h"
#include "vectorclass/vectorclass.h"


/******* Binary model set ******/
const char* bin_model_names[] = { "JC2", "GTR2" };


/******* Morphological model set ******/
const char* morph_model_names[] = {"MK", "ORDERED"};


/******* DNA model set ******/
const char* dna_model_names[] = { "JC", "F81", "K80", "HKY", "TNe",
		"TN", "K81", "K81u", "TPM2", "TPM2u", "TPM3", "TPM3u", "TIMe", "TIM",
		"TIM2e", "TIM2", "TIM3e", "TIM3", "TVMe", "TVM", "SYM", "GTR" };

/* DNA models supported by PhyML/PartitionFinder */
const char* dna_model_names_old[] ={"JC", "F81", "K80", "HKY", "TNe",
 	 	 "TN", "K81", "K81u", "TIMe", "TIM", "TVMe", "TVM", "SYM", "GTR"};

/* DNA model supported by RAxML */
const char* dna_model_names_rax[] ={"GTR"};

/* DNA model supported by MrBayes */
const char *dna_model_names_mrbayes[] = {"JC", "F81", "K80", "HKY", "SYM", "GTR"};


/****** Protein model set ******/
const char* aa_model_names[] = { "Dayhoff", "mtMAM", "JTT", "WAG",
		"cpREV", "mtREV", "rtREV", "mtART", "mtZOA", "VT", "LG", "DCMut", "PMB",
		"HIVb", "HIVw", "JTTDCMut", "FLU", "Blosum62" };
        
/* Protein models supported by PhyML/PartitionFinder */
const char *aa_model_names_phyml[] = { "Dayhoff", "mtMAM", "JTT", "WAG",
		"cpREV", "mtREV", "rtREV", "mtART", "VT", "LG", "DCMut",
		"HIVb", "HIVw", "Blosum62" };

/* Protein models supported by RAxML */
const char *aa_model_names_rax[] = { "Dayhoff", "mtMAM", "JTT", "WAG",
		"cpREV", "mtREV", "rtREV", "mtART", "mtZOA", "PMB", "HIVb", "HIVw", "JTTDCMut", "FLU", "VT", "LG", "DCMut", "Blosum62" };

const char* aa_model_names_mrbayes[] = {"Poisson", "Dayhoff", "mtMAM", "JTT", "WAG",
		"cpREV", "mtREV", "rtREV", "VT", "Blosum62" };

const char *aa_model_names_nuclear[] = {"WAG", "Dayhoff","JTT", "LG", "VT", "DCMut", "PMB", "JTTDCMut", "Blosum62"};

const char *aa_model_names_mitochondrial[] = {"mtREV", "mtMAM", "mtART", "mtZOA"};

const char *aa_model_names_chloroplast[] = {"cpREV"};

const char *aa_model_names_viral[] = {"HIVb", "HIVw", "FLU", "rtREV"};

const char* aa_freq_names[] = {"", "+F"};


/****** Codon models ******/
//const char *codon_model_names[] = {"GY", "MG", "MGK", "KOSI07", "SCHN05","KOSI07_GY1KTV","SCHN05_GY1KTV"};
//short int std_genetic_code[]    = {   0,    0,     0,        1,        1,              1,              1};
const char *codon_model_names[] = {"MG", "MGK", "GY", "KOSI07", "SCHN05"};
short int std_genetic_code[]    = {   0,    0,     0,        1,        1};

const char *codon_freq_names[] = {"", "+F1X4", "+F3X4", "+F"};

const double TOL_LIKELIHOOD_MODELTEST = 0.01;
const double TOL_GRADIENT_MODELTEST   = 0.001;

/**
 * copy from cvec to strvec
 */
void copyCString(const char **cvec, int n, StrVector &strvec, bool touppercase = false) {
	strvec.resize(n);
	for (int i = 0; i < n; i++) {
		strvec[i] = cvec[i];
        if (touppercase)
            std::transform(strvec[i].begin(), strvec[i].end(), strvec[i].begin(), ::toupper);
    }
}

int getSeqType(const char *model_name, SeqType &seq_type) {
    bool empirical_model = false;
    int i;
    string model_str = model_name;
    std::transform(model_str.begin(), model_str.end(), model_str.begin(), ::toupper);
    StrVector model_list;

    seq_type = SEQ_UNKNOWN;
    
    copyCString(bin_model_names, sizeof(bin_model_names)/sizeof(char*), model_list, true);
    for (i = 0; i < model_list.size(); i++)
        if (model_str == model_list[i]) {
            seq_type = SEQ_BINARY;
            break;
        }
    copyCString(morph_model_names, sizeof(morph_model_names)/sizeof(char*), model_list, true);
    for (i = 0; i < model_list.size(); i++)
        if (model_str == model_list[i]) {
            seq_type = SEQ_MORPH;
            break;
        }
    copyCString(dna_model_names, sizeof(dna_model_names)/sizeof(char*), model_list, true);
    for (i = 0; i < model_list.size(); i++)
        if (model_str == model_list[i]) {
            seq_type = SEQ_DNA;
            break;
        }
    copyCString(aa_model_names, sizeof(aa_model_names)/sizeof(char*), model_list, true);
    for (i = 0; i < model_list.size(); i++)
        if (model_str == model_list[i]) {
            seq_type = SEQ_PROTEIN;
            empirical_model = true;
            break;
        }
    copyCString(codon_model_names, sizeof(codon_model_names)/sizeof(char*), model_list, true);
    for (i = 0; i < model_list.size(); i++)
        if (model_str.substr(0,model_list[i].length()) == model_list[i]) {
            seq_type = SEQ_CODON;
            if (std_genetic_code[i]) empirical_model = true;
            break;
        }
        
    return (empirical_model) ? 2 : 1;
}

string getSeqType(string model_name) {
    SeqType seq_type;
    getSeqType(model_name.c_str(), seq_type);
    switch (seq_type) {
    case SEQ_BINARY: return "BIN"; break;
    case SEQ_MORPH: return "MORPH"; break;
    case SEQ_DNA: return "DNA"; break;
    case SEQ_PROTEIN: return "AA"; break;
    case SEQ_CODON: return "CODON"; break;
    default: break;
    }
    return "";
}

void computeInformationScores(double tree_lh, int df, int ssize, double &AIC, double &AICc, double &BIC) {
	AIC = -2 * tree_lh + 2 * df;
	AICc = AIC + 2.0 * df * (df + 1) / max(ssize - df - 1, 1);
	BIC = -2 * tree_lh + df * log(ssize);
}

double computeInformationScore(double tree_lh, int df, int ssize, ModelTestCriterion mtc) {
	double AIC, AICc, BIC;
	computeInformationScores(tree_lh, df, ssize, AIC, AICc, BIC);
	if (mtc == MTC_AIC)
		return AIC;
	if (mtc == MTC_AICC)
		return AICc;
	if (mtc == MTC_BIC)
		return BIC;
	return 0.0;
}

string criterionName(ModelTestCriterion mtc) {
	if (mtc == MTC_AIC)
		return "AIC";
	if (mtc == MTC_AICC)
		return "AICc";
	if (mtc == MTC_BIC)
		return "BIC";
	return "";
}

void printSiteLh(const char*filename, PhyloTree *tree, double *ptn_lh,
		bool append, const char *linename) {
	int i;
	double *pattern_lh;
	if (!ptn_lh) {
		pattern_lh = new double[tree->getAlnNPattern()];
		tree->computePatternLikelihood(pattern_lh);
	} else
		pattern_lh = ptn_lh;

	try {
		ofstream out;
		out.exceptions(ios::failbit | ios::badbit);
		if (append) {
			out.open(filename, ios::out | ios::app);
		} else {
			out.open(filename);
			out << 1 << " " << tree->getAlnNSite() << endl;
		}
		IntVector pattern_index;
		tree->aln->getSitePatternIndex(pattern_index);
		if (!linename)
			out << "Site_Lh   ";
		else {
			out.width(10);
			out << left << linename;
		}
		for (i = 0; i < tree->getAlnNSite(); i++)
			out << " " << pattern_lh[pattern_index[i]];
		out << endl;
		out.close();
		if (!append)
			cout << "Site log-likelihoods printed to " << filename << endl;
	} catch (ios::failure) {
		outError(ERR_WRITE_OUTPUT, filename);
	}

	if (!ptn_lh)
		delete[] pattern_lh;
}

void printSiteLhCategory(const char*filename, PhyloTree *tree, SiteLoglType wsl) {

    if (tree->isSuperTree()) {
        cout << "WARNING: -wslm, -wslr do not work with partition models yet" << endl;
        return;
    }

    if (wsl == WSL_NONE || wsl == WSL_SITE)
        return;
    // error checking
    if (!tree->getModel()->isMixture()) {
        if (wsl != WSL_RATECAT) {
            outWarning("Switch now to '-wslr' as it is the only option for non-mixture model");
            wsl = WSL_RATECAT;
        }
    } else {
        // mixture model
        if (wsl == WSL_MIXTURE_RATECAT && tree->getModelFactory()->fused_mix_rate) {
            outWarning("-wslmr is not suitable for fused mixture model, switch now to -wslm");
            wsl = WSL_MIXTURE;
        }
    }
	int ncat = tree->getNumLhCat(wsl);
	double *pattern_lh, *pattern_lh_cat;
	int i;
	pattern_lh = new double[tree->getAlnNPattern()];
	pattern_lh_cat = new double[tree->getAlnNPattern()*ncat];
	tree->computePatternLikelihood(pattern_lh, NULL, pattern_lh_cat, wsl);

    
	try {
		ofstream out;
		out.exceptions(ios::failbit | ios::badbit);
		out.open(filename);
		out << "Note : P(D|M) is the probability of site D given the model M (i.e., the site likelihood)" << endl;
        if (wsl == WSL_RATECAT) {
            out << "P(D|M,rr[i]) is the probability of site D given the model M and the relative rate" << endl;
            out << "of evolution rr[i], where i is the class of rate to be considered." << endl;
            out << "We have P(D|M) = \\sum_i P(i) x P(D|M,rr[i])." << endl << endl;
            out << "Site   logP(D|M)       ";
            for (i = 0; i < ncat; i++)
                out << "log{P(" << i+1 << ")xP(D|M,rr[" << i+1 << "]=" << tree->getRate()->getRate(i)<< ")} ";
        } else if (wsl == WSL_MIXTURE) {
            out << "P(D|M[i]) is the probability of site D given the model M[i]," << endl;
            out << "where i is the mixture class to be considered." << endl;
            out << "We have P(D|M) = \\sum_i P(i) x P(D|M[i])." << endl << endl;
            out << "Site   logP(D|M)       ";
            for (i = 0; i < ncat; i++)
                out << "log{P(" << i+1 << ")xP(D|M[" << i+1 << "])} ";
        } else {
            // WSL_MIXTURE_RATECAT
            out << "P(D|M[i],rr[j]) is the probability of site D given the model M[i] and the relative rate" << endl;
            out << "of evolution rr[j], where i and j are the mixture class and rate class, respectively." << endl;
            out << "We have P(D|M) = \\sum_i \\sum_j P(i) x P(j) x P(D|M[i],rr[j])." << endl << endl;
            out << "Site   logP(D|M)       ";
            for (i = 0; i < tree->getModel()->getNMixtures(); i++)
                for (int j = 0; j < tree->getRate()->getNRate(); j++) {
                    out << "log{P(" << i+1 << ")xP(" << j+1 << ")xP(D|M[" << i+1 << "],rr[" << j+1 << "]=" << tree->getRate()->getRate(j) << ")} ";
                }
        }
		out << endl;
		IntVector pattern_index;
		tree->aln->getSitePatternIndex(pattern_index);
		for (i = 0; i < tree->getAlnNSite(); i++) {
			out.width(6);
			out << left << i+1 << " ";
			out.width(15);
			out << pattern_lh[pattern_index[i]] << " ";
			for (int j = 0; j < ncat; j++) {
				out.width(15);
				out << pattern_lh_cat[pattern_index[i]*ncat+j] << " ";
			}
			out << endl;
		}
		out.close();
		cout << "Site log-likelihoods per category printed to " << filename << endl;
        if (!tree->isSuperTree()) {
            cout << "Log-likelihood of constant sites: " << endl;
            double const_prob = 0.0;
            for (i = 0; i < tree->aln->getNPattern(); i++)
                if (tree->aln->at(i).isConst()) {
                    Pattern pat = tree->aln->at(i);
                    for (Pattern::iterator it = pat.begin(); it != pat.end(); it++)
                        cout << tree->aln->convertStateBackStr(*it);
                    cout << ": " << pattern_lh[i] << endl;
                    const_prob += exp(pattern_lh[i]);
                }
            cout << "Probability of const sites: " << const_prob << endl;
        }
	} catch (ios::failure) {
		outError(ERR_WRITE_OUTPUT, filename);
	}

	delete[] pattern_lh_cat;
	delete[] pattern_lh;

}

<<<<<<< HEAD
void printAncestralSequences(const char *out_prefix, PhyloTree *tree, AncestralSeqType ast) {

    int i, j, nsites = tree->getAlnNSite(), nstates = tree->aln->num_states, nptn = tree->getAlnNPattern();

    int *joint_ancestral = new int[nptn*tree->leafNum];
    
    tree->computeJointAncestralSequences(joint_ancestral);

    string filename = (string)out_prefix + ".ancestralprob";
    string filenameseq = (string)out_prefix + ".ancestralseq";

    try {
		ofstream out;
		out.exceptions(ios::failbit | ios::badbit);
		out.open(filename.c_str());

		ofstream outseq;
		outseq.exceptions(ios::failbit | ios::badbit);
		outseq.open(filenameseq.c_str());

        NodeVector nodes;
        tree->getInternalNodes(nodes);
		IntVector pattern_index;
		tree->aln->getSitePatternIndex(pattern_index);

        double *marginal_ancestral_prob = new double[nptn * tree->getModel()->num_states];
        int *marginal_ancestral_seq = new int[nptn];

        out << "Node\tSite\tJoint\tMargin";
        for (i = 0; i < nstates; i++)
            out << "\tp_" << tree->aln->convertStateBackStr(i);
        out << endl;
        
        outseq << 2*(tree->nodeNum-tree->leafNum) << " " << nsites << endl;
        
        int name_width = max(tree->aln->getMaxSeqNameLength(),6)+10;

        for (NodeVector::iterator it = nodes.begin(); it != nodes.end(); it++) {
            PhyloNode *node = (PhyloNode*)(*it);
            PhyloNode *dad = (PhyloNode*)node->neighbors[0]->node;
            tree->computeMarginalAncestralProbability((PhyloNeighbor*)dad->findNeighbor(node), dad, marginal_ancestral_prob);
            
            int *joint_ancestral_node = joint_ancestral + (node->id - tree->leafNum)*nptn;
            
            // compute state with highest probability
            for (i = 0; i < nptn; i++) {
                double *prob = marginal_ancestral_prob + (i*nstates);
                int state_best = 0;
                for (j = 1; j < nstates; j++)
                    if (prob[j] > prob[state_best])
                        state_best = j;
                //if (fabs(prob[state_best]-flat_prob) < 1e-5)
                if (prob[state_best] < 0.95)
                    state_best = STATE_INVALID;
                marginal_ancestral_seq[i] = state_best;
            }
            
            // set node name if neccessary
            if (node->name.empty() || !isalpha(node->name[0])) {
                node->name = "Node" + convertIntToString(node->id-tree->leafNum+1);
            }
            
            // print ancestral state probabilities
            for (i = 0; i < nsites; i++) {
                int ptn = pattern_index[i];
                out << node->name << "\t" << i+1 << "\t" << tree->aln->convertStateBackStr(joint_ancestral_node[ptn])
                    << "\t" << tree->aln->convertStateBackStr(marginal_ancestral_seq[ptn]);
                for (j = 0; j < nstates; j++) {
                    out << "\t" << marginal_ancestral_prob[ptn*nstates+j];
                }
                out << endl;
            }
            
            // print ancestral sequences
            outseq.width(name_width);
            outseq << left << (node->name+"_marginal") << " ";
            for (i = 0; i < nsites; i++) 
                outseq << tree->aln->convertStateBackStr(marginal_ancestral_seq[pattern_index[i]]);
            outseq << endl;
            outseq.width(name_width);
            outseq << left << (node->name+"_joint") << " ";
            for (i = 0; i < nsites; i++) 
                outseq << tree->aln->convertStateBackStr(joint_ancestral_node[pattern_index[i]]);
            outseq << endl;
        }

        delete[] marginal_ancestral_seq;
        delete[] marginal_ancestral_prob;
        
		out.close();
        outseq.close();
		cout << "Ancestral state probabilities printed to " << filename << endl;
		cout << "Ancestral sequences printed to " << filenameseq << endl;
        
	} catch (ios::failure) {
		outError(ERR_WRITE_OUTPUT, filename);
	}
    
    delete[] joint_ancestral;

}

void printSiteStateFreq(const char*filename, PhyloTree *tree) {
=======
void printSiteProbCategory(const char*filename, PhyloTree *tree, SiteLoglType wsl) {
>>>>>>> f9ff8e62

    if (wsl == WSL_NONE || wsl == WSL_SITE)
        return;
    // error checking
    if (!tree->getModel()->isMixture()) {
        if (wsl != WSL_RATECAT) {
            outWarning("Switch now to '-wspr' as it is the only option for non-mixture model");
            wsl = WSL_RATECAT;
        }
    } else {
        // mixture model
        if (wsl == WSL_MIXTURE_RATECAT && tree->getModelFactory()->fused_mix_rate) {
            outWarning("-wspmr is not suitable for fused mixture model, switch now to -wspm");
            wsl = WSL_MIXTURE;
        }
    }
	size_t cat, ncat = tree->getNumLhCat(wsl);
    double *ptn_prob_cat = new double[tree->getAlnNPattern()*ncat];
	tree->computePatternProbabilityCategory(ptn_prob_cat, wsl);
    
	try {
		ofstream out;
		out.exceptions(ios::failbit | ios::badbit);
		out.open(filename);
        if (tree->isSuperTree())
            out << "Set\t";
        out << "Site";
        for (cat = 0; cat < ncat; cat++)
            out << "\tp" << cat+1;
		out << endl;
		IntVector pattern_index;
        if (tree->isSuperTree()) {
            PhyloSuperTree *super_tree = (PhyloSuperTree*)tree;
            size_t offset = 0;
            for (PhyloSuperTree::iterator it = super_tree->begin(); it != super_tree->end(); it++) {
                size_t part_ncat = (*it)->getNumLhCat(wsl); 
                (*it)->aln->getSitePatternIndex(pattern_index);
                size_t site, nsite = (*it)->aln->getNSite();
                for (site = 0; site < nsite; site++) {
                    out << (it-super_tree->begin())+1 << "\t" << site+1;
                    double *prob_cat = ptn_prob_cat + (offset+pattern_index[site]*part_ncat);
                    for (cat = 0; cat < part_ncat; cat++)
                        out << "\t" << prob_cat[cat];
                    out << endl;
                }
                offset += (*it)->aln->getNPattern()*(*it)->getNumLhCat(wsl);
            }
        } else {
            tree->aln->getSitePatternIndex(pattern_index);
            int nsite = tree->getAlnNSite();
            for (int site = 0; site < nsite; site++) {
                out << site+1;
                double *prob_cat = ptn_prob_cat + pattern_index[site]*ncat;
                for (cat = 0; cat < ncat; cat++) {
                    out << "\t" << prob_cat[cat];
                }
                out << endl;
            }
        }
		out.close();
		cout << "Site probabilities per category printed to " << filename << endl;
	} catch (ios::failure) {
		outError(ERR_WRITE_OUTPUT, filename);
	}

}


void printSiteStateFreq(const char*filename, PhyloTree *tree, double *state_freqs) {

    int i, j, nsites = tree->getAlnNSite(), nstates = tree->aln->num_states;
    double *ptn_state_freq;
    if (state_freqs) {
    	ptn_state_freq = state_freqs;
    } else {
    	ptn_state_freq = new double[tree->getAlnNPattern() * nstates];
        tree->computePatternStateFreq(ptn_state_freq);
    }

	try {
		ofstream out;
		out.exceptions(ios::failbit | ios::badbit);
		out.open(filename);
		IntVector pattern_index;
		tree->aln->getSitePatternIndex(pattern_index);
		for (i = 0; i < nsites; i++) {
			out.width(6);
			out << left << i+1 << " ";
            double *state_freq = &ptn_state_freq[pattern_index[i]*nstates];
			for (j = 0; j < nstates; j++) {
				out.width(15);
				out << state_freq[j] << " ";
			}
			out << endl;
		}
		out.close();
		cout << "Site state frequency vectors printed to " << filename << endl;
	} catch (ios::failure) {
		outError(ERR_WRITE_OUTPUT, filename);
	}
	if (!state_freqs)
        delete [] ptn_state_freq;
}

bool checkModelFile(ifstream &in, bool is_partitioned, vector<ModelInfo> &infos) {
	if (!in.is_open()) return false;
	in.exceptions(ios::badbit);
	string str;
	if (is_partitioned) {
		in >> str;
		if (str != "Charset")
			return false;
	}
	in >> str;
	if (str != "Model")
		return false;
	in >> str;
	if (str != "df")
		return false;
	in >> str;
	if (str != "LnL")
		return false;
	in >> str;
	if (str != "TreeLen") {
        outWarning(".model file was produced from a previous version of IQ-TREE");
		return false;
    }
	getline(in, str);
	while (!in.eof()) {
		in >> str;
		if (in.eof())
			break;
		ModelInfo info;
		if (is_partitioned) {
			info.set_name = str;
			in >> str;
		}
		info.name = str;
		in >> info.df >> info.logl >> info.tree_len;
		getline(in, str);
        info.tree = "";
        if (*str.rbegin() == ';') {
            size_t pos = str.rfind('\t');
            if (pos != string::npos)
                info.tree = str.substr(pos+1);
//            else 
//                outWarning(".model file was produced from a previous version of IQ-TREE");
        }
		infos.push_back(info);
		//cout << str << " " << df << " " << logl << endl;
	}
	in.clear();
	return true;
}

bool checkModelFile(string model_file, bool is_partitioned, vector<ModelInfo> &infos) {
	if (!fileExists(model_file))
		return false;
	//cout << model_file << " exists, checking this file" << endl;
	ifstream in;
	try {
		in.exceptions(ios::failbit | ios::badbit);
		in.open(model_file.c_str());
		if (!checkModelFile(in, is_partitioned, infos))
			throw false;
		// set the failbit again
		in.exceptions(ios::failbit | ios::badbit);
		in.close();
	} catch (bool ret) {
		in.close();
		return ret;
	} catch (ios::failure) {
		outError("Cannot read file ", model_file);
	}
	return true;
}

/**
 * get the list of model
 * @param models (OUT) vectors of model names
 * @return maximum number of rate categories
 */
int getModelList(Params &params, Alignment *aln, StrVector &models, bool separate_rate = false) {
	StrVector model_names;
    StrVector freq_names;
	SeqType seq_type = aln->seq_type;
    
	const char *rate_options[]    = {  "", "+I", "+ASC", "+G", "+I+G", "+ASC+G", "+R", "+ASC+R"};
	bool test_options_default[]   = {true, true,  false, true,   true,    false,false,    false};
	bool test_options_morph[]     = {true,false,   true, true,  false,     true,false,    false};    
	bool test_options_noASC_I[]   = {true,false,  false, true,  false,    false,false,    false};    
	bool test_options_asc[]       ={false,false,   true,false,  false,     true,false,    false};
	bool test_options_new[]       = {true, true,  false, true,   true,    false, true,    false};
	bool test_options_morph_new[] = {true,false,   true, true,  false,     true, true,     true};
	bool test_options_noASC_I_new[] = {true,false,  false, true,  false,    false, true,    false};
	bool test_options_asc_new[]   ={false,false,   true,false,  false,     true,false,     true};
    bool *test_options = test_options_default;
//	bool test_options_codon[] =  {true,false,  false,false,  false,    false};
	const int noptions = sizeof(rate_options) / sizeof(char*);
	int i, j;
    
	if (seq_type == SEQ_BINARY) {
		copyCString(bin_model_names, sizeof(bin_model_names) / sizeof(char*), model_names);
	} else if (seq_type == SEQ_MORPH) {
		copyCString(morph_model_names, sizeof(morph_model_names) / sizeof(char*), model_names);
	} else if (seq_type == SEQ_DNA) {
		if (params.model_set == NULL) {
			copyCString(dna_model_names, sizeof(dna_model_names) / sizeof(char*), model_names);
		} else if (strcmp(params.model_set, "partitionfinder") == 0 || strcmp(params.model_set, "phyml") == 0) {
			copyCString(dna_model_names_old, sizeof(dna_model_names_old) / sizeof(char*), model_names);
		} else if (strcmp(params.model_set, "raxml") == 0) {
			copyCString(dna_model_names_rax, sizeof(dna_model_names_rax) / sizeof(char*), model_names);
		} else if (strcmp(params.model_set, "mrbayes") == 0) {
			copyCString(dna_model_names_mrbayes, sizeof(dna_model_names_mrbayes) / sizeof(char*), model_names);
		} else {
			convert_string_vec(params.model_set, model_names);
		}
	} else if (seq_type == SEQ_PROTEIN) {
		if (params.model_set == NULL) {
			copyCString(aa_model_names, sizeof(aa_model_names) / sizeof(char*), model_names);
		} else if (strcmp(params.model_set, "partitionfinder") == 0 || strcmp(params.model_set, "phyml") == 0) {
			copyCString(aa_model_names_phyml, sizeof(aa_model_names_phyml) / sizeof(char*), model_names);
		} else if (strcmp(params.model_set, "raxml") == 0) {
			copyCString(aa_model_names_rax, sizeof(aa_model_names_rax) / sizeof(char*), model_names);
		} else if (strcmp(params.model_set, "mrbayes") == 0) {
			copyCString(aa_model_names_mrbayes, sizeof(aa_model_names_mrbayes) / sizeof(char*), model_names);
		} else {
			convert_string_vec(params.model_set, model_names);
		}
        copyCString(aa_freq_names, sizeof(aa_freq_names)/sizeof(char*), freq_names);
        
        if (params.model_subset) {
            StrVector submodel_names;
            if (strncmp(params.model_subset, "nuclear", 3) == 0) {
                copyCString(aa_model_names_nuclear, sizeof(aa_model_names_nuclear) / sizeof(char*), submodel_names);
            } else if (strncmp(params.model_subset, "mitochondrial", 3) == 0) {
                copyCString(aa_model_names_mitochondrial, sizeof(aa_model_names_mitochondrial) / sizeof(char*), submodel_names);
            } else if (strncmp(params.model_subset, "chloroplast", 3) == 0) {
                copyCString(aa_model_names_chloroplast, sizeof(aa_model_names_chloroplast) / sizeof(char*), submodel_names);
            } else if (strncmp(params.model_subset, "viral",3) == 0) {
                copyCString(aa_model_names_viral, sizeof(aa_model_names_viral) / sizeof(char*), submodel_names);
            } else {
                outError("Wrong -msub option");
            }
            for (i = 0; i < model_names.size(); i++) {
                bool appear = false;
                for (j = 0; j < submodel_names.size(); j++) 
                    if (model_names[i] == submodel_names[j]) {
                        appear = true;
                        break;
                    }
                if (!appear) {
                    model_names.erase(model_names.begin()+i);
                    i--;
                }
            }
        }

	} else if (seq_type == SEQ_CODON) {
		if (params.model_set == NULL) {
			if (aln->isStandardGeneticCode())
				copyCString(codon_model_names, sizeof(codon_model_names) / sizeof(char*), model_names);
			else {
                i = sizeof(codon_model_names) / sizeof(char*);
                for (j = 0; j < i; j++)
                    if (!std_genetic_code[j])
                        model_names.push_back(codon_model_names[j]);
//				copyCString(codon_model_names, sizeof(codon_model_names) / sizeof(char*) - 1, model_names);
            }
		} else
			convert_string_vec(params.model_set, model_names);
        copyCString(codon_freq_names, sizeof(codon_freq_names) / sizeof(char*), freq_names);
	}
    
	if (model_names.empty()) 
        return 1;
    
    if (params.state_freq_set)
        convert_string_vec(params.state_freq_set, freq_names);
    for (j = 0; j < freq_names.size(); j++) {
        std::transform(freq_names[j].begin(), freq_names[j].end(), freq_names[j].begin(), ::toupper);
//        for (i = 0; i < freq_names.size(); i++)
//            cout << " " << freq_names[i];
//        cout << endl;
        if (freq_names[j] != "" && freq_names[j][0] != '+')
            freq_names[j] = "+" + freq_names[j];
    }
    
    if (freq_names.size() > 0) {
        StrVector orig_model_names = model_names;
        model_names.clear();
        for (j = 0; j < orig_model_names.size(); j++) {
            if (aln->seq_type == SEQ_CODON) {
                SeqType seq_type;
                int model_type = getSeqType(orig_model_names[j].c_str(), seq_type);
                for (i = 0; i < freq_names.size(); i++) {
                    // disallow MG+F
                    if (freq_names[i] == "+F" && orig_model_names[j].find("MG") != string::npos)
                        continue;
                    if (freq_names[i] != "" || (model_type == 2 && orig_model_names[j].find("MG") == string::npos)) 
                        // empirical model also allow ""
                        model_names.push_back(orig_model_names[j] + freq_names[i]);
                }
            } else {
                for (i = 0; i < freq_names.size(); i++)
                    model_names.push_back(orig_model_names[j] + freq_names[i]);
            }
        }
    }

    bool with_new = params.model_name.find("NEW") != string::npos;
    bool with_asc = params.model_name.find("ASC") != string::npos;

//	if (seq_type == SEQ_CODON) {
//		for (i = 0; i < noptions; i++)
//			test_options[i] = test_options_codon[i];
//	} else 
    if (aln->frac_invariant_sites == 0.0) {
        // morphological or SNP data: activate +ASC
        if (with_new) {
            if (with_asc)
                test_options = test_options_asc_new;
            else if (seq_type == SEQ_PROTEIN)
                test_options = test_options_noASC_I_new;
            else
                test_options = test_options_morph_new;
        } else if (with_asc)
            test_options = test_options_asc;
        else if (seq_type == SEQ_PROTEIN)
            test_options = test_options_noASC_I;
        else
            test_options = test_options_morph;
	} else {
        // normal data, use +I instead
        if (with_new) {
            // change +I+G to +R
            if (with_asc)
                test_options = test_options_asc_new;
            else
                test_options = test_options_new;
        } else if (with_asc) {
            test_options = test_options_asc;
        } else
            test_options = test_options_default;
        if (aln->frac_const_sites == 0.0) {
            // deactivate +I
            for (j = 0; j < noptions; j++)
                if (strstr(rate_options[j], "+I"))
                    test_options[j] = false;
        }
    }
    

    StrVector ratehet;
    int max_cats = params.num_rate_cats;

	if (params.ratehet_set) {
		// take the rate_options from user-specified models
		convert_string_vec(params.ratehet_set, ratehet);
		if (!ratehet.empty() && ratehet[0] == "default") {
			ratehet.erase(ratehet.begin());
			StrVector ratedef;
			for (j = 0; j < noptions; j++)
				if (test_options[j])
					ratedef.push_back(rate_options[j]);
			ratehet.insert(ratehet.begin(), ratedef.begin(), ratedef.end());
		}
        for (j = 0; j < ratehet.size(); j++) {
            if (ratehet[j] != "" && ratehet[j][0] != '+')
                ratehet[j] = "+" + ratehet[j];
            if (ratehet[j] == "+E") // for equal rate model 
                ratehet[j] = "";
        }
    } else {
        for (j = 0; j < noptions; j++)
            if (test_options[j])
                ratehet.push_back(rate_options[j]);
        
    }
    
    size_t pos;

    for (j = 0; j < ratehet.size(); j++)
        if ( (pos = ratehet[j].find("+R")) != string::npos && (pos >= ratehet[j].length()-2 || !isdigit(ratehet[j][pos+2]) )) {
            string str = ratehet[j];
            ratehet[j].insert(pos+2, convertIntToString(params.min_rate_cats));
            max_cats = max(max_cats, params.max_rate_cats);
            for (int k = params.min_rate_cats+1; k <= params.max_rate_cats; k++) {
                ratehet.insert(ratehet.begin()+j+k-params.min_rate_cats, str.substr(0, pos+2) + convertIntToString(k) + str.substr(pos+2));
            }
//            break;
        }

    if (separate_rate) {
        for (i = 0; i < model_names.size(); i++) 
            models.push_back(model_names[i]);
        for (j = 0; j < ratehet.size(); j++)
            if (ratehet[j] != "")
                models.push_back(ratehet[j]);
    } else {
        for (i = 0; i < model_names.size(); i++)
            for (j = 0; j < ratehet.size(); j++) {
                models.push_back(model_names[i] + ratehet[j]);
            }
    }
    if (params.model_extra_set) {
        StrVector extra_model_names;
        convert_string_vec(params.model_extra_set, extra_model_names);        
        models.insert(models.end(), extra_model_names.begin(), extra_model_names.end());
    }
    return max_cats;
}

/*
bool checkPartitionModel(Params &params, PhyloSuperTree *in_tree, vector<ModelInfo> &model_info) {
	return true;

	PhyloSuperTree::iterator it;
	int i, all_models = 0;
	for (it = in_tree->begin(), i = 0; it != in_tree->end(); it++, i++) {
		int count = 0;
		for (vector<ModelInfo>::iterator mit = model_info.begin(); mit != model_info.end(); mit++)
			if (mit->set_name == in_tree->part_info[i].name)
				count++;
		int nstates = (*it)->aln->num_states;
		int num_models;
		getModelList(params, nstates, num_models);
		if (count != num_models * 4) {
			return false;
		}
		all_models += count;
	}
	return true;
}
*/
void replaceModelInfo(vector<ModelInfo> &model_info, vector<ModelInfo> &new_info) {
	vector<ModelInfo>::iterator first_info = model_info.end(), last_info = model_info.end();
	vector<ModelInfo>::iterator mit;
	// scan through models for this partition, assuming the information occurs consecutively
	for (mit = model_info.begin(); mit != model_info.end(); mit++)
		if (mit->set_name == new_info.front().set_name) {
			if (first_info == model_info.end()) first_info = mit;
		} else if (first_info != model_info.end()) {
			last_info = mit;
			break;
		}
	if (new_info.size() == (last_info - first_info)) {
		// replace sub vector
		for (mit = first_info; mit != last_info; mit++)
			*mit = new_info[mit - first_info];
	} else {
		if (first_info != model_info.end()) {
			model_info.erase(first_info, last_info);
		}
		model_info.insert(model_info.end(), new_info.begin(), new_info.end());
	}
}

void extractModelInfo(string set_name, vector<ModelInfo> &model_info, vector<ModelInfo> &part_model_info) {
	for (vector<ModelInfo>::iterator mit = model_info.begin(); mit != model_info.end(); mit++)
		if (mit->set_name == set_name)
			part_model_info.push_back(*mit);
		else if (part_model_info.size() > 0)
			break;
}

void mergePartitions(PhyloSuperTree* super_tree, vector<IntVector> &gene_sets, StrVector &model_names) {
	cout << "Merging into " << gene_sets.size() << " partitions..." << endl;
	vector<IntVector>::iterator it;
	SuperAlignment *super_aln = (SuperAlignment*)super_tree->aln;
	vector<PartitionInfo> part_info;
	vector<PhyloTree*> tree_vec;
	for (it = gene_sets.begin(); it != gene_sets.end(); it++) {
		PartitionInfo info;
		info.name = "";
		info.position_spec = "";
		info.aln_file = "";
		info.sequence_type = "";
		info.model_name = model_names[it-gene_sets.begin()];
        info.part_rate = 1.0; // BIG FIX: make -spp works with -m TESTMERGE now!
        info.evalNNIs = 0;
		for (IntVector::iterator i = it->begin(); i != it->end(); i++) {
			if (i != it->begin()) {
				info.name += "+";
				info.position_spec += ", ";
			}
			info.name += super_tree->part_info[*i].name;
			info.position_spec += super_tree->part_info[*i].position_spec;
			if (!super_tree->part_info[*i].aln_file.empty()) {
                if (info.aln_file.empty())
                    info.aln_file = super_tree->part_info[*i].aln_file;
                else if (info.aln_file != super_tree->part_info[*i].aln_file) {
                    info.aln_file = "__NA__";
                }
			}
			if (!super_tree->part_info[*i].sequence_type.empty()) {
                if (info.sequence_type.empty())
                    info.sequence_type = super_tree->part_info[*i].sequence_type;
                else if (info.sequence_type != super_tree->part_info[*i].sequence_type) {
                    info.sequence_type = "__NA__";
                }
			}
		}
		info.cur_ptnlh = NULL;
		info.nniMoves[0].ptnlh = NULL;
		info.nniMoves[1].ptnlh = NULL;
		part_info.push_back(info);
		Alignment *aln = super_aln->concatenateAlignments(*it);
		PhyloTree *tree = super_tree->extractSubtree(*it);
		tree->setAlignment(aln);
		tree_vec.push_back(tree);
	}

	for (PhyloSuperTree::reverse_iterator tit = super_tree->rbegin(); tit != super_tree->rend(); tit++)
		delete (*tit);
	super_tree->clear();
	super_tree->insert(super_tree->end(), tree_vec.begin(), tree_vec.end());
	super_tree->part_info = part_info;

	delete super_tree->aln;
	super_tree->aln = new SuperAlignment(super_tree);
}

void printModelFile(ostream &fmodel, Params &params, PhyloTree *tree, ModelInfo &info, string &set_name) {
	string sitelh_file = params.out_prefix;
	sitelh_file += ".sitelh";
	SeqType seq_type = tree->aln->seq_type;
	if (tree->isSuperTree())
		seq_type = ((PhyloSuperTree*)tree)->front()->aln->seq_type;

    fmodel.precision(4);
    fmodel << fixed;
    if (set_name != "")
        fmodel << set_name << "\t";
    fmodel << info.name << "\t" << info.df << "\t" << info.logl << "\t" << info.tree_len;
    if (seq_type == SEQ_DNA) {
        int nrates = tree->getModel()->getNumRateEntries();
        double *rate_mat = new double[nrates];
        tree->getModel()->getRateMatrix(rate_mat);
        for (int rate = 0; rate < nrates; rate++)
            fmodel << "\t" << rate_mat[rate];
        delete [] rate_mat;
    }
    if (seq_type == SEQ_DNA || seq_type == SEQ_BINARY) {
        int nstates = (seq_type == SEQ_DNA) ? 4 : 2;
        double *freqs = new double[nstates];
        tree->getModel()->getStateFrequency(freqs);
        for (int freq = 0; freq < nstates; freq++)
            fmodel << "\t" << freqs[freq];
        delete [] freqs;
    }
    double alpha = tree->getRate()->getGammaShape();
    fmodel << "\t";
    if (alpha > 0) fmodel << alpha; else fmodel << "NA";
    fmodel << "\t";
    double pinvar = tree->getRate()->getPInvar();
    if (pinvar > 0) fmodel << pinvar; else fmodel << "NA";
    fmodel << "\t";
//    tree->printTree(fmodel);
    fmodel << info.tree;
    fmodel << endl;
    fmodel.precision(4);
    const char *model_name = (params.print_site_lh) ? info.name.c_str() : NULL;
    if (params.print_site_lh)
        printSiteLh(sitelh_file.c_str(), tree, NULL, true, model_name);
    if (params.model_test_and_tree) {
        delete tree;
        tree = NULL;
    }
}

/**
 * select models for all partitions
 * @param model_info (IN/OUT) all model information
 * @return total number of parameters
 */
void testPartitionModel(Params &params, PhyloSuperTree* in_tree, vector<ModelInfo> &model_info, ostream &fmodel, ModelsBlock *models_block ) {
//    params.print_partition_info = true;
//    params.print_conaln = true;
	int i = 0;
//	PhyloSuperTree::iterator it;
	DoubleVector lhvec; // log-likelihood for each partition
	DoubleVector dfvec; // number of parameters for each partition
    DoubleVector lenvec; // tree length for each partition
	double lhsum = 0.0;
	int dfsum = 0;
	int ssize = in_tree->getAlnNSite();
	int num_model = 0;
    int total_num_model = in_tree->size();
	if (params.model_name.find("LINK") != string::npos || params.model_name.find("MERGE") != string::npos) {
        double p = params.partfinder_rcluster/100.0;
        total_num_model += round(in_tree->size()*(in_tree->size()-1)*p/2);
        for (i = in_tree->size()-2; i > 0; i--)
            total_num_model += max(round(i*p), 1.0);
    }
    
    double start_time = getRealTime();
    
	cout << "Selecting individual models for " << in_tree->size() << " charsets using " << criterionName(params.model_test_criterion) << "..." << endl;
	//cout << " No. AIC         AICc        BIC         Charset" << endl;
	cout << " No. Model        Score       Charset" << endl;

	lhvec.resize(in_tree->size());
	dfvec.resize(in_tree->size());
	lenvec.resize(in_tree->size());

    double *dist = new double[in_tree->size()*(in_tree->size()-1)/2];
    int *distID = new int[in_tree->size()*(in_tree->size()-1)/2];
    
    // sort partition by computational cost for OpenMP effciency
	for (i = 0; i < in_tree->size(); i++) {
        distID[i] = i;
        Alignment *this_aln = in_tree->at(i)->aln;
        // computation cost is proportional to #sequences, #patterns, and #states
        dist[i] = -((double)this_aln->getNSeq())*this_aln->getNPattern()*this_aln->num_states;
    }
    
    if (params.num_threads > 1) 
    {
        quicksort(dist, 0, in_tree->size()-1, distID);
        if (verbose_mode >= VB_MED) {
            for (i = 0; i < in_tree->size(); i++) {
                cout << i+1 << "\t" << in_tree->part_info[distID[i]].name << endl;
            }
        }
    }

#ifdef _OPENMP
//        for (i = 0; i < in_tree->size(); i++)
//            cout << distID[i]+1 << "\t" << in_tree->part_info[distID[i]].name << "\t" << -dist[i] << endl;
#pragma omp parallel for private(i) schedule(dynamic) reduction(+: lhsum, dfsum) if(!params.model_test_and_tree)
#endif
	for (int j = 0; j < in_tree->size(); j++) {
        i = distID[j];
        PhyloTree *this_tree = in_tree->at(i);
		// scan through models for this partition, assuming the information occurs consecutively
		vector<ModelInfo> part_model_info;
		extractModelInfo(in_tree->part_info[i].name, model_info, part_model_info);
        stringstream this_fmodel;
		// do the computation
//#ifdef _OPENMP
		string model = testModel(params, this_tree, part_model_info, this_fmodel, models_block, in_tree->part_info[i].name);
//#else
//		string model = testModel(params, this_tree, part_model_info, fmodel, in_tree->part_info[i].name);
//#endif
		double score = computeInformationScore(part_model_info[0].logl,part_model_info[0].df,
				this_tree->getAlnNSite(),params.model_test_criterion);
		in_tree->part_info[i].model_name = model;
		lhsum += (lhvec[i] = part_model_info[0].logl);
		dfsum += (dfvec[i] = part_model_info[0].df);
        lenvec[i] = part_model_info[0].tree_len;

#ifdef _OPENMP
#pragma omp critical
#endif
        {
//#ifdef _OPENMP
            fmodel << this_fmodel.str();
//#endif
            num_model++;
            cout.width(4);
            cout << right << num_model << " ";
            cout.width(12);
            cout << left << model << " ";
            cout.width(11);
            cout << score << " " << in_tree->part_info[i].name;
            if (num_model >= 10) {
                double remain_time = (total_num_model-num_model)*(getRealTime()-start_time)/num_model;
                cout << "\t" << convert_time(getRealTime()-start_time) << " (" 
                    << convert_time(remain_time) << " left)";
            }
            cout << endl;
            replaceModelInfo(model_info, part_model_info);
        }
    }

	if (params.model_name.find("LINK") == string::npos && params.model_name.find("MERGE") == string::npos) {
		in_tree->printBestPartition((string(params.out_prefix) + ".best_scheme.nex").c_str());
		in_tree->printBestPartitionRaxml((string(params.out_prefix) + ".best_scheme").c_str());
        delete [] distID;
        delete [] dist;
		return;
	}

	/* following implements the greedy algorithm of Lanfear et al. (2012) */
//	int part1, part2;
	double inf_score = computeInformationScore(lhsum, dfsum, ssize, params.model_test_criterion);
	cout << "Full partition model " << criterionName(params.model_test_criterion) << " score: " << inf_score << " (lh=" << lhsum << "  df=" << dfsum << ")" << endl;
	SuperAlignment *super_aln = ((SuperAlignment*)in_tree->aln);
	vector<IntVector> gene_sets;
	gene_sets.resize(in_tree->size());
	StrVector model_names;
	model_names.resize(in_tree->size());
	StrVector greedy_model_trees;
	greedy_model_trees.resize(in_tree->size());
	for (i = 0; i < gene_sets.size(); i++) {
		gene_sets[i].push_back(i);
		model_names[i] = in_tree->part_info[i].model_name;
		greedy_model_trees[i] = in_tree->part_info[i].name;
	}
	cout << "Merging models to increase model fit (about " << total_num_model << " total partition schemes)..." << endl;
	int prev_part = -1;
	while (gene_sets.size() >= 2) {
		// stepwise merging charsets
		double new_score = DBL_MAX;
		double opt_lh = 0.0;
		int opt_df = 0;
        double opt_treelen = 0.0;
		int opt_part1 = 0, opt_part2 = 1;
		IntVector opt_merged_set;
		string opt_set_name = "";
		string opt_model_name = "";
        int num_pairs = 0;
        // 2015-06-24: begin rcluster algorithm
        // compute distance between gene_sets
		for (int part1 = 0; part1 < gene_sets.size()-1; part1++)
			for (int part2 = part1+1; part2 < gene_sets.size(); part2++)
			if (super_aln->partitions[gene_sets[part1][0]]->seq_type == super_aln->partitions[gene_sets[part2][0]]->seq_type)
            {
				// only merge partitions of the same data type
                dist[num_pairs] = fabs(lenvec[part1] - lenvec[part2]);
                distID[num_pairs] = (part1 << 16) | part2;
                num_pairs++;
            }
        if (num_pairs > 0 && params.partfinder_rcluster < 100) {
            // sort distance
            quicksort(dist, 0, num_pairs-1, distID);
            num_pairs = (int)round(num_pairs * (params.partfinder_rcluster/100.0));
            if (num_pairs <= 0) num_pairs = 1;
        }
        // sort partition by computational cost for OpenMP effciency
        for (i = 0; i < num_pairs; i++) {
            // computation cost is proportional to #sequences, #patterns, and #states
            Alignment *this_aln = in_tree->at(distID[i] >> 16)->aln;
            dist[i] = -((double)this_aln->getNSeq())*this_aln->getNPattern()*this_aln->num_states;
            this_aln = in_tree->at(distID[i] & ((1<<16)-1))->aln;
            dist[i] -= ((double)this_aln->getNSeq())*this_aln->getNPattern()*this_aln->num_states;
        }
        if (params.num_threads > 1 && num_pairs >= 1)
            quicksort(dist, 0, num_pairs-1, distID);

#ifdef _OPENMP
#pragma omp parallel for private(i) schedule(dynamic) if(!params.model_test_and_tree)
#endif
        for (int pair = 0; pair < num_pairs; pair++) {
            int part1 = distID[pair] >> 16;
            int part2 = distID[pair] & ((1<<16)-1);
            assert(part1 != part2);
            IntVector merged_set;
            merged_set.insert(merged_set.end(), gene_sets[part1].begin(), gene_sets[part1].end());
            merged_set.insert(merged_set.end(), gene_sets[part2].begin(), gene_sets[part2].end());
            string set_name = "";
            for (i = 0; i < merged_set.size(); i++) {
                if (i > 0)
                    set_name += "+";
                set_name += in_tree->part_info[merged_set[i]].name;
            }
            string model = "";
            double logl = 0.0;
            int df = 0;
            double treelen = 0.0;
            bool done_before = false;
            if (prev_part >= 0 && part1 != prev_part && part2 != prev_part) {
                // if pairs previously examined, reuse the information
                for (vector<ModelInfo>::iterator mit = model_info.begin(); mit != model_info.end(); mit++)
                    if (mit->set_name == set_name) {
                        model = mit->name;
                        logl = mit->logl;
                        df = mit->df;
                        treelen = mit->tree_len;
                        done_before = true;
                        break;
                    }
            }
            vector<ModelInfo> part_model_info;
            stringstream this_fmodel;
            if (!done_before) {
                Alignment *aln = super_aln->concatenateAlignments(merged_set);
                PhyloTree *tree = in_tree->extractSubtree(merged_set);
                tree->setAlignment(aln);
                extractModelInfo(set_name, model_info, part_model_info);
//                TODO
                tree->num_precision = in_tree->num_precision;
                if (params.model_test_and_tree) {
                    tree->setCheckpoint(new Checkpoint());
                }
//#ifdef _OPENMP
                model = testModel(params, tree, part_model_info, this_fmodel, models_block, set_name);
//#else
//                model = testModel(params, tree, part_model_info, fmodel, set_name);
//#endif
                logl = part_model_info[0].logl;
                df = part_model_info[0].df;
                treelen = part_model_info[0].tree_len;
                if (params.model_test_and_tree) {
                    delete tree->getCheckpoint();
                }
                delete tree;
                delete aln;
            }
            double lhnew = lhsum - lhvec[part1] - lhvec[part2] + logl;
            int dfnew = dfsum - dfvec[part1] - dfvec[part2] + df;
            double score = computeInformationScore(lhnew, dfnew, ssize, params.model_test_criterion);
#ifdef _OPENMP
#pragma omp critical
#endif
			{
				if (!done_before) {
//#ifdef _OPENMP
                    fmodel << this_fmodel.str();
//#endif
					replaceModelInfo(model_info, part_model_info);
                    num_model++;
					cout.width(4);
					cout << right << num_model << " ";
					cout.width(12);
					cout << left << model << " ";
					cout.width(11);
					cout << score << " " << set_name;
                    if (num_model >= 10) {
                        double remain_time = max(total_num_model-num_model, 0)*(getRealTime()-start_time)/num_model;
                        cout << "\t" << convert_time(getRealTime()-start_time) << " (" 
                            << convert_time(remain_time) << " left)";
                    }
                    cout << endl;
				}
				if (score < new_score) {
					new_score = score;
					opt_part1 = part1;
					opt_part2 = part2;
					opt_lh = logl;
					opt_df = df;
                    opt_treelen = treelen;
					opt_merged_set = merged_set;
					opt_set_name = set_name;
					opt_model_name = model;
				}
			}

        }
		if (new_score >= inf_score) break;
		inf_score = new_score;

		lhsum = lhsum - lhvec[opt_part1] - lhvec[opt_part2] + opt_lh;
		dfsum = dfsum - dfvec[opt_part1] - dfvec[opt_part2] + opt_df;
		cout << "Merging " << opt_set_name << " with " << criterionName(params.model_test_criterion) << " score: " << new_score << " (lh=" << lhsum << "  df=" << dfsum << ")" << endl;
		// change entry opt_part1 to merged one
		gene_sets[opt_part1] = opt_merged_set;
		lhvec[opt_part1] = opt_lh;
		dfvec[opt_part1] = opt_df;
        lenvec[opt_part1] = opt_treelen;
		model_names[opt_part1] = opt_model_name;
		greedy_model_trees[opt_part1] = "(" + greedy_model_trees[opt_part1] + "," + greedy_model_trees[opt_part2] + ")" +
				convertIntToString(in_tree->size()-gene_sets.size()+1) + ":" + convertDoubleToString(inf_score);
		prev_part = opt_part1;

		// delete entry opt_part2
		lhvec.erase(lhvec.begin() + opt_part2);
		dfvec.erase(dfvec.begin() + opt_part2);
		lenvec.erase(lenvec.begin() + opt_part2);
		gene_sets.erase(gene_sets.begin() + opt_part2);
		model_names.erase(model_names.begin() + opt_part2);
		greedy_model_trees.erase(greedy_model_trees.begin() + opt_part2);
	}

	string final_model_tree;
	if (greedy_model_trees.size() == 1)
		final_model_tree = greedy_model_trees[0];
	else {
		final_model_tree = "(";
		for (i = 0; i < greedy_model_trees.size(); i++) {
			if (i>0)
				final_model_tree += ",";
			final_model_tree += greedy_model_trees[i];
		}
		final_model_tree += ")";
	}

	cout << "BEST-FIT PARTITION MODEL: " << endl;
	cout << "  charpartition " << criterionName(params.model_test_criterion) << " = ";
	for (i = 0; i < gene_sets.size(); i++) {
		if (i > 0)
			cout << ", ";
		cout << model_names[i] << ":";
		for (int j = 0; j < gene_sets[i].size(); j++) {
			cout << " " << in_tree->part_info[gene_sets[i][j]].name;
		}
	}
	cout << ";" << endl;
	cout << "Agglomerative model selection: " << final_model_tree << endl;
    
    delete [] distID;
    delete [] dist;
	mergePartitions(in_tree, gene_sets, model_names);
	in_tree->printBestPartition((string(params.out_prefix) + ".best_scheme.nex").c_str());
	in_tree->printBestPartitionRaxml((string(params.out_prefix) + ".best_scheme").c_str());
}

bool isMixtureModel(ModelsBlock *models_block, string &model_str) {
    size_t mix_pos;
    for (mix_pos = 0; mix_pos < model_str.length(); mix_pos++) {
        size_t next_mix_pos = model_str.find_first_of("+*", mix_pos);
        string sub_model_str = model_str.substr(mix_pos, next_mix_pos-mix_pos);
        if (models_block->findMixModel(sub_model_str))
            return true;
        if (next_mix_pos == string::npos)
            break;
        mix_pos = next_mix_pos;
    }
    return false;
}

string testModel(Params &params, PhyloTree* in_tree, vector<ModelInfo> &model_info, ostream &fmodel, ModelsBlock *models_block,
    string set_name, bool print_mem_usage) 
{
	SeqType seq_type = in_tree->aln->seq_type;
	if (in_tree->isSuperTree())
		seq_type = ((PhyloSuperTree*)in_tree)->front()->aln->seq_type;
	if (seq_type == SEQ_UNKNOWN)
		outError("Unknown data for model testing.");
	string fmodel_str = params.out_prefix;
	fmodel_str += ".model";
	string sitelh_file = params.out_prefix;
	sitelh_file += ".sitelh";
	in_tree->params = &params;
	StrVector model_names;
	int max_cats = getModelList(params, in_tree->aln, model_names, params.model_test_separate_rate);
	int model;

    if (print_mem_usage) {
        uint64_t mem_size = in_tree->getMemoryRequired(max_cats);
        cout << "NOTE: MODEL SELECTION REQUIRES " << (mem_size / 1024) / 1024
                << " MB MEMORY!" << endl;
        if (mem_size >= getMemorySize()) {
            outError("Memory required exceeds your computer RAM size!");
        }
#ifdef BINARY32
        if (mem_size >= 2000000000) {
            outError("Memory required exceeds 2GB limit of 32-bit executable");
        }
#endif
    }


	string best_model = "";
	/* first check the model file */

	if (in_tree->isSuperTree()) {
		// select model for each partition
		PhyloSuperTree *stree = (PhyloSuperTree*)in_tree;
		testPartitionModel(params, stree, model_info, fmodel, models_block);
//        stree->linkTrees();
        stree->mapTrees();
		string res_models = "";
		for (vector<PartitionInfo>::iterator it = stree->part_info.begin(); it != stree->part_info.end(); it++) {
			if (it != stree->part_info.begin()) res_models += ",";
			res_models += (*it).model_name;
		}
		return res_models;
	}

	in_tree->optimize_by_newton = params.optimize_by_newton;
	in_tree->setLikelihoodKernel(params.SSE);

//    int num_rate_classes = 3 + params.max_rate_cats;

	RateHeterogeneity ** rate_class = new RateHeterogeneity*[4];
	rate_class[0] = new RateHeterogeneity();
	rate_class[1] = new RateInvar(-1, NULL);
	rate_class[2] = new RateGamma(params.num_rate_cats, params.gamma_shape, params.gamma_median, NULL);
	rate_class[3] = new RateGammaInvar(params.num_rate_cats, params.gamma_shape, params.gamma_median, -1, params.optimize_alg_gammai, NULL, false);
    
    RateFree ** rate_class_free = new RateFree*[params.max_rate_cats-1];
    
    for (model = 0; model < params.max_rate_cats-1; model++)
        rate_class_free[model] = new RateFree(model+2, params.gamma_shape, "", false, params.optimize_alg, NULL);

    RateFreeInvar ** rate_class_freeinvar = new RateFreeInvar*[params.max_rate_cats-1];
    
    for (model = 0; model < params.max_rate_cats-1; model++) {
        rate_class_freeinvar[model] = new RateFreeInvar(model+2, params.gamma_shape, "", false, in_tree->aln->frac_const_sites/2.0, params.optimize_alg, NULL);
        rate_class_freeinvar[model]->setFixPInvar(false);
    }
        
        
	ModelGTR *subst_model = NULL;
	if (seq_type == SEQ_BINARY)
		subst_model = new ModelBIN("JC2", "", FREQ_UNKNOWN, "", in_tree);
	else if (seq_type == SEQ_DNA)
		subst_model = new ModelDNA("JC", "", FREQ_UNKNOWN, "", in_tree);
	else if (seq_type == SEQ_PROTEIN)
		subst_model = new ModelProtein("WAG", "", FREQ_UNKNOWN, "", in_tree);
	else if (seq_type == SEQ_MORPH)
		subst_model = new ModelMorphology("MK", "", FREQ_UNKNOWN, "", in_tree);
	else if (seq_type == SEQ_CODON)
		subst_model = new ModelCodon("GY", "", FREQ_UNKNOWN, "", in_tree, false);

	assert(subst_model);

	ModelFactory *model_fac = new ModelFactory();
	model_fac->joint_optimize = params.optimize_model_rate_joint;

	int ssize = in_tree->aln->getNSite(); // sample size
	if (params.model_test_sample_size)
		ssize = params.model_test_sample_size;
	if (set_name == "") {
		cout << "Testing " << model_names.size() << " "
			<< ((seq_type == SEQ_BINARY) ? "binary" : ((seq_type == SEQ_DNA) ? "DNA" :
				((seq_type == SEQ_PROTEIN) ? "protein": ((seq_type == SEQ_CODON) ? "codon": "morphological"))))
			<< " models (sample size: " << ssize << ") ..." << endl;
        if (params.model_test_and_tree == 0)
            cout << " No. Model         -LnL         df  AIC          AICc         BIC" << endl;
	}
	if (params.print_site_lh) {
		ofstream sitelh_out(sitelh_file.c_str());
		if (!sitelh_out.is_open())
			outError("Cannot write to file ", sitelh_file);
		sitelh_out << model_names.size() << " " << in_tree->getAlnNSite() << endl;
		sitelh_out.close();
	}
	vector<ModelInfo>::iterator it;
	for (it = model_info.begin(); it != model_info.end(); it++) {
		it->AIC_score = DBL_MAX;
		it->AICc_score = DBL_MAX;
		it->BIC_score = DBL_MAX;
	}

	uint64_t RAM_requirement = 0;
    int model_aic = -1, model_aicc = -1, model_bic = -1;
    string prev_tree_string = "";
    int prev_model_id = -1;
    int skip_model = 0;

	for (model = 0; model < model_names.size(); model++) {
		//cout << model_names[model] << endl;
        if (model_names[model][0] == '+') {
            // now switching to test rate heterogeneity
            if (best_model == "")
                switch (params.model_test_criterion) {
                case MTC_AIC:
                    best_model = model_info[model_aic].name;
                    break;
                case MTC_AICC:
                    best_model = model_info[model_aicc].name;
                    break;
                case MTC_BIC:
                    best_model = model_info[model_bic].name;
                    break;
                default: assert(0);
                }
            model_names[model] = best_model + model_names[model];
        }
		PhyloTree *tree = in_tree;
        ModelFactory *this_model_fac = NULL;
        bool mixture_model = false;
        int ncat = 0;
        string orig_name = params.model_name;
        
        if (isMixtureModel(models_block, model_names[model])) {
            // mixture model
            try {
                mixture_model = true;
                params.model_name = model_names[model];
                this_model_fac = new ModelFactory(params, tree, models_block);
                tree->setModelFactory(this_model_fac);
                tree->setModel(this_model_fac->model);
                tree->setRate(this_model_fac->site_rate);
                tree->deleteAllPartialLh();
                tree->initializeAllPartialLh();
                RAM_requirement = max(RAM_requirement, tree->getMemoryRequired());
            } catch (string &str) {
                outError("Invalid -madd model " + model_names[model] + ": " + str);
            }
        } else {
            // kernel might be changed if mixture model was tested
            in_tree->setLikelihoodKernel(params.SSE);
            // normal model
            if (model_names[model].find("+ASC") != string::npos) {
                model_fac->unobserved_ptns = in_tree->aln->getUnobservedConstPatterns();
                if (model_fac->unobserved_ptns.size() < tree->aln->getNumNonstopCodons() || in_tree->aln->frac_invariant_sites > 0.0) {
                    cout.width(3);
                    cout << right << model+1 << "  ";
                    cout.width(13);
                    cout << left << model_names[model] << " ";                
                    cout << "Skipped since +ASC is not applicable" << endl;
                    continue;
                }
                tree->aln->buildSeqStates(true);
            } else {
                model_fac->unobserved_ptns = "";
                tree->aln->buildSeqStates(false);
            }
            // initialize tree
            // initialize model
            subst_model->setTree(tree);
            StateFreqType freq_type = FREQ_UNKNOWN;
            if (model_names[model].find("+F1X4") != string::npos)
                freq_type = FREQ_CODON_1x4;
            else if (model_names[model].find("+F3X4C") != string::npos)
                freq_type = FREQ_CODON_3x4C;
            else if (model_names[model].find("+F3X4") != string::npos)
                freq_type = FREQ_CODON_3x4;
            else if (model_names[model].find("+FQ") != string::npos)
                freq_type = FREQ_EQUAL;
            else if (model_names[model].find("+FO") != string::npos)
                freq_type = FREQ_ESTIMATE;
            else if (model_names[model].find("+FU") != string::npos)
                freq_type = FREQ_USER_DEFINED;
            else if (model_names[model].find("+F") != string::npos)
                freq_type = FREQ_EMPIRICAL;
                
            subst_model->init(model_names[model].substr(0, model_names[model].find('+')).c_str(), "", freq_type, "");
            tree->params = &params;

            tree->setModel(subst_model);
            // initialize rate
            size_t pos;
            if (model_names[model].find("+I") != string::npos && (pos = model_names[model].find("+R")) != string::npos) {
                ncat = params.num_rate_cats;
                if (model_names[model].length() > pos+2 && isdigit(model_names[model][pos+2])) {
                    ncat = convert_int(model_names[model].c_str() + pos+2);
    //                tree->getRate()->setNCategory(ncat);
                }
                if (ncat <= 1) outError("Number of rate categories for " + model_names[model] + " is <= 1");
                if (ncat > params.max_rate_cats)
                    outError("Number of rate categories for " + model_names[model] + " exceeds " + convertIntToString(params.max_rate_cats));
                tree->setRate(rate_class_freeinvar[ncat-2]);
            } else if ((pos = model_names[model].find("+R")) != string::npos) {
                ncat = params.num_rate_cats;
                if (model_names[model].length() > pos+2 && isdigit(model_names[model][pos+2])) {
                    ncat = convert_int(model_names[model].c_str() + pos+2);
    //                tree->getRate()->setNCategory(ncat);
                }
                if (ncat <= 1) outError("Number of rate categories for " + model_names[model] + " is <= 1");
                if (ncat > params.max_rate_cats)
                    outError("Number of rate categories for " + model_names[model] + " exceeds " + convertIntToString(params.max_rate_cats));
                tree->setRate(rate_class_free[ncat-2]);
            } else if (model_names[model].find("+I") != string::npos && (pos = model_names[model].find("+G")) != string::npos) {
                tree->setRate(rate_class[3]);
                if (model_names[model].length() > pos+2 && isdigit(model_names[model][pos+2])) {
                    int ncat = convert_int(model_names[model].c_str() + pos+2);
                    if (ncat < 1) outError("Wrong number of category for +G in " + model_names[model]);
                    tree->getRate()->setNCategory(ncat);
                }
            } else if ((pos = model_names[model].find("+G")) != string::npos) {
                tree->setRate(rate_class[2]);
                if (model_names[model].length() > pos+2 && isdigit(model_names[model][pos+2])) {
                    ncat = convert_int(model_names[model].c_str() + pos+2);
                    if (ncat < 1) outError("Wrong number of category for +G in " + model_names[model]);
                    tree->getRate()->setNCategory(ncat);
                }
            } else if (model_names[model].find("+I") != string::npos)
                tree->setRate(rate_class[1]);
            else
                tree->setRate(rate_class[0]);

            tree->getRate()->setTree(tree);

            // initialize model factory
            model_fac->model = subst_model;
            model_fac->site_rate = tree->getRate();
            tree->setModelFactory(model_fac);
        }
        
        tree->clearAllPartialLH();


		// optimize model parameters
		ModelInfo info;        
		info.set_name = set_name;
		info.df = tree->getModelFactory()->getNParameters();
        if (mixture_model)
            info.name = model_names[model];
        else
            info.name = tree->getModelName();
		int model_id = -1;
        if (skip_model) {
            assert(prev_model_id>=0);
            size_t pos_r = info.name.find("+R");
            size_t prev_pos_r = model_info[prev_model_id].name.find("+R");
            if (pos_r == string::npos || prev_pos_r == string::npos || info.name.substr(0, pos_r) != model_info[prev_model_id].name.substr(0, prev_pos_r))
                skip_model = 0;
        }
		for (int i = 0; i < model_info.size(); i++)
			if (info.name == model_info[i].name) {
				model_id = i;
				if (info.df != model_info[i].df)
					outError("Inconsistent model file " + fmodel_str + ", please rerun using -mredo option");
				break;
			}
		if (model_id >= 0) {
			info.logl = model_info[model_id].logl;
            info.tree_len = model_info[model_id].tree_len;
            info.tree = model_info[model_id].tree;
            prev_tree_string = model_info[model_id].tree;
        } else if (skip_model) {
            assert(prev_model_id >= 0);
            if (prev_model_id >= 0) {
            info.logl = model_info[prev_model_id].logl;
            info.tree_len = model_info[prev_model_id].tree_len;
//            info.tree = model_info[prev_model_id].tree;
//            prev_tree_string = model_info[prev_model_id].tree;
//            cout << "Skipped " << info.name << endl;
            }
		} else {
            if (params.model_test_and_tree) {
                string original_model = params.model_name;
                params.model_name = model_names[model];
                char *orig_user_tree = params.user_file;
                string new_user_tree = (string)params.out_prefix+".treefile";
                if (params.model_test_and_tree == 1 && model>0 && fileExists(new_user_tree)) {
                    params.user_file = (char*)new_user_tree.c_str();
                }
                if (in_tree->isSuperTree()) {
                    outError("-mtree option is not supported for partition model");
                }
                IQTree *iqtree = new IQTree(in_tree->aln);
                // set checkpoint
                iqtree->setCheckpoint(in_tree->getCheckpoint());
                iqtree->num_precision = in_tree->num_precision;
                
                cout << endl << "===> Testing model " << model+1 << ": " << params.model_name << endl;
                runTreeReconstruction(params, original_model, *iqtree, model_info);
                info.logl = iqtree->computeLikelihood();
                info.tree_len = iqtree->treeLength();
//                info.tree = iqtree->getTreeString();
                params.model_name = original_model;
                params.user_file = orig_user_tree;
                tree = iqtree;

                // clear all checkpointed information
                Checkpoint *newCheckpoint = new Checkpoint;
                tree->getCheckpoint()->getSubCheckpoint(newCheckpoint, "iqtree");
                tree->getCheckpoint()->clear();
                tree->getCheckpoint()->insert(newCheckpoint->begin(), newCheckpoint->end());
                tree->getCheckpoint()->putBool("finished", false);
                tree->getCheckpoint()->dump(true);
                delete newCheckpoint;

            } else {
                if (tree->getMemoryRequired() > RAM_requirement) {
                    tree->deleteAllPartialLh();
                    RAM_requirement = tree->getMemoryRequired();
                }
                tree->initializeAllPartialLh();
                if (prev_tree_string != "") {
                    tree->readTreeString(prev_tree_string);
                }
                prev_tree_string = "";
                if (model_fac->unobserved_ptns.size() > 0 && tree->aln->seq_type == SEQ_PROTEIN) {
                    // treatment for +ASC for protein data
                    tree->fixNegativeBranch(true);
                    tree->clearAllPartialLH();
                }
                info.logl = tree->getModelFactory()->optimizeParameters(false, false, TOL_LIKELIHOOD_MODELTEST, TOL_GRADIENT_MODELTEST);
                info.tree_len = tree->treeLength();
                if (prev_model_id >= 0) {
                    // check stop criterion for +R
                    size_t prev_pos_r = model_info[prev_model_id].name.find("+R");
                    size_t pos_r = info.name.find("+R");
                    if ( prev_pos_r != string::npos &&  pos_r != string::npos && 
                        model_info[prev_model_id].name.substr(0,prev_pos_r) == info.name.substr(0, pos_r) && 
                        info.logl < model_info[prev_model_id].logl) 
                    {
                        if (verbose_mode >= VB_MED)
                            cout << "reoptimizing from previous parameters of +R...." << endl;
                        assert(ncat >= 3);
                        if (tree->getRate()->getPInvar() != 0.0)                        
                            rate_class_freeinvar[ncat-2]->setRateAndProp(rate_class_freeinvar[ncat-3]);
                        else
                            rate_class_free[ncat-2]->setRateAndProp(rate_class_free[ncat-3]);
                        info.logl = tree->getModelFactory()->optimizeParameters(false, false, TOL_LIKELIHOOD_MODELTEST, TOL_GRADIENT_MODELTEST);
                        info.tree_len = tree->treeLength();                        
                    }
                }
//                info.tree = tree->getTreeString();
            }
			// print information to .model file
            info.tree = tree->getTreeString();
            printModelFile(fmodel, params, tree, info, set_name);
		}
		computeInformationScores(info.logl, info.df, ssize, info.AIC_score, info.AICc_score, info.BIC_score);
        if (prev_model_id >= 0) {
            // check stop criterion for +R
            size_t prev_pos_r = model_info[prev_model_id].name.find("+R");
            size_t pos_r = info.name.find("+R");
            if ( prev_pos_r != string::npos &&  pos_r != string::npos && 
            model_info[prev_model_id].name.substr(0,prev_pos_r) == info.name.substr(0, pos_r)) {
                switch (params.model_test_criterion) {
                case MTC_ALL:
                    if (info.AIC_score > model_info[prev_model_id].AIC_score && info.AICc_score > model_info[prev_model_id].AICc_score &&
                        info.BIC_score > model_info[prev_model_id].BIC_score) {
                        // skip remaining model
                        skip_model++;
                    }
                    break;
                case MTC_AIC:
                    if (info.AIC_score > model_info[prev_model_id].AIC_score) {
                        // skip remaining model
                        skip_model++;
                    }
                    break;
                case MTC_AICC:
                    if (info.AICc_score > model_info[prev_model_id].AICc_score) {
                        // skip remaining model
                        skip_model++;
                    }
                    break;
                case MTC_BIC:
                    if (info.BIC_score > model_info[prev_model_id].BIC_score) {
                        // skip remaining model
                        skip_model++;
                    }
                    break;
                }
            }
        }
        if (skip_model > 1)
            info.AIC_score = DBL_MAX;
        
		if (model_id >= 0) {
			model_info[model_id] = info;
		} else {
			model_info.push_back(info);
            model_id = model_info.size()-1;
		}
		if (model_aic < 0 || model_info[model_id].AIC_score < model_info[model_aic].AIC_score)
			model_aic = model_id;
		if (model_aicc < 0 || model_info[model_id].AICc_score < model_info[model_aicc].AICc_score)
			model_aicc = model_id;
		if (model_bic < 0 || model_info[model_id].BIC_score < model_info[model_bic].BIC_score)
			model_bic = model_id;
        
        if (mixture_model) {
            delete this_model_fac->model;
            delete this_model_fac->site_rate;
            delete this_model_fac;
            this_model_fac = NULL;
            params.model_name = orig_name;
        }
        
        in_tree->setModel(NULL);
        in_tree->setModelFactory(NULL);
        in_tree->setRate(NULL);

        prev_model_id = model_id;

		if (set_name != "") continue;

		cout.width(3);
		cout << right << model+1 << "  ";
		cout.width(13);
		cout << left << info.name << " ";
        
        if (skip_model > 1) {
            cout << "Skipped " << endl;
            continue;
        }
        
		cout.precision(3);
		cout << fixed;
		cout.width(12);
		cout << -info.logl << " ";
		cout.width(3);
		cout << info.df << " ";
		cout.width(12);
		cout << info.AIC_score << " ";
		cout.width(12);
		cout << info.AICc_score << " " << info.BIC_score;
		cout << endl;


	}

    if (model_bic < 0) 
        outError("No models were examined! Please check messages above");

	//cout.unsetf(ios::fixed);
	/*
	for (it = model_info.begin(); it != model_info.end(); it++)
		computeInformationScores(it->logl, it->df, ssize, it->AIC_score, it->AICc_score, it->BIC_score);
*/
//	for (it = model_info.begin(), model = 0; it != model_info.end(); it++, model++) {
//		if ((*it).AIC_score < model_info[model_aic].AIC_score)
//			model_aic = model;
//		if ((*it).AICc_score < model_info[model_aicc].AICc_score)
//			model_aicc = model;
//		if ((*it).BIC_score < model_info[model_bic].BIC_score)
//			model_bic = model;
//	}
	if (set_name == "") {
		cout << "Akaike Information Criterion:           " << model_info[model_aic].name << endl;
		cout << "Corrected Akaike Information Criterion: " << model_info[model_aicc].name << endl;
		cout << "Bayesian Information Criterion:         " << model_info[model_bic].name << endl;
	} else {
		/*
		cout.width(11);
		cout << left << model_info[model_aic].name << " ";
		cout.width(11);
		cout << left << model_info[model_aicc].name << " ";
		cout.width(11);
		cout << left << model_info[model_bic].name << " ";
		cout << set_name;
		*/
	}

	/* computing model weights */
	double AIC_sum = 0.0, AICc_sum = 0.0, BIC_sum = 0.0;
	for (it = model_info.begin(); it != model_info.end(); it++) {
		it->AIC_weight = exp(-0.5*(it->AIC_score-model_info[model_aic].AIC_score));
		it->AICc_weight = exp(-0.5*(it->AICc_score-model_info[model_aicc].AICc_score));
		it->BIC_weight = exp(-0.5*(it->BIC_score-model_info[model_bic].BIC_score));
		it->AIC_conf = false;
		it->AICc_conf = false;
		it->BIC_conf = false;
		AIC_sum += it->AIC_weight;
		AICc_sum += it->AICc_weight;
		BIC_sum += it->BIC_weight;
	}
	for (it = model_info.begin(); it != model_info.end(); it++) {
		it->AIC_weight /= AIC_sum;
		it->AICc_weight /= AICc_sum;
		it->BIC_weight /= BIC_sum;
	}

	int *model_rank = new int[model_info.size()];
	double *scores = new double[model_info.size()];

	/* compute confidence set for BIC */
    AIC_sum = 0.0;
    AICc_sum = 0.0;
    BIC_sum = 0.0;
	for (model = 0; model < model_info.size(); model++)
		scores[model] = model_info[model].BIC_score;
	sort_index(scores, scores+model_info.size(), model_rank);
	for (model = 0; model < model_info.size(); model++) {
		model_info[model_rank[model]].BIC_conf = true;
		BIC_sum += model_info[model_rank[model]].BIC_weight;
		if (BIC_sum > 0.95) break;
	}
	/* compute confidence set for AIC */
	for (model = 0; model < model_info.size(); model++)
		scores[model] = model_info[model].AIC_score;
	sort_index(scores, scores+model_info.size(), model_rank);
	for (model = 0; model < model_info.size(); model++) {
		model_info[model_rank[model]].AIC_conf = true;
		AIC_sum += model_info[model_rank[model]].AIC_weight;
		if (AIC_sum > 0.95) break;
	}

	/* compute confidence set for AICc */
	for (model = 0; model < model_info.size(); model++)
		scores[model] = model_info[model].AICc_score;
	sort_index(scores, scores+model_info.size(), model_rank);
	for (model = 0; model < model_info.size(); model++) {
		model_info[model_rank[model]].AICc_conf = true;
		AICc_sum += model_info[model_rank[model]].AICc_weight;
		if (AICc_sum > 0.95) break;
	}

    string best_tree; // BQM 2015-07-21: With Lars find best model
	/* sort models by their scores */
	switch (params.model_test_criterion) {
	case MTC_AIC:
		for (model = 0; model < model_info.size(); model++)
			scores[model] = model_info[model].AIC_score;
		best_model = model_info[model_aic].name;
        best_tree = model_info[model_aic].tree;
		break;
	case MTC_AICC:
		for (model = 0; model < model_info.size(); model++)
			scores[model] = model_info[model].AICc_score;
		best_model = model_info[model_aicc].name;
        best_tree = model_info[model_aicc].tree;
		break;
	case MTC_BIC:
		for (model = 0; model < model_info.size(); model++)
			scores[model] = model_info[model].BIC_score;
		best_model = model_info[model_bic].name;
        best_tree = model_info[model_bic].tree;
		break;
    default: assert(0);
	}
	sort_index(scores, scores + model_info.size(), model_rank);

	vector<ModelInfo> sorted_info;
	for (model = 0; model < model_info.size(); model++)
		sorted_info.push_back(model_info[model_rank[model]]);
	model_info = sorted_info;

	delete [] model_rank;
	delete [] scores;

	delete model_fac;
	delete subst_model;
    int rate_type;
	for (rate_type = 3; rate_type >= 0; rate_type--) {
		delete rate_class[rate_type];
    }
    delete [] rate_class;
    
	for (rate_type = params.max_rate_cats-2; rate_type >= 0; rate_type--) {
		delete rate_class_free[rate_type];
    }
    delete [] rate_class_free;

	for (rate_type = params.max_rate_cats-2; rate_type >= 0; rate_type--) {
		delete rate_class_freeinvar[rate_type];
    }
    delete [] rate_class_freeinvar;
    
//	delete tree_hetero;
//	delete tree_homo;
	in_tree->deleteAllPartialLh();
    
    // BQM 2015-07-21 with Lars: load the best_tree
//	if (params.model_test_and_tree)
		in_tree->readTreeString(best_tree);

    
	if (set_name == "") {
		cout << "Best-fit model: " << best_model << " chosen according to " << 
            ((params.model_test_criterion == MTC_BIC) ? "BIC" :
			((params.model_test_criterion == MTC_AIC) ? "AIC" : "AICc")) << endl;
	}
	if (params.print_site_lh)
		cout << "Site log-likelihoods per model printed to " << sitelh_file << endl;
	return best_model;
}

int countDistinctTrees(const char *filename, bool rooted, IQTree *tree, IntVector &distinct_ids, bool exclude_duplicate) {
	StringIntMap treels;
	try {
		ifstream in;
		in.exceptions(ios::failbit | ios::badbit);
		in.open(filename);
		// remove the failbit
		in.exceptions(ios::badbit);
		int tree_id;
		for (tree_id = 0; !in.eof(); tree_id++) {
			if (exclude_duplicate) {
				tree->freeNode();
				tree->readTree(in, rooted);
				tree->setAlignment(tree->aln);
				tree->setRootNode((char*)tree->aln->getSeqName(0).c_str());
				StringIntMap::iterator it = treels.end();
				ostringstream ostr;
				tree->printTree(ostr, WT_TAXON_ID | WT_SORT_TAXA);
				it = treels.find(ostr.str());
				if (it != treels.end()) { // already in treels
					distinct_ids.push_back(it->second);
				} else {
					distinct_ids.push_back(-1);
					treels[ostr.str()] = tree_id;
				}
			} else {
				// ignore tree
				char ch;
				do {
					in >> ch;
				} while (!in.eof() && ch != ';');
				distinct_ids.push_back(-1);
			}
			char ch;
			in.exceptions(ios::goodbit);
			(in) >> ch;
			if (in.eof()) break;
			in.unget();
			in.exceptions(ios::failbit | ios::badbit);

		}
		in.close();
	} catch (ios::failure) {
		outError("Cannot read file ", filename);
	}
	if (exclude_duplicate)
		return treels.size();
	else
		return distinct_ids.size();
}

//const double TOL_RELL_SCORE = 0.01;

/*
    Problem: solve the following linear system equation:
    a_1*x + b_1*y = c_1
    a_2*x + b_2*y = c_2
    ....
    a_n*x + b_n*y = c_n
    
becomes minimizing weighted least square:

    sum_k { w_k*[ c_k - (a_k*x + b_k*y) ]^2 }


the solution is:

    x = [(sum_k w_k*b_k*c_k)*(sum_k w_k*a_k*b_k) - (sum_k w_k*a_k*c_k)(sum_k w_k*b_k^2)] / 
        [ (sum_k w_k*a_k*b_k)^2 - (sum_k w_k*a_k^2)*(sum_k w_k*b_k^2) ]
    
    y = [(sum_k w_k*a_k*c_k)*(sum_k w_k*a_k*b_k) - (sum_k w_k*b_k*c_k)(sum_k w_k*a_k^2)] / 
        [ (sum_k w_k*a_k*b_k)^2 - (sum_k w_k*a_k^2)*(sum_k w*k*b_k^2) ]
    
    @param n number of data points
    @param w weight vector of length n
    @param a a value vector of length n
    @param b b value vector of length n
    @param c c value vector of length n
    @param[out] x x-value
    @param[out] y y-value
    @return least square value
*/
void doWeightedLeastSquare(int n, double *w, double *a, double *b, double *c, double &x, double &y, double &se) {
    int k;
    double BC = 0.0, AB = 0.0, AC = 0.0, A2 = 0.0, B2 = 0.0;
    double denom;
    for (k = 0; k < n; k++) {
        double wa = w[k]*a[k];
        double wb = w[k]*b[k];
        AB += wa*b[k];
        BC += wb*c[k];
        AC += wa*c[k];
        A2 += wa*a[k];
        B2 += wb*b[k];
    }
    denom = 1.0/(AB*AB - A2*B2);
    x = (BC*AB - AC*B2) * denom;
    y = (AC*AB - BC*A2) * denom;
    
    se = -denom*(B2+A2+2*AB);
    assert(se >= 0.0);
}

/**
    MLE estimates for AU test
*/
class OptimizationAUTest : public Optimization {

public:

    OptimizationAUTest(double d, double c, int nscales, double *bp, double *rr, double *rr_inv) {
        this->d = d;
        this->c = c;
        this->bp = bp;
        this->rr = rr;
        this->rr_inv = rr_inv;
        this->nscales = nscales;
        
    }

	/**
		return the number of dimensions
	*/
	virtual int getNDim() { return 2; }


	/**
		the target function which needs to be optimized
		@param x the input vector x
		@return the function value at x
	*/
	virtual double targetFunk(double x[]) {
        d = x[1];
        c = x[2];
        double res = 0.0;
        for (int k = 0; k < nscales; k++) {
            double cdf = gsl_cdf_ugaussian_P(d*rr[k] + c*rr_inv[k]);
            res += bp[k] * log(1.0 - cdf) + (1.0-bp[k])*log(cdf);
        }
        return res;
    }

    void optimizeDC() {
        double x[3], lower[3], upper[3];
        bool bound_check[3];
        x[1] = d;
        x[2] = c;
        lower[1] = lower[2] = 1e-4;
        upper[1] = upper[2] = 100.0;
        bound_check[1] = bound_check[2] = false;
        minimizeMultiDimen(x, 2, lower, upper, bound_check, 1e-4);
        d = x[1];
        c = x[2];
    }

    double d, c;
    int nscales;
    double *bp;
    double *rr;
    double *rr_inv;
};

/* BEGIN CODE WAS TAKEN FROM CONSEL PROGRAM */

/* binary search for a sorted vector 
   find k s.t. vec[k-1] <= t < vec[k]
 */
int cntdist2(double *vec, int bb, double t)
{
  int i,i0,i1;

  i0=0; i1=bb-1;
  if(t < vec[0]) return 0;
  else if(vec[bb-1] <= t) return bb;

  while(i1-i0>1) {
    i=(i0+i1)/2;
    if(vec[i] <= t) i0=i;
    else i1=i;
  }

  return i1;
}

/*
  smoothing the counting for a sorted vector
  the piecewise linear function connecting
  F(v[i]) =  1/(2n) + i/n, for i=0,...,n-1
  F(1.5v[0]-0.5v[1]) = 0
  F(1.5v[n-1]-0.5v[n-2]) = 1.

  1. F(x)=0 for x<=1.5v[0]-0.5v[1] 

  2. F(x)=1/(2n) + (1/n)*(x-v[0])/(v[1]-v[0])
  for 1.5v[0]-0.5v[1] < x <= v[0]

  3. F(x)=1/(2n) + i/n + (1/n)*(x-v[i])/(v[i]-v[i+1])
  for v[i] < x <= v[i+1], i=0,...,

  4. F(x)=1-(1/2n) + (1/n)*(x-v[n-1])/(v[n-1]-v[n-2])
  for v[n-1] < x <= 1.5v[n-1]-0.5v[n-2]

  5. F(x)=1 for x > 1.5v[n-1]-0.5v[n-2]
 */
double cntdist3(double *vec, int bb, double t)
{
  double p,n;
  int i;
  i=cntdist2(vec,bb,t)-1; /* to find vec[i] <= t < vec[i+1] */
  n=(double)bb;
  if(i<0) {
    if(vec[1]>vec[0]) p=0.5+(t-vec[0])/(vec[1]-vec[0]);
    else p=0.0;
  } else if(i<bb-1) {
    if(vec[i+1]>vec[i]) p=0.5+(double)i+(t-vec[i])/(vec[i+1]-vec[i]);
    else p=0.5+(double)i; /* <- should never happen */
  } else {
    if(vec[bb-1]-vec[bb-2]>0) p=n-0.5+(t-vec[bb-1])/(vec[bb-1]-vec[bb-2]);
    else p=n;
  }
  if(p>n) p=n; else if(p<0.0) p=0.0;
  return p;
}

double log3(double x)
{
  double y,z1,z2,z3,z4,z5;
  if(fabs(x)>1.0e-3) {
    y=-log(1.0-x);
  } else {
    z1=x; z2=z1*x; z3=z2*x; z4=z3*x; z5=z4*x;
    y=((((z5/5.0)+z4/4.0)+z3/3.0)+z2/2.0)+z1;
  }
  return y;
}

int mleloopmax=30;
double mleeps=1e-10;
int mlecoef(double *cnts, double *rr, double bb, int kk,
	    double *coef0, /* set initinal value (size=2) */
	    double *lrt, double *df, /* LRT statistic */
        double *se
	    )
{
  int i,m,loop;
  double coef[2], update[2];
  double d1f, d2f, d11f, d12f, d22f; /* derivatives */
  double v11, v12, v22; /* inverse of -d??f */
  double a,e;
  double s[kk], r[kk],c[kk], b[kk],z[kk],p[kk],d[kk],g[kk],h[kk];

  m=0;
  for(i=0;i<kk;i++)
    {
      r[m]=rr[i]; s[m]=sqrt(rr[i]); c[m]=cnts[i]*bb; b[m]=bb;
      m++;
    }
  if(m<2) return 1;

  coef[0]=coef0[0]; /* signed distance */
  coef[1]=coef0[1]; /* curvature */

  for(loop=0;loop<mleloopmax;loop++) {
    d1f=d2f=d11f=d12f=d22f=0.0;
    for(i=0;i<m;i++) {
      z[i]=coef[0]*s[i]+coef[1]/s[i];
      p[i]=gsl_cdf_ugaussian_P(-z[i]);
      d[i]=gsl_ran_ugaussian_pdf(z[i]);
      if(p[i]>0.0 && p[i]<1.0) {
	g[i]=d[i]*( d[i]*(-c[i]+2.0*c[i]*p[i]-b[i]*p[i]*p[i])/
		    (p[i]*p[i]*(1.0-p[i])*(1.0-p[i]))
		    + z[i]*(c[i]-b[i]*p[i])/(p[i]*(1.0-p[i])) );
	h[i]=d[i]*(c[i]-b[i]*p[i])/(p[i]*(1.0-p[i]));
      } else { g[i]=h[i]=0.0; }
      d1f+= -h[i]*s[i]; d2f+= -h[i]/s[i];
      d11f+= g[i]*r[i]; d12f+= g[i]; d22f+= g[i]/r[i];
    }

    a=d11f*d22f-d12f*d12f;
    if(a==0.0) {
      return 2;
    }
    v11=-d22f/a; v12=d12f/a; v22=-d11f/a;

    /* Newton-Raphson update */
    update[0]=v11*d1f+v12*d2f; update[1]=v12*d1f+v22*d2f;
    coef[0]+=update[0]; coef[1]+=update[1];

    /* check convergence */
    e=-d11f*update[0]*update[0]-2.0*d12f*update[0]*update[1]
      -d22f*update[1]*update[1];

    if(e<mleeps) break;
  }

  /* calc log-likelihood */
  *lrt=0.0; *df=0.0;
  for(i=0;i<m;i++) {
    if(p[i]>0.0 && p[i]<1.0) {
      *df+=1.0;
      if(c[i]>0.0) a=c[i]*log(c[i]/b[i]/p[i]); else a=0.0;
      if(c[i]<b[i]) a+=(b[i]-c[i])*(log3(p[i])-log3(c[i]/b[i]));
      *lrt += a;
    }
  }
  *lrt *= 2.0; *df -= 2.0;

  /* write back the results */
  coef0[0]=coef[0]; coef0[1]=coef[1];
  *se = v11 + v22 - 2*v12;
//  vmat[0][0]=v11;vmat[0][1]=vmat[1][0]=v12;vmat[1][1]=v22; 
  if(loop==mleloopmax || *df< -0.01) i=1; else i=0;
  return i;
}

/* END CODE WAS TAKEN FROM CONSEL PROGRAM */

/**
    @param tree_lhs RELL score matrix of size #trees x #replicates
*/
void performAUTest(Params &params, PhyloTree *tree, double *pattern_lhs, vector<TreeInfo> &info) {
    
    if (params.topotest_replicates < 10000)
        outWarning("Too few replicates for AU test. At least -zb 10000 for reliable results!");
    
    /* STEP 1: specify scale factors */
    size_t nscales = 10;
    double r[] = {0.5, 0.6, 0.7, 0.8, 0.9, 1.0, 1.1, 1.2, 1.3, 1.4};
    double rr[] = {sqrt(0.5), sqrt(0.6), sqrt(0.7), sqrt(0.8), sqrt(0.9), 1.0, 
        sqrt(1.1), sqrt(1.2), sqrt(1.3), sqrt(1.4)};
    double rr_inv[] = {sqrt(1/0.5), sqrt(1/0.6), sqrt(1/0.7), sqrt(1/0.8), sqrt(1/0.9), 1.0, 
        sqrt(1/1.1), sqrt(1/1.2), sqrt(1/1.3), sqrt(1/1.4)};
        
    /* STEP 2: compute bootstrap proportion */
    size_t ntrees = info.size();
    size_t nboot = params.topotest_replicates;
//    double nboot_inv = 1.0 / nboot;
    
    size_t nptn = tree->getAlnNPattern();
    size_t maxnptn = get_safe_upper_limit(nptn);
    
//    double *bp = new double[ntrees*nscales];
//    memset(bp, 0, sizeof(double)*ntrees*nscales);
    
    double *treelhs;
    cout << (ntrees*nscales*nboot*sizeof(double) >> 20) << " MB required for AU test" << endl;
    treelhs = new double[ntrees*nscales*nboot];
    if (!treelhs)
        outError("Not enough memory to perform AU test!");
    
    size_t k, tid, ptn;

    double start_time = getRealTime();

    cout << "Generating " << nscales << " x " << nboot << " multiscale bootstrap replicates... ";

#ifdef _OPENMP
    #pragma omp parallel private(k, tid, ptn)
    {
    int *rstream;
    init_random(params.ran_seed + omp_get_thread_num(), false, &rstream);
#else
    int *rstream = randstream;
#endif
    size_t boot;
    int *boot_sample = aligned_alloc<int>(maxnptn);
    memset(boot_sample, 0, maxnptn*sizeof(int));
    
    double *boot_sample_dbl = aligned_alloc<double>(maxnptn);
    
#ifdef _OPENMP
    #pragma omp for schedule(dynamic)
#endif
    for (k = 0; k < nscales; k++) {
        string str = "SCALE=" + convertDoubleToString(r[k]);    
		for (boot = 0; boot < nboot; boot++) {
			tree->aln->createBootstrapAlignment(boot_sample, str.c_str(), rstream);
            for (ptn = 0; ptn < maxnptn; ptn++)
                boot_sample_dbl[ptn] = boot_sample[ptn];
            double max_lh = -DBL_MAX, second_max_lh = -DBL_MAX;
            int max_tid = -1;
            for (tid = 0; tid < ntrees; tid++) {
                double *pattern_lh = pattern_lhs + (tid*maxnptn);
                double tree_lh;
                if (params.SSE == LK_EIGEN) {
                    tree_lh = 0.0;
                    for (ptn = 0; ptn < nptn; ptn++)
                        tree_lh += pattern_lh[ptn] * boot_sample_dbl[ptn];
                } else {
#ifdef BINARY32
                    tree_lh = tree->dotProductSIMD<double, Vec2d, 2>(pattern_lh, boot_sample_dbl, nptn);
#else
                    if (instruction_set >= 7)
                        tree_lh = tree->dotProductSIMD<double, Vec4d, 4>(pattern_lh, boot_sample_dbl, nptn);
                    else
                        tree_lh = tree->dotProductSIMD<double, Vec2d, 2>(pattern_lh, boot_sample_dbl, nptn);
#endif
                }
                // rescale lh
                tree_lh /= r[k];
                
                // find the max and second max
                if (tree_lh > max_lh) {
                    second_max_lh = max_lh;
                    max_lh = tree_lh;
                    max_tid = tid;
                } else if (tree_lh > second_max_lh)
                    second_max_lh = tree_lh;
                    
                treelhs[(tid*nscales+k)*nboot + boot] = tree_lh; 
            }
            
            // compute difference from max_lh
            for (tid = 0; tid < ntrees; tid++) 
                if (tid != max_tid)
                    treelhs[(tid*nscales+k)*nboot + boot] = max_lh - treelhs[(tid*nscales+k)*nboot + boot];
                else
                    treelhs[(tid*nscales+k)*nboot + boot] = second_max_lh - max_lh;
//            bp[k*ntrees+max_tid] += nboot_inv;
        }
        
        // sort the replicates
        for (tid = 0; tid < ntrees; tid++) {
            quicksort<double,int>(treelhs + (tid*nscales+k)*nboot, 0, nboot-1);
        }
        
    }

    aligned_free(boot_sample_dbl);
    aligned_free(boot_sample);

#ifdef _OPENMP
    finish_random(rstream);
    }
#endif

//    if (verbose_mode >= VB_MED) {
//        cout << "scale";
//        for (k = 0; k < nscales; k++)
//            cout << "\t" << r[k];
//        cout << endl;
//        for (tid = 0; tid < ntrees; tid++) {
//            cout << tid;
//            for (k = 0; k < nscales; k++) {
//                cout << "\t" << bp[tid+k*ntrees];
//            }
//            cout << endl;
//        }
//    }
    
    cout << getRealTime() - start_time << " seconds" << endl;
    
    /* STEP 3: weighted least square fit */
    
    double *cc = new double[nscales];
    double *w = new double[nscales];
    double *this_bp = new double[nscales];
    cout << "TreeID\tAU\tRSS\td\tc" << endl;
    for (tid = 0; tid < ntrees; tid++) {
        double *this_stat = treelhs + tid*nscales*nboot;
        double xn = this_stat[(nscales/2)*nboot + nboot/2], x;
        double c, d; // c, d in original paper
        int idf0 = -2;
        double z = 0.0, z0 = 0.0, thp = 0.0, th = 0.0, ze = 0.0, ze0 = 0.0;
        double pval, se;
        int df;
        double rss = 0.0;
        int step;
        const int max_step = 30;
        bool failed = false;
        for (step = 0; step < max_step; step++) {
            x = xn;
            int num_k = 0;
            for (k = 0; k < nscales; k++) {
                this_bp[k] = cntdist3(this_stat + k*nboot, nboot, x) / nboot;
                if (this_bp[k] <= 0 || this_bp[k] >= 1) {
                    cc[k] = w[k] = 0.0;
                } else {
                    double bp_val = this_bp[k];
                    cc[k] = -gsl_cdf_ugaussian_Pinv(bp_val);
                    double bp_pdf = gsl_ran_ugaussian_pdf(cc[k]);
                    w[k] = bp_pdf*bp_pdf*nboot / (bp_val*(1.0-bp_val));
                    num_k++;
                }
            }
            df = num_k-2;
            if (num_k >= 2) {
                // first obtain d and c by weighted least square
                doWeightedLeastSquare(nscales, w, rr, rr_inv, cc, d, c, se);
                
                se = gsl_ran_ugaussian_pdf(d-c)*sqrt(se);
                
                // second, perform MLE estimate of d and c
    //            OptimizationAUTest mle(d, c, nscales, this_bp, rr, rr_inv);
    //            mle.optimizeDC();
    //            d = mle.d;
    //            c = mle.c;

                /* STEP 4: compute p-value according to Eq. 11 */
                pval = 1.0 - gsl_cdf_ugaussian_P(d-c);
                z = -pval;
                ze = se;
                // compute sum of squared difference
                rss = 0.0;
                for (k = 0; k < nscales; k++) {
                    double diff = cc[k] - (rr[k]*d + rr_inv[k]*c);
                    rss += w[k] * diff * diff;
                }
                
            } else {
                // not enough data for WLS
                double sum = 0.0;
                for (k = 0; k < nscales; k++)
                    sum += cc[k];
                if (sum >= 0.0) 
                    pval = 0.0;
                else
                    pval = 1.0;
                se = 0.0;
                d = c = 0.0;
                rss = 0.0;
                if (verbose_mode >= VB_MED)
                    cout << "   error in wls" << endl;
            }

            // maximum likelhood fit
//            double coef0[2] = {d, c};
//            double df;
//            int mlefail = mlecoef(this_bp, r, nboot, nscales, coef0, &rss, &df, &se);
//            
//            if (!mlefail) {
//                d = coef0[0];
//                c = coef0[1];
//                pval = 1.0 - gsl_cdf_ugaussian_P(d-c);
//                z = -pval;
//                ze = se;
//            }
            
            if (verbose_mode >= VB_MED) {
                cout.unsetf(ios::fixed);
                cout << "\t" << step << "\t" << th << "\t" << x << "\t" << pval << "\t" << se << "\t" << nscales-2 << "\t" << d << "\t" << c << "\t" << z << "\t" << ze << "\t" << rss << endl;
            }
            
            if(df < 0 && idf0 < 0) { failed = true; break;} /* degenerated */
            
            if ((df < 0) || (idf0 >= 0 && (z-z0)*(x-thp) > 0.0 && fabs(z-z0)>0.1*ze0)) {
                if (verbose_mode >= VB_MED)
                    cout << "   non-monotone" << endl;
                th=x;
                xn=0.5*x+0.5*thp;
                continue;
            }
            if(idf0 >= 0 && (fabs(z-z0)<0.01*ze0)) {
                if(fabs(th)<1e-10) 
                    xn=th; 
                else th=x;
            } else 
                xn=0.5*th+0.5*x;
            info[tid].au_pvalue = pval;
            thp=x; 
            z0=z;
            ze0=ze;
            idf0 = nscales-2;
            if(fabs(x-th)<1e-10) break;
        }
        
        if (failed && verbose_mode >= VB_MED)
            cout << "   degenerated" << endl;
        
        if (step == max_step) {
            if (verbose_mode >= VB_MED)
                cout << "   non-convergence" << endl; 
            failed = true;
        }
        
        double pchi2 = (failed) ? 0.0 : computePValueChiSquare(rss, df);
        cout << tid+1 << "\t" << info[tid].au_pvalue << "\t" << rss << "\t" << d << "\t" << c;
        
        // warning if p-value of chi-square < 0.01 (rss too high)
        if (pchi2 < 0.01) 
            cout << " !!!";
        cout << endl;
    }
    
    delete [] this_bp;
    delete [] w;
    delete [] cc;
//    delete [] bp;
}


void evaluateTrees(Params &params, IQTree *tree, vector<TreeInfo> &info, IntVector &distinct_ids)
{
	if (!params.treeset_file)
		return;
	cout << endl;
	//MTreeSet trees(params.treeset_file, params.is_rooted, params.tree_burnin, params.tree_max_count);
	cout << "Reading trees in " << params.treeset_file << " ..." << endl;
	int ntrees = countDistinctTrees(params.treeset_file, params.is_rooted, tree, distinct_ids, params.distinct_trees);
	if (ntrees < distinct_ids.size()) {
		cout << "WARNING: " << distinct_ids.size() << " trees detected but only " << ntrees << " distinct trees will be evaluated" << endl;
	} else {
		cout << ntrees << (params.distinct_trees ? " distinct" : "") << " trees detected" << endl;
	}
	if (ntrees == 0) return;
	ifstream in(params.treeset_file);

	//if (trees.size() == 1) return;
	//string tree_file = params.treeset_file;
	string tree_file = params.out_prefix;
	tree_file += ".trees";
	ofstream treeout;
	//if (!params.fixed_branch_length) {
		treeout.open(tree_file.c_str());
	//}
	string score_file = params.out_prefix;
	score_file += ".treelh";
	ofstream scoreout;
	if (params.print_tree_lh)
		scoreout.open(score_file.c_str());
	string site_lh_file = params.out_prefix;
	site_lh_file += ".sitelh";
	if (params.print_site_lh) {
		ofstream site_lh_out(site_lh_file.c_str());
		site_lh_out << ntrees << " " << tree->getAlnNSite() << endl;
		site_lh_out.close();
	}

	double time_start = getRealTime();

	int *boot_samples = NULL;
	int boot;
	//double *saved_tree_lhs = NULL;
	double *tree_lhs = NULL; // RELL score matrix of size #trees x #replicates
	double *pattern_lh = NULL;
	double *pattern_lhs = NULL;
	double *orig_tree_lh = NULL; // Original tree log-likelihoods
	double *max_lh = NULL;
	double *lhdiff_weights = NULL;
	int nptn = tree->getAlnNPattern();
    int maxnptn = get_safe_upper_limit(nptn);
    
	if (params.topotest_replicates && ntrees > 1) {
		size_t mem_size = (size_t)params.topotest_replicates*nptn*sizeof(int) +
				ntrees*params.topotest_replicates*sizeof(double) +
				(nptn + ntrees*3 + params.topotest_replicates*2)*sizeof(double) +
				ntrees*sizeof(TreeInfo) +
				params.do_weighted_test*(ntrees * nptn * sizeof(double) + ntrees*ntrees*sizeof(double));
		cout << "Note: " << ((double)mem_size/1024)/1024 << " MB of RAM required!" << endl;
		if (mem_size > getMemorySize()-100000)
			outWarning("The required memory does not fit in RAM!");
		cout << "Creating " << params.topotest_replicates << " bootstrap replicates..." << endl;
		if (!(boot_samples = new int [params.topotest_replicates*nptn]))
			outError(ERR_NO_MEMORY);
		for (boot = 0; boot < params.topotest_replicates; boot++)
			tree->aln->createBootstrapAlignment(boot_samples + (boot*nptn), params.bootstrap_spec);
		//if (!(saved_tree_lhs = new double [ntrees * params.topotest_replicates]))
		//	outError(ERR_NO_MEMORY);
		if (!(tree_lhs = new double [ntrees * params.topotest_replicates]))
			outError(ERR_NO_MEMORY);
		if (params.do_weighted_test || params.do_au_test) {
			if (!(lhdiff_weights = new double [ntrees * ntrees]))
				outError(ERR_NO_MEMORY);
            pattern_lhs = aligned_alloc<double>(ntrees*maxnptn);
//			if (!(pattern_lhs = new double[ntrees* nptn]))
//				outError(ERR_NO_MEMORY);
		}
        pattern_lh = aligned_alloc<double>(maxnptn);
//		if (!(pattern_lh = new double[nptn]))
//			outError(ERR_NO_MEMORY);
		if (!(orig_tree_lh = new double[ntrees]))
			outError(ERR_NO_MEMORY);
		if (!(max_lh = new double[params.topotest_replicates]))
			outError(ERR_NO_MEMORY);
	}
	int tree_index, tid, tid2;
	info.resize(ntrees);
	//for (MTreeSet::iterator it = trees.begin(); it != trees.end(); it++, tree_index++) {
	for (tree_index = 0, tid = 0; tree_index < distinct_ids.size(); tree_index++) {

		cout << "Tree " << tree_index + 1;
		if (distinct_ids[tree_index] >= 0) {
			cout << " / identical to tree " << distinct_ids[tree_index]+1 << endl;
			// ignore tree
			char ch;
			do {
				in >> ch;
			} while (!in.eof() && ch != ';');
			continue;
		}
		tree->freeNode();
		tree->readTree(in, params.is_rooted);
		tree->setAlignment(tree->aln);
        tree->setRootNode(params.root);
		if (tree->isSuperTree())
			((PhyloSuperTree*) tree)->mapTrees();
//		if ((tree->sse == LK_EIGEN || tree->sse == LK_EIGEN_SSE) && !tree->isBifurcating()) {
//			cout << "NOTE: Changing to old kernel as user tree is multifurcating" << endl;
//			if (tree->sse == LK_EIGEN)
//				tree->changeLikelihoodKernel(LK_NORMAL);
//			else
//				tree->changeLikelihoodKernel(LK_SSE);
//		}

		tree->initializeAllPartialLh();
		tree->fixNegativeBranch(false);
		if (!params.fixed_branch_length) {
			tree->setCurScore(tree->optimizeAllBranches(100, 0.001));
		} else {
			tree->setCurScore(tree->computeLikelihood());
		}
		treeout << "[ tree " << tree_index+1 << " lh=" << tree->getCurScore() << " ]";
		tree->printTree(treeout);
		treeout << endl;
		if (params.print_tree_lh)
			scoreout << tree->getCurScore() << endl;

		cout << " / LogL: " << tree->getCurScore() << endl;

		if (pattern_lh) {
			double curScore = tree->getCurScore();
            memset(pattern_lh, 0, maxnptn*sizeof(double));
			tree->computePatternLikelihood(pattern_lh, &curScore);
			if (params.do_weighted_test || params.do_au_test)
				memcpy(pattern_lhs + tid*maxnptn, pattern_lh, maxnptn*sizeof(double));
		}
		if (params.print_site_lh) {
			string tree_name = "Tree" + convertIntToString(tree_index+1);
			printSiteLh(site_lh_file.c_str(), tree, pattern_lh, true, tree_name.c_str());
		}
		info[tid].logl = tree->getCurScore();

		if (!params.topotest_replicates || ntrees <= 1) {
			tid++;
			continue;
		}
		// now compute RELL scores
		orig_tree_lh[tid] = tree->getCurScore();
		double *tree_lhs_offset = tree_lhs + (tid*params.topotest_replicates);
		for (boot = 0; boot < params.topotest_replicates; boot++) {
			double lh = 0.0;
			int *this_boot_sample = boot_samples + (boot*nptn);
			for (int ptn = 0; ptn < nptn; ptn++)
				lh += pattern_lh[ptn] * this_boot_sample[ptn];
			tree_lhs_offset[boot] = lh;
		}
		tid++;
	}

	assert(tid == ntrees);

	if (params.topotest_replicates && ntrees > 1) {
		double *tree_probs = new double[ntrees];
		memset(tree_probs, 0, ntrees*sizeof(double));
		int *tree_ranks = new int[ntrees];

		/* perform RELL BP method */
		cout << "Performing RELL-BP test..." << endl;
		int *maxtid = new int[params.topotest_replicates];
		double *maxL = new double[params.topotest_replicates];
		int *maxcount = new int[params.topotest_replicates];
		memset(maxtid, 0, params.topotest_replicates*sizeof(int));
		memcpy(maxL, tree_lhs, params.topotest_replicates*sizeof(double));
		for (boot = 0; boot < params.topotest_replicates; boot++)
			maxcount[boot] = 1;
		for (tid = 1; tid < ntrees; tid++) {
			double *tree_lhs_offset = tree_lhs + (tid * params.topotest_replicates);
			for (boot = 0; boot < params.topotest_replicates; boot++)
				if (tree_lhs_offset[boot] > maxL[boot] + params.ufboot_epsilon) {
					maxL[boot] = tree_lhs_offset[boot];
					maxtid[boot] = tid;
					maxcount[boot] = 1;
				} else if (tree_lhs_offset[boot] > maxL[boot] - params.ufboot_epsilon &&
						random_double() <= 1.0/(maxcount[boot]+1)) {
					maxL[boot] = max(maxL[boot],tree_lhs_offset[boot]);
					maxtid[boot] = tid;
					maxcount[boot]++;
				}
		}
		for (boot = 0; boot < params.topotest_replicates; boot++)
			tree_probs[maxtid[boot]] += 1.0;
		for (tid = 0; tid < ntrees; tid++) {
			tree_probs[tid] /= params.topotest_replicates;
			info[tid].rell_confident = false;
			info[tid].rell_bp = tree_probs[tid];
		}
		sort_index(tree_probs, tree_probs + ntrees, tree_ranks);
		double prob_sum = 0.0;
		// obtain the confidence set
		for (tid = ntrees-1; tid >= 0; tid--) {
			info[tree_ranks[tid]].rell_confident = true;
			prob_sum += tree_probs[tree_ranks[tid]];
			if (prob_sum > 0.95) break;
		}

		// sanity check
		for (tid = 0, prob_sum = 0.0; tid < ntrees; tid++)
			prob_sum += tree_probs[tid];
		if (fabs(prob_sum-1.0) > 0.01)
			outError("Internal error: Wrong ", __func__);

		delete [] maxcount;
		delete [] maxL;
		delete [] maxtid;

		/* now do the SH test */
		cout << "Performing KH and SH test..." << endl;
		// SH centering step
		for (boot = 0; boot < params.topotest_replicates; boot++)
			max_lh[boot] = -DBL_MAX;
		double *avg_lh = new double[ntrees];
		for (tid = 0; tid < ntrees; tid++) {
			avg_lh[tid] = 0.0;
			double *tree_lhs_offset = tree_lhs + (tid * params.topotest_replicates);
			for (boot = 0; boot < params.topotest_replicates; boot++)
				avg_lh[tid] += tree_lhs_offset[boot];
			avg_lh[tid] /= params.topotest_replicates;
			for (boot = 0; boot < params.topotest_replicates; boot++) {
				max_lh[boot] = max(max_lh[boot], tree_lhs_offset[boot] - avg_lh[tid]);
			}
		}

		double orig_max_lh = orig_tree_lh[0];
		int orig_max_id = 0;
		double orig_2ndmax_lh = -DBL_MAX;
		int orig_2ndmax_id = -1;
		// find the max tree ID
		for (tid = 1; tid < ntrees; tid++)
			if (orig_max_lh < orig_tree_lh[tid]) {
				orig_max_lh = orig_tree_lh[tid];
				orig_max_id = tid;
			}
		// find the 2nd max tree ID
		for (tid = 0; tid < ntrees; tid++)
			if (tid != orig_max_id && orig_2ndmax_lh < orig_tree_lh[tid]) {
				orig_2ndmax_lh = orig_tree_lh[tid];
				orig_2ndmax_id = tid;
			}


		// SH compute p-value
		for (tid = 0; tid < ntrees; tid++) {
			double *tree_lhs_offset = tree_lhs + (tid * params.topotest_replicates);
			// SH compute original deviation from max_lh
			info[tid].kh_pvalue = 0.0;
			info[tid].sh_pvalue = 0.0;
			int max_id = (tid != orig_max_id) ? orig_max_id : orig_2ndmax_id;
			double orig_diff = orig_tree_lh[max_id] - orig_tree_lh[tid] - avg_lh[tid];
			double *max_kh = tree_lhs + (max_id * params.topotest_replicates);
			for (boot = 0; boot < params.topotest_replicates; boot++) {
				if (max_lh[boot] - tree_lhs_offset[boot] > orig_diff)
					info[tid].sh_pvalue += 1.0;
				//double max_kh_here = max(max_kh[boot]-avg_lh[max_id], tree_lhs_offset[boot]-avg_lh[tid]);
				double max_kh_here = (max_kh[boot]-avg_lh[max_id]);
				if (max_kh_here - tree_lhs_offset[boot] > orig_diff)
					info[tid].kh_pvalue += 1.0;
			}
			info[tid].sh_pvalue /= params.topotest_replicates;
			info[tid].kh_pvalue /= params.topotest_replicates;
		}

		if (params.do_weighted_test) {

			cout << "Computing pairwise logl difference variance ..." << endl;
			/* computing lhdiff_weights as 1/sqrt(lhdiff_variance) */
			for (tid = 0; tid < ntrees; tid++) {
				double *pattern_lh1 = pattern_lhs + (tid * maxnptn);
				lhdiff_weights[tid*ntrees+tid] = 0.0;
				for (tid2 = tid+1; tid2 < ntrees; tid2++) {
					double lhdiff_variance = tree->computeLogLDiffVariance(pattern_lh1, pattern_lhs + (tid2*maxnptn));
					lhdiff_weights[tid*ntrees+tid2] = 1.0/sqrt(lhdiff_variance);
					lhdiff_weights[tid2*ntrees+tid] = lhdiff_weights[tid*ntrees+tid2];
				}
			}

			// Weighted KH and SH test
			cout << "Performing WKH and WSH test..." << endl;
			for (tid = 0; tid < ntrees; tid++) {
				double *tree_lhs_offset = tree_lhs + (tid * params.topotest_replicates);
				info[tid].wkh_pvalue = 0.0;
				info[tid].wsh_pvalue = 0.0;
				double worig_diff = -DBL_MAX;
				int max_id = -1;
				for (tid2 = 0; tid2 < ntrees; tid2++)
					if (tid2 != tid) {
						double wdiff = (orig_tree_lh[tid2] - orig_tree_lh[tid])*lhdiff_weights[tid*ntrees+tid2];
						if (wdiff > worig_diff) {
							worig_diff = wdiff;
							max_id = tid2;
						}
					}
				for (boot = 0; boot < params.topotest_replicates; boot++) {
					double wmax_diff = -DBL_MAX;
					for (tid2 = 0; tid2 < ntrees; tid2++)
						if (tid2 != tid)
							wmax_diff = max(wmax_diff,
									(tree_lhs[tid2*params.topotest_replicates+boot] - avg_lh[tid2] -
									tree_lhs_offset[boot] + avg_lh[tid]) * lhdiff_weights[tid*ntrees+tid2]);
					if (wmax_diff > worig_diff)
						info[tid].wsh_pvalue += 1.0;
					wmax_diff = (tree_lhs[max_id*params.topotest_replicates+boot] - avg_lh[max_id] -
							tree_lhs_offset[boot] + avg_lh[tid]);
					if (wmax_diff >  orig_tree_lh[max_id] - orig_tree_lh[tid])
						info[tid].wkh_pvalue += 1.0;
				}
				info[tid].wsh_pvalue /= params.topotest_replicates;
				info[tid].wkh_pvalue /= params.topotest_replicates;
			}
		}
        
        delete [] avg_lh;
        
		/* now to ELW - Expected Likelihood Weight method */
		cout << "Performing ELW test..." << endl;

		for (boot = 0; boot < params.topotest_replicates; boot++)
			max_lh[boot] = -DBL_MAX;
		for (tid = 0; tid < ntrees; tid++) {
			double *tree_lhs_offset = tree_lhs + (tid * params.topotest_replicates);
			for (boot = 0; boot < params.topotest_replicates; boot++)
				max_lh[boot] = max(max_lh[boot], tree_lhs_offset[boot]);
		}
		double *sumL = new double[params.topotest_replicates];
		memset(sumL, 0, sizeof(double) * params.topotest_replicates);
		for (tid = 0; tid < ntrees; tid++) {
			double *tree_lhs_offset = tree_lhs + (tid * params.topotest_replicates);
			for (boot = 0; boot < params.topotest_replicates; boot++) {
				tree_lhs_offset[boot] = exp(tree_lhs_offset[boot] - max_lh[boot]);
				sumL[boot] += tree_lhs_offset[boot];
			}
		}
		for (tid = 0; tid < ntrees; tid++) {
			double *tree_lhs_offset = tree_lhs + (tid * params.topotest_replicates);
			tree_probs[tid] = 0.0;
			for (boot = 0; boot < params.topotest_replicates; boot++) {
				tree_probs[tid] += (tree_lhs_offset[boot] / sumL[boot]);
			}
			tree_probs[tid] /= params.topotest_replicates;
			info[tid].elw_confident = false;
			info[tid].elw_value = tree_probs[tid];
		}

		sort_index(tree_probs, tree_probs + ntrees, tree_ranks);
		prob_sum = 0.0;
		// obtain the confidence set
		for (tid = ntrees-1; tid >= 0; tid--) {
			info[tree_ranks[tid]].elw_confident = true;
			prob_sum += tree_probs[tree_ranks[tid]];
			if (prob_sum > 0.95) break;
		}

		// sanity check
		for (tid = 0, prob_sum = 0.0; tid < ntrees; tid++)
			prob_sum += tree_probs[tid];
		if (fabs(prob_sum-1.0) > 0.01)
			outError("Internal error: Wrong ", __func__);
		delete [] sumL;

        if (params.do_au_test) {
            cout << "Performing approximately unbiased (AU) test..." << endl;
            performAUTest(params, tree, pattern_lhs, info);
        }

		delete [] tree_ranks;
		delete [] tree_probs;

	}
	if (max_lh)
		delete [] max_lh;
	if (orig_tree_lh)
		delete [] orig_tree_lh;
	if (pattern_lh)
        aligned_free(pattern_lh);
	if (pattern_lhs)
        aligned_free(pattern_lhs);
	if (lhdiff_weights)
		delete [] lhdiff_weights;
	if (tree_lhs)
		delete [] tree_lhs;
	//if (saved_tree_lhs)
	//	delete [] saved_tree_lhs;
	if (boot_samples)
		delete [] boot_samples;

	if (params.print_tree_lh) {
		scoreout.close();
	}

	treeout.close();
	in.close();

	cout << "Time for evaluating all trees: " << getRealTime() - time_start << " sec." << endl;

}


void evaluateTrees(Params &params, IQTree *tree) {
	vector<TreeInfo> info;
	IntVector distinct_ids;
	evaluateTrees(params, tree, info, distinct_ids);
}


<|MERGE_RESOLUTION|>--- conflicted
+++ resolved
@@ -339,7 +339,6 @@
 
 }
 
-<<<<<<< HEAD
 void printAncestralSequences(const char *out_prefix, PhyloTree *tree, AncestralSeqType ast) {
 
     int i, j, nsites = tree->getAlnNSite(), nstates = tree->aln->num_states, nptn = tree->getAlnNPattern();
@@ -443,9 +442,6 @@
 }
 
 void printSiteStateFreq(const char*filename, PhyloTree *tree) {
-=======
-void printSiteProbCategory(const char*filename, PhyloTree *tree, SiteLoglType wsl) {
->>>>>>> f9ff8e62
 
     if (wsl == WSL_NONE || wsl == WSL_SITE)
         return;
