--- conflicted
+++ resolved
@@ -56,13 +56,9 @@
 }
 
 void SplitIntMap::insertSplit(Split *sp, int value) {
-<<<<<<< HEAD
     if (findSplit(sp)) {
         outError(__func__);
     }
-=======
-    assert(!findSplit(sp));
->>>>>>> 589e1371
     if (verbose_mode >= VB_MAX) sp->report(cout);
     (*this)[sp] = value;
 }
