--- conflicted
+++ resolved
@@ -845,14 +845,9 @@
 	if (params.compute_ml_tree) {
 		cout << "  Maximum-likelihood tree:       " << params.out_prefix
 				<< ".treefile" << endl;
-<<<<<<< HEAD
 		if (params.snni) {
 			cout << "  Locally optimal trees (" << tree.candidateTrees.getNumLocalOptTrees() << "):    " << params.out_prefix << ".suboptimal_trees" << endl;
 		}
-=======
-		if (params.write_local_optimal_trees)
-		cout << "  Candidate trees (" << tree.candidateTrees.size() << "):      " << params.out_prefix << ".localtrees" << endl;
->>>>>>> 8c59c29c
 	}
 	if (!params.user_file && params.start_tree == STT_BIONJ) {
 		cout << "  BIONJ tree:               " << params.out_prefix << ".bionj"
@@ -1018,8 +1013,8 @@
 	iqtree.printTree(best_tree_string, WT_BR_LEN + WT_TAXON_ID);
 	cout << "Computing ML distances based on estimated model parameters...";
 	double *ml_dist = NULL;
-    double *ml_var = NULL;
-    longest_dist = iqtree.computeDist(params, iqtree.aln, ml_dist, ml_var, dist_file);
+    double *ml_var = NULL;
+    longest_dist = iqtree.computeDist(params, iqtree.aln, ml_dist, ml_var, dist_file);
 	cout << " " << (getCPUTime() - begin_time) << " sec" << endl;
 	cout << endl;
 	if (longest_dist > MAX_GENETIC_DIST * 0.99) {
@@ -1034,12 +1029,12 @@
 	        iqtree.var_matrix = new double[iqtree.aln->getNSeq() * iqtree.aln->getNSeq()];
 		}
 		memmove(iqtree.dist_matrix, ml_dist,
-                sizeof (double) * iqtree.aln->getNSeq() * iqtree.aln->getNSeq());
-        memmove(iqtree.var_matrix, ml_var,
+                sizeof (double) * iqtree.aln->getNSeq() * iqtree.aln->getNSeq());
+        memmove(iqtree.var_matrix, ml_var,
 				sizeof(double) * iqtree.aln->getNSeq() * iqtree.aln->getNSeq());
 	}
 	delete[] ml_dist;
-    delete[] ml_var;
+    delete[] ml_var;
 }
 
 void computeInitialDist(Params &params, IQTree &iqtree, string &dist_file) {
@@ -1239,18 +1234,11 @@
 	 *====================================================*/
 
     startTime = getCPUTime();
-<<<<<<< HEAD
     for (CandidateSet::iterator it = parsimonyTrees.begin(); it != parsimonyTrees.end(); it++) {
     	if (it->first != -DBL_MAX) {
     		continue;
     	}
     	iqtree.readTreeString(it->second.tree);
-
-=======
-    vector<string> unOptParTrees = iqtree.candidateTrees.getHighestScoringTrees(numInitTrees);
-    for (vector<string>::iterator it = unOptParTrees.begin()+1; it != unOptParTrees.end(); it++) {
-    	iqtree.readTreeString(*it);
->>>>>>> 8c59c29c
         // Initialize branch lengths for the parsimony tree
         iqtree.initializeAllPartialPars();
         iqtree.clearAllPartialLH();
@@ -1311,7 +1299,7 @@
     double nniTime = getCPUTime() - startTime;
     cout << "Average time for 1 NNI search: " << nniTime / initParsimonyTrees.size() << endl;
 
-    iqtree.candidateTrees.computeSplitSupport();
+    //iqtree.candidateTrees.computeSplitSupport();
 
     return numDup;
 }
@@ -1635,38 +1623,15 @@
         	int numDup = initCandidateTreeSet(params, iqtree, numInitTrees);
         	assert(iqtree.candidateTrees.size() != 0);
         	cout << "Finish initializing candidate tree set. ";
-<<<<<<< HEAD
         	cout << "Number of distinct locally optimal trees: " << iqtree.candidateTrees.getNumLocalOptTrees() << endl;
         	cout << "Candidate tree size: " << iqtree.candidateTrees.size() << endl;
         } else { // no -snni
-=======
-        	cout << "Number of distinct locally optimal trees: " << iqtree.candidateTrees.size() << endl;
-        } else {
->>>>>>> 8c59c29c
+
             int nni_count = 0;
             int nni_steps = 0;
             cout << "Doing NNI on the initial tree ... " << endl;
             string tree = iqtree.doNNISearch(nni_count, nni_steps);
-<<<<<<< HEAD
         	iqtree.candidateTrees.update(tree, iqtree.curScore, true);
-=======
-//            if (params.pll) {
-//                iqtree.curScore = iqtree.pllOptimizeNNI(nni_count, nni_steps, iqtree.searchinfo);
-//                pllTreeToNewick(iqtree.pllInst->tree_string, iqtree.pllInst, iqtree.pllPartitions,
-//                        iqtree.pllInst->start->back, PLL_TRUE, PLL_TRUE, PLL_FALSE, PLL_FALSE, PLL_FALSE,
-//                        PLL_SUMMARIZE_LH, PLL_FALSE, PLL_FALSE);
-//                iqtree.setBestTree(string(iqtree.pllInst->tree_string), iqtree.curScore);
-//            } else {
-//                iqtree.curScore = iqtree.optimizeNNI(nni_count, nni_steps);
-//                iqtree.setBestTree(iqtree.getTreeString(), iqtree.curScore);
-//            }
-//
-//        	if (iqtree.isSuperTree())
-//        		((PhyloSuperTree*) &iqtree)->computeBranchLengths();
-            iqtree.setBestTree(tree, iqtree.curScore);
-        	iqtree.candidateTrees.update(tree, iqtree.curScore);
->>>>>>> 8c59c29c
-
         }
 
         cout << "Current best tree score: " << iqtree.candidateTrees.getBestScore() << " / CPU time: "
@@ -1674,8 +1639,8 @@
 	}
 
 
-    if (params.leastSquareNNI) {
-    	iqtree.computeSubtreeDists();
+    if (params.leastSquareNNI) {
+    	iqtree.computeSubtreeDists();
     }
     iqtree.setRootNode(params.root); // Important for NNI below
 
@@ -1696,7 +1661,7 @@
 
 	/****************** Do tree search ***************************/
 	if (params.min_iterations > 1) {
-		iqtree.readTreeString(iqtree.candidateTrees.getBestTreeString()[0]);
+		iqtree.readTreeString(iqtree.candidateTrees.getHighestScoringTrees()[0]);
 		iqtree.doTreeSearch();
 		iqtree.setAlignment(iqtree.aln);
 	} else {
@@ -1731,7 +1696,7 @@
 
 	/******** Performs final model parameters optimization ******************/
 	if (params.min_iterations) {
-		iqtree.readTreeString(iqtree.candidateTrees.getBestTreeString()[0]);
+		iqtree.readTreeString(iqtree.candidateTrees.getHighestScoringTrees()[0]);
         iqtree.initializeAllPartialLh();
         iqtree.clearAllPartialLH();
         cout << "Performs final model parameters optimization" << endl;
@@ -1744,20 +1709,10 @@
 
 	cout << "BEST SCORE FOUND : " << iqtree.curScore << endl;
 
-<<<<<<< HEAD
 	vector<string> trees = iqtree.candidateTrees.getBestLocalOptimalTrees();
 	ofstream treesOut((string(params.out_prefix) + ".suboptimal_trees").c_str(), ofstream::out);
 	for (vector<string>::iterator it = trees.begin(); it != trees.end(); it++)
 		treesOut << (*it) << endl;
-=======
-	if (params.write_local_optimal_trees) {
-		vector<string> trees = iqtree.candidateTrees.getHighestScoringTrees();
-		ofstream treesOut((string(params.out_prefix) + ".localtrees").c_str(), ofstream::out);
-		for (vector<string>::iterator it = trees.begin(); it != trees.end(); it++)
-			treesOut << (*it) << endl;
-	}
->>>>>>> 8c59c29c
-
 	if (params.pll)
 		iqtree.inputModelPLL2IQTree();
 
@@ -1795,7 +1750,7 @@
 
 	// BUG FIX: readTreeString(bestTreeString) not needed before this line
 	iqtree.printResultTree();
-
+
 	if (params.out_file)
 		iqtree.printTree(params.out_file);
 
