/***************************************************************************
 *   Copyright (C) 2009 by BUI Quang Minh   *
 *   minh.bui@univie.ac.at   *
 *                                                                         *
 *   This program is free software; you can redistribute it and/or modify  *
 *   it under the terms of the GNU General Public License as published by  *
 *   the Free Software Foundation; either version 2 of the License, or     *
 *   (at your option) any later version.                                   *
 *                                                                         *
 *   This program is distributed in the hope that it will be useful,       *
 *   but WITHOUT ANY WARRANTY; without even the implied warranty of        *
 *   MERCHANTABILITY or FITNESS FOR A PARTICULAR PURPOSE.  See the         *
 *   GNU General Public License for more details.                          *
 *                                                                         *
 *   You should have received a copy of the GNU General Public License     *
 *   along with this program; if not, write to the                         *
 *   Free Software Foundation, Inc.,                                       *
 *   59 Temple Place - Suite 330, Boston, MA  02111-1307, USA.             *
 ***************************************************************************/

#ifdef HAVE_CONFIG_H
#include <config.h>
#endif
#include <iqtree_config.h>
#include "phylotree.h"
#include "phylosupertree.h"
#include "phylosupertreeplen.h"
#include "phyloanalysis.h"
#include "alignment.h"
#include "superalignment.h"
#include "iqtree.h"
#include "model/modelgtr.h"
#include "model/modeldna.h"
#include "model/modelpomo.h"
#include "myreader.h"
#include "model/rateheterogeneity.h"
#include "model/rategamma.h"
#include "model/rateinvar.h"
#include "model/rategammainvar.h"
//#include "modeltest_wrapper.h"
#include "model/modelprotein.h"
#include "model/modelbin.h"
#include "model/modelcodon.h"
#include "stoprule.h"

#include "mtreeset.h"
#include "mexttree.h"
#include "model/ratemeyerhaeseler.h"
#include "whtest_wrapper.h"
#include "model/partitionmodel.h"
#include "model/modelmixture.h"
//#include "guidedbootstrap.h"
#include "model/modelset.h"
#include "timeutil.h"
#include "upperbounds.h"


void reportReferences(Params &params, ofstream &out, string &original_model) {
	out << "To cite IQ-TREE please use:" << endl << endl
		<< "Lam-Tung Nguyen, Heiko A. Schmidt, Arndt von Haeseler, and Bui Quang Minh (2015)" << endl
		<< "IQ-TREE: A fast and effective stochastic algorithm for estimating" << endl
		<< "maximum likelihood phylogenies. Mol. Biol. Evol., 32:268-274." << endl << endl;

	if (params.gbo_replicates)
	out << "Since you used ultrafast bootstrap (UFBoot) please also cite: " << endl << endl
		<< "Bui Quang Minh, Minh Anh Thi Nguyen, and Arndt von Haeseler (2013) Ultrafast" << endl
		<< "approximation for phylogenetic bootstrap. Mol. Biol. Evol., 30:1188-1195." << endl << endl;

    if (params.partition_file) 
    out << "Since you used partition models please also cite:" << endl << endl
        << "Olga Chernomor, Arndt von Haeseler, and Bui Quang Minh (2016) Terrace aware data" << endl
        << "structure for phylogenomic inference from supermatrices. Syst. Biol., in press." << endl << endl;

}

void reportAlignment(ofstream &out, Alignment &alignment, int nremoved_seqs) {
	out << "Input data: " << alignment.getNSeq()+nremoved_seqs << " sequences with "
			<< alignment.getNSite() << " ";
	switch (alignment.seq_type) {
	case SEQ_BINARY: out << "binary"; break;
	case SEQ_DNA: out << "nucleotide"; break;
	case SEQ_PROTEIN: out << "amino-acid"; break;
	case SEQ_CODON: out << "codon"; break;
	case SEQ_MORPH: out << "morphological"; break;
	case SEQ_POMO: out << "PoMo"; break;
	default: out << "unknown"; break;
	}
	out << " sites" << endl << "Number of constant sites: "
		<< round(alignment.frac_const_sites * alignment.getNSite())
		<< " (= " << alignment.frac_const_sites * 100 << "% of all sites)"
		<< endl << "Number of site patterns: " << alignment.size() << endl
		<< endl;
}

void pruneModelInfo(vector<ModelInfo> &model_info, PhyloSuperTree *tree) {
	vector<ModelInfo> res_info;
	for (vector<PartitionInfo>::iterator it = tree->part_info.begin(); it != tree->part_info.end(); it++) {
		for (vector<ModelInfo>::iterator mit = model_info.begin(); mit != model_info.end(); mit++)
			if (mit->set_name == it->name)
				res_info.push_back(*mit);
	}
	model_info = res_info;

}

void reportModelSelection(ofstream &out, Params &params, vector<ModelInfo> &model_info, bool is_partitioned) {
	out << "Best-fit model according to "
		<< ((params.model_test_criterion == MTC_BIC) ? "BIC" :
			((params.model_test_criterion == MTC_AIC) ? "AIC" : "AICc")) << ": ";
	vector<ModelInfo>::iterator it;
	if (is_partitioned) {
		string set_name = "";
		for (it = model_info.begin(); it != model_info.end(); it++) {
			if (it->set_name != set_name) {
				if (set_name != "")
					out << ",";
				out << it->name << ":" << it->set_name;
				set_name = it->set_name;
			}
		}
	} else {
		out << model_info[0].name;
	}

	if (is_partitioned) {
		out << endl << endl << "List of best-fit models per partition:" << endl << endl;
	} else {
		out << endl << endl << "List of models sorted by "
			<< ((params.model_test_criterion == MTC_BIC) ? "BIC" :
				((params.model_test_criterion == MTC_AIC) ? "AIC" : "AICc"))
			<< " scores: " << endl << endl;
	}
	if (is_partitioned)
		out << "  ID  ";
	out << "Model             LogL          AIC      w-AIC      AICc     w-AICc       BIC      w-BIC" << endl;
	/*
	if (is_partitioned)
		out << "----------";

	out << "----------------------------------------------------------------------------------------" << endl;
	*/
	int setid = 1;
	for (it = model_info.begin(); it != model_info.end(); it++) {
		if (it->AIC_score == DBL_MAX) continue;
		if (it != model_info.begin() && it->set_name != (it-1)->set_name)
			setid++;
		if (is_partitioned && it != model_info.begin() && it->set_name == (it-1)->set_name)
			continue;
		if (is_partitioned) {
			out.width(4);
			out << right << setid << "  ";
		}
		out.width(15);
		out << left << it->name << " ";
		out.width(11);
		out << right << it->logl << " ";
		out.width(11);
		out	<< it->AIC_score << ((it->AIC_conf) ? " + " : " - ") << it->AIC_weight << " ";
		out.width(11);
		out << it->AICc_score << ((it->AICc_conf) ? " + " : " - ") << it->AICc_weight << " ";
		out.width(11);
		out << it->BIC_score  << ((it->BIC_conf) ? " + " : " - ") << it->BIC_weight;
		out << endl;
	}
	out << endl;
	out <<  "AIC, w-AIC   : Akaike information criterion scores and weights." << endl
		 << "AICc, w-AICc : Corrected AIC scores and weights." << endl
		 << "BIC, w-BIC   : Bayesian information criterion scores and weights." << endl << endl

		 << "Plus signs denote the 95% confidence sets." << endl
		 << "Minus signs denote significant exclusion." <<endl;
	out << endl;
}

void reportModel(ofstream &out, Alignment *aln, ModelSubst *m) {
	int i, j, k;
	assert(aln->num_states == m->num_states);
	if (m->num_states <= 4) {
		out << "Rate parameter R:" << endl << endl;

		double *rate_mat = new double[m->num_states * m->num_states];
		if (!m->isSiteSpecificModel())
			m->getRateMatrix(rate_mat);
		else
			((ModelSet*)m)->front()->getRateMatrix(rate_mat);
		if (m->num_states > 4)
			out << fixed;
		if (m->isReversible()) {
			for (i = 0, k = 0; i < m->num_states - 1; i++)
				for (j = i + 1; j < m->num_states; j++, k++) {
					out << "  " << aln->convertStateBackStr(i) << "-" << aln->convertStateBackStr(j) << ": "
							<< rate_mat[k];
					if (m->num_states <= 4)
						out << endl;
					else if (k % 5 == 4)
						out << endl;
				}

		} else { // non-reversible model
			for (i = 0, k = 0; i < m->num_states; i++)
				for (j = 0; j < m->num_states; j++)
					if (i != j) {
						out << "  " << aln->convertStateBackStr(i) << "-" << aln->convertStateBackStr(j)
								<< ": " << rate_mat[k];
						if (m->num_states <= 4)
							out << endl;
						else if (k % 5 == 4)
							out << endl;
						k++;
					}

		}

		//if (tree.aln->num_states > 4)
		out << endl;
		out.unsetf(ios_base::fixed);
		delete[] rate_mat;
	}
    if (aln->seq_type == SEQ_POMO) ((ModelPoMo*) m)->reportPoMoRates(out);
	out << "State frequencies: ";
	if (m->isSiteSpecificModel())
		out << "(site specific frequencies)" << endl << endl;
	else {
		if (!m->isReversible())
			out << "(inferred from Q matrix)" << endl;
		else
			switch (m->getFreqType()) {
			case FREQ_EMPIRICAL:
				out << "(empirical counts from alignment)" << endl;
				break;
			case FREQ_ESTIMATE:
				out << "(estimated with maximum likelihood)" << endl;
				break;
			case FREQ_USER_DEFINED:
				out << ((aln->seq_type == SEQ_PROTEIN) ? "(model)" : "(user-defined)") << endl;
				break;
			case FREQ_EQUAL:
				out << "(equal frequencies)" << endl;
				break;
			default:
				break;
			}
		out << endl;

		if (m->getFreqType() != FREQ_USER_DEFINED && m->getFreqType() != FREQ_EQUAL) {
			double *state_freqs = new double[m->num_states];
			m->getStateFrequency(state_freqs);
            int ncols=(aln->seq_type == SEQ_CODON) ? 4 : 1;
			for (i = 0; i < m->num_states; i++) {
				out << "  pi(" << aln->convertStateBackStr(i) << ") = " << state_freqs[i];
                if (i % ncols == ncols-1)
                    out << endl;
            }
			delete[] state_freqs;
			out << endl;
		}
		if (m->num_states <= 4) {
			// report Q matrix
			double *q_mat = new double[m->num_states * m->num_states];
			m->getQMatrix(q_mat);

			out << "Rate matrix Q:" << endl << endl;
			for (i = 0, k = 0; i < m->num_states; i++) {
				out << "  " << aln->convertStateBackStr(i);
				for (j = 0; j < m->num_states; j++, k++) {
					out << "  ";
					out.width(8);
					out << q_mat[k];
				}
				out << endl;
			}
			out << endl;
			delete[] q_mat;
		}
        if (aln->seq_type == SEQ_POMO) ((ModelPoMo*) m)->reportPoMoStateFreqs(out);
	}
}

void reportModel(ofstream &out, PhyloTree &tree) {
//	int i, j, k;
	int i;

	if (tree.getModel()->isMixture()) {
		out << "Mixture model of substitution: " << tree.getModelName() << endl;
//		out << "Full name: " << tree.getModelName() << endl;
		ModelMixture *mmodel = (ModelMixture*) tree.getModel();
		out << endl << "  No  Component      Rate    Weight   Parameters" << endl;
		i = 0;
		for (ModelMixture::iterator m = mmodel->begin(); m != mmodel->end(); m++, i++) {
			out.width(4);
			out << right << i+1 << "  ";
			out.width(12);
			out << left << (*m)->name << "  ";
			out.width(7);
			out << (*m)->total_num_subst << "  ";
			out.width(7);
			out << mmodel->prop[i] << "  " << (*m)->getNameParams() << endl;
//			out << "Model for mixture component "  << (m-mmodel->begin())+1 << ": " << (*m)->name << endl;
//			reportModel(out, tree.aln, *m);
		}
		out << endl;
	} else {
		out << "Model of substitution: " << tree.getModelName() << endl << endl;
		reportModel(out, tree.aln, tree.getModel());
	}
}

void reportRate(ofstream &out, PhyloTree &tree) {
	int i;
	RateHeterogeneity *rate_model = tree.getRate();
	out << "Model of rate heterogeneity: " << rate_model->full_name << endl;
	rate_model->writeInfo(out);

	if (rate_model->getNDiscreteRate() > 1 || rate_model->getPInvar() > 0.0) {
		out << endl << " Category  Relative_rate  Proportion" << endl;
		if (rate_model->getPInvar() > 0.0)
			out << "  0         0              " << rate_model->getPInvar()
					<< endl;
		int cats = rate_model->getNDiscreteRate();
		DoubleVector prop;
		if (rate_model->getGammaShape() > 0 || rate_model->getPtnCat(0) < 0) {
//			prop.resize(cats, (1.0 - rate_model->getPInvar()) / rate_model->getNRate());
			prop.resize(cats);
		for (i = 0; i < cats; i++)
			prop[i] = rate_model->getProp(i);
		} else {
			prop.resize(cats, 0.0);
			for (i = 0; i < tree.aln->getNPattern(); i++)
				prop[rate_model->getPtnCat(i)] += tree.aln->at(i).frequency;
			for (i = 0; i < cats; i++)
				prop[i] /= tree.aln->getNSite();
		}
		for (i = 0; i < cats; i++) {
			out << "  " << i + 1 << "         ";
			out.width(14);
			out << left << rate_model->getRate(i) << " " << prop[i];
			out << endl;
		}
		if (rate_model->isGammaRate()) {
			out << "Relative rates are computed as " << ((rate_model->isGammaRate() == GAMMA_CUT_MEDIAN) ? "MEDIAN" : "MEAN") <<
				" of the portion of the Gamma distribution falling in the category." << endl;
		}
	}
	/*
	 if (rate_model->getNDiscreteRate() > 1 || rate_model->isSiteSpecificRate())
	 out << endl << "See file " << rate_file << " for site-specific rates and categories" << endl;*/
	out << endl;
}

void reportTree(ofstream &out, Params &params, PhyloTree &tree, double tree_lh, double lh_variance, double main_tree) {
	double epsilon = 1.0 / tree.getAlnNSite();
	double totalLen = tree.treeLength();
	int df = tree.getModelFactory()->getNParameters();
	int ssize = tree.getAlnNSite();
	double AIC_score, AICc_score, BIC_score;
	computeInformationScores(tree_lh, df, ssize, AIC_score, AICc_score, BIC_score);
    
	out << "Log-likelihood of the tree: " << fixed << tree_lh;
    if (lh_variance > 0.0) 
        out << " (s.e. " << sqrt(lh_variance) << ")";
    out << endl;
    out	<< "Unconstrained log-likelihood (without tree): " << tree.aln->computeUnconstrainedLogL() << endl;

    out << "Number of free parameters (#branches + #model parameters): " << df << endl;
//    if (ssize > df) { 
//        if (ssize > 40*df)
//            out	<< "Akaike information criterion (AIC) score: " << AIC_score << endl;
//        else
//			out << "Corrected Akaike information criterion (AICc) score: " << AICc_score << endl;
//        
//		out << "Bayesian information criterion (BIC) score: " << BIC_score << endl;
//    } else 
    out	<< "Akaike information criterion (AIC) score: " << AIC_score << endl;
    out << "Corrected Akaike information criterion (AICc) score: " << AICc_score << endl;
    out << "Bayesian information criterion (BIC) score: " << BIC_score << endl;

    if (ssize <= df && main_tree) {
        
        out << endl
            << "**************************** WARNING ****************************" << endl
            << "Number of parameters (K, model parameters and branch lengths): " << df << endl
            << "Sample size (n, alignment length): " << ssize << endl << endl
            << "Given that K>=n, the parameter estimates might be inaccurate." << endl
            << "Thus, phylogenetic estimates should be interpreted with caution." << endl << endl 

            << "Ideally, it is desirable that n >> K. When selecting optimal models," << endl
            << "1. use AIC or BIC if n > 40K;" << endl 
            << "2. use AICc or BIC if 40K >= n > K;" << endl 
            << "3. be extremely cautious if n <= K" << endl << endl

            << "To improve the situation (3), consider the following options:" << endl
            << "  1. Increase the sample size (n)" << endl
            << "  2. Decrease the number of parameters (K) to be estimated. If" << endl
            << "     possible:" << endl
            << "     a. Remove the least important sequences from the alignment" << endl
            << "     b. Specify some of the parameter values for the substitution"<< endl 
            << "        model (e.g., the nucleotide or amino acid frequencies)" << endl
            << "     c. Specify some of the parameter values for the rates-across-" << endl
            << "        sites model (e.g., the shape parameter for the discrete" << endl
            << "        Gamma distribution, the proportion of invariable sites, or" << endl
            << "        the rates of change for different rate categories under" << endl
            << "        the FreeRate model)" << endl << endl
            << "Reference:" << endl
            << "Burnham KR, Anderson DR (2002). Model Selection and Multimodel" << endl
            << "Inference: A Practical Information-Theoretic Approach. Springer," << endl
            << "New York." << endl 
            << "************************ END OF WARNING ***********************" << endl;
    }
    out << endl;
    
    if (tree.aln->seq_type == SEQ_POMO) {
        int N = tree.aln->virtual_pop_size;
        out << "Total tree length measured in number of events: " << totalLen << endl;
        out << "Total tree length measured in number of substitutions: " << totalLen / (N * N) << endl;
    }
    else out << "Total tree length (sum of branch lengths): " << totalLen << endl;

	double totalLenInternal = tree.treeLengthInternal(epsilon);
	out << "Sum of internal branch lengths: " << totalLenInternal << " (" << totalLenInternal*100.0 / totalLen << "% of tree length)" << endl;
//	out << "Sum of internal branch lengths divided by total tree length: "
//			<< totalLenInternal / totalLen << endl;
	out << endl;
	//out << "ZERO BRANCH EPSILON = " << epsilon << endl;
	int zero_internal_branches = tree.countZeroInternalBranches(NULL, NULL, epsilon);
	if (zero_internal_branches > 0) {
		//int zero_internal_branches = tree.countZeroInternalBranches(NULL, NULL, epsilon);
		/*
		out << "WARNING: " << zero_branches
				<< " branches of near-zero lengths (<" << epsilon << ") and should be treated with caution!"
				<< endl;
		*/
		out << "WARNING: " << zero_internal_branches
				<< " near-zero internal branches (<" << epsilon << ") should be treated with caution"
				<< endl;
		/*
		cout << endl << "WARNING: " << zero_branches
				<< " branches of near-zero lengths (<" << epsilon << ") and should be treated with caution!"
				<< endl;
		*/
		out << "         Such branches are denoted by '**' in the figure below"
				<< endl << endl;
	}
	int long_branches = tree.countLongBranches(NULL, NULL, params.max_branch_length-0.2);
	if (long_branches > 0) {
		//stringstream sstr;
		out << "WARNING: " << long_branches << " too long branches (>" 
            << params.max_branch_length-0.2 << ") should be treated with caution!" << endl;
		//out << sstr.str();
		//cout << sstr.str();
	}

			//<< "Total tree length: " << tree.treeLength() << endl << endl
	tree.sortTaxa();
    out << "NOTE: Tree is UNROOTED although outgroup taxon '" << tree.root->name << "' is drawn at root" << endl;

    if (tree.isSuperTree() && params.partition_type == 0)
        out	<< "NOTE: Branch lengths are weighted average over all partitions" << endl
            << "      (weighted by the number of sites in the partitions)" << endl;

    bool is_codon = tree.aln->seq_type == SEQ_CODON;
    if (tree.isSuperTree()) {
        PhyloSuperTree *stree = (PhyloSuperTree*) &tree;
        is_codon = true;
        for (PhyloSuperTree::iterator sit = stree->begin(); sit != stree->end(); sit++)
            if ((*sit)->aln->seq_type != SEQ_CODON) {
                is_codon = false;
                break;
            }
    }
    if (is_codon)
        out << endl << "NOTE: Branch lengths are intepreted as number of nucleotide substitutions per codon site!" 
            << endl << "      Rescale them by 1/3 if you want to have #nt substitutions per nt site" << endl;
    if (main_tree) 
    if (params.aLRT_replicates > 0 || params.gbo_replicates || (params.num_bootstrap_samples && params.compute_ml_tree)) {
        out << "Numbers in parentheses are ";
        if (params.aLRT_replicates > 0) {
            out << "SH-aLRT support (%)";
            if (params.localbp_replicates)
                out << " / local bootstrap support (%)";
        }
        if (params.aLRT_test)
            out << " / parametric aLRT support";
        if (params.aBayes_test)
            out << " / aBayes support";
        if (params.num_bootstrap_samples && params.compute_ml_tree) {
            if (params.aLRT_replicates > 0 || params.aLRT_test || params.aBayes_test)
                out << " /";
            out << " standard bootstrap support (%)";
        }
        if (params.gbo_replicates) {
            if (params.aLRT_replicates > 0 || params.aLRT_test || params.aBayes_test)
                out << " /";
            out << " ultrafast bootstrap support (%)";
        }
        out << endl;
    }
    out << endl;

	//tree.setExtendedFigChar();
	tree.drawTree(out, WT_BR_SCALE, epsilon);
        
    out << "Tree in newick format:" << endl << endl;

	tree.printTree(out, WT_BR_LEN | WT_BR_LEN_FIXED_WIDTH | WT_SORT_TAXA);

	out << endl << endl;
}

void reportCredits(ofstream &out) {
	out << "CREDITS" << endl << "-------" << endl << endl
			<< "Some parts of the code were taken from the following packages/libraries:"
			<< endl << endl
			<< "Schmidt HA, Strimmer K, Vingron M, and von Haeseler A (2002)" << endl
			<< "TREE-PUZZLE: maximum likelihood phylogenetic analysis using quartets" << endl
			<< "and parallel computing. Bioinformatics, 18(3):502-504." << endl << endl

			//<< "The source code to construct the BIONJ tree were taken from BIONJ software:"
			//<< endl << endl
			<< "Gascuel O (1997) BIONJ: an improved version of the NJ algorithm" << endl
			<< "based on a simple model of sequence data. Mol. Bio. Evol., 14:685-695." << endl << endl

			//<< "The Nexus file parser was taken from the Nexus Class Library:"
			//<< endl << endl
			<< "Paul O. Lewis (2003) NCL: a C++ class library for interpreting data files in" << endl
			<< "NEXUS format. Bioinformatics, 19(17):2330-2331." << endl << endl

			<< "Mascagni M and Srinivasan A (2000) Algorithm 806: SPRNG: A Scalable Library" << endl
			<< "for Pseudorandom Number Generation. ACM Transactions on Mathematical Software," << endl
			<< "26: 436-461." << endl << endl

			<< "Guennebaud G, Jacob B, et al. (2010) Eigen v3. http://eigen.tuxfamily.org" << endl << endl;
			/*
			<< "The Modeltest 3.7 source codes were taken from:" << endl << endl
			<< "David Posada and Keith A. Crandall (1998) MODELTEST: testing the model of"
			<< endl << "DNA substitution. Bioinformatics, 14(9):817-8." << endl
			*/
}

/***********************************************************
 * CREATE REPORT FILE
 ***********************************************************/
extern StringIntMap pllTreeCounter;

void exhaustiveSearchGAMMAInvar(Params &params, IQTree &iqtree);

void searchGAMMAInvarByRestarting(IQTree &iqtree);

void computeLoglFromUserInputGAMMAInvar(Params &params, IQTree &iqtree);

void reportPhyloAnalysis(Params &params, string &original_model,
		IQTree &tree, vector<ModelInfo> &model_info) {
	if (params.count_trees) {
		// addon: print #distinct trees
		cout << endl << "NOTE: " << pllTreeCounter.size() << " distinct trees evaluated during whole tree search" << endl;

		IntVector counts;
		for (StringIntMap::iterator i = pllTreeCounter.begin(); i != pllTreeCounter.end(); i++) {
			if (i->second > counts.size())
				counts.resize(i->second+1, 0);
			counts[i->second]++;
		}
		for (IntVector::iterator i2 = counts.begin(); i2 != counts.end(); i2++) {
		    if (*i2 != 0) {
	            cout << "#Trees occuring " << (i2-counts.begin()) << " times: " << *i2 << endl;
		    }
		}
	}
	string outfile = params.out_prefix;

	outfile += ".iqtree";
	try {
		ofstream out;
		out.exceptions(ios::failbit | ios::badbit);
		out.open(outfile.c_str());
		out << "IQ-TREE " << iqtree_VERSION_MAJOR << "." << iqtree_VERSION_MINOR
				<< "." << iqtree_VERSION_PATCH << " built " << __DATE__ << endl
				<< endl;
		if (params.partition_file)
			out << "Partition file name: " << params.partition_file << endl;
		if (params.aln_file)
			out << "Input file name: " << params.aln_file << endl;

		if (params.user_file)
			out << "User tree file name: " << params.user_file << endl;
		out << "Type of analysis: ";
        if (original_model.find("TEST") != string::npos && original_model.find("ONLY") != string::npos) {
            out << "model selection";
        } else {
            if (params.compute_ml_tree)
                out << "tree reconstruction";
            if (params.num_bootstrap_samples > 0) {
                if (params.compute_ml_tree)
                    out << " + ";
                out << "non-parametric bootstrap (" << params.num_bootstrap_samples
                        << " replicates)";
            }
            if (params.gbo_replicates > 0) {
                out << " + ultrafast bootstrap (" << params.gbo_replicates << " replicates)";
            }
        }
		out << endl;
		out << "Random seed number: " << params.ran_seed << endl << endl;
		out << "REFERENCES" << endl << "----------" << endl << endl;
		reportReferences(params, out, original_model);

		out << "SEQUENCE ALIGNMENT" << endl << "------------------" << endl
				<< endl;
		if (tree.isSuperTree()) {
			out << "Input data: " << tree.aln->getNSeq()+tree.removed_seqs.size() << " taxa with "
					<< tree.aln->getNSite() << " partitions and "
					<< tree.getAlnNSite() << " total sites ("
					<< ((SuperAlignment*)tree.aln)->computeMissingData()*100 << "% missing data)" << endl << endl;

			PhyloSuperTree *stree = (PhyloSuperTree*) &tree;
			int namelen = stree->getMaxPartNameLength();
			int part;
			out.width(max(namelen+6,10));
			out << left << "  ID  Name" << "  Type  #Seqs  #Sites  #Patterns  #Const_Sites" << endl;
			//out << string(namelen+54, '-') << endl;
			part = 0;
			for (PhyloSuperTree::iterator it = stree->begin(); it != stree->end(); it++, part++) {
				//out << "FOR PARTITION " << stree->part_info[part].name << ":" << endl << endl;
				//reportAlignment(out, *((*it)->aln));
				out.width(4);
				out << right << part+1 << "  ";
				out.width(max(namelen,4));
				out << left << stree->part_info[part].name << "  ";
				out.width(6);
				switch ((*it)->aln->seq_type) {
				case SEQ_BINARY: out << "BIN"; break;
				case SEQ_CODON: out << "CODON"; break;
				case SEQ_DNA: out << "DNA"; break;
				case SEQ_MORPH: out << "MORPH"; break;
				case SEQ_MULTISTATE: out << "TINA"; break;
				case SEQ_PROTEIN: out << "AA"; break;
				case SEQ_POMO: out << "COUNTSFORMAT"; break;
				case SEQ_UNKNOWN: out << "???"; break;
				}
				out.width(5);
				out << right << (*it)->aln->getNSeq() << "  ";
				out.width(6);
				out << (*it)->aln->getNSite() << "  ";
				out.width(6);
				out << (*it)->aln->getNPattern() << "      ";
				out << round((*it)->aln->frac_const_sites*100) << "%" << endl;
			}
			out << endl;
		} else
			reportAlignment(out, *(tree.aln), tree.removed_seqs.size());

		out.precision(4);
		out << fixed;

		if (!model_info.empty()) {
			out << "MODEL SELECTION" << endl << "---------------" << endl << endl;
			if (tree.isSuperTree())
				pruneModelInfo(model_info, (PhyloSuperTree*)&tree);
			reportModelSelection(out, params, model_info, tree.isSuperTree());
		}

		out << "SUBSTITUTION PROCESS" << endl << "--------------------" << endl
				<< endl;
		if (tree.isSuperTree()) {
			if(params.partition_type)
				out	<< "Proportional partition model with joint branch lengths and separate models between partitions" << endl << endl;
			else
				out	<< "Full partition model with separate branch lengths and models between partitions" << endl << endl;
			PhyloSuperTree *stree = (PhyloSuperTree*) &tree;
			PhyloSuperTree::iterator it;
			int part;
			if(params.partition_type)
				out << "  ID  Model           Speed  Parameters" << endl;
			else
				out << "  ID  Model         TreeLen  Parameters" << endl;
			//out << "-------------------------------------" << endl;
			for (it = stree->begin(), part = 0; it != stree->end(); it++, part++) {
				out.width(4);
				out << right << (part+1) << "  ";
				out.width(14);
				if(params.partition_type)
					out << left << (*it)->getModelName() << " " << stree->part_info[part].part_rate  << "  " << (*it)->getModelNameParams() << endl;
				else
					out << left << (*it)->getModelName() << " " << (*it)->treeLength() << "  " << (*it)->getModelNameParams() << endl;
			}
			out << endl;
			/*
			for (it = stree->begin(), part = 0; it != stree->end(); it++, part++) {
				reportModel(out, *(*it));
				reportRate(out, *(*it));
			}*/
		} else {
			reportModel(out, tree);
			reportRate(out, tree);
		}

    		if (params.lmap_num_quartets >= 0) {
			tree.reportLikelihoodMapping(out);
		}


		/*
		out << "RATE HETEROGENEITY" << endl << "------------------" << endl
				<< endl;
		if (tree.isSuperTree()) {
			PhyloSuperTree *stree = (PhyloSuperTree*) &tree;
			int part = 0;
			for (PhyloSuperTree::iterator it = stree->begin();
					it != stree->end(); it++, part++) {
				out << "FOR PARTITION " << stree->part_info[part].name << ":"
						<< endl << endl;
				reportRate(out, *(*it));
			}
		} else
			reportRate(out, tree);
		*/
		// Bootstrap analysis:
		//Display as outgroup: a

		if (original_model == "WHTEST") {
			out << "TEST OF MODEL HOMOGENEITY" << endl
					<< "-------------------------" << endl << endl;
			out << "Delta of input data:                 "
					<< params.whtest_delta << endl;
			out << ".95 quantile of Delta distribution:  "
					<< params.whtest_delta_quantile << endl;
			out << "Number of simulations performed:     "
					<< params.whtest_simulations << endl;
			out << "P-value:                             "
					<< params.whtest_p_value << endl;
			if (params.whtest_p_value < 0.05) {
				out
						<< "RESULT: Homogeneity assumption is rejected (p-value cutoff 0.05)"
						<< endl;
			} else {
				out
						<< "RESULT: Homogeneity assumption is NOT rejected (p-value cutoff 0.05)"
						<< endl;
			}
			out << endl << "*** For this result please cite:" << endl << endl;
			out
					<< "G. Weiss and A. von Haeseler (2003) Testing substitution models"
					<< endl
					<< "within a phylogenetic tree. Mol. Biol. Evol, 20(4):572-578"
					<< endl << endl;
		}
/*
		out << "TREE SEARCH" << endl << "-----------" << endl << endl
				<< "Stopping rule: "
				<< ((params.stop_condition == SC_STOP_PREDICT) ? "Yes" : "No")
				<< endl << "Number of iterations: "
				<< tree.stop_rule.getNumIterations() << endl
				<< "Probability of deleting sequences: " << params.p_delete
				<< endl << "Number of representative leaves: "
				<< params.k_representative << endl
				<< "NNI log-likelihood cutoff: " << tree.getNNICutoff() << endl
				<< endl;
*/
		if (params.compute_ml_tree && (params.min_iterations > 0 || original_model.find("ONLY") != string::npos)) {
			if (original_model.find("ONLY") != string::npos)
				out << "TREE USED FOR MODEL SELECTION" << endl
					<< "-----------------------------" << endl << endl;
            else 
				out << "MAXIMUM LIKELIHOOD TREE" << endl
					<< "-----------------------" << endl << endl;

			tree.setRootNode(params.root);
            
            if (params.gbo_replicates) {
                if (tree.boot_consense_logl > tree.candidateTrees.getBestScore() + 0.1) {
                    out << endl << "**NOTE**: Consensus tree has higher likelihood than ML tree found! Please use consensus tree below." << endl;
                }
            }

			reportTree(out, params, tree, tree.candidateTrees.getBestScore(), tree.logl_variance, true);

			if (tree.isSuperTree() && verbose_mode >= VB_MED) {
				PhyloSuperTree *stree = (PhyloSuperTree*) &tree;
//				stree->mapTrees();
//				int empty_branches = stree->countEmptyBranches();
//				if (empty_branches) {
//					stringstream ss;
//					ss << empty_branches << " branches in the overall tree with no phylogenetic information due to missing data!";
//					outWarning(ss.str());
//				}
				
				int part = 0;
				for (PhyloSuperTree::iterator it = stree->begin();
						it != stree->end(); it++, part++) {
					out << "FOR PARTITION " << stree->part_info[part].name
							<< ":" << endl << endl;
					string root_name;
					if (params.root)
						root_name = params.root;
					else
						root_name = (*it)->aln->getSeqName(0);
					(*it)->root = (*it)->findNodeName(root_name);
					assert((*it)->root);
//					reportTree(out, params, *(*it), (*it)->computeLikelihood(), (*it)->computeLogLVariance(), false);
					reportTree(out, params, *(*it), stree->part_info[part].cur_score, 0.0, false);
				}
			}

		}
		/*
		 if (params.write_intermediate_trees) {
		 out << endl << "CONSENSUS OF INTERMEDIATE TREES" << endl << "-----------------------" << endl << endl
		 << "Number of intermediate trees: " << tree.stop_rule.getNumIterations() << endl
		 << "Split threshold: " << params.split_threshold << endl
		 << "Burn-in: " << params.tree_burnin << endl << endl;
		 }*/

		if (params.consensus_type == CT_CONSENSUS_TREE) {
			out << "CONSENSUS TREE" << endl << "--------------" << endl << endl;
			out << "Consensus tree is constructed from "
					<< (params.num_bootstrap_samples ? params.num_bootstrap_samples : params.gbo_replicates)
					<< " bootstrap trees";
            if (params.gbo_replicates) {
                out << endl << "Log-likelihood of consensus tree: " << tree.boot_consense_logl;
            }
			string con_file = params.out_prefix;
			con_file += ".contree";

            IntVector rfdist;
            tree.computeRFDist(con_file.c_str(), rfdist);
            out << endl << "Robinson-Foulds distance between ML tree and consensus tree: " << rfdist[0] << endl;
            
            out << endl << "Branches with bootstrap support >"
					<< floor(params.split_threshold * 1000) / 10 << "% are kept";
			if (params.split_threshold == 0.0)
				out << " (extended consensus)";
			if (params.split_threshold == 0.5)
				out << " (majority-rule consensus)";
			if (params.split_threshold >= 0.99)
				out << " (strict consensus)";

			out << endl << "Branch lengths are optimized by maximum likelihood on original alignment" << endl;
			out << "Numbers in parentheses are bootstrap supports (%)" << endl << endl;

			bool rooted = false;
			MTree contree;
			contree.readTree(con_file.c_str(), rooted);
			contree.drawTree(out, WT_BR_SCALE);
			out << endl << "Consensus tree in newick format: " << endl << endl;
			contree.printTree(out);
			out << endl << endl;
//			tree.freeNode();
//			tree.root = NULL;
//			tree.readTree(con_file.c_str(), rooted);
//			if (removed_seqs.size() > 0) {
//				tree.reinsertIdenticalSeqs(tree.aln, removed_seqs, twin_seqs);
//			}
//			tree.setAlignment(tree.aln);

			// bug fix
//			if ((tree.sse == LK_EIGEN || tree.sse == LK_EIGEN_SSE) && !tree.isBifurcating()) {
//				cout << "NOTE: Changing to old kernel as consensus tree is multifurcating" << endl;
//				tree.changeLikelihoodKernel(LK_SSE);
//			}

//			tree.initializeAllPartialLh();
//			tree.fixNegativeBranch(false);
//			if (tree.isSuperTree())
//				((PhyloSuperTree*) &tree)->mapTrees();
//			tree.optimizeAllBranches();
//			tree.printTree(con_file.c_str(), WT_BR_LEN | WT_BR_LEN_FIXED_WIDTH | WT_SORT_TAXA);
//			tree.sortTaxa();
//			tree.drawTree(out, WT_BR_SCALE);
//			out << endl << "Consensus tree in newick format: " << endl << endl;
//			tree.printResultTree(out);
//			out << endl << endl;
		}


		/* evaluate user trees */
		vector<TreeInfo> info;
		IntVector distinct_trees;
		if (params.treeset_file) {
			evaluateTrees(params, &tree, info, distinct_trees);
			out.precision(4);
            out.setf(ios_base::fixed);

			out << endl << "USER TREES" << endl << "----------" << endl << endl;
			out << "See " << params.out_prefix << ".trees for trees with branch lengths." << endl << endl;
			if (params.topotest_replicates && info.size() > 1) {
                out << "Tree      logL    deltaL  bp-RELL    p-KH     p-SH    ";
				if (params.do_weighted_test)
					out << "p-WKH    p-WSH    ";
                out << "c-ELW";
                if (params.do_au_test) 
                    out << "     p-AU";
                    
                out << endl << "------------------------------------------------------------------";
                if (params.do_weighted_test) 
					out << "------------------";
                if (params.do_au_test)
                    out << "-------";
                out << endl;
			} else {
				out << "Tree      logL    deltaL" << endl;
				out << "-------------------------" << endl;

			}
			double maxL = -DBL_MAX;
			int tid, orig_id;
			for (tid = 0; tid < info.size(); tid++)
				if (info[tid].logl > maxL) maxL = info[tid].logl;
			for (orig_id = 0, tid = 0; orig_id < distinct_trees.size(); orig_id++) {
				out.width(3);
				out << right << orig_id+1 << " ";
				if (distinct_trees[orig_id] >= 0) {
					out << " = tree " << distinct_trees[orig_id]+1 << endl;
					continue;
				}
				out.precision(3);
				out.width(12);
				out << info[tid].logl << " ";
				out.width(7);
				out << maxL - info[tid].logl;
				if (!params.topotest_replicates || info.size() <= 1) {
					out << endl;
					tid++;
					continue;
				}
				out.precision(4);
				out << "  ";
				out.width(6);
				out << info[tid].rell_bp;
				if (info[tid].rell_confident)
					out << " + ";
				else
					out << " - ";
				out.width(6);
				out << right << info[tid].kh_pvalue;
				if (info[tid].kh_pvalue < 0.05)
					out << " - ";
				else
					out << " + ";
				out.width(6);
				out << right << info[tid].sh_pvalue;
				if (info[tid].sh_pvalue < 0.05)
					out << " - ";
				else
					out << " + ";
                
				if (params.do_weighted_test) {
					out.width(6);
					out << right << info[tid].wkh_pvalue;
					if (info[tid].wkh_pvalue < 0.05)
						out << " - ";
					else
						out << " + ";
					out.width(6);
					out << right << info[tid].wsh_pvalue;
					if (info[tid].wsh_pvalue < 0.05)
						out << " - ";
					else
						out << " + ";
				}
				out.width(6);
				out << info[tid].elw_value;
				if (info[tid].elw_confident)
					out << " + ";
				else
					out << " - ";

                if (params.do_au_test) {
                    out.width(6);
                    out << right << info[tid].au_pvalue;
                    if (info[tid].au_pvalue < 0.05)
                        out << " - ";
                    else
                        out << " + ";
                }

				out << endl;
				tid++;
			}
			out << endl;

			if (params.topotest_replicates) {
				out <<  "deltaL  : logL difference from the maximal logl in the set." << endl
					 << "bp-RELL : bootstrap proportion using RELL method (Kishino et al. 1990)." << endl
					 << "p-KH    : p-value of one sided Kishino-Hasegawa test (1989)." << endl
					 << "p-SH    : p-value of Shimodaira-Hasegawa test (2000)." << endl;
				if (params.do_weighted_test) {
					out << "p-WKH   : p-value of weighted KH test." << endl
					 << "p-WSH   : p-value of weighted SH test." << endl;
				}
				out	 << "c-ELW   : Expected Likelihood Weight (Strimmer & Rambaut 2002)." << endl;
                if (params.do_au_test) {
					out << "p-AU    : p-value of approximately unbiased (AU) test (Shimodaira, 2002)." << endl;
                }
                out  << endl
					 << "Plus signs denote the 95% confidence sets." << endl
					 << "Minus signs denote significant exclusion."  << endl
					 << "All tests performed "
					 << params.topotest_replicates << " resamplings using the RELL method."<<endl;
			}
			out << endl;
		}


		time_t cur_time;
		time(&cur_time);

		char *date_str;
		date_str = ctime(&cur_time);
		out.unsetf(ios_base::fixed);
		out << "TIME STAMP" << endl << "----------" << endl << endl
				<< "Date and time: " << date_str << "Total CPU time used: "
				<< (double) params.run_time << " seconds (" << convert_time(params.run_time) << ")" << endl
				<< "Total wall-clock time used: " << getRealTime() - params.start_real_time
				<< " seconds (" << convert_time(getRealTime() - params.start_real_time) << ")" << endl << endl;

		//reportCredits(out); // not needed, now in the manual
		out.close();

	} catch (ios::failure) {
		outError(ERR_WRITE_OUTPUT, outfile);
	}

	cout << endl << "Analysis results written to: " << endl
			<< "  IQ-TREE report:                " << params.out_prefix << ".iqtree"
			<< endl;
	if (params.compute_ml_tree) {
		if (original_model.find("ONLY") == string::npos)
			cout << "  Maximum-likelihood tree:       " << params.out_prefix << ".treefile" << endl;
		else
			cout << "  Tree used for model selection: " << params.out_prefix << ".treefile" << endl;
		if (params.snni && params.write_local_optimal_trees) {
			cout << "  Locally optimal trees (" << tree.candidateTrees.getNumLocalOptTrees() << "):    " << params.out_prefix << ".suboptimal_trees" << endl;
		}
	}
	if (!params.user_file && params.start_tree == STT_BIONJ) {
		cout << "  BIONJ tree:                    " << params.out_prefix << ".bionj"
				<< endl;
	}
	if (!params.dist_file) {
		//cout << "  Juke-Cantor distances:    " << params.out_prefix << ".jcdist" << endl;
		if (params.compute_ml_dist)
		cout << "  Likelihood distances:          " << params.out_prefix
					<< ".mldist" << endl;
		if (params.print_conaln)
		cout << "  Concatenated alignment:        " << params.out_prefix
					<< ".conaln" << endl;
	}
	if (original_model.find("TEST") != string::npos && tree.isSuperTree()) {
		cout << "  Best partitioning scheme:      " << params.out_prefix << ".best_scheme.nex" << endl;
		bool raxml_format_printed = true;

		for (vector<PartitionInfo>::iterator it = ((PhyloSuperTree*)&tree)->part_info.begin();
				it != ((PhyloSuperTree*)&tree)->part_info.end(); it++)
			if (!it->aln_file.empty()) {
				raxml_format_printed = false;
				break;
			}
		if (raxml_format_printed)
			 cout << "           in RAxML format:      " << params.out_prefix << ".best_scheme" << endl;
	}
	if (tree.getRate()->getGammaShape() > 0 && params.print_site_rate)
		cout << "  Gamma-distributed rates:       " << params.out_prefix << ".rate"
				<< endl;

	if ((tree.getRate()->isSiteSpecificRate() || tree.getRate()->getPtnCat(0) >= 0) && params.print_site_rate)
		cout << "  Site-rates by MH model:        " << params.out_prefix << ".rate"
				<< endl;

	if (params.print_site_lh)
		cout << "  Site log-likelihoods:          " << params.out_prefix << ".sitelh"
				<< endl;

	if (params.write_intermediate_trees)
		cout << "  All intermediate trees:        " << params.out_prefix << ".treels"
				<< endl;

	if (params.gbo_replicates) {
		cout << endl << "Ultrafast bootstrap approximation results written to:" << endl
			 << "  Split support values:          " << params.out_prefix << ".splits.nex" << endl
			 << "  Consensus tree:                " << params.out_prefix << ".contree" << endl;
		if (params.print_ufboot_trees)
		cout << "  UFBoot trees:                  " << params.out_prefix << ".ufboot" << endl;

	}

	if (params.treeset_file) {
		cout << "  Evaluated user trees:          " << params.out_prefix << ".trees" << endl;

		if (params.print_tree_lh) {
		cout << "  Tree log-likelihoods:          " << params.out_prefix << ".treelh" << endl;
		}
		if (params.print_site_lh) {
		cout << "  Site log-likelihoods:          " << params.out_prefix << ".sitelh" << endl;
		}
	}
    	if (params.lmap_num_quartets >= 0) {
		cout << "  Likelihood mapping plot (SVG): " << params.out_prefix << ".lmap.svg" << endl;
		cout << "  Likelihood mapping plot (EPS): " << params.out_prefix << ".lmap.eps" << endl;
	}
	cout << "  Screen log file:               " << params.out_prefix << ".log" << endl;
	/*	if (original_model == "WHTEST")
	 cout <<"  WH-TEST report:           " << params.out_prefix << ".whtest" << endl;*/
	cout << endl;

}

void checkZeroDist(Alignment *aln, double *dist) {
	int ntaxa = aln->getNSeq();
	IntVector checked;
	checked.resize(ntaxa, 0);
	int i, j;
	for (i = 0; i < ntaxa - 1; i++) {
		if (checked[i])
			continue;
		string str = "";
		bool first = true;
		for (j = i + 1; j < ntaxa; j++)
			if (dist[i * ntaxa + j] <= Params::getInstance().min_branch_length) {
				if (first)
					str = "ZERO distance between sequences "
							+ aln->getSeqName(i);
				str += ", " + aln->getSeqName(j);
				checked[j] = 1;
				first = false;
			}
		checked[i] = 1;
		if (str != "")
			outWarning(str);
	}
}


void printAnalysisInfo(int model_df, IQTree& iqtree, Params& params) {
//	if (!params.raxmllib) {
	cout << "Model of evolution: ";
	if (iqtree.isSuperTree()) {
		cout << iqtree.getModelName() << " (" << model_df << " free parameters)" << endl;
	} else {
		cout << iqtree.getModelName() << " with ";
		switch (iqtree.getModel()->getFreqType()) {
		case FREQ_EQUAL:
			cout << "equal";
			break;
		case FREQ_EMPIRICAL:
			cout << "counted";
			break;
		case FREQ_USER_DEFINED:
			cout << "user-defined";
			break;
		case FREQ_ESTIMATE:
			cout << "optimized";
			break;
		case FREQ_CODON_1x4:
			cout << "counted 1x4";
			break;
		case FREQ_CODON_3x4:
			cout << "counted 3x4";
			break;
		case FREQ_CODON_3x4C:
			cout << "counted 3x4-corrected";
			break;
		default:
			outError("Wrong specified state frequencies");
		}
		cout << " frequencies (" << model_df << " free parameters)" << endl;
	}
	cout << "Fixed branch lengths: "
			<< ((params.fixed_branch_length) ? "Yes" : "No") << endl;

	if (params.min_iterations > 0) {
	    cout << "Tree search algorithm: " << (params.snni ? "Stochastic nearest neighbor interchange" : "IQPNNI") << endl;
	    cout << "Termination condition: ";
	    if (params.stop_condition == SC_REAL_TIME) {
	        cout << "after " << params.maxtime << " minutes" << endl;
	    } else if (params.stop_condition == SC_UNSUCCESS_ITERATION) {
	        cout << "after " << params.unsuccess_iteration << " unsuccessful iterations" << endl;
	    } else if (params.stop_condition == SC_FIXED_ITERATION) {
	            cout << params.min_iterations << " iterations" << endl;
	    } else if(params.stop_condition == SC_WEIBULL) {
	            cout << "predicted in [" << params.min_iterations << ","
	                    << params.max_iterations << "] (confidence "
	                    << params.stop_confidence << ")" << endl;
	    } else if (params.stop_condition == SC_BOOTSTRAP_CORRELATION) {
	    	cout << "min " << params.min_correlation << " correlation coefficient" << endl;
	    }

	    if (!params.snni) {
	        cout << "Number of representative leaves  : " << params.k_representative << endl;
	        cout << "Probability of deleting sequences: " << iqtree.getProbDelete() << endl;
	        cout << "Number of leaves to be deleted   : " << iqtree.getDelete() << endl;
	        cout << "Important quartets assessed on: "
	                << ((params.iqp_assess_quartet == IQP_DISTANCE) ?
	                        "Distance" : ((params.iqp_assess_quartet == IQP_PARSIMONY) ? "Parsimony" : "Bootstrap"))
	                << endl;
	    }
	    cout << "NNI assessed on: " << ((params.nni5) ? "5 branches" : "1 branch") << endl;
	}
	cout << "Phylogenetic likelihood library: " << (params.pll ? "Yes" : "No") << endl;
    cout << "Branch length optimization method: "
            << ((iqtree.optimize_by_newton) ? "Newton" : "Brent") << endl;
    cout << "Number of Newton-Raphson steps in NNI evaluation and branch length optimization: " << NNI_MAX_NR_STEP
            << " / " << PLL_NEWZPERCYCLE << endl;
    cout << "SSE instructions: "
            << ((iqtree.sse) ? "Yes" : "No") << endl;
	cout << endl;
}

void computeMLDist(Params& params, IQTree& iqtree, string &dist_file, double begin_time) {
	double longest_dist;
//	stringstream best_tree_string;
//	iqtree.printTree(best_tree_string, WT_BR_LEN + WT_TAXON_ID);
	cout << "Computing ML distances based on estimated model parameters...";
	double *ml_dist = NULL;
    double *ml_var = NULL;
    longest_dist = iqtree.computeDist(params, iqtree.aln, ml_dist, ml_var, dist_file);
	cout << " " << (getCPUTime() - begin_time) << " sec" << endl;
	if (longest_dist > MAX_GENETIC_DIST * 0.99) {
		outWarning("Some pairwise ML distances are too long (saturated)");
		//cout << "Some ML distances are too long, using old distances..." << endl;
	} //else
	{
		if ( !iqtree.dist_matrix ) {
	        iqtree.dist_matrix = new double[iqtree.aln->getNSeq() * iqtree.aln->getNSeq()];
		}
		if ( !iqtree.var_matrix ) {
	        iqtree.var_matrix = new double[iqtree.aln->getNSeq() * iqtree.aln->getNSeq()];
		}
		memmove(iqtree.dist_matrix, ml_dist,
                sizeof (double) * iqtree.aln->getNSeq() * iqtree.aln->getNSeq());
        memmove(iqtree.var_matrix, ml_var,
				sizeof(double) * iqtree.aln->getNSeq() * iqtree.aln->getNSeq());
	}
	delete[] ml_dist;
    delete[] ml_var;
}

void computeInitialDist(Params &params, IQTree &iqtree, string &dist_file) {
    double longest_dist;
	if (params.dist_file) {
		cout << "Reading distance matrix file " << params.dist_file << " ..." << endl;
	} else if (params.compute_jc_dist) {
		cout << "Computing Juke-Cantor distances..." << endl;
	} else if (params.compute_obs_dist) {
		cout << "Computing observed distances..." << endl;
	}

	if (params.compute_jc_dist || params.compute_obs_dist || params.partition_file) {
		longest_dist = iqtree.computeDist(params, iqtree.aln, iqtree.dist_matrix, iqtree.var_matrix, dist_file);
		checkZeroDist(iqtree.aln, iqtree.dist_matrix);
		if (longest_dist > MAX_GENETIC_DIST * 0.99) {
			outWarning("Some pairwise distances are too long (saturated)");
		}
    }

}

void initializeParams(Params &params, IQTree &iqtree, vector<ModelInfo> &model_info, ModelsBlock *models_block) {
//    iqtree.setCurScore(-DBL_MAX);
    bool test_only = params.model_name.find("ONLY") != string::npos;
    /* initialize substitution model */
    if (params.model_name.substr(0, 4) == "TEST") {
    	// TODO: check if necessary
//        if (iqtree.isSuperTree())
//            ((PhyloSuperTree*) &iqtree)->mapTrees();
        double start_cpu_time = getCPUTime();
        double start_real_time = getRealTime();
        ofstream fmodel;
        string fmodel_str = ((string)params.out_prefix + ".model"); 

        bool ok_model_file = false;
        if (!params.print_site_lh && !params.model_test_again) {
            ok_model_file = checkModelFile(fmodel_str, iqtree.isSuperTree(), model_info);
        }

        ok_model_file &= model_info.size() > 0;
        if (ok_model_file) {
            cout << "Reusing information from model file " << fmodel_str << endl;
            fmodel.open(fmodel_str.c_str(), ios::app);
            if (!fmodel.is_open())
                outError("cannot append to file ", fmodel_str);            
        } else {
            fmodel.open(fmodel_str.c_str());
            if (!fmodel.is_open())
                outError("cannot write to file ", fmodel_str);
            // print header
            SeqType seq_type = iqtree.aln->seq_type;
            if (iqtree.isSuperTree()) {
                fmodel << "Charset\t";
                seq_type = ((PhyloSuperTree*)&iqtree)->front()->aln->seq_type;
            }
            fmodel << "Model\tdf\tLnL\tTreeLen";
            if (seq_type == SEQ_BINARY)
                fmodel << "\t0\t1";
            else if (seq_type == SEQ_DNA)
                fmodel << "\tA-C\tA-G\tA-T\tC-G\tC-T\tG-T\tA\tC\tG\tT";
            fmodel << "\talpha\tpinv\tTree" << endl;
            model_info.clear();
        }
        fmodel.precision(4);
        fmodel << fixed;

        params.model_name = testModel(params, &iqtree, model_info, fmodel, models_block, "", true);
        fmodel.close();
        params.startCPUTime = start_cpu_time;
        params.start_real_time = start_real_time;
        cout << "CPU time for model selection: " << getCPUTime() - start_cpu_time << " seconds." << endl;
//        alignment = iqtree.aln;
        if (test_only) {
            params.min_iterations = 0;
        }
    }

    if (params.model_name == "WHTEST") {
        if (iqtree.aln->seq_type != SEQ_DNA)
            outError("Weiss & von Haeseler test of model homogeneity only works for DNA");
        params.model_name = "GTR+G";
    }

    assert(iqtree.aln);
    if (params.gbo_replicates)
        params.speed_conf = 1.0;

	// TODO: check if necessary
//    if (iqtree.isSuperTree())
//        ((PhyloSuperTree*) &iqtree)->mapTrees();

    // set parameter for the current tree
//    iqtree.setParams(params);
}


void pruneTaxa(Params &params, IQTree &iqtree, double *pattern_lh, NodeVector &pruned_taxa, StrVector &linked_name) {
	int num_low_support;
	double mytime;

	if (params.aLRT_threshold <= 100 && (params.aLRT_replicates > 0 || params.localbp_replicates > 0)) {
		mytime = getCPUTime();
		cout << "Testing tree branches by SH-like aLRT with " << params.aLRT_replicates << " replicates..." << endl;
		iqtree.setRootNode(params.root);
		double curScore =  iqtree.getCurScore();
		iqtree.computePatternLikelihood(pattern_lh, &curScore);
		num_low_support = iqtree.testAllBranches(params.aLRT_threshold, curScore,
				pattern_lh, params.aLRT_replicates, params.localbp_replicates, params.aLRT_test, params.aBayes_test);
		iqtree.printResultTree();
		cout << "  " << getCPUTime() - mytime << " sec." << endl;
		cout << num_low_support << " branches show low support values (<= " << params.aLRT_threshold << "%)" << endl;

		//tree.drawTree(cout);
		cout << "Collapsing stable clades..." << endl;
		iqtree.collapseStableClade(params.aLRT_threshold, pruned_taxa, linked_name, iqtree.dist_matrix);
		cout << pruned_taxa.size() << " taxa were pruned from stable clades" << endl;
	}

	if (!pruned_taxa.empty()) {
		cout << "Pruned alignment contains " << iqtree.aln->getNSeq()
				<< " sequences and " << iqtree.aln->getNSite() << " sites and "
				<< iqtree.aln->getNPattern() << " patterns" << endl;
		//tree.clearAllPartialLh();
		iqtree.initializeAllPartialLh();
		iqtree.clearAllPartialLH();
		iqtree.setCurScore(iqtree.optimizeAllBranches());
		//cout << "Log-likelihood	after reoptimizing model parameters: " << tree.curScore << endl;
		int nni_count, nni_steps;
		iqtree.setCurScore(iqtree.optimizeNNI(nni_count, nni_steps));
		cout << "Log-likelihood after optimizing partial tree: "
				<< iqtree.getCurScore() << endl;
	}

}

void restoreTaxa(IQTree &iqtree, double *saved_dist_mat, NodeVector &pruned_taxa, StrVector &linked_name) {
	if (!pruned_taxa.empty()) {
		cout << "Restoring full tree..." << endl;
		iqtree.restoreStableClade(iqtree.aln, pruned_taxa, linked_name);
		delete[] iqtree.dist_matrix;
		iqtree.dist_matrix = saved_dist_mat;
		iqtree.initializeAllPartialLh();
		iqtree.clearAllPartialLH();
		iqtree.setCurScore(iqtree.optimizeAllBranches());
		//cout << "Log-likelihood	after reoptimizing model parameters: " << tree.curScore << endl;
		int nni_count, nni_steps;
		iqtree.setCurScore(iqtree.optimizeNNI(nni_count, nni_steps));
		cout << "Log-likelihood	after reoptimizing full tree: " << iqtree.getCurScore() << endl;
		//iqtree.setBestScore(iqtree.getModelFactory()->optimizeParameters(params.fixed_branch_length, true, params.model_eps));

	}
}
void runApproximateBranchLengths(Params &params, IQTree &iqtree) {
    if (!params.fixed_branch_length && params.leastSquareBranch) {
        cout << endl << "Computing Least Square branch lengths..." << endl;
        iqtree.optimizeAllBranchesLS();
        iqtree.clearAllPartialLH();
        iqtree.setCurScore(iqtree.computeLikelihood());
        string filename = params.out_prefix;
        filename += ".lstree";
        iqtree.printTree(filename.c_str(), WT_BR_LEN | WT_BR_LEN_FIXED_WIDTH | WT_SORT_TAXA | WT_NEWLINE);
        cout << "Logl of tree with LS branch lengths: " << iqtree.getCurScore() << endl;
        cout << "Tree with LS branch lengths written to " << filename << endl;
        if (params.print_branch_lengths) {
        	if (params.manuel_analytic_approx) {
        		cout << "Applying Manuel's analytic approximation.." << endl;
        		iqtree.approxAllBranches();
        	}
        	ofstream out;
        	filename = params.out_prefix;
        	filename += ".lsbrlen";
        	out.open(filename.c_str());
        	iqtree.printBranchLengths(out);
        	out.close();
        	cout << "LS Branch lengths written to " << filename << endl;
        }
        cout << "Total LS tree length: " << iqtree.treeLength() << endl;
    }

    if (params.pars_branch_length) {
    	cout << endl << "Computing parsimony branch lengths..." << endl;
    	iqtree.fixNegativeBranch(true);
    	iqtree.clearAllPartialLH();
        iqtree.setCurScore(iqtree.computeLikelihood());
        string filename = params.out_prefix;
        filename += ".mptree";
        iqtree.printTree(filename.c_str(), WT_BR_LEN | WT_BR_LEN_FIXED_WIDTH | WT_SORT_TAXA | WT_NEWLINE);
        cout << "Logl of tree with MP branch lengths: " << iqtree.getCurScore() << endl;
        cout << "Tree with MP branch lengths written to " << filename << endl;
        if (params.print_branch_lengths) {
        	ofstream out;
        	filename = params.out_prefix;
        	filename += ".mpbrlen";
        	out.open(filename.c_str());
        	iqtree.printBranchLengths(out);
        	out.close();
        	cout << "MP Branch lengths written to " << filename << endl;
        }
        cout << "Total MP tree length: " << iqtree.treeLength() << endl;

    }

    if (params.bayes_branch_length) {
    	cout << endl << "Computing Bayesian branch lengths..." << endl;
    	iqtree.computeAllBayesianBranchLengths();
    	iqtree.clearAllPartialLH();
        iqtree.setCurScore(iqtree.computeLikelihood());
        string filename = params.out_prefix;
        filename += ".batree";
        iqtree.printTree(filename.c_str(), WT_BR_LEN | WT_BR_LEN_FIXED_WIDTH | WT_SORT_TAXA | WT_NEWLINE);
        cout << "Logl of tree with Bayesian branch lengths: " << iqtree.getCurScore() << endl;
        cout << "Tree with Bayesian branch lengths written to " << filename << endl;
        if (params.print_branch_lengths) {
        	ofstream out;
        	filename = params.out_prefix;
        	filename += ".babrlen";
        	out.open(filename.c_str());
        	iqtree.printBranchLengths(out);
        	out.close();
        	cout << "Bayesian Branch lengths written to " << filename << endl;
        }
        cout << "Total Bayesian tree length: " << iqtree.treeLength() << endl;

    }

}

void printMiscInfo(Params &params, IQTree &iqtree, double *pattern_lh) {
	if (params.print_site_lh && !params.pll) {
		string site_lh_file = params.out_prefix;
		site_lh_file += ".sitelh";
		if (params.print_site_lh == WSL_SITE)
			printSiteLh(site_lh_file.c_str(), &iqtree, pattern_lh);
		else
			printSiteLhCategory(site_lh_file.c_str(), &iqtree, params.print_site_lh);
	}
    
    if (params.print_site_state_freq) {
		string site_freq_file = params.out_prefix;
		site_freq_file += ".sitesf";
        printSiteStateFreq(site_freq_file.c_str(), &iqtree);
    }

    if (params.print_site_posterior) {
        cout << "Computing mixture posterior probabilities" << endl;
        IntVector pattern_cat;
        int num_mix = iqtree.computePatternCategories(&pattern_cat);
        cout << num_mix << " mixture components are necessary" << endl;
        string site_mix_file = (string)params.out_prefix + ".sitemix";
        ofstream out(site_mix_file.c_str());
        if (!out.is_open())
            outError("File " + site_mix_file + " could not be opened");
        out << "Ptn\tFreq\tNumMix" << endl;
        int ptn;
        for (ptn = 0; ptn < pattern_cat.size(); ptn++)
            out << ptn << "\t" << (int)iqtree.ptn_freq[ptn] << "\t" << pattern_cat[ptn] << endl;
        out.close();
        cout << "Pattern mixtures printed to " << site_mix_file << endl;
        
        site_mix_file = (string)params.out_prefix + ".sitemixall";
        out.open(site_mix_file.c_str());
        int ncat = iqtree.getRate()->getNRate();
        if (iqtree.getModel()->isMixture() && !iqtree.getModelFactory()->fused_mix_rate)
            ncat = iqtree.getModel()->getNMixtures();
        out << "Ptn\tFreq\tNumMix\tCat" << endl;
        
        int c;
        for (ptn = 0; ptn < iqtree.ptn_cat_mask.size(); ptn++) {
            int num_cat = popcount_lauradoux((unsigned*)&iqtree.ptn_cat_mask[ptn], 2);
            out << ptn << "\t" << (int)iqtree.ptn_freq[ptn] << "\t" << num_cat << "\t";
            for (c = 0; c < ncat; c++)
                if (iqtree.ptn_cat_mask[ptn] & ((uint64_t)1<<c))
                    out << "1";
                else
                    out << "0";
            out << endl;
        }
        out.close();
    }

	if (params.print_branch_lengths) {
    	if (params.manuel_analytic_approx) {
    		cout << "Applying Manuel's analytic approximation.." << endl;
    		iqtree.approxAllBranches();
    	}
		string brlen_file = params.out_prefix;
		brlen_file += ".brlen";
		ofstream out;
		out.open(brlen_file.c_str());
		iqtree.printBranchLengths(out);
		out.close();
		cout << "Branch lengths written to " << brlen_file << endl;
	}

	if (params.print_partition_info && iqtree.isSuperTree()) {
		string partition_info = params.out_prefix;
		partition_info += ".partinfo.nex";
		((PhyloSuperTree*)(&iqtree))->printPartition(partition_info.c_str());
		partition_info = (string)params.out_prefix + ".partitions";
		((PhyloSuperTree*)(&iqtree))->printPartitionRaxml(partition_info.c_str());
	}

	if (params.mvh_site_rate) {
		RateMeyerHaeseler *rate_mvh = new RateMeyerHaeseler(params.rate_file,
				&iqtree, params.rate_mh_type);
		cout << endl << "Computing site-specific rates by "
				<< rate_mvh->full_name << "..." << endl;
		rate_mvh->runIterativeProc(params, iqtree);
		cout << endl << "BEST SCORE FOUND : " << iqtree.candidateTrees.getBestScore()<< endl;
		string mhrate_file = params.out_prefix;
		mhrate_file += ".mhrate";
		iqtree.getRate()->writeSiteRates(mhrate_file.c_str());

		if (params.print_site_lh) {
			string site_lh_file = params.out_prefix;
			site_lh_file += ".mhsitelh";
			printSiteLh(site_lh_file.c_str(), &iqtree);
		}
	}

	if (params.print_site_rate) {
		string rate_file = params.out_prefix;
		rate_file += ".rate";
		iqtree.getRate()->writeSiteRates(rate_file.c_str());
		if (iqtree.isSuperTree()) {
			PhyloSuperTree *stree = (PhyloSuperTree*) &iqtree;
			int part = 0;
			try {
				ofstream out;
				out.exceptions(ios::failbit | ios::badbit);
				out.open(rate_file.c_str());
				for (PhyloSuperTree::iterator it = stree->begin(); it != stree->end(); it++, part++) {
					out << "SITE RATES FOR PARTITION " << stree->part_info[part].name << ":" << endl;
					(*it)->getRate()->writeSiteRates(out);
				}
				cout << "Site rates printed to " << rate_file << endl;
				out.close();
			} catch (ios::failure) {
				outError(ERR_WRITE_OUTPUT, rate_file);
			}
		}
	}

}

void printFinalSearchInfo(Params &params, IQTree &iqtree, double search_cpu_time, double search_real_time) {
	cout << "Total tree length: " << iqtree.treeLength() << endl;

	if (iqtree.isSuperTree() && verbose_mode >= VB_MAX) {
		PhyloSuperTree *stree = (PhyloSuperTree*) &iqtree;
		cout << stree->evalNNIs << " NNIs evaluated from " << stree->totalNNIs << " all possible NNIs ( " <<
				(int)(((stree->evalNNIs+1.0)/(stree->totalNNIs+1.0))*100.0) << " %)" << endl;
		cout<<"Details for subtrees:"<<endl;
		for(int part = 0; part < stree->size(); part++){
			cout << part+1 <<". "<<stree->part_info[part].name<<": "<<stree->part_info[part].evalNNIs<<" ( "
				<< (int)(((stree->part_info[part].evalNNIs+1.0)/((stree->totalNNIs+1.0) / stree->size()))*100.0)
				<< " %)" << endl;
		}
	}

	params.run_time = (getCPUTime() - params.startCPUTime);
	cout << endl;
	cout << "Total number of iterations: " << iqtree.stop_rule.getCurIt() << endl;
//    cout << "Total number of partial likelihood vector computations: " << iqtree.num_partial_lh_computations << endl;
	cout << "CPU time used for tree search: " << search_cpu_time
			<< " sec (" << convert_time(search_cpu_time) << ")" << endl;
	cout << "Wall-clock time used for tree search: " << search_real_time
			<< " sec (" << convert_time(search_real_time) << ")" << endl;
	cout << "Total CPU time used: " << (double) params.run_time << " sec ("
			<< convert_time((double) params.run_time) << ")" << endl;
	cout << "Total wall-clock time used: "
			<< getRealTime() - params.start_real_time << " sec ("
			<< convert_time(getRealTime() - params.start_real_time) << ")" << endl;

}

void printSuboptimalTrees(IQTree& iqtree, Params& params, string suffix) {
	vector<string> trees = iqtree.candidateTrees.getTopTrees();
	ofstream treesOut((string(params.out_prefix) + suffix).c_str(),
			ofstream::out);
	for (vector<string>::iterator it = trees.begin(); it != trees.end(); it++) {
		treesOut << (*it);
		treesOut << endl;
	}
	treesOut.close();
}

/************************************************************
 *  MAIN TREE RECONSTRUCTION
 ***********************************************************/
void runTreeReconstruction(Params &params, string &original_model, IQTree &iqtree, vector<ModelInfo> &model_info) {

    string dist_file;
    params.startCPUTime = getCPUTime();
    params.start_real_time = getRealTime();

    // Make sure that no partial likelihood of IQ-TREE is initialized when PLL is used to save memory
    if (params.pll) {
        iqtree.deleteAllPartialLh();
    }

//    if (params.count_trees && pllTreeCounter == NULL)
//    	pllTreeCounter = new StringIntMap;

    // Temporary fix since PLL only supports DNA/Protein: switch to IQ-TREE parsimony kernel
    if (params.start_tree == STT_PLL_PARSIMONY) {
		if (iqtree.isSuperTree()) {
			PhyloSuperTree *stree = (PhyloSuperTree*)&iqtree;
			for (PhyloSuperTree::iterator it = stree->begin(); it != stree->end(); it++)
				if ((*it)->aln->seq_type != SEQ_DNA && (*it)->aln->seq_type != SEQ_PROTEIN)
					params.start_tree = STT_BIONJ;
		} else if (iqtree.aln->seq_type != SEQ_DNA && iqtree.aln->seq_type != SEQ_PROTEIN)
			params.start_tree = STT_PARSIMONY;
    }

    /***************** Initialization for PLL and sNNI ******************/
    if (params.start_tree == STT_PLL_PARSIMONY || params.start_tree == STT_RANDOM_TREE || params.pll) {
        /* Initialized all data structure for PLL*/
    	iqtree.initializePLL(params);
    }


    /********************* Compute pairwise distances *******************/
    if (params.start_tree == STT_BIONJ || params.iqp || params.leastSquareBranch) {
    	computeInitialDist(params, iqtree, dist_file);
    }

    /******************** Pass the parameter object params to IQTree *******************/
    iqtree.setParams(&params);

    /********************** Create an initial tree **********************/
    iqtree.computeInitialTree(dist_file, params.SSE);
    
    //*** FOR TUNG: This is wrong! a NULL root was already treated correctly
//    if (params.root == NULL) {
//    	params.root = iqtree.aln->getSeqName(0).c_str();
//    	iqtree.setRootNode(params.root);
//    }
   	iqtree.setRootNode(params.root);

    /*************** SET UP PARAMETERS and model testing ****************/

   	// FOR TUNG: swapping the order cause bug for -m TESTLINK
//    iqtree.initSettings(params);

	ModelsBlock *models_block = readModelsDefinition(params);

    initializeParams(params, iqtree, model_info, models_block);

    iqtree.restoreCheckpoint();
    iqtree.initSettings(params);

    /*********************** INITIAL MODEL OPTIMIZATION *****************/

    iqtree.initializeModel(params, models_block);

    delete models_block;

    // UpperBounds analysis. Here, to analyse the initial tree without any tree search or optimization
    if (params.upper_bound) {
    	iqtree.setCurScore(iqtree.computeLikelihood());
    	cout<<iqtree.getCurScore()<<endl;
    	UpperBounds(&params, iqtree.aln, &iqtree);
    	exit(0);
	}

    // degree of freedom
    cout << endl;
    if (verbose_mode >= VB_MED) {
    	cout << "ML-TREE SEARCH START WITH THE FOLLOWING PARAMETERS:" << endl;
        int model_df = iqtree.getModelFactory()->getNParameters();
    	printAnalysisInfo(model_df, iqtree, params);
    }

    if (!params.pll) {
        uint64_t mem_size = iqtree.getMemoryRequired();
        uint64_t total_mem = getMemorySize();
        if (mem_size >= total_mem) {
            if (params.lh_mem_save == LM_DETECT) {
                // switch to memory saving technique that reduces memory requirement to 1/3
                params.lh_mem_save = LM_PER_NODE;
                mem_size = iqtree.getMemoryRequired();
            }
        }
//#if defined __APPLE__ || defined __MACH__
        cout << "NOTE: " << (mem_size / 1024) / 1024 << " MB RAM is required!" << endl;
//#else
//        cout << "NOTE: " << ((double) mem_size / 1000.0) / 1000 << " MB RAM is required!" << endl;
//#endif
        if (mem_size >= total_mem) {
            outError("Memory required exceeds your computer RAM size!");
        }
#ifdef BINARY32
        if (mem_size >= 2000000000) {
            outError("Memory required exceeds 2GB limit of 32-bit executable");
        }
#endif
        int max_procs = countPhysicalCPUCores();
        if (mem_size * max_procs > total_mem * params.num_threads) {
            outWarning("Memory required per CPU-core (" + convertDoubleToString((double)mem_size/params.num_threads/1024/1024/1024)+
            " GB) is higher than your computer RAM per CPU-core ("+convertIntToString(total_mem/max_procs/1024/1024/1024)+
            " GB), thus multiple runs may exceed RAM!");
        }
    }

    iqtree.initializeAllPartialLh();
	double initEpsilon = params.min_iterations == 0 ? params.modeps : (params.modeps*10);
	if (params.test_param)
		initEpsilon = 0.1;

	string initTree;

	if (iqtree.getRate()->name.find("+I+G") != string::npos) {
		if (params.alpha_invar_file != NULL) { // COMPUTE TREE LIKELIHOOD BASED ON THE INPUT ALPHA AND P_INVAR VALUE
			computeLoglFromUserInputGAMMAInvar(params, iqtree);
			exit(0);
		}

		if (params.exh_ai) {
			exhaustiveSearchGAMMAInvar(params, iqtree);
			exit(0);
		}

		if (params.testAlpha) { // DO RESTART ON ALPHA AND P_INVAR
			double stime = getRealTime();
			searchGAMMAInvarByRestarting(iqtree);
			double etime = getRealTime();
            cout << "Testing alpha took: " << etime -stime << " CPU seconds" << endl;
            cout << endl;
		}

	}

    // Optimize model parameters and branch lengths using ML for the initial tree
	iqtree.clearAllPartialLH();
    iqtree.getModelFactory()->restoreCheckpoint();
    if (iqtree.getCheckpoint()->getBool("finishedModelInit")) {
        // model optimization already done: ignore this step
        if (!iqtree.candidateTrees.empty())
            iqtree.readTreeString(iqtree.candidateTrees.getTopTrees(1)[0]);
        iqtree.setCurScore(iqtree.computeLikelihood());
        initTree = iqtree.getTreeString();
        cout << "CHECKPOINT: Model parameters restored, LogL: " << iqtree.getCurScore() << endl;
    } else {
        initTree = iqtree.optimizeModelParameters(true, initEpsilon);
        iqtree.saveCheckpoint();
        iqtree.getModelFactory()->saveCheckpoint();
        iqtree.getCheckpoint()->putBool("finishedModelInit", true);
        iqtree.getCheckpoint()->dump();
    }

    if (params.lmap_num_quartets >= 0) {
        cout << endl << "Performing likelihood mapping with ";
        if (params.lmap_num_quartets > 0)
            cout << params.lmap_num_quartets;
        else
            cout << "all";
        cout << " quartets..." << endl;
        double lkmap_time = getRealTime();
        iqtree.doLikelihoodMapping();
        cout << "Likelihood mapping needed " << getRealTime()-lkmap_time << " seconds" << endl << endl;
    }
    
    bool finishedCandidateSet = iqtree.getCheckpoint()->getBool("finishedCandidateSet");
    bool finishedInitTree = iqtree.getCheckpoint()->getBool("finishedInitTree");

    // now overwrite with random tree
    if (params.start_tree == STT_RANDOM_TREE && !finishedInitTree) {
        cout << "Generate random initial Yule-Harding tree..." << endl;
        iqtree.generateRandomTree(YULE_HARDING);
        iqtree.wrapperFixNegativeBranch(true);
        iqtree.initializeAllPartialLh();
        initTree = iqtree.optimizeBranches(2);
        cout << "Log-likelihood of random tree: " << iqtree.getCurScore() << endl;
    }

    /****************** NOW PERFORM MAXIMUM LIKELIHOOD TREE RECONSTRUCTION ******************/

    // Update best tree
    if (!finishedInitTree)
        iqtree.candidateTrees.update(initTree, iqtree.getCurScore());

    if (params.min_iterations > 0) {
        if (!iqtree.isBifurcating())
            outError("Tree search does not work with initial multifurcating tree. Please specify `-n 0` to avoid this.");
        cout << "--------------------------------------------------------------------" << endl;
        cout << "|             INITIALIZING CANDIDATE TREE SET                      |" << endl;
        cout << "--------------------------------------------------------------------" << endl;
    }

    // Compute maximum likelihood distance
    // ML distance is only needed for IQP
//    if ( params.start_tree != STT_BIONJ && ((params.snni && !params.iqp) || params.min_iterations == 0)) {
//        params.compute_ml_dist = false;
//    }
    if (params.min_iterations <= 1 && params.start_tree != STT_BIONJ)
        params.compute_ml_dist = false;
    
    if ((params.user_file || params.start_tree == STT_RANDOM_TREE) && params.snni && !params.iqp) {
        params.compute_ml_dist = false;
    }
//    if ( params.user_file && params.min_iterations == 0) {
//        params.compute_ml_dist = false;
//    }

<<<<<<< HEAD
     if ((!params.dist_file && params.compute_ml_dist) || params.leastSquareBranch) {
         computeMLDist(params, iqtree, dist_file, getCPUTime());
         if (!params.user_file && params.start_tree != STT_RANDOM_TREE) {
             // NEW 2015-08-10: always compute BIONJ tree into the candidate set
             iqtree.resetCurScore();
             double start_bionj = getRealTime();
             iqtree.computeBioNJ(params, iqtree.aln, dist_file);
             cout << getRealTime() - start_bionj << " seconds" << endl;
             if (iqtree.isSuperTree())
                 iqtree.wrapperFixNegativeBranch(true);
             else
                 iqtree.wrapperFixNegativeBranch(false);
             if (params.start_tree == STT_BIONJ) {
                 initTree = iqtree.optimizeModelParameters(params.min_iterations==0, initEpsilon);
             } else {
                 initTree = iqtree.optimizeBranches();
             }
             cout << "Log-likelihood of BIONJ tree: " << iqtree.getCurScore() << endl;
             iqtree.candidateTrees.update(initTree, iqtree.getCurScore());
         }
     }
=======
    if (!finishedInitTree && ((!params.dist_file && params.compute_ml_dist) || params.leastSquareBranch)) {
        computeMLDist(params, iqtree, dist_file, getCPUTime());
        if (!params.user_file && params.start_tree != STT_RANDOM_TREE) {
            // NEW 2015-08-10: always compute BIONJ tree into the candidate set
            iqtree.resetCurScore();
            double start_bionj = getRealTime();
            iqtree.computeBioNJ(params, iqtree.aln, dist_file);
            cout << getRealTime() - start_bionj << " seconds" << endl;
            if (iqtree.isSuperTree())
                iqtree.wrapperFixNegativeBranch(true);
            else
                iqtree.wrapperFixNegativeBranch(false);
            if (params.start_tree == STT_BIONJ) {
                initTree = iqtree.optimizeModelParameters(params.min_iterations==0, initEpsilon);
            } else {
                initTree = iqtree.optimizeBranches();
            }
            cout << "Log-likelihood of BIONJ tree: " << iqtree.getCurScore() << endl;
            iqtree.candidateTrees.update(initTree, iqtree.getCurScore());
        }
    }
>>>>>>> a4ba713b

//    iqtree.saveCheckpoint();

	double cputime_search_start = getCPUTime();
    double realtime_search_start = getRealTime();

    if (params.min_iterations > 0 && !finishedCandidateSet) {
        double initTime = getCPUTime();

//        if (!params.user_file && (params.start_tree == STT_PARSIMONY || params.start_tree == STT_PLL_PARSIMONY)) 
//        {
        	iqtree.initCandidateTreeSet(params.numInitTrees - iqtree.candidateTrees.size(), params.numNNITrees);
        	assert(iqtree.candidateTrees.size() != 0);
        	cout << "Finish initializing candidate tree set. ";
        	cout << "Number of distinct locally optimal trees: " << iqtree.candidateTrees.size() << endl;
        	if (params.write_local_optimal_trees) {
        		printSuboptimalTrees(iqtree, params, ".init_suboptimal_trees");
        	}
//        }
        cout << "Current best tree score: " << iqtree.candidateTrees.getBestScore() << " / CPU time: "
                << getCPUTime() - initTime << endl;
	}

    if (finishedCandidateSet) {
        cout << "CHECKPOINT: Candidate tree set restored, best LogL: " << iqtree.candidateTrees.getBestScore() << endl;
    } else {
        iqtree.saveCheckpoint();
        iqtree.getCheckpoint()->putBool("finishedCandidateSet", true);
        iqtree.getCheckpoint()->dump(true);
    }

    if (params.leastSquareNNI) {
    	iqtree.computeSubtreeDists();
    }
    /* TUNG: what happens if params.root is not set? This is usually the case.
     * I added code to ininialize the root above.
     */
    //iqtree.setRootNode(params.root); // Important for NNI below

	if (original_model == "WHTEST") {
		cout << endl << "Testing model homogeneity by Weiss & von Haeseler (2003)..." << endl;
		WHTest(params, iqtree);
	}

	NodeVector pruned_taxa;
	StrVector linked_name;
	double *saved_dist_mat = iqtree.dist_matrix;
	double *pattern_lh;

	pattern_lh = new double[iqtree.getAlnNPattern()];

	// prune stable taxa
	pruneTaxa(params, iqtree, pattern_lh, pruned_taxa, linked_name);

	if (params.min_iterations > 1) {
		iqtree.readTreeString(iqtree.candidateTrees.getTopTrees()[0]);
		iqtree.doTreeSearch();
		iqtree.setAlignment(iqtree.aln);
        cout << "TREE SEARCH COMPLETED AFTER " << iqtree.stop_rule.getCurIt() << " ITERATIONS" 
            << " / Time: " << convert_time(getRealTime() - params.start_real_time) << endl << endl;
	} else {
		/* do SPR with likelihood function */
		if (params.tree_spr) {
			//tree.optimizeSPRBranches();
			cout << "Doing SPR Search" << endl;
			cout << "Start tree.optimizeSPR()" << endl;
			double spr_score = iqtree.optimizeSPR();
			cout << "Finish tree.optimizeSPR()" << endl;
			//double spr_score = tree.optimizeSPR(tree.curScore, (PhyloNode*) tree.root->neighbors[0]->node);
			if (spr_score <= iqtree.getCurScore()) {
				cout << "SPR search did not found any better tree" << endl;
			}
		}
	}

	// restore pruned taxa
	restoreTaxa(iqtree, saved_dist_mat, pruned_taxa, linked_name);

	double search_cpu_time = getCPUTime() - cputime_search_start;
	double search_real_time = getRealTime() - realtime_search_start;

    // COMMENT THIS OUT BECAUSE IT DELETES ALL BRANCH LENGTHS OF SUBTREES!
//	if (iqtree.isSuperTree())
//			((PhyloSuperTree*) &iqtree)->mapTrees();

	if (params.snni && params.min_iterations && verbose_mode >= VB_MED) {
		cout << "Log-likelihoods of best " << params.popSize << " trees: " << endl;
		iqtree.printBestScores(params.popSize);
		cout << endl;
	}

	if (params.min_iterations) {
		iqtree.readTreeString(iqtree.candidateTrees.getBestTrees()[0]);
        iqtree.initializeAllPartialLh();
        iqtree.clearAllPartialLH();
        cout << "--------------------------------------------------------------------" << endl;
        cout << "|                    FINALIZING TREE SEARCH                        |" << endl;
        cout << "--------------------------------------------------------------------" << endl;
        
        if (iqtree.getCheckpoint()->getBool("finishedModelFinal")) {
            iqtree.setCurScore(iqtree.computeLikelihood());
            cout << "CHECKPOINT: Final model parameters restored" << endl;
        } else {
            cout << "Performs final model parameters optimization" << endl;
            string tree;
            tree = iqtree.optimizeModelParameters(true);
            iqtree.candidateTrees.update(tree, iqtree.getCurScore(), true);
            iqtree.getCheckpoint()->putBool("finishedModelFinal", true);
            iqtree.saveCheckpoint();
        }
        
    }

	if (iqtree.isSuperTree())
		((PhyloSuperTree*) &iqtree)->computeBranchLengths();

	cout << "BEST SCORE FOUND : " << iqtree.getCurScore() << endl;

	if (params.write_local_optimal_trees) {
		printSuboptimalTrees(iqtree, params, ".suboptimal_trees");
	}

	if (params.pll)
		iqtree.inputModelPLL2IQTree();

	/* root the tree at the first sequence */
	iqtree.root = iqtree.findLeafName(iqtree.aln->getSeqName(0));
	assert(iqtree.root);


	if (!params.pll) {
	    iqtree.computeLikelihood(pattern_lh);
	    // compute logl variance
	    iqtree.logl_variance = iqtree.computeLogLVariance();
	}

	printMiscInfo(params, iqtree, pattern_lh);

	/****** perform SH-aLRT test ******************/
	if ((params.aLRT_replicates > 0 || params.localbp_replicates > 0 || params.aLRT_test || params.aBayes_test) && !params.pll) {
		double mytime = getCPUTime();
		params.aLRT_replicates = max(params.aLRT_replicates, params.localbp_replicates);
        cout << endl;
        if (params.aLRT_replicates > 0) 
            cout << "Testing tree branches by SH-like aLRT with "
				<< params.aLRT_replicates << " replicates..." << endl;
        if (params.localbp_replicates)
            cout << "Testing tree branches by local-BP test with " << params.localbp_replicates << " replicates..." << endl;
        if (params.aLRT_test)
            cout << "Testing tree branches by aLRT parametric test..." << endl;
        if (params.aBayes_test)
            cout << "Testing tree branches by aBayes parametric test..." << endl;
		iqtree.setRootNode(params.root);
        if (iqtree.isBifurcating()) {
            iqtree.testAllBranches(params.aLRT_threshold, iqtree.getCurScore(),
                    pattern_lh, params.aLRT_replicates, params.localbp_replicates, params.aLRT_test, params.aBayes_test);
            cout << "CPU Time used:  " << getCPUTime() - mytime << " sec." << endl;
        } else {
            outWarning("Tree is multifurcating and such test is not applicable");
            params.aLRT_replicates = params.localbp_replicates = params.aLRT_test = params.aBayes_test = 0;
        }
	}

	if (params.gbo_replicates > 0) {
		if (!params.online_bootstrap)
			outError("Obsolete feature");
//			runGuidedBootstrap(params, iqtree.aln, iqtree);
		else
			iqtree.summarizeBootstrap(params);
	}

	printFinalSearchInfo(params, iqtree, search_cpu_time, search_real_time);

	// BUG FIX: readTreeString(bestTreeString) not needed before this line
	iqtree.printResultTree();

	if(params.upper_bound_NNI){
		string out_file_UB = params.out_prefix;
		out_file_UB += ".UB.NNI.main";
		ofstream out_UB;
		out_UB.exceptions(ios::failbit | ios::badbit);
		out_UB.open((char*)out_file_UB.c_str(),std::ofstream::out | std::ofstream::app);
		out_UB<<iqtree.leafNum<<"\t"<<iqtree.aln->getNSite()<<"\t"<<iqtree.params->upper_bound_frac<<"\t"
				  <<iqtree.skippedNNIub<<"\t"<< iqtree.totalNNIub<<"\t"<<iqtree.candidateTrees.getBestScore() <<endl;
					//iqtree.minUB << "\t" << iqtree.meanUB/iqtree.skippedNNIub << "\t" << iqtree.maxUB << endl;
		out_UB.close();
		}

	if (params.out_file)
		iqtree.printTree(params.out_file);

	delete[] pattern_lh;

	runApproximateBranchLengths(params, iqtree);

}

void computeLoglFromUserInputGAMMAInvar(Params &params, IQTree &iqtree) {
	RateHeterogeneity *site_rates = iqtree.getRate();
	site_rates->setFixPInvar(true);
	site_rates->setFixGammaShape(true);
	vector<double> alphas, p_invars, logl;
	ifstream aiFile;
	aiFile.open(params.alpha_invar_file, ios_base::in);
	if (aiFile.good()) {
		double alpha, p_invar;
		while (aiFile >> alpha >> p_invar) {
			alphas.push_back(alpha);
			p_invars.push_back(p_invar);
		}
		aiFile.close();
		cout << "Computing tree logl based on the alpha and p_invar values in " << params.alpha_invar_file << " ..." <<
		endl;
	} else {
		stringstream errMsg;
		errMsg << "Could not find file: " << params.alpha_invar_file;
		outError(errMsg.str().c_str());
	}
	string aiResultsFileName = string(params.out_prefix) + "_" + string(params.alpha_invar_file) + ".results";
	ofstream aiFileResults;
	aiFileResults.open(aiResultsFileName.c_str());
	aiFileResults << fixed;
	aiFileResults.precision(4);
	DoubleVector lenvec;
	aiFileResults << "Alpha P_Invar Logl TreeLength\n";
	for (int i = 0; i < alphas.size(); i++) {
		iqtree.saveBranchLengths(lenvec);
		aiFileResults << alphas.at(i) << " " << p_invars.at(i) << " ";
		site_rates->setGammaShape(alphas.at(i));
		site_rates->setPInvar(p_invars.at(i));
		iqtree.clearAllPartialLH();
		double lh = iqtree.getModelFactory()->optimizeParameters(params.fixed_branch_length, false, 0.001);
		aiFileResults << lh << " " << iqtree.treeLength() << "\n";
		iqtree.restoreBranchLengths(lenvec);
	}
	aiFileResults.close();
	cout << "Results were written to: " << aiResultsFileName << endl;
	cout << "Wall clock time used: " << getRealTime() - params.start_real_time << endl;
}

void searchGAMMAInvarByRestarting(IQTree &iqtree) {
    if (!Params::getInstance().fixed_branch_length)
		iqtree.setCurScore(iqtree.optimizeAllBranches(1));
	else
		iqtree.setCurScore(iqtree.computeLikelihood());
	RateHeterogeneity* site_rates = (iqtree.getRate());
	double values[] = { 0.1, 0.2, 0.3, 0.4, 0.5, 0.6, 0.7, 0.8, 0.9, 1.0 };
	vector<double> initAlphas;
	if (Params::getInstance().randomAlpha) {
		while (initAlphas.size() < 10) {
			double initAlpha = random_double();
			initAlphas.push_back(initAlpha + MIN_GAMMA_SHAPE*2);
		}
	} else {
		initAlphas.assign(values, values+10);
	}
	double bestLogl = iqtree.getCurScore();
	double bestAlpha = 0.0;
	double bestPInvar = 0.0;
	double initPInvar = iqtree.getRate()->getPInvar();

    /* Back up branch lengths and substitutional rates */
	DoubleVector lenvec;
	DoubleVector bestLens;
	iqtree.saveBranchLengths(lenvec);
    int numRateEntries = iqtree.getModel()->getNumRateEntries();
    double *rates = new double[numRateEntries];
    double *bestRates = new double[numRateEntries];
    iqtree.getModel()->getRateMatrix(rates);
    int numStates = iqtree.aln->num_states;
    double *state_freqs = new double[numStates];
    iqtree.getModel()->getStateFrequency(state_freqs);
    double *bestStateFreqs =  new double[numStates];

    for (int i = 0; i < 10; i++) {
		cout << endl;
		cout << "Testing alpha: " << initAlphas[i] << endl;
        // Initialize model parameters
        iqtree.restoreBranchLengths(lenvec);
        ((ModelGTR*) iqtree.getModel())->setRateMatrix(rates);
        ((ModelGTR*) iqtree.getModel())->setStateFrequency(state_freqs);
        iqtree.getModel()->decomposeRateMatrix();
        site_rates->setGammaShape(initAlphas[i]);
		site_rates->setPInvar(initPInvar);
		iqtree.clearAllPartialLH();
		iqtree.optimizeModelParameters(verbose_mode >= VB_MED, Params::getInstance().testAlphaEps);
        double estAlpha = iqtree.getRate()->getGammaShape();
        double estPInv = iqtree.getRate()->getPInvar();
        double logl = iqtree.getCurScore();
		cout << "Est. alpha: " << estAlpha << " / Est. pinv: " << estPInv
        << " / Logl: " << logl << endl;

		if (iqtree.getCurScore() > bestLogl) {
			bestLogl = logl;
			bestAlpha = estAlpha;
			bestPInvar = estPInv;
			bestLens.clear();
			iqtree.saveBranchLengths(bestLens);
            iqtree.getModel()->getRateMatrix(bestRates);
            iqtree.getModel()->getStateFrequency(bestStateFreqs);
        }
    }
	site_rates->setGammaShape(bestAlpha);
	site_rates->setFixGammaShape(false);
	site_rates->setPInvar(bestPInvar);
	site_rates->setFixPInvar(false);
    ((ModelGTR*) iqtree.getModel())->setRateMatrix(bestRates);
    ((ModelGTR*) iqtree.getModel())->setStateFrequency(bestStateFreqs);
	iqtree.restoreBranchLengths(bestLens);
    iqtree.getModel()->decomposeRateMatrix();
	iqtree.clearAllPartialLH();
    iqtree.setCurScore(iqtree.computeLikelihood());
    cout << endl;
    cout << "Best initial alpha: " << bestAlpha << " / initial pinv: " << bestPInvar << " / ";
    cout << "Logl: " << iqtree.getCurScore() << endl;

    delete [] rates;
    delete [] state_freqs;
    delete [] bestRates;
    delete [] bestStateFreqs;
	Params::getInstance().testAlpha = false;
}

// Test alpha fom 0.1 to 15 and p_invar from 0.1 to 0.99, stepsize = 0.01
void exhaustiveSearchGAMMAInvar(Params &params, IQTree &iqtree) {
	double alphaMin = 0.01;
	double alphaMax = 15.00;
	double p_invarMin = 0.01;
	double p_invarMax = 1.00;
	double stepSize = 0.01;
	int numAlpha = (int) floor((alphaMax - alphaMin)/stepSize);
	int numInvar = (int) floor((p_invarMax - p_invarMin)/stepSize);

	cout << "EVALUATING COMBINATIONS OF " << numAlpha << " ALPHAS AND " << numInvar << " P_INVARS ... " << endl;

	vector<string> results;
	results.reserve((unsigned long) (numAlpha * numInvar));
	DoubleVector lenvec;
	iqtree.saveBranchLengths(lenvec);

	RateHeterogeneity* site_rates = (iqtree.getRate());
	site_rates->setFixPInvar(true);
	site_rates->setFixGammaShape(true);

    for (double alpha = alphaMin; alpha < alphaMax; alpha = alpha + stepSize) {
        for (double p_invar = p_invarMin; p_invar < p_invarMax; p_invar = p_invar + stepSize) {
            site_rates->setGammaShape(alpha);
            site_rates->setPInvar(p_invar);
            iqtree.clearAllPartialLH();
            double lh = iqtree.getModelFactory()->optimizeParameters(params.fixed_branch_length, false, 0.001);
            stringstream ss;
            ss << fixed << setprecision(2) << alpha << " " << p_invar << " " << lh << " " << iqtree.treeLength();
            //cout << ss.str() << endl;
            results.push_back(ss.str());
            iqtree.restoreBranchLengths(lenvec);
        }
    }
	string aiResultsFileName = string(params.out_prefix) + ".ai_results";
	ofstream aiFileResults;
	aiFileResults.open(aiResultsFileName.c_str());
	aiFileResults << fixed;
	aiFileResults.precision(4);
	aiFileResults << "alpha p_invar logl tree_len\n";
	for (vector<string>::iterator it = results.begin(); it != results.end(); it++) {
				aiFileResults << (*it) << endl;
			}
	aiFileResults.close();
	cout << "Results were written to: " << aiResultsFileName << endl;
	cout << "Wall clock time used: " << getRealTime() - params.start_real_time << endl;
}


/**********************************************************
 * STANDARD NON-PARAMETRIC BOOTSTRAP
 ***********************************************************/
void runStandardBootstrap(Params &params, string &original_model, Alignment *alignment, IQTree *tree) {
	vector<ModelInfo> *model_info = new vector<ModelInfo>;
	StrVector removed_seqs, twin_seqs;

	// turn off aLRT test
	int saved_aLRT_replicates = params.aLRT_replicates;
	params.aLRT_replicates = 0;
	string treefile_name = params.out_prefix;
	treefile_name += ".treefile";
	string boottrees_name = params.out_prefix;
	boottrees_name += ".boottrees";
	string bootaln_name = params.out_prefix;
	bootaln_name += ".bootaln";
	string bootlh_name = params.out_prefix;
	bootlh_name += ".bootlh";
    int bootSample = 0;
    if (tree->getCheckpoint()->get("bootSample", bootSample)) {
        cout << "CHECKPOINT: " << bootSample << " bootstrap analyses restored" << endl;
    } else {
        // first empty the boottrees file
        try {
            ofstream tree_out;
            tree_out.exceptions(ios::failbit | ios::badbit);
            tree_out.open(boottrees_name.c_str());
            tree_out.close();
        } catch (ios::failure) {
            outError(ERR_WRITE_OUTPUT, boottrees_name);
        }

        // empty the bootaln file
        if (params.print_bootaln)
        try {
            ofstream tree_out;
            tree_out.exceptions(ios::failbit | ios::badbit);
            tree_out.open(bootaln_name.c_str());
            tree_out.close();
        } catch (ios::failure) {
            outError(ERR_WRITE_OUTPUT, bootaln_name);
        }
    }
    
	double start_time = getCPUTime();

    
    
	// do bootstrap analysis
	for (int sample = bootSample; sample < params.num_bootstrap_samples; sample++) {
		cout << endl << "===> START BOOTSTRAP REPLICATE NUMBER "
				<< sample + 1 << endl << endl;

        // 2015-12-17: initialize random stream for creating bootstrap samples
        // mainly so that checkpointing does not need to save bootstrap samples
        int *saved_randstream = randstream;
        init_random(params.ran_seed + sample);

		Alignment* bootstrap_alignment;
		cout << "Creating bootstrap alignment (seed: " << params.ran_seed+sample << ")..." << endl;
		if (alignment->isSuperAlignment())
			bootstrap_alignment = new SuperAlignment;
		else
			bootstrap_alignment = new Alignment;
		bootstrap_alignment->createBootstrapAlignment(alignment, NULL, params.bootstrap_spec);

        // restore randstream
        finish_random();
        randstream = saved_randstream;

		if (params.print_tree_lh) {
			double prob;
			bootstrap_alignment->multinomialProb(*alignment, prob);
			ofstream boot_lh;
			if (sample == 0)
				boot_lh.open(bootlh_name.c_str());
			else
				boot_lh.open(bootlh_name.c_str(), ios_base::out | ios_base::app);
			boot_lh << "0\t" << prob << endl;
			boot_lh.close();
		}
		IQTree *boot_tree;
		if (alignment->isSuperAlignment()){
			if(params.partition_type){
				boot_tree = new PhyloSuperTreePlen((SuperAlignment*) bootstrap_alignment, (PhyloSuperTree*) tree);
			} else {
				boot_tree = new PhyloSuperTree((SuperAlignment*) bootstrap_alignment, (PhyloSuperTree*) tree);
			}
		} else
			boot_tree = new IQTree(bootstrap_alignment);
		if (params.print_bootaln)
			bootstrap_alignment->printPhylip(bootaln_name.c_str(), true);

        // set checkpoint
        boot_tree->setCheckpoint(tree->getCheckpoint());
        boot_tree->num_precision = tree->num_precision;

		runTreeReconstruction(params, original_model, *boot_tree, *model_info);
		// read in the output tree file
        stringstream ss;
        boot_tree->printTree(ss);
//		try {
//			ifstream tree_in;
//			tree_in.exceptions(ios::failbit | ios::badbit);
//			tree_in.open(treefile_name.c_str());
//			tree_in >> tree_str;
//			tree_in.close();
//		} catch (ios::failure) {
//			outError(ERR_READ_INPUT, treefile_name);
//		}
		// write the tree into .boottrees file
		try {
			ofstream tree_out;
			tree_out.exceptions(ios::failbit | ios::badbit);
			tree_out.open(boottrees_name.c_str(), ios_base::out | ios_base::app);
			tree_out << ss.str() << endl;
			tree_out.close();
		} catch (ios::failure) {
			outError(ERR_WRITE_OUTPUT, boottrees_name);
		}
		// fix bug: set the model for original tree after testing
		if (original_model.substr(0,4) == "TEST" && tree->isSuperTree()) {
			PhyloSuperTree *stree = ((PhyloSuperTree*)tree);
			stree->part_info =  ((PhyloSuperTree*)boot_tree)->part_info;
//			for (int i = 0; i < ((PhyloSuperTree*)tree)->part_info.size(); i++)
//				((PhyloSuperTree*)tree)->part_info[i].model_name = ((PhyloSuperTree*)boot_tree)->part_info[i].model_name;
		}
		if (params.num_bootstrap_samples == 1)
			reportPhyloAnalysis(params, original_model, *boot_tree, *model_info);
		// WHY was the following line missing, which caused memory leak?
		bootstrap_alignment = boot_tree->aln;
		delete boot_tree;
		// fix bug: bootstrap_alignment might be changed
		delete bootstrap_alignment;
        
        // clear all checkpointed information
        Checkpoint *newCheckpoint = new Checkpoint;
        tree->getCheckpoint()->getSubCheckpoint(newCheckpoint, "iqtree");
        tree->getCheckpoint()->clear();
        tree->getCheckpoint()->insert(newCheckpoint->begin(), newCheckpoint->end());
        tree->getCheckpoint()->put("bootSample", sample+1);
        tree->getCheckpoint()->putBool("finished", false);
        tree->getCheckpoint()->dump(true);
        delete newCheckpoint;
        
	}


	if (params.consensus_type == CT_CONSENSUS_TREE) {

		cout << endl << "===> COMPUTE CONSENSUS TREE FROM "
				<< params.num_bootstrap_samples << " BOOTSTRAP TREES" << endl << endl;
		computeConsensusTree(boottrees_name.c_str(), 0, 1e6, -1,
				params.split_threshold, NULL, params.out_prefix, NULL, &params);
	}

	if (params.compute_ml_tree) {
		cout << endl << "===> START ANALYSIS ON THE ORIGINAL ALIGNMENT" << endl << endl;
		params.aLRT_replicates = saved_aLRT_replicates;
		runTreeReconstruction(params, original_model, *tree, *model_info);

		cout << endl << "===> ASSIGN BOOTSTRAP SUPPORTS TO THE TREE FROM ORIGINAL ALIGNMENT" << endl << endl;
		MExtTree ext_tree;
		assignBootstrapSupport(boottrees_name.c_str(), 0, 1e6,
				treefile_name.c_str(), false, treefile_name.c_str(),
				params.out_prefix, ext_tree, NULL, &params);
		tree->copyTree(&ext_tree);
		reportPhyloAnalysis(params, original_model, *tree, *model_info);
	} else if (params.consensus_type == CT_CONSENSUS_TREE) {
		int mi = params.min_iterations;
		STOP_CONDITION sc = params.stop_condition;
		params.min_iterations = 0;
		params.stop_condition = SC_FIXED_ITERATION;
		runTreeReconstruction(params, original_model, *tree, *model_info);
		params.min_iterations = mi;
		params.stop_condition = sc;
		tree->stop_rule.initialize(params);
		reportPhyloAnalysis(params, original_model, *tree, *model_info);
	} else
		cout << endl;

	cout << "Total CPU time for bootstrap: " << (getCPUTime() - start_time) << " seconds." << endl << endl;
	cout << "Non-parametric bootstrap results written to:" << endl;
	if (params.print_bootaln)
		cout << "  Bootstrap alignments:     " << params.out_prefix << ".bootaln" << endl;
	cout << "  Bootstrap trees:          " << params.out_prefix << ".boottrees" << endl;
	if (params.consensus_type == CT_CONSENSUS_TREE)
		cout << "  Consensus tree:           " << params.out_prefix << ".contree" << endl;
	cout << endl;
    
    delete model_info;
}

void convertAlignment(Params &params, IQTree *iqtree) {
	Alignment *alignment = iqtree->aln;
	if (params.num_bootstrap_samples || params.print_bootaln) {
		// create bootstrap alignment
		Alignment* bootstrap_alignment;
		cout << "Creating bootstrap alignment..." << endl;
		if (alignment->isSuperAlignment())
			bootstrap_alignment = new SuperAlignment;
		else
			bootstrap_alignment = new Alignment;
		bootstrap_alignment->createBootstrapAlignment(alignment, NULL, params.bootstrap_spec);
		delete alignment;
		alignment = bootstrap_alignment;
        iqtree->aln = alignment;
	}
	if (alignment->isSuperAlignment()) {
		((SuperAlignment*)alignment)->printCombinedAlignment(params.aln_output);
		if (params.print_subaln)
			((SuperAlignment*)alignment)->printSubAlignments(params, ((PhyloSuperTree*)iqtree)->part_info);

	} else if (params.gap_masked_aln) {
		Alignment out_aln;
		Alignment masked_aln(params.gap_masked_aln, params.sequence_type, params.intype);
		out_aln.createGapMaskedAlignment(&masked_aln, alignment);
		out_aln.printPhylip(params.aln_output, false, params.aln_site_list,
				params.aln_nogaps, params.aln_no_const_sites, params.ref_seq_name);
		string str = params.gap_masked_aln;
		str += ".sitegaps";
		out_aln.printSiteGaps(str.c_str());
	} else if (params.aln_output_format == ALN_PHYLIP)
		alignment->printPhylip(params.aln_output, false, params.aln_site_list,
				params.aln_nogaps, params.aln_no_const_sites, params.ref_seq_name);
	else if (params.aln_output_format == ALN_FASTA)
		alignment->printFasta(params.aln_output, false, params.aln_site_list,
				params.aln_nogaps, params.aln_no_const_sites, params.ref_seq_name);
}


/**********************************************************
 * TOP-LEVEL FUNCTION
 ***********************************************************/
void runPhyloAnalysis(Params &params, Checkpoint *checkpoint) {
	Alignment *alignment;
	IQTree *tree;
    
    checkpoint->putBool("finished", false);
    checkpoint->setDumpInterval(params.checkpoint_dump_interval);

	/****************** read in alignment **********************/
	if (params.partition_file) {
		// Partition model analysis
		if(params.partition_type){
			// since nni5 does not work yet, stop the programm
/*			if(params.nni5)
				outError("-nni5 option is unsupported yet for proportitional partition model. please use -nni1 option");*/
//			if(params.aLRT_replicates || params.localbp_replicates)
//				outError("-alrt or -lbp option is unsupported yet for joint/proportional partition model");
			// initialize supertree - Proportional Edges case, "-spt p" option
			tree = new PhyloSuperTreePlen(params);
		} else {
			// initialize supertree stuff if user specifies partition file with -sp option
			tree = new PhyloSuperTree(params);
		}
		// this alignment will actually be of type SuperAlignment
		alignment = tree->aln;
	} else {
		alignment = new Alignment(params.aln_file, params.sequence_type, params.intype);
		if (params.freq_const_patterns) {
			int orig_nsite = alignment->getNSite();
			alignment->addConstPatterns(params.freq_const_patterns);
			cout << "INFO: " << alignment->getNSite() - orig_nsite << " const sites added into alignment" << endl;
		}
		tree = new IQTree(alignment);
	}

    tree->setCheckpoint(checkpoint);
    if (params.min_branch_length <= 0.0) {
        params.min_branch_length = 1e-6;
        if (tree->getAlnNSite() >= 100000) {
            params.min_branch_length = 0.1 / (tree->getAlnNSite());
            tree->num_precision = max((int)ceil(-log10(Params::getInstance().min_branch_length))+1, 6);
            cout.precision(12);
            cout << "NOTE: minimal branch length is reduced to " << params.min_branch_length << " for long alignment" << endl;
            cout.precision(3);
        }
        // Increase the minimum branch length if PoMo is used.
        if (alignment->seq_type == SEQ_POMO) {
            params.min_branch_length *= alignment->virtual_pop_size * alignment->virtual_pop_size;
            cout.precision(12);
            cout << "NOTE: minimal branch length is increased to " << params.min_branch_length << " because PoMo infers number of events" << endl;
            cout.precision(3);
        }
    }

	string original_model = params.model_name;

	if (params.concatenate_aln) {
		Alignment aln(params.concatenate_aln, params.sequence_type, params.intype);
		cout << "Concatenating " << params.aln_file << " with " << params.concatenate_aln << " ..." << endl;
		alignment->concatenateAlignment(&aln);
	}

    if (params.compute_seq_identity_along_tree) {
        if (!params.user_file)
            outError("Please supply a user tree file!");
        tree->readTree(params.user_file, params.is_rooted);
        if (!tree->rooted && !params.root) {
            outError("Tree is unrooted, thus you have to specify a root with -o option");
        }
        tree->setAlignment(tree->aln);
        if (!tree->rooted)
            tree->setRootNode(params.root);
        tree->computeSeqIdentityAlongTree();
        if (verbose_mode >= VB_MED)
            tree->drawTree(cout);
        string out_tree = (string)params.out_prefix + ".seqident_tree";
        tree->printTree(out_tree.c_str());
        cout << "Tree with sequence identity printed to " << out_tree << endl;
	} else if (params.aln_output) {
		/************ convert alignment to other format and write to output file *************/
		convertAlignment(params, tree);
	} else if (params.gbo_replicates > 0 && params.user_file && params.second_tree) {
		// run one of the UFBoot analysis
//		runGuidedBootstrap(params, alignment, *tree);
		outError("Obsolete feature");
	} else if (params.avh_test) {
		// run one of the wondering test for Arndt
//		runAvHTest(params, alignment, *tree);
		outError("Obsolete feature");
	} else if (params.bootlh_test) {
		// run Arndt's plot of tree likelihoods against bootstrap alignments
//		runBootLhTest(params, alignment, *tree);
		outError("Obsolete feature");
	} else if (params.num_bootstrap_samples == 0) {
		// the main Maximum likelihood tree reconstruction
		vector<ModelInfo> *model_info = new vector<ModelInfo>;
		alignment->checkGappySeq(params.remove_empty_seq);

		// remove identical sequences
        if (params.ignore_identical_seqs) {
            tree->removeIdenticalSeqs(params);
        }
        alignment = NULL; // from now on use tree->aln instead

		// call main tree reconstruction
        runTreeReconstruction(params, original_model, *tree, *model_info);
		if (params.gbo_replicates && params.online_bootstrap) {
			if (params.print_ufboot_trees)
				tree->writeUFBootTrees(params);

			cout << endl << "Computing bootstrap consensus tree..." << endl;
			string splitsfile = params.out_prefix;
			splitsfile += ".splits.nex";
			computeConsensusTree(splitsfile.c_str(), 0, 1e6, params.split_threshold,
					params.split_weight_threshold, NULL, params.out_prefix, NULL, &params);
			// now optimize branch lengths of the consensus tree
			string current_tree = tree->getTreeString();
			splitsfile = params.out_prefix;
			splitsfile += ".contree";
			tree->readTreeFile(splitsfile);
			// bug fix
//			if ((tree->sse == LK_EIGEN || tree->sse == LK_EIGEN_SSE) && !tree->isBifurcating()) {
//				cout << "NOTE: Changing to old kernel as consensus tree is multifurcating" << endl;
//                if (tree->sse == LK_EIGEN)
//                    tree->changeLikelihoodKernel(LK_NORMAL);
//                else
//                    tree->changeLikelihoodKernel(LK_SSE);
//			}

			tree->initializeAllPartialLh();
			tree->fixNegativeBranch(true);

			tree->boot_consense_logl = tree->optimizeAllBranches();
			cout << "Log-likelihood of consensus tree: " << tree->boot_consense_logl << endl;
		    tree->setRootNode(params.root);
		    tree->insertTaxa(tree->removed_seqs, tree->twin_seqs);
			tree->printTree(splitsfile.c_str(), WT_BR_LEN | WT_BR_LEN_FIXED_WIDTH | WT_SORT_TAXA | WT_NEWLINE);
			// revert the best tree
			tree->readTreeString(current_tree);
		}
		// reinsert identical sequences
		if (tree->removed_seqs.size() > 0) {
			// BUG FIX: dont use reinsertIdenticalSeqs anymore
			tree->insertTaxa(tree->removed_seqs, tree->twin_seqs);
			tree->printResultTree();
		}
		reportPhyloAnalysis(params, original_model, *tree, *model_info);
        delete model_info;
	} else {
		// the classical non-parameter bootstrap (SBS)
		if (params.model_name.find("LINK") != string::npos || params.model_name.find("MERGE") != string::npos)
			outError("-m TESTMERGE is not allowed when doing standard bootstrap. Please first\nfind partition scheme on the original alignment and use it for bootstrap analysis");
        if (alignment->getNSeq() < 4)
            outError("It makes no sense to perform bootstrap with less than 4 sequences.");
		runStandardBootstrap(params, original_model, alignment, tree);
	}

//	if (params.upper_bound) {
//			UpperBounds(&params, alignment, tree);
//	}

	if(verbose_mode >= VB_MED){
		if(tree->isSuperTree() && params.partition_type){
			((PhyloSuperTreePlen*) tree)->printNNIcasesNUM();
		}
	}
    // 2015-09-22: bug fix, move this line to before deleting tree
    alignment = tree->aln;
	delete tree;
	// BUG FIX: alignment can be changed, should delete tree->aln instead
    // 2015-09-22: THIS IS STUPID: after deleting tree, one cannot access tree->aln anymore
//	alignment = tree->aln;
	delete alignment;

    checkpoint->putBool("finished", true);
    checkpoint->dump(true);
}

void assignBranchSupportNew(Params &params) {
	if (!params.user_file)
		outError("No trees file provided");
	if (!params.second_tree)
		outError("No target tree file provided");
	cout << "Reading tree " << params.second_tree << " ..." << endl;
	MTree tree(params.second_tree, params.is_rooted);
	cout << tree.leafNum << " taxa and " << tree.branchNum << " branches" << endl;
	tree.assignBranchSupport(params.user_file);
	string str = params.second_tree;
	str += ".suptree";
	tree.printTree(str.c_str());
	cout << "Tree with assigned branch supports written to " << str << endl;
	if (verbose_mode >= VB_DEBUG)
		tree.drawTree(cout);
}



/**
 * assign split occurence frequencies from a set of input trees onto a target tree
 * NOTE: input trees must have the same taxon set
 * @param input_trees file containing NEWICK tree strings
 * @param burnin number of beginning trees to discard
 * @param max_count max number of trees to read in
 * @param target_tree the target tree
 * @param rooted TRUE if trees are rooted, false for unrooted trees
 * @param output_file file name to write output tree with assigned support values
 * @param out_prefix prefix of output file
 * @param mytree (OUT) resulting tree with support values assigned from target_tree
 * @param tree_weight_file file containing INTEGER weights of input trees
 * @param params program parameters
 */
void assignBootstrapSupport(const char *input_trees, int burnin, int max_count,
		const char *target_tree, bool rooted, const char *output_tree,
		const char *out_prefix, MExtTree &mytree, const char* tree_weight_file,
		Params *params) {
	//bool rooted = false;
	// read the tree file
	cout << "Reading tree " << target_tree << " ..." << endl;
	mytree.init(target_tree, rooted);
	// reindex the taxa in the tree to aphabetical names
	NodeVector taxa;
	mytree.getTaxa(taxa);
	sort(taxa.begin(), taxa.end(), nodenamecmp);
	int i = 0;
	for (NodeVector::iterator it = taxa.begin(); it != taxa.end(); it++) {
		(*it)->id = i++;
	}

	/*
	 string filename = params.boot_trees;
	 filename += ".nolen";
	 boot_trees.printTrees(filename.c_str(), false);
	 return;
	 */
	SplitGraph sg;
	SplitIntMap hash_ss;
	// make the taxa name
	vector<string> taxname;
	taxname.resize(mytree.leafNum);
	mytree.getTaxaName(taxname);

	// read the bootstrap tree file
	double scale = 100.0;
	if (params->scaling_factor > 0)
		scale = params->scaling_factor;

	MTreeSet boot_trees;
	if (params && detectInputFile((char*) input_trees) == IN_NEXUS) {
		sg.init(*params);
		for (SplitGraph::iterator it = sg.begin(); it != sg.end(); it++)
			hash_ss.insertSplit((*it), (*it)->getWeight());
		StrVector sgtaxname;
		sg.getTaxaName(sgtaxname);
		i = 0;
		for (StrVector::iterator sit = sgtaxname.begin();
				sit != sgtaxname.end(); sit++, i++) {
			Node *leaf = mytree.findLeafName(*sit);
			if (!leaf)
				outError("Tree does not contain taxon ", *sit);
			leaf->id = i;
		}
		scale /= sg.maxWeight();
	} else {
		boot_trees.init(input_trees, rooted, burnin, max_count,
				tree_weight_file);
		boot_trees.convertSplits(taxname, sg, hash_ss, SW_COUNT, -1, params->support_tag);
		scale /= boot_trees.sumTreeWeights();
	}
	//sg.report(cout);
	cout << "Rescaling split weights by " << scale << endl;
	if (params->scaling_factor < 0)
		sg.scaleWeight(scale, true);
	else {
		sg.scaleWeight(scale, false, params->numeric_precision);
	}

	cout << sg.size() << " splits found" << endl;
	// compute the percentage of appearance
	//	printSplitSet(sg, hash_ss);
	//sg.report(cout);
	cout << "Creating bootstrap support values..." << endl;
	mytree.createBootstrapSupport(taxname, boot_trees, sg, hash_ss, params->support_tag);
	//mytree.scaleLength(100.0/boot_trees.size(), true);
	string out_file;
	if (output_tree)
		out_file = output_tree;
	else {
		if (out_prefix)
			out_file = out_prefix;
		else
			out_file = target_tree;
		out_file += ".suptree";
	}

	mytree.printTree(out_file.c_str());
	cout << "Tree with assigned bootstrap support written to " << out_file
			<< endl;
	/*
	if (out_prefix)
		out_file = out_prefix;
	else
		out_file = target_tree;
	out_file += ".supval";
	mytree.writeInternalNodeNames(out_file);

	cout << "Support values written to " << out_file << endl;
	*/
}

void computeConsensusTree(const char *input_trees, int burnin, int max_count,
		double cutoff, double weight_threshold, const char *output_tree,
		const char *out_prefix, const char *tree_weight_file, Params *params) {
	bool rooted = false;

	// read the bootstrap tree file
	/*
	 MTreeSet boot_trees(input_trees, rooted, burnin, tree_weight_file);
	 string first_taxname = boot_trees.front()->root->name;
	 //if (params.root) first_taxname = params.root;

	 SplitGraph sg;

	 boot_trees.convertSplits(sg, cutoff, SW_COUNT, weight_threshold);*/

	//sg.report(cout);
	SplitGraph sg;
	SplitIntMap hash_ss;
	// make the taxa name
	//vector<string> taxname;
	//taxname.resize(mytree.leafNum);
	//mytree.getTaxaName(taxname);

	// read the bootstrap tree file
	double scale = 100.0;
	if (params->scaling_factor > 0)
		scale = params->scaling_factor;

	MTreeSet boot_trees;
	if (params && detectInputFile((char*) input_trees) == IN_NEXUS) {
		char *user_file = params->user_file;
		params->user_file = (char*) input_trees;
		params->split_weight_summary = SW_COUNT; // count number of splits
		sg.init(*params);
		params->user_file = user_file;
		for (SplitGraph::iterator it = sg.begin(); it != sg.end(); it++)
			hash_ss.insertSplit((*it), (*it)->getWeight());
		/*		StrVector sgtaxname;
		 sg.getTaxaName(sgtaxname);
		 i = 0;
		 for (StrVector::iterator sit = sgtaxname.begin(); sit != sgtaxname.end(); sit++, i++) {
		 Node *leaf = mytree.findLeafName(*sit);
		 if (!leaf) outError("Tree does not contain taxon ", *sit);
		 leaf->id = i;
		 }*/
		scale /= sg.maxWeight();
	} else {
		boot_trees.init(input_trees, rooted, burnin, max_count,
				tree_weight_file);
		boot_trees.convertSplits(sg, cutoff, SW_COUNT, weight_threshold);
		scale /= boot_trees.sumTreeWeights();
		cout << sg.size() << " splits found" << endl;
	}
	//sg.report(cout);
	if (verbose_mode >= VB_MED)
		cout << "Rescaling split weights by " << scale << endl;
	if (params->scaling_factor < 0)
		sg.scaleWeight(scale, true);
	else {
		sg.scaleWeight(scale, false, params->numeric_precision);
	}



	//cout << "Creating greedy consensus tree..." << endl;
	MTree mytree;
	SplitGraph maxsg;
	sg.findMaxCompatibleSplits(maxsg);

	if (verbose_mode >= VB_MAX)
		maxsg.saveFileStarDot(cout);
	//cout << "convert compatible split system into tree..." << endl;
	mytree.convertToTree(maxsg);
	//cout << "done" << endl;
	string taxname;
	if (params->root)
		taxname = params->root;
	else
		taxname = sg.getTaxa()->GetTaxonLabel(0);
	Node *node = mytree.findLeafName(taxname);
	if (node)
		mytree.root = node;
	// mytree.scaleLength(100.0 / boot_trees.sumTreeWeights(), true);

	// mytree.getTaxaID(maxsg.getSplitsBlock()->getCycle());
	//maxsg.saveFile(cout);

	string out_file;

	if (output_tree)
		out_file = output_tree;
	else {
		if (out_prefix)
			out_file = out_prefix;
		else
			out_file = input_trees;
		out_file += ".contree";
	}

//	if (removed_seqs.size() > 0)
//		mytree.insertTaxa(removed_seqs, twin_seqs);

	mytree.printTree(out_file.c_str(), WT_BR_CLADE);
	cout << "Consensus tree written to " << out_file << endl;

	if (output_tree)
		out_file = output_tree;
	else {
		if (out_prefix)
			out_file = out_prefix;
		else
			out_file = input_trees;
		out_file += ".splits";
	}

    //sg.scaleWeight(0.01, false, 4);
	if (params->print_splits_file) {
		sg.saveFile(out_file.c_str(), IN_OTHER, true);
		cout << "Non-trivial split supports printed to star-dot file " << out_file << endl;
	}

}

void computeConsensusNetwork(const char *input_trees, int burnin, int max_count,
		double cutoff, int weight_summary, double weight_threshold, const char *output_tree,
		const char *out_prefix, const char* tree_weight_file) {
	bool rooted = false;

	// read the bootstrap tree file
	MTreeSet boot_trees(input_trees, rooted, burnin, max_count,
			tree_weight_file);

	SplitGraph sg;
	//SplitIntMap hash_ss;

	boot_trees.convertSplits(sg, cutoff, weight_summary, weight_threshold);

	string out_file;

	if (output_tree)
		out_file = output_tree;
	else {
		if (out_prefix)
			out_file = out_prefix;
		else
			out_file = input_trees;
		out_file += ".nex";
	}

	sg.saveFile(out_file.c_str(), IN_NEXUS);
	cout << "Consensus network printed to " << out_file << endl;

	if (output_tree)
		out_file = output_tree;
	else {
		if (out_prefix)
			out_file = out_prefix;
		else
			out_file = input_trees;
		out_file += ".splits";
	}
	if (verbose_mode >= VB_MED) {
		sg.saveFile(out_file.c_str(), IN_OTHER, true);
		cout << "Non-trivial split supports printed to star-dot file " << out_file << endl;
	}

}
<|MERGE_RESOLUTION|>--- conflicted
+++ resolved
@@ -1837,7 +1837,6 @@
 //        params.compute_ml_dist = false;
 //    }
 
-<<<<<<< HEAD
      if ((!params.dist_file && params.compute_ml_dist) || params.leastSquareBranch) {
          computeMLDist(params, iqtree, dist_file, getCPUTime());
          if (!params.user_file && params.start_tree != STT_RANDOM_TREE) {
@@ -1859,29 +1858,6 @@
              iqtree.candidateTrees.update(initTree, iqtree.getCurScore());
          }
      }
-=======
-    if (!finishedInitTree && ((!params.dist_file && params.compute_ml_dist) || params.leastSquareBranch)) {
-        computeMLDist(params, iqtree, dist_file, getCPUTime());
-        if (!params.user_file && params.start_tree != STT_RANDOM_TREE) {
-            // NEW 2015-08-10: always compute BIONJ tree into the candidate set
-            iqtree.resetCurScore();
-            double start_bionj = getRealTime();
-            iqtree.computeBioNJ(params, iqtree.aln, dist_file);
-            cout << getRealTime() - start_bionj << " seconds" << endl;
-            if (iqtree.isSuperTree())
-                iqtree.wrapperFixNegativeBranch(true);
-            else
-                iqtree.wrapperFixNegativeBranch(false);
-            if (params.start_tree == STT_BIONJ) {
-                initTree = iqtree.optimizeModelParameters(params.min_iterations==0, initEpsilon);
-            } else {
-                initTree = iqtree.optimizeBranches();
-            }
-            cout << "Log-likelihood of BIONJ tree: " << iqtree.getCurScore() << endl;
-            iqtree.candidateTrees.update(initTree, iqtree.getCurScore());
-        }
-    }
->>>>>>> a4ba713b
 
 //    iqtree.saveCheckpoint();
 
