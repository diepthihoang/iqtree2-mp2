/***************************************************************************
 *   Copyright (C) 2009 by BUI Quang Minh   *
 *   minh.bui@univie.ac.at   *
 *                                                                         *
 *   This program is free software; you can redistribute it and/or modify  *
 *   it under the terms of the GNU General Public License as published by  *
 *   the Free Software Foundation; either version 2 of the License, or     *
 *   (at your option) any later version.                                   *
 *                                                                         *
 *   This program is distributed in the hope that it will be useful,       *
 *   but WITHOUT ANY WARRANTY; without even the implied warranty of        *
 *   MERCHANTABILITY or FITNESS FOR A PARTICULAR PURPOSE.  See the         *
 *   GNU General Public License for more details.                          *
 *                                                                         *
 *   You should have received a copy of the GNU General Public License     *
 *   along with this program; if not, write to the                         *
 *   Free Software Foundation, Inc.,                                       *
 *   59 Temple Place - Suite 330, Boston, MA  02111-1307, USA.             *
 ***************************************************************************/

#ifdef HAVE_CONFIG_H
#include <config.h>
#endif
#include <iqtree_config.h>
#include "phylotree.h"
#include "phylosupertree.h"
#include "phylosupertreeplen.h"
#include "phyloanalysis.h"
#include "alignment.h"
#include "superalignment.h"
#include "iqtree.h"
#include "gtrmodel.h"
#include "modeldna.h"
#include "myreader.h"
#include "rateheterogeneity.h"
#include "rategamma.h"
#include "rateinvar.h"
#include "rategammainvar.h"
//#include "modeltest_wrapper.h"
#include "modelprotein.h"
#include "modelbin.h"
#include "modelcodon.h"
#include "stoprule.h"

#include "mtreeset.h"
#include "mexttree.h"
#include "ratemeyerhaeseler.h"
#include "whtest_wrapper.h"
#include "partitionmodel.h"
#include "guidedbootstrap.h"
#include "modelset.h"
#include "timeutil.h"


void reportReferences(Params &params, ofstream &out, string &original_model) {
	out << "To cite IQ-TREE please use:" << endl << endl
		<< "Lam-Tung Nguyen, Heiko A. Schmidt, Arndt von Haeseler, and Bui Quang Minh (2014)" << endl
		<< "IQ-TREE: : A fast and effective stochastic algorithm for estimating" << endl
		<< "maximum likelihood phylogenies. Mol. Biol. Evol., in press." << endl << endl;

	if (params.gbo_replicates)
	out << "Since you also used ultrafast bootstrap (UFBoot) please cite: " << endl << endl
		<< "Bui Quang Minh, Minh Anh Thi Nguyen, and Arndt von Haeseler (2013) Ultrafast" << endl
		<< "approximation for phylogenetic bootstrap. Mol. Biol. Evol., 30:1188-1195." << endl << endl;

	/*		"*** If you use the parallel version, please cite: " << endl << endl <<
	 "Bui Quang Minh, Le Sy Vinh, Arndt von Haeseler, and Heiko A. Schmidt (2005)" << endl <<
	 "pIQPNNI - parallel reconstruction of large maximum likelihood phylogenies." << endl <<
	 "Bioinformatics, 21:3794-3796." << endl << endl;*/

// 	if (original_model == "TEST" || original_model == "TESTONLY")
// 		out << "Since you used Modeltest please also cite Posada and Crandall (1998)" << endl << endl;
}

void reportAlignment(ofstream &out, Alignment &alignment) {
	out << "Input data: " << alignment.getNSeq() << " sequences with "
			<< alignment.getNSite() << " "
			<< ((alignment.seq_type == SEQ_BINARY) ?
					"binary" :
					((alignment.seq_type == SEQ_DNA) ? "nucleotide" :
					(alignment.seq_type == SEQ_PROTEIN) ? "amino-acid" :
					(alignment.seq_type == SEQ_CODON) ? "codon": "morphological"))
			<< " sites" << endl << "Number of constant sites: "
			<< round(alignment.frac_const_sites * alignment.getNSite())
			<< " (= " << alignment.frac_const_sites * 100 << "% of all sites)"
			<< endl << "Number of site patterns: " << alignment.size() << endl
			<< endl;
}

void pruneModelInfo(vector<ModelInfo> &model_info, PhyloSuperTree *tree) {
	vector<ModelInfo> res_info;
	for (vector<PartitionInfo>::iterator it = tree->part_info.begin(); it != tree->part_info.end(); it++) {
		for (vector<ModelInfo>::iterator mit = model_info.begin(); mit != model_info.end(); mit++)
			if (mit->set_name == it->name)
				res_info.push_back(*mit);
	}
	model_info = res_info;

}

void reportModelSelection(ofstream &out, Params &params, vector<ModelInfo> &model_info, bool is_partitioned) {
	out << "Best-fit model according to "
		<< ((params.model_test_criterion == MTC_BIC) ? "BIC" :
			((params.model_test_criterion == MTC_AIC) ? "AIC" : "AICc")) << ": ";
	vector<ModelInfo>::iterator it;
	if (is_partitioned) {
		string set_name = "";
		for (it = model_info.begin(); it != model_info.end(); it++) {
			if (it->set_name != set_name) {
				if (set_name != "")
					out << ",";
				out << it->name << ":" << it->set_name;
				set_name = it->set_name;
			}
		}
	} else {
		out << model_info[0].name;
	}

	if (is_partitioned) {
		out << endl << endl << "List of best-fit models per partition:" << endl << endl;
	} else {
		out << endl << endl << "List of models sorted by "
			<< ((params.model_test_criterion == MTC_BIC) ? "BIC" :
				((params.model_test_criterion == MTC_AIC) ? "AIC" : "AICc"))
			<< " scores: " << endl << endl;
	}
	if (is_partitioned)
		out << "  ID  ";
	out << "Model             LogL          AIC      w-AIC      AICc     w-AICc       BIC      w-BIC" << endl;
	/*
	if (is_partitioned)
		out << "----------";

	out << "----------------------------------------------------------------------------------------" << endl;
	*/
	int setid = 1;
	for (it = model_info.begin(); it != model_info.end(); it++) {
		if (it->AIC_score == DBL_MAX) continue;
		if (it != model_info.begin() && it->set_name != (it-1)->set_name)
			setid++;
		if (is_partitioned && it != model_info.begin() && it->set_name == (it-1)->set_name)
			continue;
		if (is_partitioned) {
			out.width(4);
			out << right << setid << "  ";
		}
		out.width(13);
		out << left << it->name << " ";
		out.width(11);
		out << right << it->logl << " ";
		out.width(11);
		out	<< it->AIC_score << ((it->AIC_conf) ? " + " : " - ") << it->AIC_weight << " ";
		out.width(11);
		out << it->AICc_score << ((it->AICc_conf) ? " + " : " - ") << it->AICc_weight << " ";
		out.width(11);
		out << it->BIC_score  << ((it->BIC_conf) ? " + " : " - ") << it->BIC_weight;
		out << endl;
	}
	out << endl;
	out <<  "AIC, w-AIC   : Akaike information criterion scores and weights." << endl
		 << "AICc, w-AICc : Corrected AIC scores and weights." << endl
		 << "BIC, w-BIC   : Bayesian information criterion scores and weights." << endl << endl

		 << "Plus signs denote the 95% confidence sets." << endl
		 << "Minus signs denote significant exclusion." <<endl;
	out << endl;
}

void reportModel(ofstream &out, PhyloTree &tree) {
	int i, j, k;
	out << "Model of substitution: " << tree.getModelName() << endl << endl;

    if (tree.aln->num_states <= 4) {
        out << "Rate parameter R:" << endl << endl;

        double *rate_mat = new double[tree.aln->num_states * tree.aln->num_states];
        if (!tree.getModel()->isSiteSpecificModel())
            tree.getModel()->getRateMatrix(rate_mat);
        else
            ((ModelSet*) tree.getModel())->front()->getRateMatrix(rate_mat);
        if (tree.aln->num_states > 4)
            out << fixed;
        if (tree.getModel()->isReversible()) {
            for (i = 0, k = 0; i < tree.aln->num_states - 1; i++)
                for (j = i + 1; j < tree.aln->num_states; j++, k++) {
                    out << "  " << tree.aln->convertStateBackStr(i) << "-" << tree.aln->convertStateBackStr(j) << ": "
                            << rate_mat[k];
                    if (tree.aln->num_states <= 4)
                        out << endl;
                    else if (k % 5 == 4)
                        out << endl;
                }

        } else { // non-reversible model
            for (i = 0, k = 0; i < tree.aln->num_states; i++)
                for (j = 0; j < tree.aln->num_states; j++)
                    if (i != j) {
                        out << "  " << tree.aln->convertStateBackStr(i) << "-" << tree.aln->convertStateBackStr(j)
                                << ": " << rate_mat[k];
                        if (tree.aln->num_states <= 4)
                            out << endl;
                        else if (k % 5 == 4)
                            out << endl;
                        k++;
                    }

        }

        //if (tree.aln->num_states > 4)
        out << endl;
        out.unsetf(ios_base::fixed);
        delete[] rate_mat;
    }
	out << "State frequencies: ";
	if (tree.getModel()->isSiteSpecificModel())
		out << "(site specific frequencies)" << endl << endl;
	else {
		if (!tree.getModel()->isReversible())
			out << "(inferred from Q matrix)" << endl;
		else
			switch (tree.getModel()->getFreqType()) {
			case FREQ_EMPIRICAL:
				out << "(empirical counts from alignment)" << endl;
				break;
			case FREQ_ESTIMATE:
				out << "(estimated with maximum likelihood)" << endl;
				break;
			case FREQ_USER_DEFINED:
				out << "(user-defined)" << endl;
				break;
			case FREQ_EQUAL:
				out << "(equal frequencies)" << endl;
				break;
			default:
				break;
			}
		out << endl;

		double *state_freqs = new double[tree.aln->num_states];
		tree.getModel()->getStateFrequency(state_freqs);
		for (i = 0; i < tree.aln->num_states; i++)
			out << "  pi(" << tree.aln->convertStateBackStr(i) << ") = "
					<< state_freqs[i] << endl;
		delete[] state_freqs;
		out << endl;
		if (tree.aln->num_states <= 4) {
			// report Q matrix
			double *q_mat = new double[tree.aln->num_states * tree.aln->num_states];
			tree.getModel()->getQMatrix(q_mat);

			out << "Rate matrix Q:" << endl << endl;
			for (i = 0, k = 0; i < tree.aln->num_states; i++) {
				out << "  " << tree.aln->convertStateBackStr(i);
				for (j = 0; j < tree.aln->num_states; j++, k++) {
					out << "  ";
					out.width(8);
					out << q_mat[k];
				}
				out << endl;
			}
			out << endl;
			delete[] q_mat;
		}
	}
}

void reportRate(ofstream &out, PhyloTree &tree) {
	int i;
	RateHeterogeneity *rate_model = tree.getRate();
	out << "Model of rate heterogeneity: " << rate_model->full_name << endl;
	rate_model->writeInfo(out);

	if (rate_model->getNDiscreteRate() > 1 || rate_model->getPInvar() > 0.0) {
		out << endl << " Category  Relative_rate  Proportion" << endl;
		if (rate_model->getPInvar() > 0.0)
			out << "  0         0              " << rate_model->getPInvar()
					<< endl;
		int cats = rate_model->getNDiscreteRate();
		DoubleVector prop;
		if (rate_model->getGammaShape() > 0 || rate_model->getPtnCat(0) < 0)
			prop.resize(cats,
					(1.0 - rate_model->getPInvar()) / rate_model->getNRate());
		else {
			prop.resize(cats, 0.0);
			for (i = 0; i < tree.aln->getNPattern(); i++)
				prop[rate_model->getPtnCat(i)] += tree.aln->at(i).frequency;
			for (i = 0; i < cats; i++)
				prop[i] /= tree.aln->getNSite();
		}
		for (i = 0; i < cats; i++) {
			out << "  " << i + 1 << "         ";
			out.width(14);
			out << left << rate_model->getRate(i) << " " << prop[i];
			out << endl;
		}
		if (rate_model->getGammaShape() > 0) {
			out << "Relative rates are computed as " << ((dynamic_cast<RateGamma*>(rate_model)->isCutMedian()) ? "MEDIAN" : "MEAN") <<
				" of the portion of the Gamma distribution falling in the category." << endl;
		}
	}
	/*
	 if (rate_model->getNDiscreteRate() > 1 || rate_model->isSiteSpecificRate())
	 out << endl << "See file " << rate_file << " for site-specific rates and categories" << endl;*/
	out << endl;
}

void reportTree(ofstream &out, Params &params, PhyloTree &tree, double tree_lh,
		double lh_variance) {
	double epsilon = 1.0 / tree.getAlnNSite();
	double totalLen = tree.treeLength();
	out << "Total tree length (sum of branch lengths): " << totalLen << endl;
	double totalLenInternal = tree.treeLengthInternal(epsilon);
	out << "Sum of internal branch lengths: " << totalLenInternal << endl;
	out << "Sum of internal branch lengths divided by total tree length: "
			<< totalLenInternal / totalLen << endl;
	out << endl;
	//out << "ZERO BRANCH EPSILON = " << epsilon << endl;
	int zero_internal_branches = tree.countZeroInternalBranches(NULL, NULL, epsilon);
	if (zero_internal_branches > 0) {
		//int zero_internal_branches = tree.countZeroInternalBranches(NULL, NULL, epsilon);
		/*
		out << "WARNING: " << zero_branches
				<< " branches of near-zero lengths (<" << epsilon << ") and should be treated with caution!"
				<< endl;
		*/
		out << "WARNING: " << zero_internal_branches
				<< " near-zero internal branches (<" << epsilon << ") should be treated with caution"
				<< endl;
		/*
		cout << endl << "WARNING: " << zero_branches
				<< " branches of near-zero lengths (<" << epsilon << ") and should be treated with caution!"
				<< endl;
		*/
		out << "         Such branches are denoted by '**' in the figure"
				<< endl << endl;
	}
	int long_branches = tree.countLongBranches(NULL, NULL, MAX_BRANCH_LEN-0.2);
	if (long_branches > 0) {
		//stringstream sstr;
		out << "WARNING: " << long_branches
				<< " too long branches (>" << MAX_BRANCH_LEN-0.2 << ") should be treated with caution!"
				<< endl;
		//out << sstr.str();
		//cout << sstr.str();
	}
	tree.sortTaxa();
	//tree.setExtendedFigChar();
	tree.drawTree(out, WT_BR_SCALE, epsilon);
	int df = tree.getModelFactory()->getNParameters();
	int ssize = tree.getAlnNSite();
	double AIC_score, AICc_score, BIC_score;
	computeInformationScores(tree_lh, df, ssize, AIC_score, AICc_score, BIC_score);

	out << "Log-likelihood of the tree: " << fixed << tree_lh << " (s.e. "
			<< sqrt(lh_variance) << ")" << endl
			<< "Number of free parameters: " << df << endl
			<< "Akaike information criterion (AIC) score: " << AIC_score << endl
			<< "Corrected Akaike information criterion (AICc) score: " << AICc_score << endl
			<< "Bayesian information criterion (BIC) score: " << BIC_score << endl
			<< "Unconstrained log-likelihood (without tree): "
			<< tree.aln->computeUnconstrainedLogL() << endl << endl
			//<< "Total tree length: " << tree.treeLength() << endl << endl
			<< "Tree in newick format:" << endl << endl;

	tree.printTree(out, WT_BR_LEN | WT_BR_LEN_FIXED_WIDTH | WT_SORT_TAXA);

	out << endl << endl;
}

void reportCredits(ofstream &out) {
	out << "CREDITS" << endl << "-------" << endl << endl
			<< "Some parts of the code were taken from the following packages/libraries:"
			<< endl << endl
			<< "Schmidt HA, Strimmer K, Vingron M, and von Haeseler A (2002)" << endl
			<< "TREE-PUZZLE: maximum likelihood phylogenetic analysis using quartets" << endl
			<< "and parallel computing. Bioinformatics, 18(3):502-504." << endl << endl

			//<< "The source code to construct the BIONJ tree were taken from BIONJ software:"
			//<< endl << endl
			<< "Gascuel O (1997) BIONJ: an improved version of the NJ algorithm" << endl
			<< "based on a simple model of sequence data. Mol. Bio. Evol., 14:685-695." << endl << endl

			//<< "The Nexus file parser was taken from the Nexus Class Library:"
			//<< endl << endl
			<< "Paul O. Lewis (2003) NCL: a C++ class library for interpreting data files in" << endl
			<< "NEXUS format. Bioinformatics, 19(17):2330-2331." << endl << endl

			<< "Mascagni M and Srinivasan A (2000) Algorithm 806: SPRNG: A Scalable Library" << endl
			<< "for Pseudorandom Number Generation. ACM Transactions on Mathematical Software," << endl
			<< "26: 436-461." << endl << endl

			<< "Guennebaud G, Jacob B, et al. (2010) Eigen v3. http://eigen.tuxfamily.org" << endl << endl;
			/*
			<< "The Modeltest 3.7 source codes were taken from:" << endl << endl
			<< "David Posada and Keith A. Crandall (1998) MODELTEST: testing the model of"
			<< endl << "DNA substitution. Bioinformatics, 14(9):817-8." << endl
			*/
}

/***********************************************************
 * CREATE REPORT FILE
 ***********************************************************/
extern StringIntMap pllTreeCounter;
void reportPhyloAnalysis(Params &params, string &original_model,
		Alignment &alignment, IQTree &tree, vector<ModelInfo> &model_info,
		StrVector &removed_seqs, StrVector &twin_seqs) {
	if (params.count_trees) {
		// addon: print #distinct trees
		cout << endl << "NOTE: " << pllTreeCounter.size() << " distinct trees evaluated during whole tree search" << endl;

		IntVector counts;
		for (StringIntMap::iterator i = pllTreeCounter.begin(); i != pllTreeCounter.end(); i++) {
			if (i->second > counts.size())
				counts.resize(i->second+1, 0);
			counts[i->second]++;
		}
		for (IntVector::iterator i2 = counts.begin(); i2 != counts.end(); i2++) {
		    if (*i2 != 0) {
	            cout << "#Trees occuring " << (i2-counts.begin()) << " times: " << *i2 << endl;
		    }
		}
	}
	string outfile = params.out_prefix;

	outfile += ".iqtree";
	try {
		ofstream out;
		out.exceptions(ios::failbit | ios::badbit);
		out.open(outfile.c_str());
		out << "IQ-TREE " << iqtree_VERSION_MAJOR << "." << iqtree_VERSION_MINOR
				<< "." << iqtree_VERSION_PATCH << " built " << __DATE__ << endl
				<< endl;
		if (params.partition_file)
			out << "Partition file name: " << params.partition_file << endl;
		if (params.aln_file)
			out << "Input file name: " << params.aln_file << endl;

		if (params.user_file)
			out << "User tree file name: " << params.user_file << endl;
		out << "Type of analysis: ";
		if (params.compute_ml_tree)
			out << "tree reconstruction";
		if (params.num_bootstrap_samples > 0) {
			if (params.compute_ml_tree)
				out << " + ";
			out << "non-parametric bootstrap (" << params.num_bootstrap_samples
					<< " replicates)";
		}
		out << endl;
		out << "Random seed number: " << params.ran_seed << endl << endl;
		out << "REFERENCES" << endl << "----------" << endl << endl;
		reportReferences(params, out, original_model);

		out << "SEQUENCE ALIGNMENT" << endl << "------------------" << endl
				<< endl;
		if (tree.isSuperTree()) {
			out << "Input data: " << alignment.getNSeq() << " taxa with "
					<< alignment.getNSite() << " partitions and "
					<< tree.getAlnNSite() << " total sites ("
					<< ((SuperAlignment*)tree.aln)->computeMissingData()*100 << "% missing data)" << endl << endl;

			PhyloSuperTree *stree = (PhyloSuperTree*) &tree;
			int namelen = stree->getMaxPartNameLength();
			int part;
			out.width(max(namelen+6,10));
			out << left << "  ID  Name" << "  Type  #Seqs  #Sites  #Patterns  #Const_Sites" << endl;
			//out << string(namelen+54, '-') << endl;
			part = 0;
			for (PhyloSuperTree::iterator it = stree->begin(); it != stree->end(); it++, part++) {
				//out << "FOR PARTITION " << stree->part_info[part].name << ":" << endl << endl;
				//reportAlignment(out, *((*it)->aln));
				out.width(4);
				out << right << part+1 << "  ";
				out.width(max(namelen,4));
				out << left << stree->part_info[part].name << "  ";
				out.width(6);
				switch ((*it)->aln->seq_type) {
				case SEQ_BINARY: out << "BIN"; break;
				case SEQ_CODON: out << "CODON"; break;
				case SEQ_DNA: out << "DNA"; break;
				case SEQ_MORPH: out << "MORPH"; break;
				case SEQ_MULTISTATE: out << "TINA"; break;
				case SEQ_PROTEIN: out << "AA"; break;
				case SEQ_UNKNOWN: out << "???"; break;
				}
				out.width(5);
				out << right << (*it)->aln->getNSeq() << "  ";
				out.width(6);
				out << (*it)->aln->getNSite() << "  ";
				out.width(6);
				out << (*it)->aln->getNPattern() << "      ";
				out << round((*it)->aln->frac_const_sites*100) << "%" << endl;
			}
			out << endl;
		} else
			reportAlignment(out, alignment);

		out.precision(4);
		out << fixed;

		if (!model_info.empty()) {
			out << "MODEL SELECTION" << endl << "---------------" << endl << endl;
			if (tree.isSuperTree())
				pruneModelInfo(model_info, (PhyloSuperTree*)&tree);
			reportModelSelection(out, params, model_info, tree.isSuperTree());
		}

		out << "SUBSTITUTION PROCESS" << endl << "--------------------" << endl
				<< endl;
		if (tree.isSuperTree()) {
			if(params.partition_type)
				out	<< "Proportional partition model with joint branch lengths and separate models between partitions" << endl << endl;
			else
				out	<< "Full partition model with separate branch lengths and models between partitions" << endl << endl;
			PhyloSuperTree *stree = (PhyloSuperTree*) &tree;
			PhyloSuperTree::iterator it;
			int part;
			if(params.partition_type)
				out << "  ID  Model          Rate   Parameters" << endl;
			else
				out << "  ID  Model          Parameters" << endl;
			//out << "-------------------------------------" << endl;
			for (it = stree->begin(), part = 0; it != stree->end(); it++, part++) {
				out.width(4);
				out << right << (part+1) << "  ";
				out.width(14);
				if(params.partition_type)
					out << left << (*it)->getModelName() << " " << stree->part_info[part].part_rate  << " " << (*it)->getModelNameParams() << endl;
				else
					out << left << (*it)->getModelName() << " " << (*it)->getModelNameParams() << endl;
			}
			out << endl;
			/*
			for (it = stree->begin(), part = 0; it != stree->end(); it++, part++) {
				reportModel(out, *(*it));
				reportRate(out, *(*it));
			}*/
		} else {
			reportModel(out, tree);
			reportRate(out, tree);
		}

		/*
		out << "RATE HETEROGENEITY" << endl << "------------------" << endl
				<< endl;
		if (tree.isSuperTree()) {
			PhyloSuperTree *stree = (PhyloSuperTree*) &tree;
			int part = 0;
			for (PhyloSuperTree::iterator it = stree->begin();
					it != stree->end(); it++, part++) {
				out << "FOR PARTITION " << stree->part_info[part].name << ":"
						<< endl << endl;
				reportRate(out, *(*it));
			}
		} else
			reportRate(out, tree);
		*/
		// Bootstrap analysis:
		//Display as outgroup: a

		if (original_model == "WHTEST") {
			out << "TEST OF MODEL HOMOGENEITY" << endl
					<< "-------------------------" << endl << endl;
			out << "Delta of input data:                 "
					<< params.whtest_delta << endl;
			out << ".95 quantile of Delta distribution:  "
					<< params.whtest_delta_quantile << endl;
			out << "Number of simulations performed:     "
					<< params.whtest_simulations << endl;
			out << "P-value:                             "
					<< params.whtest_p_value << endl;
			if (params.whtest_p_value < 0.05) {
				out
						<< "RESULT: Homogeneity assumption is rejected (p-value cutoff 0.05)"
						<< endl;
			} else {
				out
						<< "RESULT: Homogeneity assumption is NOT rejected (p-value cutoff 0.05)"
						<< endl;
			}
			out << endl << "*** For this result please cite:" << endl << endl;
			out
					<< "G. Weiss and A. von Haeseler (2003) Testing substitution models"
					<< endl
					<< "within a phylogenetic tree. Mol. Biol. Evol, 20(4):572-578"
					<< endl << endl;
		}
/*
		out << "TREE SEARCH" << endl << "-----------" << endl << endl
				<< "Stopping rule: "
				<< ((params.stop_condition == SC_STOP_PREDICT) ? "Yes" : "No")
				<< endl << "Number of iterations: "
				<< tree.stop_rule.getNumIterations() << endl
				<< "Probability of deleting sequences: " << params.p_delete
				<< endl << "Number of representative leaves: "
				<< params.k_representative << endl
				<< "NNI log-likelihood cutoff: " << tree.getNNICutoff() << endl
				<< endl;
*/
		if (params.compute_ml_tree) {
			out << "MAXIMUM LIKELIHOOD TREE" << endl
					<< "-----------------------" << endl << endl;

			tree.setRootNode(params.root);
			out << "NOTE: Tree is UNROOTED although outgroup taxon '" << tree.root->name << "' is drawn at root" << endl;
			if (params.partition_file)
				out	<< "NOTE: Branch lengths are weighted average over all partitions"
					<< endl
					<< "      (weighted by the number of sites in the partitions)"
					<< endl;
			if (params.aLRT_replicates > 0 || params.gbo_replicates || (params.num_bootstrap_samples && params.compute_ml_tree)) {
				out << "Numbers in parentheses are ";
				if (params.aLRT_replicates > 0)
					out << "SH-aLRT supports";
				if (params.num_bootstrap_samples && params.compute_ml_tree) {
					if (params.aLRT_replicates > 0)
						out << " /";
					out << " standard bootstrap supports";
				}
				if (params.gbo_replicates) {
					if (params.aLRT_replicates > 0)
						out << " /";
					out << " ultrafast bootstrap supports";
				}
				out << " (%)" << endl;
			}
			out << endl;
			reportTree(out, params, tree, tree.getBestScore(), tree.logl_variance);

			if (tree.isSuperTree()) {
				PhyloSuperTree *stree = (PhyloSuperTree*) &tree;
				stree->mapTrees();
				int empty_branches = stree->countEmptyBranches();
				if (empty_branches) {
					stringstream ss;
					ss << empty_branches << " branches in the overall tree with no phylogenetic information due to missing data!";
					outWarning(ss.str());
				}
				/*
				int part = 0;
				for (PhyloSuperTree::iterator it = stree->begin();
						it != stree->end(); it++, part++) {
					out << "FOR PARTITION " << stree->part_info[part].name
							<< ":" << endl << endl;
					string root_name;
					if (params.root)
						root_name = params.root;
					else
						root_name = (*it)->aln->getSeqName(0);
					(*it)->root = (*it)->findNodeName(root_name);
					assert((*it)->root);
					reportTree(out, params, *(*it), (*it)->computeLikelihood(),
							(*it)->computeLogLVariance());
				}*/
			}

		}
		/*
		 if (params.write_intermediate_trees) {
		 out << endl << "CONSENSUS OF INTERMEDIATE TREES" << endl << "-----------------------" << endl << endl
		 << "Number of intermediate trees: " << tree.stop_rule.getNumIterations() << endl
		 << "Split threshold: " << params.split_threshold << endl
		 << "Burn-in: " << params.tree_burnin << endl << endl;
		 }*/

		if (params.consensus_type == CT_CONSENSUS_TREE) {
			out << "CONSENSUS TREE" << endl << "--------------" << endl << endl;
			out << "Consensus tree is constructed from "
					<< (params.num_bootstrap_samples ? params.num_bootstrap_samples : params.gbo_replicates)
					<< " bootstrap trees" << endl << "Branches with bootstrap support >"
					<< floor(params.split_threshold * 1000) / 10 << "% are kept";
			if (params.split_threshold == 0.0)
				out << " (extended consensus)";
			if (params.split_threshold == 0.5)
				out << " (majority-rule consensus)";
			if (params.split_threshold >= 0.99)
				out << " (strict consensus)";

			out << endl << "Branch lengths are optimized by maximum likelihood on original alignment" << endl;
			out << "Numbers in parentheses are bootstrap supports (%)" << endl << endl;

			string con_file = params.out_prefix;
			con_file += ".contree";
			bool rooted = false;

			tree.freeNode();
			tree.readTree(con_file.c_str(), rooted);
			if (removed_seqs.size() > 0) {
				tree.reinsertIdenticalSeqs(tree.aln, removed_seqs, twin_seqs);
			}
			tree.setAlignment(tree.aln);

			// bug fix
			if ((tree.sse == LK_EIGEN || tree.sse == LK_EIGEN_SSE) && !tree.isBifurcating()) {
				cout << "NOTE: Changing to old kernel as consensus tree is multifurcating" << endl;
				tree.changeLikelihoodKernel(LK_SSE);
			}

			tree.initializeAllPartialLh();
			tree.fixNegativeBranch(false);
			if (tree.isSuperTree())
				((PhyloSuperTree*) &tree)->mapTrees();
			tree.optimizeAllBranches();
			tree.printTree(con_file.c_str(), WT_BR_LEN | WT_BR_LEN_FIXED_WIDTH | WT_SORT_TAXA);
			tree.sortTaxa();
			tree.drawTree(out, WT_BR_SCALE);
			out << endl << "Consensus tree in newick format: " << endl << endl;
			tree.printResultTree(out);
			out << endl << endl;
		}

		/* evaluate user trees */
		vector<TreeInfo> info;
		IntVector distinct_trees;
		if (params.treeset_file) {
			evaluateTrees(params, &tree, info, distinct_trees);
			out.precision(4);

			out << endl << "USER TREES" << endl << "----------" << endl << endl;
			out << "See " << params.treeset_file << ".trees for trees with branch lengths." << endl << endl;
			if (params.topotest_replicates && info.size() > 1) {
				if (params.do_weighted_test) {
					out << "Tree      logL    deltaL  bp-RELL    p-KH     p-SH    p-WKH    p-WSH    c-ELW" << endl;
					out << "-------------------------------------------------------------------------------" << endl;
				} else {
					out << "Tree      logL    deltaL  bp-RELL    p-KH     p-SH    c-ELW" << endl;
					out << "-------------------------------------------------------------" << endl;

				}
			} else {
				out << "Tree      logL    deltaL" << endl;
				out << "-------------------------" << endl;

			}
			double maxL = -DBL_MAX;
			int tid, orig_id;
			for (tid = 0; tid < info.size(); tid++)
				if (info[tid].logl > maxL) maxL = info[tid].logl;
			for (orig_id = 0, tid = 0; orig_id < distinct_trees.size(); orig_id++) {
				out.width(3);
				out << right << orig_id+1 << " ";
				if (distinct_trees[orig_id] >= 0) {
					out << " = tree " << distinct_trees[orig_id]+1 << endl;
					continue;
				}
				out.precision(3);
				out.width(12);
				out << info[tid].logl << " ";
				out.width(7);
				out << maxL - info[tid].logl;
				if (!params.topotest_replicates || info.size() <= 1) {
					out << endl;
					tid++;
					continue;
				}
				out.precision(4);
				out << "  ";
				out.width(6);
				out << info[tid].rell_bp;
				if (info[tid].rell_confident)
					out << " + ";
				else
					out << " - ";
				out.width(6);
				out << right << info[tid].kh_pvalue;
				if (info[tid].kh_pvalue < 0.05)
					out << " - ";
				else
					out << " + ";
				out.width(6);
				out << right << info[tid].sh_pvalue;
				if (info[tid].sh_pvalue < 0.05)
					out << " - ";
				else
					out << " + ";
				if (params.do_weighted_test) {
					out.width(6);
					out << right << info[tid].wkh_pvalue;
					if (info[tid].wkh_pvalue < 0.05)
						out << " - ";
					else
						out << " + ";
					out.width(6);
					out << right << info[tid].wsh_pvalue;
					if (info[tid].wsh_pvalue < 0.05)
						out << " - ";
					else
						out << " + ";
				}
				out.width(6);
				out << info[tid].elw_value;
				if (info[tid].elw_confident)
					out << " +";
				else
					out << " -";
				out << endl;
				tid++;
			}
			out << endl;

			if (params.topotest_replicates) {
				out <<  "deltaL  : logL difference from the maximal logl in the set." << endl
					 << "bp-RELL : bootstrap proportion using RELL method (Kishino et al. 1990)." << endl
					 << "p-KH    : p-value of one sided Kishino-Hasegawa test (1989)." << endl
					 << "p-SH    : p-value of Shimodaira-Hasegawa test (2000)." << endl;
				if (params.do_weighted_test) {
					out << "p-WKH   : p-value of weighted KH test." << endl
					 << "p-WSH   : p-value of weighted SH test." << endl;
				}
				out	 << "c-ELW   : Expected Likelihood Weight (Strimmer & Rambaut 2002)." << endl << endl
					 << "Plus signs denote the 95% confidence sets." << endl
					 << "Minus signs denote significant exclusion."  << endl
					 << "All tests performed "
					 << params.topotest_replicates << " resamplings using the RELL method."<<endl;
			}
			out << endl;
		}


		time_t cur_time;
		time(&cur_time);

		char *date_str;
		date_str = ctime(&cur_time);
		out.unsetf(ios_base::fixed);
		out << "TIME STAMP" << endl << "----------" << endl << endl
				<< "Date and time: " << date_str << "Total CPU time used: "
				<< (double) params.run_time << " seconds (" << convert_time(params.run_time) << ")" << endl
				<< "Total wall-clock time used: " << getRealTime() - params.start_real_time
				<< " seconds (" << convert_time(getRealTime() - params.start_real_time) << ")" << endl << endl;

		//reportCredits(out); // not needed, now in the manual
		out.close();

	} catch (ios::failure) {
		outError(ERR_WRITE_OUTPUT, outfile);
	}

	cout << endl << "Analysis results written to: " << endl
			<< "  IQ-TREE report:                " << params.out_prefix << ".iqtree"
			<< endl;
	if (params.compute_ml_tree) {
		cout << "  Maximum-likelihood tree:       " << params.out_prefix
				<< ".treefile" << endl;
		if (params.snni) {
			cout << "  Locally optimal trees (" << tree.candidateTrees.getNumLocalOptTrees() << "):    " << params.out_prefix << ".trees" << endl;
		}
	}
	if (!params.user_file && params.start_tree == STT_BIONJ) {
		cout << "  BIONJ tree:               " << params.out_prefix << ".bionj"
				<< endl;
	}
	if (!params.dist_file) {
		//cout << "  Juke-Cantor distances:    " << params.out_prefix << ".jcdist" << endl;
		if (params.compute_ml_dist)
			cout << "  Likelihood distances:     " << params.out_prefix
					<< ".mldist" << endl;
		if (params.print_conaln)
			cout << "  Concatenated alignment:   " << params.out_prefix
					<< ".conaln" << endl;
	}
	if (tree.getRate()->getGammaShape() > 0 && params.print_site_rate)
		cout << "  Gamma-distributed rates:  " << params.out_prefix << ".rate"
				<< endl;

	if ((tree.getRate()->isSiteSpecificRate() || tree.getRate()->getPtnCat(0) >= 0) && params.print_site_rate)
		cout << "  Site-rates by MH model:   " << params.out_prefix << ".rate"
				<< endl;

	if (params.print_site_lh)
		cout << "  Site log-likelihoods:     " << params.out_prefix << ".sitelh"
				<< endl;

	if (params.write_intermediate_trees)
		cout << "  All intermediate trees:   " << params.out_prefix << ".treels"
				<< endl;

	if (params.gbo_replicates) {
		cout << endl << "Ultrafast bootstrap approximation results written to:"
				<< endl << "  Split support values:     " << params.out_prefix
				<< ".splits.nex" << endl << "  Consensus tree:           "
				<< params.out_prefix << ".contree" << endl;
		if (params.print_ufboot_trees)
			cout << "  UFBoot trees:             " << params.out_prefix << ".ufboot" << endl;

	}

	if (params.treeset_file) {
		cout << "  Evaluated user trees:     " << params.out_prefix << ".trees" << endl;

		if (params.print_tree_lh) {
			cout << "  Tree log-likelihoods:   " << params.out_prefix << ".treelh" << endl;
		}
		if (params.print_site_lh) {
			cout << "  Site log-likelihoods:     " << params.out_prefix << ".sitelh" << endl;
		}
	}
	cout << "  Screen log file:               " << params.out_prefix << ".log"
			<< endl;
	/*	if (original_model == "WHTEST")
	 cout <<"  WH-TEST report:           " << params.out_prefix << ".whtest" << endl;*/
	cout << endl;

}

void checkZeroDist(Alignment *aln, double *dist) {
	int ntaxa = aln->getNSeq();
	IntVector checked;
	checked.resize(ntaxa, 0);
	int i, j;
	for (i = 0; i < ntaxa - 1; i++) {
		if (checked[i])
			continue;
		string str = "";
		bool first = true;
		for (j = i + 1; j < ntaxa; j++)
			if (dist[i * ntaxa + j] <= 1e-6) {
				if (first)
					str = "ZERO distance between sequences "
							+ aln->getSeqName(i);
				str += ", " + aln->getSeqName(j);
				checked[j] = 1;
				first = false;
			}
		checked[i] = 1;
		if (str != "")
			outWarning(str);
	}
}


void printAnalysisInfo(int model_df, IQTree& iqtree, Params& params) {
//	if (!params.raxmllib) {
	cout << "Model of evolution: ";
	if (iqtree.isSuperTree()) {
		cout << iqtree.getModelName() << " (" << model_df << " free parameters)" << endl;
	} else {
		cout << iqtree.getModelName() << " with ";
		switch (iqtree.getModel()->getFreqType()) {
		case FREQ_EQUAL:
			cout << "equal";
			break;
		case FREQ_EMPIRICAL:
			cout << "counted";
			break;
		case FREQ_USER_DEFINED:
			cout << "user-defined";
			break;
		case FREQ_ESTIMATE:
			cout << "optimized";
			break;
		case FREQ_CODON_1x4:
			cout << "counted 1x4";
			break;
		case FREQ_CODON_3x4:
			cout << "counted 3x4";
			break;
		case FREQ_CODON_3x4C:
			cout << "counted 3x4-corrected";
			break;
		default:
			outError("Wrong specified state frequencies");
		}
		cout << " frequencies (" << model_df << " free parameters)" << endl;
	}
	cout << "Fixed branch lengths: "
			<< ((params.fixed_branch_length) ? "Yes" : "No") << endl;

	if (params.min_iterations > 0) {
	    cout << "Tree search algorithm: " << (params.snni ? "Stochastic nearest neighbor interchange" : "IQPNNI") << endl;
	    cout << "Termination condition: ";
	    if (params.stop_condition == SC_REAL_TIME) {
	        cout << "after " << params.maxtime << " minutes" << endl;
	    } else if (params.stop_condition == SC_UNSUCCESS_ITERATION) {
	        cout << "after " << params.unsuccess_iteration << " unsuccessful iterations" << endl;
	    } else if (params.stop_condition == SC_FIXED_ITERATION) {
	            cout << params.min_iterations << " iterations" << endl;
	    } else if(params.stop_condition == SC_WEIBULL) {
	            cout << "predicted in [" << params.min_iterations << ","
	                    << params.max_iterations << "] (confidence "
	                    << params.stop_confidence << ")" << endl;
	    } else if (params.stop_condition == SC_BOOTSTRAP_CORRELATION) {
	    	cout << "min " << params.min_correlation << " correlation coefficient" << endl;
	    }

	    if (!params.snni) {
	        cout << "Number of representative leaves  : " << params.k_representative << endl;
	        cout << "Probability of deleting sequences: " << iqtree.getProbDelete() << endl;
	        cout << "Number of leaves to be deleted   : " << iqtree.getDelete() << endl;
	        cout << "Important quartets assessed on: "
	                << ((params.iqp_assess_quartet == IQP_DISTANCE) ?
	                        "Distance" : ((params.iqp_assess_quartet == IQP_PARSIMONY) ? "Parsimony" : "Bootstrap"))
	                << endl;
	    }
	    cout << "NNI assessed on: " << ((params.nni5) ? "5 branches" : "1 branch") << endl;
	}
	cout << "Phylogenetic likelihood library: " << (params.pll ? "Yes" : "No") << endl;
    cout << "Branch length optimization method: "
            << ((iqtree.optimize_by_newton) ? "Newton" : "Brent") << endl;
    cout << "Number of Newton-Raphson steps in NNI evaluation and branch length optimization: " << NNI_MAX_NR_STEP
            << " / " << PLL_NEWZPERCYCLE << endl;
    cout << "SSE instructions: "
            << ((iqtree.sse) ? "Yes" : "No") << endl;
	cout << endl;
}

void computeMLDist(Params& params, IQTree& iqtree, string &dist_file, double begin_time, double &bestTreeScore) {
	double longest_dist;
	stringstream best_tree_string;
	iqtree.printTree(best_tree_string, WT_BR_LEN + WT_TAXON_ID);
	cout << "Computing ML distances based on estimated model parameters...";
	double *ml_dist = NULL;
    double *ml_var = NULL;
    longest_dist = iqtree.computeDist(params, iqtree.aln, ml_dist, ml_var, dist_file);
	cout << " " << (getCPUTime() - begin_time) << " sec" << endl;
	cout << endl;
	if (longest_dist > MAX_GENETIC_DIST * 0.99) {
		outWarning("Some pairwise ML distances are too long (saturated)");
		//cout << "Some ML distances are too long, using old distances..." << endl;
	} //else
	{
		if ( !iqtree.dist_matrix ) {
	        iqtree.dist_matrix = new double[iqtree.aln->getNSeq() * iqtree.aln->getNSeq()];
		}
		if ( !iqtree.var_matrix ) {
	        iqtree.var_matrix = new double[iqtree.aln->getNSeq() * iqtree.aln->getNSeq()];
		}
		memmove(iqtree.dist_matrix, ml_dist,
                sizeof (double) * iqtree.aln->getNSeq() * iqtree.aln->getNSeq());
        memmove(iqtree.var_matrix, ml_var,
				sizeof(double) * iqtree.aln->getNSeq() * iqtree.aln->getNSeq());
	}
	delete[] ml_dist;
    delete[] ml_var;
}

void computeInitialDist(Params &params, IQTree &iqtree, string &dist_file) {
    double longest_dist;
	if (params.dist_file) {
		cout << "Reading distance matrix file " << params.dist_file << " ..." << endl;
	} else if (params.compute_jc_dist) {
		cout << "Computing Juke-Cantor distances..." << endl;
	} else if (params.compute_obs_dist) {
		cout << "Computing observed distances..." << endl;
	}

	if (params.compute_jc_dist || params.compute_obs_dist || params.partition_file) {
		longest_dist = iqtree.computeDist(params, iqtree.aln, iqtree.dist_matrix, iqtree.var_matrix, dist_file);
		checkZeroDist(iqtree.aln, iqtree.dist_matrix);
		if (longest_dist > MAX_GENETIC_DIST * 0.99) {
			outWarning("Some pairwise distances are too long (saturated)");
		}
	}

}

void computeInitialTree(Params &params, IQTree &iqtree, string &dist_file, int &numInitTrees, string &initTree) {
    double start = getCPUTime();

    if (params.user_file) {
        // start the search with user-defined tree
    	cout << endl;
        cout << "Reading input tree file " << params.user_file << " ..." << endl;
        bool myrooted = params.is_rooted;
        iqtree.readTree(params.user_file, myrooted);
        iqtree.setAlignment(iqtree.aln);
        numInitTrees = 1;
        params.numNNITrees = 1;
        // change to old kernel if tree is multifurcating
		if ((params.SSE == LK_EIGEN || params.SSE == LK_EIGEN_SSE) && !iqtree.isBifurcating()) {
			cout << "NOTE: Changing to old kernel as input tree is multifurcating" << endl;
			params.SSE = LK_SSE;
		}
    } else switch (params.start_tree) {
    case STT_PARSIMONY:
        // Create parsimony tree using IQ-Tree kernel
        cout << endl;
        cout << "Creating initial parsimony tree by random order stepwise addition..." << endl;
        iqtree.computeParsimonyTree(params.out_prefix, iqtree.aln);
        iqtree.initializeAllPartialPars();
        iqtree.clearAllPartialLH();
        iqtree.fixNegativeBranch(true);
        numInitTrees = params.numParsTrees;
        break;
    case STT_PLL_PARSIMONY:
        cout << endl;
        cout << "Create initial parsimony tree by phylogenetic likelihood library (PLL)... ";
        // generate a parsimony tree for model optimization
        iqtree.pllInst->randomNumberSeed = params.ran_seed;
        pllComputeRandomizedStepwiseAdditionParsimonyTree(iqtree.pllInst, iqtree.pllPartitions, params.sprDist);
        resetBranches(iqtree.pllInst);
        pllTreeToNewick(iqtree.pllInst->tree_string, iqtree.pllInst, iqtree.pllPartitions, iqtree.pllInst->start->back,
                PLL_TRUE, PLL_TRUE, PLL_FALSE, PLL_FALSE, PLL_FALSE, PLL_SUMMARIZE_LH, PLL_FALSE, PLL_FALSE);
        iqtree.readTreeString(string(iqtree.pllInst->tree_string));
        iqtree.initializeAllPartialPars();
        iqtree.clearAllPartialLH();
        iqtree.fixNegativeBranch(true);
        cout << getCPUTime() - start << " seconds" << endl;
        numInitTrees = params.numParsTrees;
        break;
    case STT_BIONJ:
        // This is the old default option: using BIONJ as starting tree
        iqtree.computeBioNJ(params, iqtree.aln, dist_file);
        cout << getCPUTime() - start << " seconds" << endl;
        numInitTrees = 1;
        break;
    }

    /* Fix if negative branch lengths detected */
    int fixed_number = iqtree.fixNegativeBranch();
    if (fixed_number) {
        cout << "WARNING: " << fixed_number << " undefined/negative branch lengths are initialized with parsimony" << endl;
    }
    if (params.root) {
        string str = params.root;
        if (!iqtree.findNodeName(str)) {
            str = "Specified root name " + str + "not found";
            outError(str);
        }
    }
    initTree = iqtree.generateNewick();
    if (params.pll) {
        pllNewickTree *newick = pllNewickParseString(initTree.c_str());
        pllTreeInitTopologyNewick(iqtree.pllInst, newick, PLL_TRUE);
        pllNewickParseDestroy(&newick);
        pllInitModel(iqtree.pllInst, iqtree.pllPartitions, iqtree.pllAlignment);
    }

}

void initializeParams(Params &params, IQTree &iqtree, vector<ModelInfo> &model_info) {
    iqtree.curScore = -DBL_MAX;
    bool test_only = params.model_name.substr(0, 8) == "TESTONLY";
    /* initialize substitution model */
    if (params.model_name.substr(0, 4) == "TEST") {
        if (iqtree.isSuperTree())
            ((PhyloSuperTree*) &iqtree)->mapTrees();
        uint64_t mem_size = iqtree.getMemoryRequired();
        mem_size *= (params.num_rate_cats + 1);
        cout << "NOTE: MODEL SELECTION REQUIRES AT LEAST " << ((double) mem_size * sizeof(double) / 1024.0) / 1024
                << " MB MEMORY!" << endl;
        if (mem_size >= getMemorySize()) {
            outError("Memory required exceeds your computer RAM size!");
        }
        params.model_name = testModel(params, &iqtree, model_info);
        cout << "CPU time for model selection: " << getCPUTime() - params.startCPUTime << " seconds." << endl;
//        alignment = iqtree.aln;
        if (test_only) {
            params.min_iterations = 0;
        }
    }

    if (params.model_name == "WHTEST") {
        if (iqtree.aln->seq_type != SEQ_DNA)
            outError("Weiss & von Haeseler test of model homogeneity only works for DNA");
        params.model_name = "GTR+G";
    }

    assert(iqtree.aln);
    if (params.gbo_replicates)
        params.speed_conf = 1.0;

    if (iqtree.isSuperTree())
        ((PhyloSuperTree*) &iqtree)->mapTrees();

    // set parameter for the current tree
    iqtree.setParams(params);
}
/*
 *  Generate the initial candidate tree set
 *  @param numInitTrees number of parsimony trees to use
 *  @return number of duplicated trees
 */
int initCandidateTreeSet(Params &params, IQTree &iqtree, int numInitTrees) {
    int nni_count = 0;
    int nni_steps = 0;
    int numDup = 0;
    cout << "Generating " << numInitTrees - 1 << " parsimony trees... ";
    cout.flush();
    double startTime = getCPUTime();
    int numDupPars = 0;
    for (int treeNr = 1; treeNr < numInitTrees; treeNr++) {
        string curParsTree;
        if (params.start_tree == STT_PLL_PARSIMONY) {
			iqtree.pllInst->randomNumberSeed = params.ran_seed + treeNr * 12345;
	        pllComputeRandomizedStepwiseAdditionParsimonyTree(iqtree.pllInst, iqtree.pllPartitions, params.sprDist);
			pllTreeToNewick(iqtree.pllInst->tree_string, iqtree.pllInst, iqtree.pllPartitions,
					iqtree.pllInst->start->back, PLL_TRUE, PLL_TRUE, PLL_FALSE, PLL_FALSE, PLL_FALSE,
					PLL_SUMMARIZE_LH, PLL_FALSE, PLL_FALSE);
			curParsTree = string(iqtree.pllInst->tree_string);
        } else {
            iqtree.computeParsimonyTree(NULL, iqtree.aln);
            curParsTree = iqtree.generateNewick();
        }
        if (iqtree.candidateTrees.treeExist(curParsTree)) {
            numDupPars++;
            continue;
        } else {
        	if (params.start_tree == STT_PLL_PARSIMONY)
        		iqtree.readTreeString(curParsTree);
            if (params.count_trees) {
                string tree = iqtree.generateNewickTopology();
                if (pllTreeCounter.find(tree) == pllTreeCounter.end()) {
                    // not found in hash_map
                    pllTreeCounter[curParsTree] = 1;
                } else {
                    // found in hash_map
                    pllTreeCounter[curParsTree]++;
                }
        	}
        	iqtree.candidateTrees.update(curParsTree, -DBL_MAX, false);
        }
    }
    double parsTime = getCPUTime() - startTime;
    cout << "(" << numDupPars << " duplicated parsimony trees)" << endl;
    cout << "CPU time: " << parsTime << endl;
    cout << "Computing log-likelihood of the parsimony trees ... " << endl;
    startTime = getCPUTime();
    vector<string> unOptParTrees = iqtree.candidateTrees.getBestTrees(numInitTrees);
    for (vector<string>::iterator it = unOptParTrees.begin()+1; it != unOptParTrees.end(); it++) {
    	iqtree.readTreeString(*it);
        // Initialize branch lengths for the parsimony tree
        iqtree.initializeAllPartialPars();
        iqtree.clearAllPartialLH();
        if (iqtree.isSuperTree()) {
            iqtree.assignRandomBranchLengths(true);
            ((PhyloSuperTree*)&iqtree)->mapTrees();
        } else {
        	iqtree.fixNegativeBranch(true);
    	}
        iqtree.initializeAllPartialLh();
        iqtree.clearAllPartialLH();
        // Optimize the branch lengths
        string tree = iqtree.optimizeBranches(2);
        // Add tree to the candidate set
		iqtree.candidateTrees.update(tree, iqtree.curScore, false);
        if (iqtree.curScore > iqtree.bestScore) {
            iqtree.setBestTree(tree, iqtree.curScore);
        }
    }
    double loglTime = getCPUTime() - startTime;
<<<<<<< HEAD
    cout << loglTime << " seconds" << endl;
    cout << "Average CPU time for computing log-likelihood of 1 tree: " << loglTime / (numInitTrees - 1) << endl;
    vector<string> bestTrees = iqtree.candidateTrees.getBestTrees(params.numNNITrees);
    if (verbose_mode >= VB_MED) {
    	cout << "Logl of parsimony trees: " << endl;
    	for (multimap<double, CandidateTree>::reverse_iterator rit =  iqtree.candidateTrees.rbegin(); rit != iqtree.candidateTrees.rend(); rit++) {
    		cout << rit->first << " ";
    	}
    	cout << endl;
    }
    iqtree.candidateTrees.clear();
    cout << "Topologies size: " << iqtree.candidateTrees.getTopologies().size() << endl;
=======
    cout << "CPU time: " << loglTime << endl;

    int numNNITrees = iqtree.candidateTrees.retainBestTrees(params.numNNITrees);
    if (verbose_mode >= VB_MED) {
        for (multimap<double, CandidateTree>::iterator it = iqtree.candidateTrees.begin(); it != iqtree.candidateTrees.end(); it++) {
        	cout << it->first << " / " << it->second.topology << endl;
        }
    }

    //iqtree.candidateTrees.clear();
>>>>>>> 3595a795

    /************ END: Create a set of up to (numInitTrees - 1) unique parsimony trees **********************/

    cout << endl;
    cout << "Optimizing top "<< numNNITrees << " parsimony trees with NNI..." << endl;
    startTime = getCPUTime();
    /*********** START: Do NNI on the best parsimony trees ************************************/
    CandidateSet::reverse_iterator rit;
    iqtree.setCurIt(1);
    for (rit = iqtree.candidateTrees.rbegin(); rit != iqtree.candidateTrees.rend(); ++rit, iqtree.setCurIt(iqtree.getCurIt() + 1)) {
    	int nniCount, nniStep;
        double initLogl, nniLogl;
        string tree;
<<<<<<< HEAD
        iqtree.readTreeString(*it);
=======
        iqtree.readTreeString(rit->second.tree);
        //cout << rit->second.tree << endl;
>>>>>>> 3595a795
        iqtree.initializeAllPartialLh();
        iqtree.clearAllPartialLH();
        if (!iqtree.isSuperTree()) {
            iqtree.computeLogL();
        } else {
        	iqtree.optimizeBranches(1);
        }
        if (iqtree.curScore - rit->first < -5.0) {
        	stringstream msg;
        	msg << "Wrong likelihood computation: " << iqtree.curScore << " (should be: " << rit->first << ")";
        	outError(msg.str().c_str());
        }
        initLogl = iqtree.curScore;
        tree = iqtree.doNNISearch(nniCount, nniStep);
        nniLogl = iqtree.curScore;
        cout << "Iteration " << iqtree.getCurIt() << " / LogL: " << iqtree.curScore;
        if (verbose_mode >= VB_MED) {
        	cout << " / NNI count, steps: " << nniCount << "," << nniStep;
        	cout << " / Parsimony logl " << initLogl << " / NNI logl: " << nniLogl;
        }
        cout << " / Time: " << convert_time(getRealTime() - params.start_real_time) << endl;

        bool newTree = iqtree.candidateTrees.update(tree, iqtree.curScore);
        if (!newTree) {
        	numDup++;
        }
        // Better tree is found
        if (iqtree.curScore > iqtree.bestScore && newTree) {
            // Re-optimize model parameters (the sNNI algorithm)
        	tree = iqtree.optimizeModelParameters();
            iqtree.setBestTree(tree, iqtree.curScore);
            cout << "BETTER TREE FOUND: " << iqtree.bestScore << endl;
        }
<<<<<<< HEAD

        bool newTree = iqtree.candidateTrees.update(tree, iqtree.curScore, iqtree.searchInfo.isNniOptimal());
        if (!newTree) {
        	numDup++;
        }
=======
>>>>>>> 3595a795
    }
    double nniTime = getCPUTime() - startTime;
    cout << "Average time for 1 NNI search: " << nniTime / numNNITrees << endl;
    return numDup;
}

void pruneTaxa(Params &params, IQTree &iqtree, double *pattern_lh, NodeVector &pruned_taxa, StrVector &linked_name) {
	int num_low_support;
	double mytime;

	if (params.aLRT_threshold <= 100 && (params.aLRT_replicates > 0 || params.localbp_replicates > 0)) {
		mytime = getCPUTime();
		cout << "Testing tree branches by SH-like aLRT with " << params.aLRT_replicates << " replicates..." << endl;
		iqtree.setRootNode(params.root);
		iqtree.computePatternLikelihood(pattern_lh, &iqtree.curScore);
		num_low_support = iqtree.testAllBranches(params.aLRT_threshold, iqtree.curScore,
				pattern_lh, params.aLRT_replicates, params.localbp_replicates);
		iqtree.printResultTree();
		cout << "  " << getCPUTime() - mytime << " sec." << endl;
		cout << num_low_support << " branches show low support values (<= " << params.aLRT_threshold << "%)" << endl;

		//tree.drawTree(cout);
		cout << "Collapsing stable clades..." << endl;
		iqtree.collapseStableClade(params.aLRT_threshold, pruned_taxa, linked_name, iqtree.dist_matrix);
		cout << pruned_taxa.size() << " taxa were pruned from stable clades" << endl;
	}

	if (!pruned_taxa.empty()) {
		cout << "Pruned alignment contains " << iqtree.aln->getNSeq()
				<< " sequences and " << iqtree.aln->getNSite() << " sites and "
				<< iqtree.aln->getNPattern() << " patterns" << endl;
		//tree.clearAllPartialLh();
		iqtree.initializeAllPartialLh();
		iqtree.clearAllPartialLH();
		iqtree.curScore = iqtree.optimizeAllBranches();
		//cout << "Log-likelihood	after reoptimizing model parameters: " << tree.curScore << endl;
		int nni_count, nni_steps;
		iqtree.curScore = iqtree.optimizeNNI(nni_count, nni_steps);
		cout << "Log-likelihood after optimizing partial tree: "
				<< iqtree.curScore << endl;
	}

}

void restoreTaxa(IQTree &iqtree, double *saved_dist_mat, NodeVector &pruned_taxa, StrVector &linked_name) {
	if (!pruned_taxa.empty()) {
		cout << "Restoring full tree..." << endl;
		iqtree.restoreStableClade(iqtree.aln, pruned_taxa, linked_name);
		delete[] iqtree.dist_matrix;
		iqtree.dist_matrix = saved_dist_mat;
		iqtree.initializeAllPartialLh();
		iqtree.clearAllPartialLH();
		iqtree.curScore = iqtree.optimizeAllBranches();
		//cout << "Log-likelihood	after reoptimizing model parameters: " << tree.curScore << endl;
		int nni_count, nni_steps;
		iqtree.curScore = iqtree.optimizeNNI(nni_count, nni_steps);
		cout << "Log-likelihood	after reoptimizing full tree: "
				<< iqtree.curScore << endl;		//iqtree.setBestScore(iqtree.getModelFactory()->optimizeParameters(params.fixed_branch_length, true, params.model_eps));

	}
}
void runApproximateBranchLengths(Params &params, IQTree &iqtree) {
    if (!params.fixed_branch_length && params.leastSquareBranch) {
        cout << endl << "Computing Least Square branch lengths..." << endl;
        iqtree.optimizeAllBranchesLS();
        iqtree.clearAllPartialLH();
        iqtree.curScore = iqtree.computeLikelihood();
        string filename = params.out_prefix;
        filename += ".lstree";
        iqtree.printTree(filename.c_str(), WT_BR_LEN | WT_BR_LEN_FIXED_WIDTH | WT_SORT_TAXA | WT_NEWLINE);
        cout << "Logl of tree with LS branch lengths: " << iqtree.curScore << endl;
        cout << "Tree with LS branch lengths written to " << filename << endl;
        if (params.print_branch_lengths) {
        	if (params.manuel_analytic_approx) {
        		cout << "Applying Manuel's analytic approximation.." << endl;
        		iqtree.approxAllBranches();
        	}
        	ofstream out;
        	filename = params.out_prefix;
        	filename += ".lsbrlen";
        	out.open(filename.c_str());
        	iqtree.printBranchLengths(out);
        	out.close();
        	cout << "LS Branch lengths written to " << filename << endl;
        }
        cout << "Total LS tree length: " << iqtree.treeLength() << endl;
    }

    if (params.pars_branch_length) {
    	cout << endl << "Computing parsimony branch lengths..." << endl;
    	iqtree.fixNegativeBranch(true);
    	iqtree.clearAllPartialLH();
        iqtree.curScore = iqtree.computeLikelihood();
        string filename = params.out_prefix;
        filename += ".mptree";
        iqtree.printTree(filename.c_str(), WT_BR_LEN | WT_BR_LEN_FIXED_WIDTH | WT_SORT_TAXA | WT_NEWLINE);
        cout << "Logl of tree with MP branch lengths: " << iqtree.curScore << endl;
        cout << "Tree with MP branch lengths written to " << filename << endl;
        if (params.print_branch_lengths) {
        	ofstream out;
        	filename = params.out_prefix;
        	filename += ".mpbrlen";
        	out.open(filename.c_str());
        	iqtree.printBranchLengths(out);
        	out.close();
        	cout << "MP Branch lengths written to " << filename << endl;
        }
        cout << "Total MP tree length: " << iqtree.treeLength() << endl;

    }

    if (params.bayes_branch_length) {
    	cout << endl << "Computing Bayesian branch lengths..." << endl;
    	iqtree.computeAllBayesianBranchLengths();
    	iqtree.clearAllPartialLH();
        iqtree.curScore = iqtree.computeLikelihood();
        string filename = params.out_prefix;
        filename += ".batree";
        iqtree.printTree(filename.c_str(), WT_BR_LEN | WT_BR_LEN_FIXED_WIDTH | WT_SORT_TAXA | WT_NEWLINE);
        cout << "Logl of tree with Bayesian branch lengths: " << iqtree.curScore << endl;
        cout << "Tree with Bayesian branch lengths written to " << filename << endl;
        if (params.print_branch_lengths) {
        	ofstream out;
        	filename = params.out_prefix;
        	filename += ".babrlen";
        	out.open(filename.c_str());
        	iqtree.printBranchLengths(out);
        	out.close();
        	cout << "Bayesian Branch lengths written to " << filename << endl;
        }
        cout << "Total Bayesian tree length: " << iqtree.treeLength() << endl;

    }

}

void printMiscInfo(Params &params, IQTree &iqtree, double *pattern_lh) {
	if (params.print_site_lh && !params.pll) {
		string site_lh_file = params.out_prefix;
		site_lh_file += ".sitelh";
		if (params.print_site_lh == 1)
			printSiteLh(site_lh_file.c_str(), &iqtree, pattern_lh);
		else
			printSiteLhCategory(site_lh_file.c_str(), &iqtree);
	}

	if (params.print_branch_lengths) {
    	if (params.manuel_analytic_approx) {
    		cout << "Applying Manuel's analytic approximation.." << endl;
    		iqtree.approxAllBranches();
    	}
		string brlen_file = params.out_prefix;
		brlen_file += ".brlen";
		ofstream out;
		out.open(brlen_file.c_str());
		iqtree.printBranchLengths(out);
		out.close();
		cout << "Branch lengths written to " << brlen_file << endl;
	}

	if (params.print_partition_info && iqtree.isSuperTree()) {
		string partition_info = params.out_prefix;
		partition_info += ".partinfo.nex";
		((PhyloSuperTree*)(&iqtree))->printPartition(partition_info.c_str());

	}

	if (params.mvh_site_rate) {
		RateMeyerHaeseler *rate_mvh = new RateMeyerHaeseler(params.rate_file,
				&iqtree, params.rate_mh_type);
		cout << endl << "Computing site-specific rates by "
				<< rate_mvh->full_name << "..." << endl;
		rate_mvh->runIterativeProc(params, iqtree);
		cout << endl << "BEST SCORE FOUND : " << iqtree.getBestScore() << endl;
		string mhrate_file = params.out_prefix;
		mhrate_file += ".mhrate";
		iqtree.getRate()->writeSiteRates(mhrate_file.c_str());

		if (params.print_site_lh) {
			string site_lh_file = params.out_prefix;
			site_lh_file += ".mhsitelh";
			printSiteLh(site_lh_file.c_str(), &iqtree);
		}
	}

	if (params.print_site_rate) {
		string rate_file = params.out_prefix;
		rate_file += ".rate";
		iqtree.getRate()->writeSiteRates(rate_file.c_str());
		if (iqtree.isSuperTree()) {
			PhyloSuperTree *stree = (PhyloSuperTree*) &iqtree;
			int part = 0;
			try {
				ofstream out;
				out.exceptions(ios::failbit | ios::badbit);
				out.open(rate_file.c_str());
				for (PhyloSuperTree::iterator it = stree->begin(); it != stree->end(); it++, part++) {
					out << "SITE RATES FOR PARTITION " << stree->part_info[part].name << ":" << endl;
					(*it)->getRate()->writeSiteRates(out);
				}
				cout << "Site rates printed to " << rate_file << endl;
				out.close();
			} catch (ios::failure) {
				outError(ERR_WRITE_OUTPUT, rate_file);
			}
		}
	}

}

void printFinalSearchInfo(Params &params, IQTree &iqtree, double search_cpu_time, double search_real_time) {
	cout << "Total tree length: " << iqtree.treeLength() << endl;

	if (iqtree.isSuperTree()) {
		PhyloSuperTree *stree = (PhyloSuperTree*) &iqtree;
		cout << stree->evalNNIs << " NNIs evaluated from " << stree->totalNNIs << " all possible NNIs ( " <<
				(int)(((stree->evalNNIs+1.0)/(stree->totalNNIs+1.0))*100.0) << " %)" << endl;
		cout<<"Details for subtrees:"<<endl;
		for(int part = 0; part < stree->size(); part++){
			cout << part+1 <<". "<<stree->part_info[part].name<<": "<<stree->part_info[part].evalNNIs<<" ( "
				<< (int)(((stree->part_info[part].evalNNIs+1.0)/((stree->totalNNIs+1.0) / stree->size()))*100.0)
				<< " %)" << endl;
		}
	}

	params.run_time = (getCPUTime() - params.startCPUTime);
	cout << endl;
	cout << "CPU time used for tree search: " << search_cpu_time
			<< " sec (" << convert_time(search_cpu_time) << ")" << endl;
	cout << "Wall-clock time used for tree search: " << search_real_time
			<< " sec (" << convert_time(search_real_time) << ")" << endl;
	cout << "Total CPU time used: " << (double) params.run_time << " sec ("
			<< convert_time((double) params.run_time) << ")" << endl;
	cout << "Total wall-clock time used: "
			<< getRealTime() - params.start_real_time << " sec ("
			<< convert_time(getRealTime() - params.start_real_time) << ")" << endl;

}

/************************************************************
 *  MAIN TREE RECONSTRUCTION
 ***********************************************************/
void runTreeReconstruction(Params &params, string &original_model, IQTree &iqtree, vector<ModelInfo> &model_info) {

    string dist_file;
    params.startCPUTime = getCPUTime();
    params.start_real_time = getRealTime();

    // Make sure that no partial likelihood of IQ-TREE is initialized when PLL is used to save memory
    if (params.pll) {
        iqtree.deleteAllPartialLh();
    }

    /***************** Initialization for PLL and sNNI ******************/
    if (params.start_tree == STT_PLL_PARSIMONY || params.pll) {
        /* Initialized all data structure for PLL*/
    	iqtree.initializePLL(params);
    }


    /********************* Compute pairwise distances *******************/
    if (params.start_tree == STT_BIONJ || params.iqp || params.leastSquareBranch) {
    	computeInitialDist(params, iqtree, dist_file);
    }

    /********************** CREATE INITIAL TREE(S) **********************/
    int numInitTrees;
    string initTree;
    computeInitialTree(params, iqtree, dist_file, numInitTrees, initTree);

    /*************** SET UP PARAMETERS and model testing ****************/

    initializeParams(params, iqtree, model_info);

    /*********************** INITIAL MODEL OPTIMIZATION *****************/

    iqtree.initializeModel(params);

    // degree of freedom
    cout << endl;
    if (verbose_mode >= VB_MED) {
    	cout << "ML-TREE SEARCH START WITH THE FOLLOWING PARAMETERS:" << endl;
        int model_df = iqtree.getModelFactory()->getNParameters();
    	printAnalysisInfo(model_df, iqtree, params);
    }

    if (!params.pll) {
        uint64_t mem_size = iqtree.getMemoryRequired();
#if defined __APPLE__ || defined __MACH__
        cout << "NOTE: " << ((double) mem_size * sizeof(double) / 1024.0) / 1024 << " MB RAM is required!" << endl;
#else
        cout << "NOTE: " << ((double) mem_size * sizeof(double) / 1000.0) / 1000 << " MB RAM is required!" << endl;
#endif
        if (mem_size >= getMemorySize()) {
            outError("Memory required exceeds your computer RAM size!");
        }
    }

    // Optimize model parameters and branch lengths using ML for the initial tree
    initTree = iqtree.optimizeModelParameters(true);

    /****************** NOW PERFORM MAXIMUM LIKELIHOOD TREE RECONSTRUCTION ******************/

    // Update best tree
    iqtree.setBestTree(initTree, iqtree.curScore);
    cout << "Current best tree score: " << iqtree.bestScore << endl << endl;
    iqtree.candidateTrees.update(initTree, iqtree.curScore);

    // Compute maximum likelihood distance
    // ML distance is only needed for IQP
    if ( (params.snni && !params.iqp) || params.min_iterations == 0) {
        params.compute_ml_dist = false;
    }
    if ((!params.dist_file && params.compute_ml_dist) || params.leastSquareBranch) {
        computeMLDist(params, iqtree, dist_file, getCPUTime(), iqtree.bestScore);
    }

    double cputime_search_start = getCPUTime();
    double realtime_search_start = getRealTime();

    if (params.min_iterations > 0) {
        double initTime = getCPUTime();

        if (params.start_tree == STT_PARSIMONY || params.start_tree == STT_PLL_PARSIMONY) {
        	int numDup = initCandidateTreeSet(params, iqtree, numInitTrees);
        	assert(iqtree.candidateTrees.size() != 0);
        	cout << "Finish initializing candidate tree set. ";
        	cout << "Number of distinct locally optimal trees: " << iqtree.candidateTrees.getNumLocalOptTrees() << endl;
        } else { // no -snni
            int nni_count = 0;
            int nni_steps = 0;
            cout << "Doing NNI on the initial tree ... " << endl;
            if (params.pll) {
                iqtree.curScore = iqtree.pllOptimizeNNI(nni_count, nni_steps, iqtree.pllInfo);
                pllTreeToNewick(iqtree.pllInst->tree_string, iqtree.pllInst, iqtree.pllPartitions,
                        iqtree.pllInst->start->back, PLL_TRUE, PLL_TRUE, PLL_FALSE, PLL_FALSE, PLL_FALSE,
                        PLL_SUMMARIZE_LH, PLL_FALSE, PLL_FALSE);
                iqtree.setBestTree(string(iqtree.pllInst->tree_string), iqtree.curScore);
            } else {
                iqtree.curScore = iqtree.optimizeNNI(nni_count, nni_steps);
                iqtree.setBestTree(iqtree.generateNewick(), iqtree.curScore);
            }

        	if (iqtree.isSuperTree())
        		((PhyloSuperTree*) &iqtree)->computeBranchLengths();

        }

        cout << "Current best score: " << iqtree.bestScore << " / CPU time: "
                << getCPUTime() - initTime << endl << endl;
	}


    if (params.leastSquareNNI) {
    	iqtree.computeSubtreeDists();
    }
    iqtree.setRootNode(params.root); // Important for NNI below

	if (original_model == "WHTEST") {
		cout << endl << "Testing model homogeneity by Weiss & von Haeseler (2003)..." << endl;
		WHTest(params, iqtree);
	}

	NodeVector pruned_taxa;
	StrVector linked_name;
	double *saved_dist_mat = iqtree.dist_matrix;
	double *pattern_lh;

	pattern_lh = new double[iqtree.getAlnNPattern()];

	// prune stable taxa
	pruneTaxa(params, iqtree, pattern_lh, pruned_taxa, linked_name);

	/****************** Do tree search ***************************/
	if (params.min_iterations > 1) {
		iqtree.readTreeString(iqtree.bestTreeString);
		iqtree.doTreeSearch();
		iqtree.setAlignment(iqtree.aln);
	} else {
		/* do SPR with likelihood function */
		if (params.tree_spr) {
			//tree.optimizeSPRBranches();
			cout << "Doing SPR Search" << endl;
			cout << "Start tree.optimizeSPR()" << endl;
			double spr_score = iqtree.optimizeSPR();
			cout << "Finish tree.optimizeSPR()" << endl;
			//double spr_score = tree.optimizeSPR(tree.curScore, (PhyloNode*) tree.root->neighbors[0]->node);
			if (spr_score <= iqtree.curScore) {
				cout << "SPR search did not found any better tree" << endl;
			}
		}
	}

	// restore pruned taxa
	restoreTaxa(iqtree, saved_dist_mat, pruned_taxa, linked_name);

	double search_cpu_time = getCPUTime() - cputime_search_start;
	double search_real_time = getRealTime() - realtime_search_start;

	if (iqtree.isSuperTree())
			((PhyloSuperTree*) &iqtree)->mapTrees();

	if (params.snni && params.min_iterations && verbose_mode >= VB_MED) {
		cout << "Log-likelihoods of best " << params.popSize << " trees: " << endl;
		iqtree.printBestScores(iqtree.candidateTrees.getPopSize());
		cout << endl;
	}

	/******** Performs final model parameters optimization ******************/
	if (params.min_iterations) {
		iqtree.readTreeString(iqtree.bestTreeString);
        iqtree.initializeAllPartialLh();
        iqtree.clearAllPartialLH();
        cout << "Performs final model parameters optimization" << endl;
		iqtree.bestTreeString = iqtree.optimizeModelParameters(true);
	} else {
        iqtree.setBestScore(iqtree.curScore);
    }

	if (iqtree.isSuperTree())
		((PhyloSuperTree*) &iqtree)->computeBranchLengths();

	cout << "BEST SCORE FOUND : " << iqtree.getBestScore() << endl;

	vector<string> trees = iqtree.candidateTrees.getBestTrees();
	ofstream treesOut((string(params.out_prefix) + ".trees").c_str(), ofstream::out);
	for (vector<string>::iterator it = trees.begin(); it != trees.end(); it++)
		treesOut << (*it) << endl;

	if (params.pll)
		iqtree.inputModelPLL2IQTree();

	/* root the tree at the first sequence */
	iqtree.root = iqtree.findLeafName(iqtree.aln->getSeqName(0));
	assert(iqtree.root);

	double myscore = 0.0;

	myscore = iqtree.getBestScore();

	if (!params.pll) {
	    iqtree.computeLikelihood(pattern_lh);
	    // compute logl variance
	    iqtree.logl_variance = iqtree.computeLogLVariance();
	}

	printMiscInfo(params, iqtree, pattern_lh);

	/****** perform SH-aLRT test ******************/
	if ((params.aLRT_replicates > 0 || params.localbp_replicates > 0) && !params.pll) {
		double mytime = getCPUTime();
		cout << endl << "Testing tree branches by SH-like aLRT with "
				<< params.aLRT_replicates << " replicates..." << endl;
		iqtree.setRootNode(params.root);
		iqtree.testAllBranches(params.aLRT_threshold, myscore,
				pattern_lh, params.aLRT_replicates, params.localbp_replicates);
		cout << "CPU Time used:  " << getCPUTime() - mytime << " sec." << endl;
	}

	if (params.gbo_replicates > 0) {
		if (!params.online_bootstrap)
			runGuidedBootstrap(params, iqtree.aln, iqtree);
		else
			iqtree.summarizeBootstrap(params);
	}

	printFinalSearchInfo(params, iqtree, search_cpu_time, search_real_time);

	// BUG FIX: readTreeString(bestTreeString) not needed before this line
	iqtree.printResultTree();

	if (params.out_file)
		iqtree.printTree(params.out_file);

	delete[] pattern_lh;

	runApproximateBranchLengths(params, iqtree);

}


/**********************************************************
 * STANDARD NON-PARAMETRIC BOOTSTRAP
 ***********************************************************/
void runStandardBootstrap(Params &params, string &original_model, Alignment *alignment, IQTree *tree) {
	vector<ModelInfo> model_info;
	StrVector removed_seqs, twin_seqs;

	// turn off aLRT test
	int saved_aLRT_replicates = params.aLRT_replicates;
	params.aLRT_replicates = 0;
	string treefile_name = params.out_prefix;
	treefile_name += ".treefile";
	string boottrees_name = params.out_prefix;
	boottrees_name += ".boottrees";
	string bootaln_name = params.out_prefix;
	bootaln_name += ".bootaln";
	string bootlh_name = params.out_prefix;
	bootlh_name += ".bootlh";
	// first empty the boottrees file
	try {
		ofstream tree_out;
		tree_out.exceptions(ios::failbit | ios::badbit);
		tree_out.open(boottrees_name.c_str());
		tree_out.close();
	} catch (ios::failure) {
		outError(ERR_WRITE_OUTPUT, boottrees_name);
	}

	// empty the bootaln file
	if (params.print_bootaln)
	try {
		ofstream tree_out;
		tree_out.exceptions(ios::failbit | ios::badbit);
		tree_out.open(bootaln_name.c_str());
		tree_out.close();
	} catch (ios::failure) {
		outError(ERR_WRITE_OUTPUT, bootaln_name);
	}

	double start_time = getCPUTime();

	// do bootstrap analysis
	for (int sample = 0; sample < params.num_bootstrap_samples; sample++) {
		cout << endl << "===> START BOOTSTRAP REPLICATE NUMBER "
				<< sample + 1 << endl << endl;

		Alignment* bootstrap_alignment;
		cout << "Creating bootstrap alignment..." << endl;
		if (alignment->isSuperAlignment())
			bootstrap_alignment = new SuperAlignment;
		else
			bootstrap_alignment = new Alignment;
		bootstrap_alignment->createBootstrapAlignment(alignment, NULL, params.bootstrap_spec);
		if (params.print_tree_lh) {
			double prob;
			bootstrap_alignment->multinomialProb(*alignment, prob);
			ofstream boot_lh;
			if (sample == 0)
				boot_lh.open(bootlh_name.c_str());
			else
				boot_lh.open(bootlh_name.c_str(), ios_base::out | ios_base::app);
			boot_lh << "0\t" << prob << endl;
			boot_lh.close();
		}
		IQTree *boot_tree;
		if (alignment->isSuperAlignment()){
			if(params.partition_type){
				boot_tree = new PhyloSuperTreePlen((SuperAlignment*) bootstrap_alignment, (PhyloSuperTree*) tree);
			} else {
				boot_tree = new PhyloSuperTree((SuperAlignment*) bootstrap_alignment, (PhyloSuperTree*) tree);
			}
		} else
			boot_tree = new IQTree(bootstrap_alignment);
		if (params.print_bootaln)
			bootstrap_alignment->printPhylip(bootaln_name.c_str(), true);
		runTreeReconstruction(params, original_model, *boot_tree, model_info);
		// read in the output tree file
		string tree_str;
		try {
			ifstream tree_in;
			tree_in.exceptions(ios::failbit | ios::badbit);
			tree_in.open(treefile_name.c_str());
			tree_in >> tree_str;
			tree_in.close();
		} catch (ios::failure) {
			outError(ERR_READ_INPUT, treefile_name);
		}
		// write the tree into .boottrees file
		try {
			ofstream tree_out;
			tree_out.exceptions(ios::failbit | ios::badbit);
			tree_out.open(boottrees_name.c_str(), ios_base::out | ios_base::app);
			tree_out << tree_str << endl;
			tree_out.close();
		} catch (ios::failure) {
			outError(ERR_WRITE_OUTPUT, boottrees_name);
		}
		if (params.num_bootstrap_samples == 1)
			reportPhyloAnalysis(params, original_model, *bootstrap_alignment, *boot_tree, model_info, removed_seqs, twin_seqs);
		// WHY was the following line missing, which caused memory leak?
		delete boot_tree;
		delete bootstrap_alignment;
	}

	if (params.consensus_type == CT_CONSENSUS_TREE) {

		cout << endl << "===> COMPUTE CONSENSUS TREE FROM "
				<< params.num_bootstrap_samples << " BOOTSTRAP TREES" << endl << endl;
		computeConsensusTree(boottrees_name.c_str(), 0, 1e6, -1,
				params.split_threshold, NULL, params.out_prefix, NULL, &params);
	}

	if (params.compute_ml_tree) {
		cout << endl << "===> START ANALYSIS ON THE ORIGINAL ALIGNMENT" << endl << endl;
		params.aLRT_replicates = saved_aLRT_replicates;
		runTreeReconstruction(params, original_model, *tree, model_info);

		cout << endl << "===> ASSIGN BOOTSTRAP SUPPORTS TO THE TREE FROM ORIGINAL ALIGNMENT" << endl << endl;
		MExtTree ext_tree;
		assignBootstrapSupport(boottrees_name.c_str(), 0, 1e6,
				treefile_name.c_str(), false, treefile_name.c_str(),
				params.out_prefix, ext_tree, NULL, &params);
		tree->copyTree(&ext_tree);
		reportPhyloAnalysis(params, original_model, *alignment, *tree, model_info, removed_seqs, twin_seqs);
	} else if (params.consensus_type == CT_CONSENSUS_TREE) {
		int mi = params.min_iterations;
		STOP_CONDITION sc = params.stop_condition;
		params.min_iterations = 0;
		params.stop_condition = SC_FIXED_ITERATION;
		runTreeReconstruction(params, original_model, *tree, model_info);
		params.min_iterations = mi;
		params.stop_condition = sc;
		tree->stop_rule.initialize(params);
		reportPhyloAnalysis(params, original_model, *alignment, *tree, model_info, removed_seqs, twin_seqs);
	} else
		cout << endl;

	cout << "Total CPU time for bootstrap: " << (getCPUTime() - start_time) << " seconds." << endl << endl;
	cout << "Non-parametric bootstrap results written to:" << endl;
	if (params.print_bootaln)
		cout << "  Bootstrap alignments:     " << params.out_prefix << ".bootaln" << endl;
	cout << "  Bootstrap trees:          " << params.out_prefix << ".boottrees" << endl;
	if (params.consensus_type == CT_CONSENSUS_TREE)
		cout << "  Consensus tree:           " << params.out_prefix << ".contree" << endl;
	cout << endl;
}

void convertAlignment(Params &params, IQTree *iqtree) {
	Alignment *alignment = iqtree->aln;
	if (params.num_bootstrap_samples || params.print_bootaln) {
		// create bootstrap alignment
		Alignment* bootstrap_alignment;
		cout << "Creating bootstrap alignment..." << endl;
		if (alignment->isSuperAlignment())
			bootstrap_alignment = new SuperAlignment;
		else
			bootstrap_alignment = new Alignment;
		bootstrap_alignment->createBootstrapAlignment(alignment, NULL, params.bootstrap_spec);
		delete alignment;
		alignment = bootstrap_alignment;
	}
	if (alignment->isSuperAlignment()) {
		((SuperAlignment*)alignment)->printCombinedAlignment(params.aln_output);
		if (params.print_subaln)
			((SuperAlignment*)alignment)->printSubAlignments(params, ((PhyloSuperTree*)iqtree)->part_info);

	} else if (params.gap_masked_aln) {
		Alignment out_aln;
		Alignment masked_aln(params.gap_masked_aln, params.sequence_type, params.intype);
		out_aln.createGapMaskedAlignment(&masked_aln, alignment);
		out_aln.printPhylip(params.aln_output, false, params.aln_site_list,
				params.aln_nogaps, params.aln_no_const_sites, params.ref_seq_name);
		string str = params.gap_masked_aln;
		str += ".sitegaps";
		out_aln.printSiteGaps(str.c_str());
	} else if (params.aln_output_format == ALN_PHYLIP)
		alignment->printPhylip(params.aln_output, false, params.aln_site_list,
				params.aln_nogaps, params.aln_no_const_sites, params.ref_seq_name);
	else if (params.aln_output_format == ALN_FASTA)
		alignment->printFasta(params.aln_output, false, params.aln_site_list,
				params.aln_nogaps, params.aln_no_const_sites, params.ref_seq_name);
}


/**********************************************************
 * TOP-LEVEL FUNCTION
 ***********************************************************/
void runPhyloAnalysis(Params &params) {
	Alignment *alignment;
	IQTree *tree;

	/****************** read in alignment **********************/
	if (params.partition_file) {
		// Partition model analysis
		if(params.partition_type){
			// since nni5 does not work yet, stop the programm
			if(params.nni5)
				outError("-nni5 option is unsupported yet for proportitional partition model. please use -nni1 option");
			if(params.aLRT_replicates)
				outError("-alrt option is unsupported yet for proportitional partition model");
			// initialize supertree - Proportional Edges case, "-spt p" option
			tree = new PhyloSuperTreePlen(params);
		} else {
			// initialize supertree stuff if user specifies partition file with -sp option
			tree = new PhyloSuperTree(params);
		}
		// this alignment will actually be of type SuperAlignment
		alignment = tree->aln;
	} else {
		alignment = new Alignment(params.aln_file, params.sequence_type, params.intype);
		tree = new IQTree(alignment);
	}

	string original_model = params.model_name;

	if (params.concatenate_aln) {
		Alignment aln(params.concatenate_aln, params.sequence_type, params.intype);
		cout << "Concatenating " << params.aln_file << " with " << params.concatenate_aln << " ..." << endl;
		alignment->concatenateAlignment(&aln);
	}

	if (params.aln_output) {
		/************ convert alignment to other format and write to output file *************/
		convertAlignment(params, tree);
	} else if (params.gbo_replicates > 0 && params.user_file && params.second_tree) {
		// run one of the UFBoot analysis
		runGuidedBootstrap(params, alignment, *tree);
	} else if (params.avh_test) {
		// run one of the wondering test for Arndt
		runAvHTest(params, alignment, *tree);
	} else if (params.bootlh_test) {
		// run Arndt's plot of tree likelihoods against bootstrap alignments
		runBootLhTest(params, alignment, *tree);
	} else if (params.num_bootstrap_samples == 0) {
		// the main Maximum likelihood tree reconstruction
		vector<ModelInfo> model_info;
		alignment->checkGappySeq();
		StrVector removed_seqs;
		StrVector twin_seqs;

		// remove identical sequences
		tree->removeIdenticalSeqs(params, removed_seqs, twin_seqs);
		// call main tree reconstruction
		runTreeReconstruction(params, original_model, *tree, model_info);
		if (params.gbo_replicates && params.online_bootstrap) {
			if (params.print_ufboot_trees)
				tree->writeUFBootTrees(params, removed_seqs, twin_seqs);

			cout << endl << "Computing bootstrap consensus tree..." << endl;
			string splitsfile = params.out_prefix;
			splitsfile += ".splits.nex";
			computeConsensusTree(splitsfile.c_str(), 0, 1e6, params.split_threshold,
					params.split_weight_threshold, NULL, params.out_prefix, NULL, &params);
		}
		// reinsert identical sequences
		if (removed_seqs.size() > 0) {
			delete tree->aln;
			tree->reinsertIdenticalSeqs(alignment, removed_seqs, twin_seqs);
			tree->printResultTree();
		}
		reportPhyloAnalysis(params, original_model, *alignment, *tree, model_info, removed_seqs, twin_seqs);
	} else {
		// the classical non-parameter bootstrap (SBS)
		runStandardBootstrap(params, original_model, alignment, tree);
	}

	delete tree;
	delete alignment;
}

void assignBranchSupportNew(Params &params) {
	if (!params.user_file)
		outError("No trees file provided");
	if (!params.second_tree)
		outError("No target tree file provided");
	cout << "Reading tree " << params.second_tree << " ..." << endl;
	MTree tree(params.second_tree, params.is_rooted);
	cout << tree.leafNum << " taxa and " << tree.branchNum << " branches" << endl;
	tree.assignBranchSupport(params.user_file);
	string str = params.second_tree;
	str += ".suptree";
	tree.printTree(str.c_str());
	cout << "Tree with assigned branch supports written to " << str << endl;
	if (verbose_mode >= VB_DEBUG)
		tree.drawTree(cout);
}



/**
 * assign split occurence frequencies from a set of input trees onto a target tree
 * NOTE: input trees must have the same taxon set
 * @param input_trees file containing NEWICK tree strings
 * @param burnin number of beginning trees to discard
 * @param max_count max number of trees to read in
 * @param target_tree the target tree
 * @param rooted TRUE if trees are rooted, false for unrooted trees
 * @param output_file file name to write output tree with assigned support values
 * @param out_prefix prefix of output file
 * @param mytree (OUT) resulting tree with support values assigned from target_tree
 * @param tree_weight_file file containing INTEGER weights of input trees
 * @param params program parameters
 */
void assignBootstrapSupport(const char *input_trees, int burnin, int max_count,
		const char *target_tree, bool rooted, const char *output_tree,
		const char *out_prefix, MExtTree &mytree, const char* tree_weight_file,
		Params *params) {
	//bool rooted = false;
	// read the tree file
	cout << "Reading tree " << target_tree << " ..." << endl;
	mytree.init(target_tree, rooted);
	// reindex the taxa in the tree to aphabetical names
	NodeVector taxa;
	mytree.getTaxa(taxa);
	sort(taxa.begin(), taxa.end(), nodenamecmp);
	int i = 0;
	for (NodeVector::iterator it = taxa.begin(); it != taxa.end(); it++) {
		(*it)->id = i++;
	}

	/*
	 string filename = params.boot_trees;
	 filename += ".nolen";
	 boot_trees.printTrees(filename.c_str(), false);
	 return;
	 */
	SplitGraph sg;
	SplitIntMap hash_ss;
	// make the taxa name
	vector<string> taxname;
	taxname.resize(mytree.leafNum);
	mytree.getTaxaName(taxname);

	// read the bootstrap tree file
	double scale = 100.0;
	if (params->scaling_factor > 0)
		scale = params->scaling_factor;

	MTreeSet boot_trees;
	if (params && detectInputFile((char*) input_trees) == IN_NEXUS) {
		sg.init(*params);
		for (SplitGraph::iterator it = sg.begin(); it != sg.end(); it++)
			hash_ss.insertSplit((*it), (*it)->getWeight());
		StrVector sgtaxname;
		sg.getTaxaName(sgtaxname);
		i = 0;
		for (StrVector::iterator sit = sgtaxname.begin();
				sit != sgtaxname.end(); sit++, i++) {
			Node *leaf = mytree.findLeafName(*sit);
			if (!leaf)
				outError("Tree does not contain taxon ", *sit);
			leaf->id = i;
		}
		scale /= sg.maxWeight();
	} else {
		boot_trees.init(input_trees, rooted, burnin, max_count,
				tree_weight_file);
		boot_trees.convertSplits(taxname, sg, hash_ss, SW_COUNT, -1);
		scale /= boot_trees.sumTreeWeights();
	}
	//sg.report(cout);
	cout << "Rescaling split weights by " << scale << endl;
	if (params->scaling_factor < 0)
		sg.scaleWeight(scale, true);
	else {
		sg.scaleWeight(scale, false, params->numeric_precision);
	}

	cout << sg.size() << " splits found" << endl;
	// compute the percentage of appearance
	// printSplitSet(sg, hash_ss);
	sg.report(cout);
	cout << "Creating bootstrap support values..." << endl;
	mytree.createBootstrapSupport(taxname, boot_trees, sg, hash_ss);
	//mytree.scaleLength(100.0/boot_trees.size(), true);
	string out_file;
	if (output_tree)
		out_file = output_tree;
	else {
		if (out_prefix)
			out_file = out_prefix;
		else
			out_file = target_tree;
		out_file += ".suptree";
	}

	mytree.printTree(out_file.c_str());
	cout << "Tree with assigned bootstrap support written to " << out_file
			<< endl;
	/*
	if (out_prefix)
		out_file = out_prefix;
	else
		out_file = target_tree;
	out_file += ".supval";
	mytree.writeInternalNodeNames(out_file);

	cout << "Support values written to " << out_file << endl;
	*/
}

void computeConsensusTree(const char *input_trees, int burnin, int max_count,
		double cutoff, double weight_threshold, const char *output_tree,
		const char *out_prefix, const char *tree_weight_file, Params *params) {
	bool rooted = false;

	// read the bootstrap tree file
	/*
	 MTreeSet boot_trees(input_trees, rooted, burnin, tree_weight_file);
	 string first_taxname = boot_trees.front()->root->name;
	 //if (params.root) first_taxname = params.root;

	 SplitGraph sg;

	 boot_trees.convertSplits(sg, cutoff, SW_COUNT, weight_threshold);*/

	//sg.report(cout);
	SplitGraph sg;
	SplitIntMap hash_ss;
	// make the taxa name
	//vector<string> taxname;
	//taxname.resize(mytree.leafNum);
	//mytree.getTaxaName(taxname);

	// read the bootstrap tree file
	double scale = 100.0;
	if (params->scaling_factor > 0)
		scale = params->scaling_factor;

	MTreeSet boot_trees;
	if (params && detectInputFile((char*) input_trees) == IN_NEXUS) {
		char *user_file = params->user_file;
		params->user_file = (char*) input_trees;
		params->split_weight_summary = SW_COUNT; // count number of splits
		sg.init(*params);
		params->user_file = user_file;
		for (SplitGraph::iterator it = sg.begin(); it != sg.end(); it++)
			hash_ss.insertSplit((*it), (*it)->getWeight());
		/*		StrVector sgtaxname;
		 sg.getTaxaName(sgtaxname);
		 i = 0;
		 for (StrVector::iterator sit = sgtaxname.begin(); sit != sgtaxname.end(); sit++, i++) {
		 Node *leaf = mytree.findLeafName(*sit);
		 if (!leaf) outError("Tree does not contain taxon ", *sit);
		 leaf->id = i;
		 }*/
		scale /= sg.maxWeight();
	} else {
		boot_trees.init(input_trees, rooted, burnin, max_count,
				tree_weight_file);
		boot_trees.convertSplits(sg, cutoff, SW_COUNT, weight_threshold);
		scale /= boot_trees.sumTreeWeights();
		cout << sg.size() << " splits found" << endl;
	}
	//sg.report(cout);
	if (verbose_mode >= VB_MED)
		cout << "Rescaling split weights by " << scale << endl;
	if (params->scaling_factor < 0)
		sg.scaleWeight(scale, true);
	else {
		sg.scaleWeight(scale, false, params->numeric_precision);
	}



	//cout << "Creating greedy consensus tree..." << endl;
	MTree mytree;
	SplitGraph maxsg;
	sg.findMaxCompatibleSplits(maxsg);

	if (verbose_mode >= VB_MAX)
		maxsg.saveFileStarDot(cout);
	//cout << "convert compatible split system into tree..." << endl;
	mytree.convertToTree(maxsg);
	//cout << "done" << endl;
	string taxname = sg.getTaxa()->GetTaxonLabel(0);
	Node *node = mytree.findLeafName(taxname);
	if (node)
		mytree.root = node;
	// mytree.scaleLength(100.0 / boot_trees.sumTreeWeights(), true);

	// mytree.getTaxaID(maxsg.getSplitsBlock()->getCycle());
	//maxsg.saveFile(cout);

	string out_file;

	if (output_tree)
		out_file = output_tree;
	else {
		if (out_prefix)
			out_file = out_prefix;
		else
			out_file = input_trees;
		out_file += ".contree";
	}

	mytree.printTree(out_file.c_str(), WT_BR_CLADE);
	cout << "Consensus tree written to " << out_file << endl;

	if (output_tree)
		out_file = output_tree;
	else {
		if (out_prefix)
			out_file = out_prefix;
		else
			out_file = input_trees;
		out_file += ".splits";
	}

    //sg.scaleWeight(0.01, false, 4);
	if (verbose_mode >= VB_MED) {
		sg.saveFile(out_file.c_str(), IN_OTHER, true);
		cout << "Non-trivial split supports printed to star-dot file " << out_file << endl;
	}

}

void computeConsensusNetwork(const char *input_trees, int burnin, int max_count,
		double cutoff, int weight_summary, double weight_threshold, const char *output_tree,
		const char *out_prefix, const char* tree_weight_file) {
	bool rooted = false;

	// read the bootstrap tree file
	MTreeSet boot_trees(input_trees, rooted, burnin, max_count,
			tree_weight_file);

	SplitGraph sg;
	//SplitIntMap hash_ss;

	boot_trees.convertSplits(sg, cutoff, weight_summary, weight_threshold);

	string out_file;

	if (output_tree)
		out_file = output_tree;
	else {
		if (out_prefix)
			out_file = out_prefix;
		else
			out_file = input_trees;
		out_file += ".nex";
	}

	sg.saveFile(out_file.c_str(), IN_NEXUS);
	cout << "Consensus network printed to " << out_file << endl;

	if (output_tree)
		out_file = output_tree;
	else {
		if (out_prefix)
			out_file = out_prefix;
		else
			out_file = input_trees;
		out_file += ".splits";
	}
	if (verbose_mode >= VB_MED) {
		sg.saveFile(out_file.c_str(), IN_OTHER, true);
		cout << "Non-trivial split supports printed to star-dot file " << out_file << endl;
	}

}
<|MERGE_RESOLUTION|>--- conflicted
+++ resolved
@@ -1011,8 +1011,8 @@
 	iqtree.printTree(best_tree_string, WT_BR_LEN + WT_TAXON_ID);
 	cout << "Computing ML distances based on estimated model parameters...";
 	double *ml_dist = NULL;
-    double *ml_var = NULL;
-    longest_dist = iqtree.computeDist(params, iqtree.aln, ml_dist, ml_var, dist_file);
+    double *ml_var = NULL;
+    longest_dist = iqtree.computeDist(params, iqtree.aln, ml_dist, ml_var, dist_file);
 	cout << " " << (getCPUTime() - begin_time) << " sec" << endl;
 	cout << endl;
 	if (longest_dist > MAX_GENETIC_DIST * 0.99) {
@@ -1027,12 +1027,12 @@
 	        iqtree.var_matrix = new double[iqtree.aln->getNSeq() * iqtree.aln->getNSeq()];
 		}
 		memmove(iqtree.dist_matrix, ml_dist,
-                sizeof (double) * iqtree.aln->getNSeq() * iqtree.aln->getNSeq());
-        memmove(iqtree.var_matrix, ml_var,
+                sizeof (double) * iqtree.aln->getNSeq() * iqtree.aln->getNSeq());
+        memmove(iqtree.var_matrix, ml_var,
 				sizeof(double) * iqtree.aln->getNSeq() * iqtree.aln->getNSeq());
 	}
 	delete[] ml_dist;
-    delete[] ml_var;
+    delete[] ml_var;
 }
 
 void computeInitialDist(Params &params, IQTree &iqtree, string &dist_file) {
@@ -1213,9 +1213,9 @@
         }
     }
     double parsTime = getCPUTime() - startTime;
-    cout << "(" << numDupPars << " duplicated parsimony trees)" << endl;
+    cout << "(" << numDupPars << " duplicated parsimony trees). ";
     cout << "CPU time: " << parsTime << endl;
-    cout << "Computing log-likelihood of the parsimony trees ... " << endl;
+    cout << "Computing log-likelihood of the parsimony trees ... ";
     startTime = getCPUTime();
     vector<string> unOptParTrees = iqtree.candidateTrees.getBestTrees(numInitTrees);
     for (vector<string>::iterator it = unOptParTrees.begin()+1; it != unOptParTrees.end(); it++) {
@@ -1240,31 +1240,17 @@
         }
     }
     double loglTime = getCPUTime() - startTime;
-<<<<<<< HEAD
-    cout << loglTime << " seconds" << endl;
-    cout << "Average CPU time for computing log-likelihood of 1 tree: " << loglTime / (numInitTrees - 1) << endl;
-    vector<string> bestTrees = iqtree.candidateTrees.getBestTrees(params.numNNITrees);
-    if (verbose_mode >= VB_MED) {
-    	cout << "Logl of parsimony trees: " << endl;
-    	for (multimap<double, CandidateTree>::reverse_iterator rit =  iqtree.candidateTrees.rbegin(); rit != iqtree.candidateTrees.rend(); rit++) {
-    		cout << rit->first << " ";
-    	}
-    	cout << endl;
-    }
-    iqtree.candidateTrees.clear();
-    cout << "Topologies size: " << iqtree.candidateTrees.getTopologies().size() << endl;
-=======
+
     cout << "CPU time: " << loglTime << endl;
 
     int numNNITrees = iqtree.candidateTrees.retainBestTrees(params.numNNITrees);
+    iqtree.candidateTrees.clearTopologies();
+
     if (verbose_mode >= VB_MED) {
         for (multimap<double, CandidateTree>::iterator it = iqtree.candidateTrees.begin(); it != iqtree.candidateTrees.end(); it++) {
         	cout << it->first << " / " << it->second.topology << endl;
         }
     }
-
-    //iqtree.candidateTrees.clear();
->>>>>>> 3595a795
 
     /************ END: Create a set of up to (numInitTrees - 1) unique parsimony trees **********************/
 
@@ -1278,12 +1264,7 @@
     	int nniCount, nniStep;
         double initLogl, nniLogl;
         string tree;
-<<<<<<< HEAD
-        iqtree.readTreeString(*it);
-=======
         iqtree.readTreeString(rit->second.tree);
-        //cout << rit->second.tree << endl;
->>>>>>> 3595a795
         iqtree.initializeAllPartialLh();
         iqtree.clearAllPartialLH();
         if (!iqtree.isSuperTree()) {
@@ -1306,10 +1287,11 @@
         }
         cout << " / Time: " << convert_time(getRealTime() - params.start_real_time) << endl;
 
-        bool newTree = iqtree.candidateTrees.update(tree, iqtree.curScore);
+        bool newTree = iqtree.candidateTrees.update(tree, iqtree.curScore, iqtree.searchInfo.isNniOptimal());
         if (!newTree) {
         	numDup++;
         }
+
         // Better tree is found
         if (iqtree.curScore > iqtree.bestScore && newTree) {
             // Re-optimize model parameters (the sNNI algorithm)
@@ -1317,14 +1299,7 @@
             iqtree.setBestTree(tree, iqtree.curScore);
             cout << "BETTER TREE FOUND: " << iqtree.bestScore << endl;
         }
-<<<<<<< HEAD
-
-        bool newTree = iqtree.candidateTrees.update(tree, iqtree.curScore, iqtree.searchInfo.isNniOptimal());
-        if (!newTree) {
-        	numDup++;
-        }
-=======
->>>>>>> 3595a795
+
     }
     double nniTime = getCPUTime() - startTime;
     cout << "Average time for 1 NNI search: " << nniTime / numNNITrees << endl;
@@ -1678,8 +1653,8 @@
 	}
 
 
-    if (params.leastSquareNNI) {
-    	iqtree.computeSubtreeDists();
+    if (params.leastSquareNNI) {
+    	iqtree.computeSubtreeDists();
     }
     iqtree.setRootNode(params.root); // Important for NNI below
 
@@ -1795,7 +1770,7 @@
 
 	// BUG FIX: readTreeString(bestTreeString) not needed before this line
 	iqtree.printResultTree();
-
+
 	if (params.out_file)
 		iqtree.printTree(params.out_file);
 
