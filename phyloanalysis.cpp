/***************************************************************************
 *   Copyright (C) 2009 by BUI Quang Minh   *
 *   minh.bui@univie.ac.at   *
 *                                                                         *
 *   This program is free software; you can redistribute it and/or modify  *
 *   it under the terms of the GNU General Public License as published by  *
 *   the Free Software Foundation; either version 2 of the License, or     *
 *   (at your option) any later version.                                   *
 *                                                                         *
 *   This program is distributed in the hope that it will be useful,       *
 *   but WITHOUT ANY WARRANTY; without even the implied warranty of        *
 *   MERCHANTABILITY or FITNESS FOR A PARTICULAR PURPOSE.  See the         *
 *   GNU General Public License for more details.                          *
 *                                                                         *
 *   You should have received a copy of the GNU General Public License     *
 *   along with this program; if not, write to the                         *
 *   Free Software Foundation, Inc.,                                       *
 *   59 Temple Place - Suite 330, Boston, MA  02111-1307, USA.             *
 ***************************************************************************/

#ifdef HAVE_CONFIG_H
#include <config.h>
#endif
#include <iqtree_config.h>
#include "phylotree.h"
#include "phylosupertree.h"
#include "phylosupertreeplen.h"
#include "phyloanalysis.h"
#include "alignment.h"
#include "superalignment.h"
#include "iqtree.h"
#include "model/modelgtr.h"
#include "model/modeldna.h"
#include "myreader.h"
#include "model/rateheterogeneity.h"
#include "model/rategamma.h"
#include "model/rateinvar.h"
#include "model/rategammainvar.h"
//#include "modeltest_wrapper.h"
#include "model/modelprotein.h"
#include "model/modelbin.h"
#include "model/modelcodon.h"
#include "stoprule.h"

#include "mtreeset.h"
#include "mexttree.h"
#include "model/ratemeyerhaeseler.h"
#include "whtest_wrapper.h"
#include "model/partitionmodel.h"
#include "model/modelmixture.h"
//#include "guidedbootstrap.h"
#include "model/modelset.h"
#include "timeutil.h"
#include "upperbounds.h"
#include "MPIHelper.h"


void reportReferences(Params &params, ofstream &out, string &original_model) {
	out << "To cite IQ-TREE please use:" << endl << endl
		<< "Lam-Tung Nguyen, Heiko A. Schmidt, Arndt von Haeseler, and Bui Quang Minh (2015)" << endl
		<< "IQ-TREE: A fast and effective stochastic algorithm for estimating" << endl
		<< "maximum likelihood phylogenies. Mol. Biol. Evol., 32:268-274." << endl << endl;

	if (params.gbo_replicates)
	out << "Since you also used ultrafast bootstrap (UFBoot) please cite: " << endl << endl
		<< "Bui Quang Minh, Minh Anh Thi Nguyen, and Arndt von Haeseler (2013) Ultrafast" << endl
		<< "approximation for phylogenetic bootstrap. Mol. Biol. Evol., 30:1188-1195." << endl << endl;

	/*		"*** If you use the parallel version, please cite: " << endl << endl <<
	 "Bui Quang Minh, Le Sy Vinh, Arndt von Haeseler, and Heiko A. Schmidt (2005)" << endl <<
	 "pIQPNNI - parallel reconstruction of large maximum likelihood phylogenies." << endl <<
	 "Bioinformatics, 21:3794-3796." << endl << endl;*/

// 	if (original_model == "TEST" || original_model == "TESTONLY")
// 		out << "Since you used Modeltest please also cite Posada and Crandall (1998)" << endl << endl;
}

void reportAlignment(ofstream &out, Alignment &alignment, int nremoved_seqs) {
	out << "Input data: " << alignment.getNSeq()+nremoved_seqs << " sequences with "
			<< alignment.getNSite() << " "
			<< ((alignment.seq_type == SEQ_BINARY) ?
					"binary" :
					((alignment.seq_type == SEQ_DNA) ? "nucleotide" :
					(alignment.seq_type == SEQ_PROTEIN) ? "amino-acid" :
					(alignment.seq_type == SEQ_CODON) ? "codon": "morphological"))
			<< " sites" << endl << "Number of constant sites: "
			<< round(alignment.frac_const_sites * alignment.getNSite())
			<< " (= " << alignment.frac_const_sites * 100 << "% of all sites)"
			<< endl << "Number of site patterns: " << alignment.size() << endl
			<< endl;
}

void pruneModelInfo(vector<ModelInfo> &model_info, PhyloSuperTree *tree) {
	vector<ModelInfo> res_info;
	for (vector<PartitionInfo>::iterator it = tree->part_info.begin(); it != tree->part_info.end(); it++) {
		for (vector<ModelInfo>::iterator mit = model_info.begin(); mit != model_info.end(); mit++)
			if (mit->set_name == it->name)
				res_info.push_back(*mit);
	}
	model_info = res_info;

}

void reportModelSelection(ofstream &out, Params &params, vector<ModelInfo> &model_info, bool is_partitioned) {
	out << "Best-fit model according to "
		<< ((params.model_test_criterion == MTC_BIC) ? "BIC" :
			((params.model_test_criterion == MTC_AIC) ? "AIC" : "AICc")) << ": ";
	vector<ModelInfo>::iterator it;
	if (is_partitioned) {
		string set_name = "";
		for (it = model_info.begin(); it != model_info.end(); it++) {
			if (it->set_name != set_name) {
				if (set_name != "")
					out << ",";
				out << it->name << ":" << it->set_name;
				set_name = it->set_name;
			}
		}
	} else {
		out << model_info[0].name;
	}

	if (is_partitioned) {
		out << endl << endl << "List of best-fit models per partition:" << endl << endl;
	} else {
		out << endl << endl << "List of models sorted by "
			<< ((params.model_test_criterion == MTC_BIC) ? "BIC" :
				((params.model_test_criterion == MTC_AIC) ? "AIC" : "AICc"))
			<< " scores: " << endl << endl;
	}
	if (is_partitioned)
		out << "  ID  ";
	out << "Model             LogL          AIC      w-AIC      AICc     w-AICc       BIC      w-BIC" << endl;
	/*
	if (is_partitioned)
		out << "----------";

	out << "----------------------------------------------------------------------------------------" << endl;
	*/
	int setid = 1;
	for (it = model_info.begin(); it != model_info.end(); it++) {
		if (it->AIC_score == DBL_MAX) continue;
		if (it != model_info.begin() && it->set_name != (it-1)->set_name)
			setid++;
		if (is_partitioned && it != model_info.begin() && it->set_name == (it-1)->set_name)
			continue;
		if (is_partitioned) {
			out.width(4);
			out << right << setid << "  ";
		}
		out.width(15);
		out << left << it->name << " ";
		out.width(11);
		out << right << it->logl << " ";
		out.width(11);
		out	<< it->AIC_score << ((it->AIC_conf) ? " + " : " - ") << it->AIC_weight << " ";
		out.width(11);
		out << it->AICc_score << ((it->AICc_conf) ? " + " : " - ") << it->AICc_weight << " ";
		out.width(11);
		out << it->BIC_score  << ((it->BIC_conf) ? " + " : " - ") << it->BIC_weight;
		out << endl;
	}
	out << endl;
	out <<  "AIC, w-AIC   : Akaike information criterion scores and weights." << endl
		 << "AICc, w-AICc : Corrected AIC scores and weights." << endl
		 << "BIC, w-BIC   : Bayesian information criterion scores and weights." << endl << endl

		 << "Plus signs denote the 95% confidence sets." << endl
		 << "Minus signs denote significant exclusion." <<endl;
	out << endl;
}

void reportModel(ofstream &out, Alignment *aln, ModelSubst *m) {
	int i, j, k;
	assert(aln->num_states == m->num_states);
	if (m->num_states <= 4) {
		out << "Rate parameter R:" << endl << endl;

		double *rate_mat = new double[m->num_states * m->num_states];
		if (!m->isSiteSpecificModel())
			m->getRateMatrix(rate_mat);
		else
			((ModelSet*)m)->front()->getRateMatrix(rate_mat);
		if (m->num_states > 4)
			out << fixed;
		if (m->isReversible()) {
			for (i = 0, k = 0; i < m->num_states - 1; i++)
				for (j = i + 1; j < m->num_states; j++, k++) {
					out << "  " << aln->convertStateBackStr(i) << "-" << aln->convertStateBackStr(j) << ": "
							<< rate_mat[k];
					if (m->num_states <= 4)
						out << endl;
					else if (k % 5 == 4)
						out << endl;
				}

		} else { // non-reversible model
			for (i = 0, k = 0; i < m->num_states; i++)
				for (j = 0; j < m->num_states; j++)
					if (i != j) {
						out << "  " << aln->convertStateBackStr(i) << "-" << aln->convertStateBackStr(j)
								<< ": " << rate_mat[k];
						if (m->num_states <= 4)
							out << endl;
						else if (k % 5 == 4)
							out << endl;
						k++;
					}

		}

		//if (tree.aln->num_states > 4)
		out << endl;
		out.unsetf(ios_base::fixed);
		delete[] rate_mat;
	}
	out << "State frequencies: ";
	if (m->isSiteSpecificModel())
		out << "(site specific frequencies)" << endl << endl;
	else {
		if (!m->isReversible())
			out << "(inferred from Q matrix)" << endl;
		else
			switch (m->getFreqType()) {
			case FREQ_EMPIRICAL:
				out << "(empirical counts from alignment)" << endl;
				break;
			case FREQ_ESTIMATE:
				out << "(estimated with maximum likelihood)" << endl;
				break;
			case FREQ_USER_DEFINED:
				out << ((aln->seq_type == SEQ_PROTEIN) ? "(model)" : "(user-defined)") << endl;
				break;
			case FREQ_EQUAL:
				out << "(equal frequencies)" << endl;
				break;
			default:
				break;
			}
		out << endl;

		if (m->getFreqType() != FREQ_USER_DEFINED && m->getFreqType() != FREQ_EQUAL) {
			double *state_freqs = new double[m->num_states];
			m->getStateFrequency(state_freqs);
            int ncols=(aln->seq_type == SEQ_CODON) ? 4 : 1;
			for (i = 0; i < m->num_states; i++) {
				out << "  pi(" << aln->convertStateBackStr(i) << ") = " << state_freqs[i];
                if (i % ncols == ncols-1)
                    out << endl;
            }
			delete[] state_freqs;
			out << endl;
		}
		if (m->num_states <= 4) {
			// report Q matrix
			double *q_mat = new double[m->num_states * m->num_states];
			m->getQMatrix(q_mat);

			out << "Rate matrix Q:" << endl << endl;
			for (i = 0, k = 0; i < m->num_states; i++) {
				out << "  " << aln->convertStateBackStr(i);
				for (j = 0; j < m->num_states; j++, k++) {
					out << "  ";
					out.width(8);
					out << q_mat[k];
				}
				out << endl;
			}
			out << endl;
			delete[] q_mat;
		}
	}
}

void reportModel(ofstream &out, PhyloTree &tree) {
//	int i, j, k;
	int i;

	if (tree.getModel()->isMixture()) {
		out << "Mixture model of substitution: " << tree.getModelName() << endl;
//		out << "Full name: " << tree.getModelName() << endl;
		ModelMixture *mmodel = (ModelMixture*) tree.getModel();
		out << endl << "  No  Component      Rate    Weight   Parameters" << endl;
		i = 0;
		for (ModelMixture::iterator m = mmodel->begin(); m != mmodel->end(); m++, i++) {
			out.width(4);
			out << right << i+1 << "  ";
			out.width(12);
			out << left << (*m)->name << "  ";
			out.width(7);
			out << (*m)->total_num_subst << "  ";
			out.width(7);
			out << mmodel->prop[i] << "  " << (*m)->getNameParams() << endl;
//			out << "Model for mixture component "  << (m-mmodel->begin())+1 << ": " << (*m)->name << endl;
//			reportModel(out, tree.aln, *m);
		}
		out << endl;
	} else {
		out << "Model of substitution: " << tree.getModelName() << endl << endl;
		reportModel(out, tree.aln, tree.getModel());
	}
}

void reportRate(ofstream &out, PhyloTree &tree) {
	int i;
	RateHeterogeneity *rate_model = tree.getRate();
	out << "Model of rate heterogeneity: " << rate_model->full_name << endl;
	rate_model->writeInfo(out);

	if (rate_model->getNDiscreteRate() > 1 || rate_model->getPInvar() > 0.0) {
		out << endl << " Category  Relative_rate  Proportion" << endl;
		if (rate_model->getPInvar() > 0.0)
			out << "  0         0              " << rate_model->getPInvar()
					<< endl;
		int cats = rate_model->getNDiscreteRate();
		DoubleVector prop;
		if (rate_model->getGammaShape() > 0 || rate_model->getPtnCat(0) < 0) {
//			prop.resize(cats, (1.0 - rate_model->getPInvar()) / rate_model->getNRate());
			prop.resize(cats);
		for (i = 0; i < cats; i++)
			prop[i] = rate_model->getProp(i);
		} else {
			prop.resize(cats, 0.0);
			for (i = 0; i < tree.aln->getNPattern(); i++)
				prop[rate_model->getPtnCat(i)] += tree.aln->at(i).frequency;
			for (i = 0; i < cats; i++)
				prop[i] /= tree.aln->getNSite();
		}
		for (i = 0; i < cats; i++) {
			out << "  " << i + 1 << "         ";
			out.width(14);
			out << left << rate_model->getRate(i) << " " << prop[i];
			out << endl;
		}
		if (rate_model->isGammaRate()) {
			out << "Relative rates are computed as " << ((dynamic_cast<RateGamma*>(rate_model)->isCutMedian()) ? "MEDIAN" : "MEAN") <<
				" of the portion of the Gamma distribution falling in the category." << endl;
		}
	}
	/*
	 if (rate_model->getNDiscreteRate() > 1 || rate_model->isSiteSpecificRate())
	 out << endl << "See file " << rate_file << " for site-specific rates and categories" << endl;*/
	out << endl;
}

void reportTree(ofstream &out, Params &params, PhyloTree &tree, double tree_lh, double lh_variance, double main_tree) {
	double epsilon = 1.0 / tree.getAlnNSite();
	double totalLen = tree.treeLength();
	int df = tree.getModelFactory()->getNParameters();
	int ssize = tree.getAlnNSite();
	double AIC_score, AICc_score, BIC_score;
	computeInformationScores(tree_lh, df, ssize, AIC_score, AICc_score, BIC_score);
    
	out << "Log-likelihood of the tree: " << fixed << tree_lh;
    if (lh_variance > 0.0) 
        out << " (s.e. " << sqrt(lh_variance) << ")";
    out << endl;
    out	<< "Unconstrained log-likelihood (without tree): " << tree.aln->computeUnconstrainedLogL() << endl;

    out << "Number of free parameters (#branches + #model parameters): " << df << endl;
//    if (ssize > df) { 
//        if (ssize > 40*df)
//            out	<< "Akaike information criterion (AIC) score: " << AIC_score << endl;
//        else
//			out << "Corrected Akaike information criterion (AICc) score: " << AICc_score << endl;
//        
//		out << "Bayesian information criterion (BIC) score: " << BIC_score << endl;
//    } else 
    out	<< "Akaike information criterion (AIC) score: " << AIC_score << endl;
    out << "Corrected Akaike information criterion (AICc) score: " << AICc_score << endl;
    out << "Bayesian information criterion (BIC) score: " << BIC_score << endl;

    if (ssize <= df && main_tree) {
        
        out << endl
            << "**************************** WARNING ****************************" << endl
            << "Number of parameters (K): " << df << endl
            << "Sample size (n):          " << ssize << endl << endl
            << "Given that K>=n, the model parameters are not identifiable." << endl
            << "The program will still try to estimate the parameter values," << endl
            << "but because of the small sample size, the parameter estimates" << endl 
            << "are likely to be inaccurate." << endl << endl
            
            << "Phylogenetic estimates obtained under these conditions should be" << endl 
            << "interpreted with extreme caution." << endl << endl 

            << "Ideally, it is desirable that n >> K. When selecting optimal" << endl
            << "models," << endl
            << "1. use AIC or BIC if n > 40K;" << endl 
            << "2. use AICc or BIC if 40K >= n > K;" << endl 
            << "3. be extremely cautious if n <= K (because model parameters" << endl
            << "   are not identifiable)." << endl << endl

            << "To improve the situation (3), consider the following options:" << endl
            << "  1. Increase the sample size (n)" << endl
            << "  2. Decrease the number of parameters (K) to be estimated. If" << endl
            << "     possible:" << endl
            << "     a. Remove the least important sequences from the alignment" << endl
            << "     b. Specify some of the parameter values for the substitution"<< endl 
            << "        model (e.g., the nucleotide or amino acid frequencies)" << endl
            << "     c. Specify some of the parameter values for the rates-across-" << endl
            << "        sites model (e.g., the shape parameter for the discrete" << endl
            << "        Gamma distribution, the proportion of invariable sites, or" << endl
            << "        the rates of change for different rate categories under" << endl
            << "        the FreeRate model)" << endl << endl
            << "Reference:" << endl
            << "Burnham KR, Anderson DR (2002). Model Selection and Multimodel" << endl
            << "Inference: A Practical Information-Theoretic Approach. Springer," << endl
            << "New York." << endl 
            << "************************ END OF WARNING ***********************" << endl;
    }
    out << endl;
    
	out << "Total tree length (sum of branch lengths): " << totalLen << endl;
	double totalLenInternal = tree.treeLengthInternal(epsilon);
	out << "Sum of internal branch lengths: " << totalLenInternal << " (" << totalLenInternal*100.0 / totalLen << "% of tree length)" << endl;
//	out << "Sum of internal branch lengths divided by total tree length: "
//			<< totalLenInternal / totalLen << endl;
	out << endl;
	//out << "ZERO BRANCH EPSILON = " << epsilon << endl;
	int zero_internal_branches = tree.countZeroInternalBranches(NULL, NULL, epsilon);
	if (zero_internal_branches > 0) {
		//int zero_internal_branches = tree.countZeroInternalBranches(NULL, NULL, epsilon);
		/*
		out << "WARNING: " << zero_branches
				<< " branches of near-zero lengths (<" << epsilon << ") and should be treated with caution!"
				<< endl;
		*/
		out << "WARNING: " << zero_internal_branches
				<< " near-zero internal branches (<" << epsilon << ") should be treated with caution"
				<< endl;
		/*
		cout << endl << "WARNING: " << zero_branches
				<< " branches of near-zero lengths (<" << epsilon << ") and should be treated with caution!"
				<< endl;
		*/
		out << "         Such branches are denoted by '**' in the figure below"
				<< endl << endl;
	}
	int long_branches = tree.countLongBranches(NULL, NULL, MAX_BRANCH_LEN-0.2);
	if (long_branches > 0) {
		//stringstream sstr;
		out << "WARNING: " << long_branches << " too long branches (>" 
            << MAX_BRANCH_LEN-0.2 << ") should be treated with caution!" << endl;
		//out << sstr.str();
		//cout << sstr.str();
	}

			//<< "Total tree length: " << tree.treeLength() << endl << endl
	tree.sortTaxa();
    out << "NOTE: Tree is UNROOTED although outgroup taxon '" << tree.root->name << "' is drawn at root" << endl;

    if (tree.isSuperTree() && params.partition_type == 0)
        out	<< "NOTE: Branch lengths are weighted average over all partitions" << endl
            << "      (weighted by the number of sites in the partitions)" << endl;

    bool is_codon = tree.aln->seq_type == SEQ_CODON;
    if (tree.isSuperTree()) {
        PhyloSuperTree *stree = (PhyloSuperTree*) &tree;
        is_codon = true;
        for (PhyloSuperTree::iterator sit = stree->begin(); sit != stree->end(); sit++)
            if ((*sit)->aln->seq_type != SEQ_CODON) {
                is_codon = false;
                break;
            }
    }
    if (is_codon)
        out << endl << "NOTE: Branch lengths are intepreted as number of nucleotide substitutions per codon site!" 
            << endl << "      Rescale them by 1/3 if you want to have #nt substitutions per nt site" << endl;
    if (main_tree) 
    if (params.aLRT_replicates > 0 || params.gbo_replicates || (params.num_bootstrap_samples && params.compute_ml_tree)) {
        out << "Numbers in parentheses are ";
        if (params.aLRT_replicates > 0) {
            out << "SH-aLRT support (%)";
            if (params.localbp_replicates)
                out << " / local bootstrap support (%)";
        }
        if (params.aLRT_test)
            out << " / parametric aLRT support";
        if (params.aBayes_test)
            out << " / aBayes support";
        if (params.num_bootstrap_samples && params.compute_ml_tree) {
            if (params.aLRT_replicates > 0 || params.aLRT_test || params.aBayes_test)
                out << " /";
            out << " standard bootstrap support (%)";
        }
        if (params.gbo_replicates) {
            if (params.aLRT_replicates > 0 || params.aLRT_test || params.aBayes_test)
                out << " /";
            out << " ultrafast bootstrap support (%)";
        }
        out << endl;
    }
    out << endl;

	//tree.setExtendedFigChar();
	tree.drawTree(out, WT_BR_SCALE, epsilon);
        
    out << "Tree in newick format:" << endl << endl;

	tree.printTree(out, WT_BR_LEN | WT_BR_LEN_FIXED_WIDTH | WT_SORT_TAXA);

	out << endl << endl;
}

void reportCredits(ofstream &out) {
	out << "CREDITS" << endl << "-------" << endl << endl
			<< "Some parts of the code were taken from the following packages/libraries:"
			<< endl << endl
			<< "Schmidt HA, Strimmer K, Vingron M, and von Haeseler A (2002)" << endl
			<< "TREE-PUZZLE: maximum likelihood phylogenetic analysis using quartets" << endl
			<< "and parallel computing. Bioinformatics, 18(3):502-504." << endl << endl

			//<< "The source code to construct the BIONJ tree were taken from BIONJ software:"
			//<< endl << endl
			<< "Gascuel O (1997) BIONJ: an improved version of the NJ algorithm" << endl
			<< "based on a simple model of sequence data. Mol. Bio. Evol., 14:685-695." << endl << endl

			//<< "The Nexus file parser was taken from the Nexus Class Library:"
			//<< endl << endl
			<< "Paul O. Lewis (2003) NCL: a C++ class library for interpreting data files in" << endl
			<< "NEXUS format. Bioinformatics, 19(17):2330-2331." << endl << endl

			<< "Mascagni M and Srinivasan A (2000) Algorithm 806: SPRNG: A Scalable Library" << endl
			<< "for Pseudorandom Number Generation. ACM Transactions on Mathematical Software," << endl
			<< "26: 436-461." << endl << endl

			<< "Guennebaud G, Jacob B, et al. (2010) Eigen v3. http://eigen.tuxfamily.org" << endl << endl;
			/*
			<< "The Modeltest 3.7 source codes were taken from:" << endl << endl
			<< "David Posada and Keith A. Crandall (1998) MODELTEST: testing the model of"
			<< endl << "DNA substitution. Bioinformatics, 14(9):817-8." << endl
			*/
}

/***********************************************************
 * CREATE REPORT FILE
 ***********************************************************/
extern StringIntMap pllTreeCounter;

void exhaustiveSearchGAMMAInvar(Params &params, IQTree &iqtree);

void searchGAMMAInvarByRestarting(IQTree &iqtree);

void computeLoglFromUserInputGAMMAInvar(Params &params, IQTree &iqtree);

void reportPhyloAnalysis(Params &params, string &original_model,
		IQTree &tree, vector<ModelInfo> &model_info) {
	if (params.count_trees) {
		// addon: print #distinct trees
		cout << endl << "NOTE: " << pllTreeCounter.size() << " distinct trees evaluated during whole tree search" << endl;

		IntVector counts;
		for (StringIntMap::iterator i = pllTreeCounter.begin(); i != pllTreeCounter.end(); i++) {
			if (i->second > counts.size())
				counts.resize(i->second+1, 0);
			counts[i->second]++;
		}
		for (IntVector::iterator i2 = counts.begin(); i2 != counts.end(); i2++) {
		    if (*i2 != 0) {
	            cout << "#Trees occuring " << (i2-counts.begin()) << " times: " << *i2 << endl;
		    }
		}
	}
	string outfile = params.out_prefix;

	outfile += ".iqtree";
	try {
		ofstream out;
		out.exceptions(ios::failbit | ios::badbit);
		out.open(outfile.c_str());
		out << "IQ-TREE " << iqtree_VERSION_MAJOR << "." << iqtree_VERSION_MINOR
				<< "." << iqtree_VERSION_PATCH << " built " << __DATE__ << endl
				<< endl;
		if (params.partition_file)
			out << "Partition file name: " << params.partition_file << endl;
		if (params.aln_file)
			out << "Input file name: " << params.aln_file << endl;

		if (params.user_file)
			out << "User tree file name: " << params.user_file << endl;
		out << "Type of analysis: ";
        if (original_model.find("TEST") != string::npos && original_model.find("ONLY") != string::npos) {
            out << "model selection";
        } else {
            if (params.compute_ml_tree)
                out << "tree reconstruction";
            if (params.num_bootstrap_samples > 0) {
                if (params.compute_ml_tree)
                    out << " + ";
                out << "non-parametric bootstrap (" << params.num_bootstrap_samples
                        << " replicates)";
            }
            if (params.gbo_replicates > 0) {
                out << " + ultrafast bootstrap (" << params.gbo_replicates << " replicates)";
            }
        }
		out << endl;
		out << "Random seed number: " << params.ran_seed << endl << endl;
		out << "REFERENCES" << endl << "----------" << endl << endl;
		reportReferences(params, out, original_model);

		out << "SEQUENCE ALIGNMENT" << endl << "------------------" << endl
				<< endl;
		if (tree.isSuperTree()) {
			out << "Input data: " << tree.aln->getNSeq()+tree.removed_seqs.size() << " taxa with "
					<< tree.aln->getNSite() << " partitions and "
					<< tree.getAlnNSite() << " total sites ("
					<< ((SuperAlignment*)tree.aln)->computeMissingData()*100 << "% missing data)" << endl << endl;

			PhyloSuperTree *stree = (PhyloSuperTree*) &tree;
			int namelen = stree->getMaxPartNameLength();
			int part;
			out.width(max(namelen+6,10));
			out << left << "  ID  Name" << "  Type  #Seqs  #Sites  #Patterns  #Const_Sites" << endl;
			//out << string(namelen+54, '-') << endl;
			part = 0;
			for (PhyloSuperTree::iterator it = stree->begin(); it != stree->end(); it++, part++) {
				//out << "FOR PARTITION " << stree->part_info[part].name << ":" << endl << endl;
				//reportAlignment(out, *((*it)->aln));
				out.width(4);
				out << right << part+1 << "  ";
				out.width(max(namelen,4));
				out << left << stree->part_info[part].name << "  ";
				out.width(6);
				switch ((*it)->aln->seq_type) {
				case SEQ_BINARY: out << "BIN"; break;
				case SEQ_CODON: out << "CODON"; break;
				case SEQ_DNA: out << "DNA"; break;
				case SEQ_MORPH: out << "MORPH"; break;
				case SEQ_MULTISTATE: out << "TINA"; break;
				case SEQ_PROTEIN: out << "AA"; break;
				case SEQ_UNKNOWN: out << "???"; break;
				}
				out.width(5);
				out << right << (*it)->aln->getNSeq() << "  ";
				out.width(6);
				out << (*it)->aln->getNSite() << "  ";
				out.width(6);
				out << (*it)->aln->getNPattern() << "      ";
				out << round((*it)->aln->frac_const_sites*100) << "%" << endl;
			}
			out << endl;
		} else
			reportAlignment(out, *(tree.aln), tree.removed_seqs.size());

		out.precision(4);
		out << fixed;

		if (!model_info.empty()) {
			out << "MODEL SELECTION" << endl << "---------------" << endl << endl;
			if (tree.isSuperTree())
				pruneModelInfo(model_info, (PhyloSuperTree*)&tree);
			reportModelSelection(out, params, model_info, tree.isSuperTree());
		}

		out << "SUBSTITUTION PROCESS" << endl << "--------------------" << endl
				<< endl;
		if (tree.isSuperTree()) {
			if(params.partition_type)
				out	<< "Proportional partition model with joint branch lengths and separate models between partitions" << endl << endl;
			else
				out	<< "Full partition model with separate branch lengths and models between partitions" << endl << endl;
			PhyloSuperTree *stree = (PhyloSuperTree*) &tree;
			PhyloSuperTree::iterator it;
			int part;
			if(params.partition_type)
				out << "  ID  Model           Speed  Parameters" << endl;
			else
				out << "  ID  Model         TreeLen  Parameters" << endl;
			//out << "-------------------------------------" << endl;
			for (it = stree->begin(), part = 0; it != stree->end(); it++, part++) {
				out.width(4);
				out << right << (part+1) << "  ";
				out.width(14);
				if(params.partition_type)
					out << left << (*it)->getModelName() << " " << stree->part_info[part].part_rate  << "  " << (*it)->getModelNameParams() << endl;
				else
					out << left << (*it)->getModelName() << " " << (*it)->treeLength() << "  " << (*it)->getModelNameParams() << endl;
			}
			out << endl;
			/*
			for (it = stree->begin(), part = 0; it != stree->end(); it++, part++) {
				reportModel(out, *(*it));
				reportRate(out, *(*it));
			}*/
		} else {
			reportModel(out, tree);
			reportRate(out, tree);
		}

		/*
		out << "RATE HETEROGENEITY" << endl << "------------------" << endl
				<< endl;
		if (tree.isSuperTree()) {
			PhyloSuperTree *stree = (PhyloSuperTree*) &tree;
			int part = 0;
			for (PhyloSuperTree::iterator it = stree->begin();
					it != stree->end(); it++, part++) {
				out << "FOR PARTITION " << stree->part_info[part].name << ":"
						<< endl << endl;
				reportRate(out, *(*it));
			}
		} else
			reportRate(out, tree);
		*/
		// Bootstrap analysis:
		//Display as outgroup: a

		if (original_model == "WHTEST") {
			out << "TEST OF MODEL HOMOGENEITY" << endl
					<< "-------------------------" << endl << endl;
			out << "Delta of input data:                 "
					<< params.whtest_delta << endl;
			out << ".95 quantile of Delta distribution:  "
					<< params.whtest_delta_quantile << endl;
			out << "Number of simulations performed:     "
					<< params.whtest_simulations << endl;
			out << "P-value:                             "
					<< params.whtest_p_value << endl;
			if (params.whtest_p_value < 0.05) {
				out
						<< "RESULT: Homogeneity assumption is rejected (p-value cutoff 0.05)"
						<< endl;
			} else {
				out
						<< "RESULT: Homogeneity assumption is NOT rejected (p-value cutoff 0.05)"
						<< endl;
			}
			out << endl << "*** For this result please cite:" << endl << endl;
			out
					<< "G. Weiss and A. von Haeseler (2003) Testing substitution models"
					<< endl
					<< "within a phylogenetic tree. Mol. Biol. Evol, 20(4):572-578"
					<< endl << endl;
		}
/*
		out << "TREE SEARCH" << endl << "-----------" << endl << endl
				<< "Stopping rule: "
				<< ((params.stop_condition == SC_STOP_PREDICT) ? "Yes" : "No")
				<< endl << "Number of iterations: "
				<< tree.stop_rule.getNumIterations() << endl
				<< "Probability of deleting sequences: " << params.p_delete
				<< endl << "Number of representative leaves: "
				<< params.k_representative << endl
				<< "NNI log-likelihood cutoff: " << tree.getNNICutoff() << endl
				<< endl;
*/
		if (params.compute_ml_tree) {
			if (original_model.find("ONLY") != string::npos)
				out << "TREE USED FOR MODEL SELECTION" << endl
					<< "-----------------------------" << endl << endl;
			else
				out << "MAXIMUM LIKELIHOOD TREE" << endl
					<< "-----------------------" << endl << endl;

			tree.setRootNode(params.root);
            
            if (params.gbo_replicates) {
                if (tree.boot_consense_logl > tree.getBestScore()) {
                    out << endl << "**NOTE**: Consensus tree has higher likelihood than ML tree found! Please use consensus tree below." << endl;
                }
            }

			reportTree(out, params, tree, tree.getBestScore(), tree.logl_variance, true);

			if (tree.isSuperTree() && verbose_mode >= VB_MED) {
				PhyloSuperTree *stree = (PhyloSuperTree*) &tree;
//				stree->mapTrees();
//				int empty_branches = stree->countEmptyBranches();
//				if (empty_branches) {
//					stringstream ss;
//					ss << empty_branches << " branches in the overall tree with no phylogenetic information due to missing data!";
//					outWarning(ss.str());
//				}
				
				int part = 0;
				for (PhyloSuperTree::iterator it = stree->begin();
						it != stree->end(); it++, part++) {
					out << "FOR PARTITION " << stree->part_info[part].name
							<< ":" << endl << endl;
					string root_name;
					if (params.root)
						root_name = params.root;
					else
						root_name = (*it)->aln->getSeqName(0);
					(*it)->root = (*it)->findNodeName(root_name);
					assert((*it)->root);
//					reportTree(out, params, *(*it), (*it)->computeLikelihood(), (*it)->computeLogLVariance(), false);
					reportTree(out, params, *(*it), stree->part_info[part].cur_score, 0.0, false);
				}
			}

		}
		/*
		 if (params.write_intermediate_trees) {
		 out << endl << "CONSENSUS OF INTERMEDIATE TREES" << endl << "-----------------------" << endl << endl
		 << "Number of intermediate trees: " << tree.stop_rule.getNumIterations() << endl
		 << "Split threshold: " << params.split_threshold << endl
		 << "Burn-in: " << params.tree_burnin << endl << endl;
		 }*/

		if (params.consensus_type == CT_CONSENSUS_TREE) {
			out << "CONSENSUS TREE" << endl << "--------------" << endl << endl;
			out << "Consensus tree is constructed from "
					<< (params.num_bootstrap_samples ? params.num_bootstrap_samples : params.gbo_replicates)
					<< " bootstrap trees";
            if (params.gbo_replicates) {
                out << endl << "Log-likelihood of consensus tree: " << tree.boot_consense_logl;
            }
			string con_file = params.out_prefix;
			con_file += ".contree";

            IntVector rfdist;
            tree.computeRFDist(con_file.c_str(), rfdist);
            out << endl << "Robinson-Foulds distance between ML tree and consensus tree: " << rfdist[0] << endl;
            
            out << endl << "Branches with bootstrap support >"
					<< floor(params.split_threshold * 1000) / 10 << "% are kept";
			if (params.split_threshold == 0.0)
				out << " (extended consensus)";
			if (params.split_threshold == 0.5)
				out << " (majority-rule consensus)";
			if (params.split_threshold >= 0.99)
				out << " (strict consensus)";

			out << endl << "Branch lengths are optimized by maximum likelihood on original alignment" << endl;
			out << "Numbers in parentheses are bootstrap supports (%)" << endl << endl;

			bool rooted = false;
			MTree contree;
			contree.readTree(con_file.c_str(), rooted);
			contree.drawTree(out, WT_BR_SCALE);
			out << endl << "Consensus tree in newick format: " << endl << endl;
			contree.printTree(out);
			out << endl << endl;
//			tree.freeNode();
//			tree.root = NULL;
//			tree.readTree(con_file.c_str(), rooted);
//			if (removed_seqs.size() > 0) {
//				tree.reinsertIdenticalSeqs(tree.aln, removed_seqs, twin_seqs);
//			}
//			tree.setAlignment(tree.aln);

			// bug fix
//			if ((tree.sse == LK_EIGEN || tree.sse == LK_EIGEN_SSE) && !tree.isBifurcating()) {
//				cout << "NOTE: Changing to old kernel as consensus tree is multifurcating" << endl;
//				tree.changeLikelihoodKernel(LK_SSE);
//			}

//			tree.initializeAllPartialLh();
//			tree.fixNegativeBranch(false);
//			if (tree.isSuperTree())
//				((PhyloSuperTree*) &tree)->mapTrees();
//			tree.optimizeAllBranches();
//			tree.printTree(con_file.c_str(), WT_BR_LEN | WT_BR_LEN_FIXED_WIDTH | WT_SORT_TAXA);
//			tree.sortTaxa();
//			tree.drawTree(out, WT_BR_SCALE);
//			out << endl << "Consensus tree in newick format: " << endl << endl;
//			tree.printResultTree(out);
//			out << endl << endl;
		}


		/* evaluate user trees */
		vector<TreeInfo> info;
		IntVector distinct_trees;
		if (params.treeset_file) {
			evaluateTrees(params, &tree, info, distinct_trees);
			out.precision(4);

			out << endl << "USER TREES" << endl << "----------" << endl << endl;
			out << "See " << params.treeset_file << ".trees for trees with branch lengths." << endl << endl;
			if (params.topotest_replicates && info.size() > 1) {
				if (params.do_weighted_test) {
					out << "Tree      logL    deltaL  bp-RELL    p-KH     p-SH    p-WKH    p-WSH    c-ELW" << endl;
					out << "-------------------------------------------------------------------------------" << endl;
				} else {
					out << "Tree      logL    deltaL  bp-RELL    p-KH     p-SH    c-ELW" << endl;
					out << "-------------------------------------------------------------" << endl;

				}
			} else {
				out << "Tree      logL    deltaL" << endl;
				out << "-------------------------" << endl;

			}
			double maxL = -DBL_MAX;
			int tid, orig_id;
			for (tid = 0; tid < info.size(); tid++)
				if (info[tid].logl > maxL) maxL = info[tid].logl;
			for (orig_id = 0, tid = 0; orig_id < distinct_trees.size(); orig_id++) {
				out.width(3);
				out << right << orig_id+1 << " ";
				if (distinct_trees[orig_id] >= 0) {
					out << " = tree " << distinct_trees[orig_id]+1 << endl;
					continue;
				}
				out.precision(3);
				out.width(12);
				out << info[tid].logl << " ";
				out.width(7);
				out << maxL - info[tid].logl;
				if (!params.topotest_replicates || info.size() <= 1) {
					out << endl;
					tid++;
					continue;
				}
				out.precision(4);
				out << "  ";
				out.width(6);
				out << info[tid].rell_bp;
				if (info[tid].rell_confident)
					out << " + ";
				else
					out << " - ";
				out.width(6);
				out << right << info[tid].kh_pvalue;
				if (info[tid].kh_pvalue < 0.05)
					out << " - ";
				else
					out << " + ";
				out.width(6);
				out << right << info[tid].sh_pvalue;
				if (info[tid].sh_pvalue < 0.05)
					out << " - ";
				else
					out << " + ";
				if (params.do_weighted_test) {
					out.width(6);
					out << right << info[tid].wkh_pvalue;
					if (info[tid].wkh_pvalue < 0.05)
						out << " - ";
					else
						out << " + ";
					out.width(6);
					out << right << info[tid].wsh_pvalue;
					if (info[tid].wsh_pvalue < 0.05)
						out << " - ";
					else
						out << " + ";
				}
				out.width(6);
				out << info[tid].elw_value;
				if (info[tid].elw_confident)
					out << " +";
				else
					out << " -";
				out << endl;
				tid++;
			}
			out << endl;

			if (params.topotest_replicates) {
				out <<  "deltaL  : logL difference from the maximal logl in the set." << endl
					 << "bp-RELL : bootstrap proportion using RELL method (Kishino et al. 1990)." << endl
					 << "p-KH    : p-value of one sided Kishino-Hasegawa test (1989)." << endl
					 << "p-SH    : p-value of Shimodaira-Hasegawa test (2000)." << endl;
				if (params.do_weighted_test) {
					out << "p-WKH   : p-value of weighted KH test." << endl
					 << "p-WSH   : p-value of weighted SH test." << endl;
				}
				out	 << "c-ELW   : Expected Likelihood Weight (Strimmer & Rambaut 2002)." << endl << endl
					 << "Plus signs denote the 95% confidence sets." << endl
					 << "Minus signs denote significant exclusion."  << endl
					 << "All tests performed "
					 << params.topotest_replicates << " resamplings using the RELL method."<<endl;
			}
			out << endl;
		}


		time_t cur_time;
		time(&cur_time);

		char *date_str;
		date_str = ctime(&cur_time);
		out.unsetf(ios_base::fixed);
		out << "TIME STAMP" << endl << "----------" << endl << endl
				<< "Date and time: " << date_str << "Total CPU time used: "
				<< (double) params.run_time << " seconds (" << convert_time(params.run_time) << ")" << endl
				<< "Total wall-clock time used: " << getRealTime() - params.start_real_time
				<< " seconds (" << convert_time(getRealTime() - params.start_real_time) << ")" << endl << endl;

		//reportCredits(out); // not needed, now in the manual
		out.close();

	} catch (ios::failure) {
		outError(ERR_WRITE_OUTPUT, outfile);
	}

	cout << endl << "Analysis results written to: " << endl
			<< "  IQ-TREE report:                " << params.out_prefix << ".iqtree"
			<< endl;
	if (params.compute_ml_tree) {
		if (original_model.find("ONLY") == string::npos)
			cout << "  Maximum-likelihood tree:       " << params.out_prefix << ".treefile" << endl;
		else
			cout << "  Tree used for model selection: " << params.out_prefix << ".treefile" << endl;
	}
	if (!params.user_file && params.start_tree == STT_BIONJ) {
		cout << "  BIONJ tree:                    " << params.out_prefix << ".bionj"
				<< endl;
	}
	if (!params.dist_file) {
		//cout << "  Juke-Cantor distances:    " << params.out_prefix << ".jcdist" << endl;
		if (params.compute_ml_dist)
		cout << "  Likelihood distances:          " << params.out_prefix
					<< ".mldist" << endl;
		if (params.print_conaln)
		cout << "  Concatenated alignment:        " << params.out_prefix
					<< ".conaln" << endl;
	}
	if (original_model.find("TEST") != string::npos && tree.isSuperTree()) {
		cout << "  Best partitioning scheme:      " << params.out_prefix << ".best_scheme.nex" << endl;
		bool raxml_format_printed = true;

		for (vector<PartitionInfo>::iterator it = ((PhyloSuperTree*)&tree)->part_info.begin();
				it != ((PhyloSuperTree*)&tree)->part_info.end(); it++)
			if (!it->aln_file.empty()) {
				raxml_format_printed = false;
				break;
			}
		if (raxml_format_printed)
			 cout << "           in RAxML format:      " << params.out_prefix << ".best_scheme" << endl;
	}
	if (tree.getRate()->getGammaShape() > 0 && params.print_site_rate)
		cout << "  Gamma-distributed rates:       " << params.out_prefix << ".rate"
				<< endl;

	if ((tree.getRate()->isSiteSpecificRate() || tree.getRate()->getPtnCat(0) >= 0) && params.print_site_rate)
		cout << "  Site-rates by MH model:        " << params.out_prefix << ".rate"
				<< endl;

	if (params.print_site_lh)
		cout << "  Site log-likelihoods:          " << params.out_prefix << ".sitelh"
				<< endl;

	if (params.write_intermediate_trees)
		cout << "  All intermediate trees:        " << params.out_prefix << ".treels"
				<< endl;

	if (params.gbo_replicates) {
		cout << endl << "Ultrafast bootstrap approximation results written to:" << endl
			 << "  Split support values:          " << params.out_prefix << ".splits.nex" << endl
			 << "  Consensus tree:                " << params.out_prefix << ".contree" << endl;
		if (params.print_ufboot_trees)
		cout << "  UFBoot trees:                  " << params.out_prefix << ".ufboot" << endl;

	}

	if (params.treeset_file) {
		cout << "  Evaluated user trees:          " << params.out_prefix << ".trees" << endl;

		if (params.print_tree_lh) {
		cout << "  Tree log-likelihoods:          " << params.out_prefix << ".treelh" << endl;
		}
		if (params.print_site_lh) {
		cout << "  Site log-likelihoods:          " << params.out_prefix << ".sitelh" << endl;
		}
	}
	cout << "  Screen log file:               " << params.out_prefix << ".log" << endl;
	/*	if (original_model == "WHTEST")
	 cout <<"  WH-TEST report:           " << params.out_prefix << ".whtest" << endl;*/
	cout << endl;

}

void checkZeroDist(Alignment *aln, double *dist) {
	int ntaxa = aln->getNSeq();
	IntVector checked;
	checked.resize(ntaxa, 0);
	int i, j;
	for (i = 0; i < ntaxa - 1; i++) {
		if (checked[i])
			continue;
		string str = "";
		bool first = true;
		for (j = i + 1; j < ntaxa; j++)
			if (dist[i * ntaxa + j] <= 1e-6) {
				if (first)
					str = "ZERO distance between sequences "
							+ aln->getSeqName(i);
				str += ", " + aln->getSeqName(j);
				checked[j] = 1;
				first = false;
			}
		checked[i] = 1;
		if (str != "")
			outWarning(str);
	}
}


void printAnalysisInfo(int model_df, IQTree& iqtree, Params& params) {
//	if (!params.raxmllib) {
	cout << "Model of evolution: ";
	if (iqtree.isSuperTree()) {
		cout << iqtree.getModelName() << " (" << model_df << " free parameters)" << endl;
	} else {
		cout << iqtree.getModelName() << " with ";
		switch (iqtree.getModel()->getFreqType()) {
		case FREQ_EQUAL:
			cout << "equal";
			break;
		case FREQ_EMPIRICAL:
			cout << "counted";
			break;
		case FREQ_USER_DEFINED:
			cout << "user-defined";
			break;
		case FREQ_ESTIMATE:
			cout << "optimized";
			break;
		case FREQ_CODON_1x4:
			cout << "counted 1x4";
			break;
		case FREQ_CODON_3x4:
			cout << "counted 3x4";
			break;
		case FREQ_CODON_3x4C:
			cout << "counted 3x4-corrected";
			break;
		default:
			outError("Wrong specified state frequencies");
		}
		cout << " frequencies (" << model_df << " free parameters)" << endl;
	}
	cout << "Fixed branch lengths: "
			<< ((params.fixed_branch_length) ? "Yes" : "No") << endl;

	if (params.min_iterations > 0) {
	    cout << "Tree search algorithm: " << (params.snni ? "Stochastic nearest neighbor interchange" : "IQPNNI") << endl;
	    cout << "Termination condition: ";
	    if (params.stop_condition == SC_REAL_TIME) {
	        cout << "after " << params.maxtime << " minutes" << endl;
	    } else if (params.stop_condition == SC_UNSUCCESS_ITERATION) {
	        cout << "after " << params.unsuccess_iteration << " unsuccessful iterations" << endl;
	    } else if (params.stop_condition == SC_FIXED_ITERATION) {
	            cout << params.min_iterations << " iterations" << endl;
	    } else if(params.stop_condition == SC_WEIBULL) {
	            cout << "predicted in [" << params.min_iterations << ","
	                    << params.max_iterations << "] (confidence "
	                    << params.stop_confidence << ")" << endl;
	    } else if (params.stop_condition == SC_BOOTSTRAP_CORRELATION) {
	    	cout << "min " << params.min_correlation << " correlation coefficient" << endl;
	    }

	    if (!params.snni) {
	        cout << "Number of representative leaves  : " << params.k_representative << endl;
	        cout << "Probability of deleting sequences: " << iqtree.getProbDelete() << endl;
	        cout << "Number of leaves to be deleted   : " << iqtree.getDelete() << endl;
	        cout << "Important quartets assessed on: "
	                << ((params.iqp_assess_quartet == IQP_DISTANCE) ?
	                        "Distance" : ((params.iqp_assess_quartet == IQP_PARSIMONY) ? "Parsimony" : "Bootstrap"))
	                << endl;
	    }
	    cout << "NNI assessed on: " << ((params.nni5) ? "5 branches" : "1 branch") << endl;
	}
	cout << "Phylogenetic likelihood library: " << (params.pll ? "Yes" : "No") << endl;
    cout << "Branch length optimization method: "
            << ((iqtree.optimize_by_newton) ? "Newton" : "Brent") << endl;
    cout << "Number of Newton-Raphson steps in NNI evaluation and branch length optimization: " << NNI_MAX_NR_STEP
            << " / " << PLL_NEWZPERCYCLE << endl;
    cout << "SSE instructions: "
            << ((iqtree.sse) ? "Yes" : "No") << endl;
	cout << endl;
}

void computeMLDist(Params& params, IQTree& iqtree, string &dist_file, double begin_time) {
	double longest_dist;
	stringstream best_tree_string;
	iqtree.printTree(best_tree_string, WT_BR_LEN + WT_TAXON_ID);
	cout << "Computing ML distances based on estimated model parameters...";
	double *ml_dist = NULL;
    double *ml_var = NULL;
    longest_dist = iqtree.computeDist(params, iqtree.aln, ml_dist, ml_var, dist_file);
	cout << " " << (getCPUTime() - begin_time) << " sec" << endl;
	if (longest_dist > MAX_GENETIC_DIST * 0.99) {
		outWarning("Some pairwise ML distances are too long (saturated)");
		//cout << "Some ML distances are too long, using old distances..." << endl;
	} //else
	{
		if ( !iqtree.dist_matrix ) {
	        iqtree.dist_matrix = new double[iqtree.aln->getNSeq() * iqtree.aln->getNSeq()];
		}
		if ( !iqtree.var_matrix ) {
	        iqtree.var_matrix = new double[iqtree.aln->getNSeq() * iqtree.aln->getNSeq()];
		}
		memmove(iqtree.dist_matrix, ml_dist,
                sizeof (double) * iqtree.aln->getNSeq() * iqtree.aln->getNSeq());
        memmove(iqtree.var_matrix, ml_var,
				sizeof(double) * iqtree.aln->getNSeq() * iqtree.aln->getNSeq());
	}
	delete[] ml_dist;
    delete[] ml_var;
}

void computeInitialDist(Params &params, IQTree &iqtree, string &dist_file) {
    double longest_dist;
	if (params.dist_file) {
		cout << "Reading distance matrix file " << params.dist_file << " ..." << endl;
	} else if (params.compute_jc_dist) {
		cout << "Computing Juke-Cantor distances..." << endl;
	} else if (params.compute_obs_dist) {
		cout << "Computing observed distances..." << endl;
	}

	if (params.compute_jc_dist || params.compute_obs_dist || params.partition_file) {
		longest_dist = iqtree.computeDist(params, iqtree.aln, iqtree.dist_matrix, iqtree.var_matrix, dist_file);
		checkZeroDist(iqtree.aln, iqtree.dist_matrix);
		if (longest_dist > MAX_GENETIC_DIST * 0.99) {
			outWarning("Some pairwise distances are too long (saturated)");
		}
    }

}

void initializeParams(Params &params, IQTree &iqtree, vector<ModelInfo> &model_info, ModelsBlock *models_block) {
//    iqtree.setCurScore(-DBL_MAX);
    bool test_only = params.model_name.find("ONLY") != string::npos;
    /* initialize substitution model */
    if (params.model_name.substr(0, 4) == "TEST") {
        if (iqtree.isSuperTree())
            ((PhyloSuperTree*) &iqtree)->mapTrees();
        double start_cpu_time = getCPUTime();
        double start_real_time = getRealTime();
        ofstream fmodel;
        string fmodel_str = ((string)params.out_prefix + ".model"); 

        bool ok_model_file = false;
        if (!params.print_site_lh && !params.model_test_again) {
            ok_model_file = checkModelFile(fmodel_str, iqtree.isSuperTree(), model_info);
        }

        ok_model_file &= model_info.size() > 0;
        if (ok_model_file) {
            cout << "Reusing information from model file " << fmodel_str << endl;
            fmodel.open(fmodel_str.c_str(), ios::app);
            if (!fmodel.is_open())
                outError("cannot append to file ", fmodel_str);            
        } else {
            fmodel.open(fmodel_str.c_str());
            if (!fmodel.is_open())
                outError("cannot write to file ", fmodel_str);
            // print header
            SeqType seq_type = iqtree.aln->seq_type;
            if (iqtree.isSuperTree()) {
                fmodel << "Charset\t";
                seq_type = ((PhyloSuperTree*)&iqtree)->front()->aln->seq_type;
            }
            fmodel << "Model\tdf\tLnL\tTreeLen";
            if (seq_type == SEQ_BINARY)
                fmodel << "\t0\t1";
            else if (seq_type == SEQ_DNA)
                fmodel << "\tA-C\tA-G\tA-T\tC-G\tC-T\tG-T\tA\tC\tG\tT";
            fmodel << "\talpha\tpinv\tTree" << endl;
            model_info.clear();
        }
        fmodel.precision(4);
        fmodel << fixed;

        params.model_name = testModel(params, &iqtree, model_info, fmodel, models_block, "", true);
        fmodel.close();
        params.startCPUTime = start_cpu_time;
        params.start_real_time = start_real_time;
        cout << "CPU time for model selection: " << getCPUTime() - start_cpu_time << " seconds." << endl;
//        alignment = iqtree.aln;
        if (test_only) {
            params.min_iterations = 0;
        }
    }

    if (params.model_name == "WHTEST") {
        if (iqtree.aln->seq_type != SEQ_DNA)
            outError("Weiss & von Haeseler test of model homogeneity only works for DNA");
        params.model_name = "GTR+G";
    }

    assert(iqtree.aln);
    if (params.gbo_replicates)
        params.speed_conf = 1.0;

    if (iqtree.isSuperTree())
        ((PhyloSuperTree*) &iqtree)->mapTrees();

    // set parameter for the current tree
//    iqtree.setParams(params);
}


void pruneTaxa(Params &params, IQTree &iqtree, double *pattern_lh, NodeVector &pruned_taxa, StrVector &linked_name) {
	int num_low_support;
	double mytime;

	if (params.aLRT_threshold <= 100 && (params.aLRT_replicates > 0 || params.localbp_replicates > 0)) {
		mytime = getCPUTime();
		cout << "Testing tree branches by SH-like aLRT with " << params.aLRT_replicates << " replicates..." << endl;
		iqtree.setRootNode(params.root);
		double curScore =  iqtree.getCurScore();
		iqtree.computePatternLikelihood(pattern_lh, &curScore);
		num_low_support = iqtree.testAllBranches(params.aLRT_threshold, curScore,
				pattern_lh, params.aLRT_replicates, params.localbp_replicates, params.aLRT_test, params.aBayes_test);
		iqtree.printResultTree();
		cout << "  " << getCPUTime() - mytime << " sec." << endl;
		cout << num_low_support << " branches show low support values (<= " << params.aLRT_threshold << "%)" << endl;

		//tree.drawTree(cout);
		cout << "Collapsing stable clades..." << endl;
		iqtree.collapseStableClade(params.aLRT_threshold, pruned_taxa, linked_name, iqtree.dist_matrix);
		cout << pruned_taxa.size() << " taxa were pruned from stable clades" << endl;
	}

	if (!pruned_taxa.empty()) {
		cout << "Pruned alignment contains " << iqtree.aln->getNSeq()
				<< " sequences and " << iqtree.aln->getNSite() << " sites and "
				<< iqtree.aln->getNPattern() << " patterns" << endl;
		//tree.clearAllPartialLh();
		iqtree.initializeAllPartialLh();
		iqtree.clearAllPartialLH();
		iqtree.setCurScore(iqtree.optimizeAllBranches());
		//cout << "Log-likelihood	after reoptimizing model parameters: " << tree.curScore << endl;
		pair<int, int> nniInfo = iqtree.optimizeNNI();
		cout << "Log-likelihood after optimizing partial tree: "
				<< iqtree.getCurScore() << endl;
	}

}

void restoreTaxa(IQTree &iqtree, double *saved_dist_mat, NodeVector &pruned_taxa, StrVector &linked_name) {
	if (!pruned_taxa.empty()) {
		cout << "Restoring full tree..." << endl;
		iqtree.restoreStableClade(iqtree.aln, pruned_taxa, linked_name);
		delete[] iqtree.dist_matrix;
		iqtree.dist_matrix = saved_dist_mat;
		iqtree.initializeAllPartialLh();
		iqtree.clearAllPartialLH();
		iqtree.setCurScore(iqtree.optimizeAllBranches());
		//cout << "Log-likelihood	after reoptimizing model parameters: " << tree.curScore << endl;
		pair<int, int> nniInfo;
		nniInfo = iqtree.optimizeNNI();
		cout << "Log-likelihood	after reoptimizing full tree: " << iqtree.getCurScore() << endl;
		//iqtree.setBestScore(iqtree.getModelFactory()->optimizeParameters(params.fixed_branch_length, true, params.model_eps));

	}
}
void runApproximateBranchLengths(Params &params, IQTree &iqtree) {
    if (!params.fixed_branch_length && params.leastSquareBranch) {
        cout << endl << "Computing Least Square branch lengths..." << endl;
        iqtree.optimizeAllBranchesLS();
        iqtree.clearAllPartialLH();
        iqtree.setCurScore(iqtree.computeLikelihood());
        string filename = params.out_prefix;
        filename += ".lstree";
        iqtree.printTree(filename.c_str(), WT_BR_LEN | WT_BR_LEN_FIXED_WIDTH | WT_SORT_TAXA | WT_NEWLINE);
        cout << "Logl of tree with LS branch lengths: " << iqtree.getCurScore() << endl;
        cout << "Tree with LS branch lengths written to " << filename << endl;
        if (params.print_branch_lengths) {
        	if (params.manuel_analytic_approx) {
        		cout << "Applying Manuel's analytic approximation.." << endl;
        		iqtree.approxAllBranches();
        	}
        	ofstream out;
        	filename = params.out_prefix;
        	filename += ".lsbrlen";
        	out.open(filename.c_str());
        	iqtree.printBranchLengths(out);
        	out.close();
        	cout << "LS Branch lengths written to " << filename << endl;
        }
        cout << "Total LS tree length: " << iqtree.treeLength() << endl;
    }

    if (params.pars_branch_length) {
    	cout << endl << "Computing parsimony branch lengths..." << endl;
    	iqtree.fixNegativeBranch(true);
    	iqtree.clearAllPartialLH();
        iqtree.setCurScore(iqtree.computeLikelihood());
        string filename = params.out_prefix;
        filename += ".mptree";
        iqtree.printTree(filename.c_str(), WT_BR_LEN | WT_BR_LEN_FIXED_WIDTH | WT_SORT_TAXA | WT_NEWLINE);
        cout << "Logl of tree with MP branch lengths: " << iqtree.getCurScore() << endl;
        cout << "Tree with MP branch lengths written to " << filename << endl;
        if (params.print_branch_lengths) {
        	ofstream out;
        	filename = params.out_prefix;
        	filename += ".mpbrlen";
        	out.open(filename.c_str());
        	iqtree.printBranchLengths(out);
        	out.close();
        	cout << "MP Branch lengths written to " << filename << endl;
        }
        cout << "Total MP tree length: " << iqtree.treeLength() << endl;

    }

    if (params.bayes_branch_length) {
    	cout << endl << "Computing Bayesian branch lengths..." << endl;
    	iqtree.computeAllBayesianBranchLengths();
    	iqtree.clearAllPartialLH();
        iqtree.setCurScore(iqtree.computeLikelihood());
        string filename = params.out_prefix;
        filename += ".batree";
        iqtree.printTree(filename.c_str(), WT_BR_LEN | WT_BR_LEN_FIXED_WIDTH | WT_SORT_TAXA | WT_NEWLINE);
        cout << "Logl of tree with Bayesian branch lengths: " << iqtree.getCurScore() << endl;
        cout << "Tree with Bayesian branch lengths written to " << filename << endl;
        if (params.print_branch_lengths) {
        	ofstream out;
        	filename = params.out_prefix;
        	filename += ".babrlen";
        	out.open(filename.c_str());
        	iqtree.printBranchLengths(out);
        	out.close();
        	cout << "Bayesian Branch lengths written to " << filename << endl;
        }
        cout << "Total Bayesian tree length: " << iqtree.treeLength() << endl;

    }

}

void printMiscInfo(Params &params, IQTree &iqtree, double *pattern_lh) {
	if (params.print_site_lh && !params.pll) {
		string site_lh_file = params.out_prefix;
		site_lh_file += ".sitelh";
		if (params.print_site_lh == 1)
			printSiteLh(site_lh_file.c_str(), &iqtree, pattern_lh);
		else
			printSiteLhCategory(site_lh_file.c_str(), &iqtree);
	}

    if (params.print_site_posterior) {
        cout << "Computing mixture posterior probabilities" << endl;
        IntVector pattern_cat;
        int num_mix = iqtree.computePatternCategories(&pattern_cat);
        cout << num_mix << " mixture components are necessary" << endl;
        string site_mix_file = (string)params.out_prefix + ".sitemix";
        ofstream out(site_mix_file.c_str());
        if (!out.is_open())
            outError("File " + site_mix_file + " could not be opened");
        out << "Ptn\tFreq\tNumMix" << endl;
        int ptn;
        for (ptn = 0; ptn < pattern_cat.size(); ptn++)
            out << ptn << "\t" << (int)iqtree.ptn_freq[ptn] << "\t" << pattern_cat[ptn] << endl;
        out.close();
        cout << "Pattern mixtures printed to " << site_mix_file << endl;
        
        site_mix_file = (string)params.out_prefix + ".sitemixall";
        out.open(site_mix_file.c_str());
        int ncat = iqtree.getRate()->getNRate();
        if (iqtree.getModel()->isMixture() && !iqtree.getModelFactory()->fused_mix_rate)
            ncat = iqtree.getModel()->getNMixtures();
        out << "Ptn\tFreq\tNumMix\tCat" << endl;
        
        int c;
        for (ptn = 0; ptn < iqtree.ptn_cat_mask.size(); ptn++) {
            int num_cat = popcount_lauradoux((unsigned*)&iqtree.ptn_cat_mask[ptn], 2);
            out << ptn << "\t" << (int)iqtree.ptn_freq[ptn] << "\t" << num_cat << "\t";
            for (c = 0; c < ncat; c++)
                if (iqtree.ptn_cat_mask[ptn] & ((uint64_t)1<<c))
                    out << "1";
                else
                    out << "0";
            out << endl;
        }
        out.close();
    }

	if (params.print_branch_lengths) {
    	if (params.manuel_analytic_approx) {
    		cout << "Applying Manuel's analytic approximation.." << endl;
    		iqtree.approxAllBranches();
    	}
		string brlen_file = params.out_prefix;
		brlen_file += ".brlen";
		ofstream out;
		out.open(brlen_file.c_str());
		iqtree.printBranchLengths(out);
		out.close();
		cout << "Branch lengths written to " << brlen_file << endl;
	}

	if (params.print_partition_info && iqtree.isSuperTree()) {
		string partition_info = params.out_prefix;
		partition_info += ".partinfo.nex";
		((PhyloSuperTree*)(&iqtree))->printPartition(partition_info.c_str());
		partition_info = (string)params.out_prefix + ".partitions";
		((PhyloSuperTree*)(&iqtree))->printPartitionRaxml(partition_info.c_str());
	}

	if (params.mvh_site_rate) {
		RateMeyerHaeseler *rate_mvh = new RateMeyerHaeseler(params.rate_file,
				&iqtree, params.rate_mh_type);
		cout << endl << "Computing site-specific rates by "
				<< rate_mvh->full_name << "..." << endl;
		rate_mvh->runIterativeProc(params, iqtree);
		cout << endl << "BEST SCORE FOUND : " << iqtree.getBestScore()<< endl;
		string mhrate_file = params.out_prefix;
		mhrate_file += ".mhrate";
		iqtree.getRate()->writeSiteRates(mhrate_file.c_str());

		if (params.print_site_lh) {
			string site_lh_file = params.out_prefix;
			site_lh_file += ".mhsitelh";
			printSiteLh(site_lh_file.c_str(), &iqtree);
		}
	}

	if (params.print_site_rate) {
		string rate_file = params.out_prefix;
		rate_file += ".rate";
		iqtree.getRate()->writeSiteRates(rate_file.c_str());
		if (iqtree.isSuperTree()) {
			PhyloSuperTree *stree = (PhyloSuperTree*) &iqtree;
			int part = 0;
			try {
				ofstream out;
				out.exceptions(ios::failbit | ios::badbit);
				out.open(rate_file.c_str());
				for (PhyloSuperTree::iterator it = stree->begin(); it != stree->end(); it++, part++) {
					out << "SITE RATES FOR PARTITION " << stree->part_info[part].name << ":" << endl;
					(*it)->getRate()->writeSiteRates(out);
				}
				cout << "Site rates printed to " << rate_file << endl;
				out.close();
			} catch (ios::failure) {
				outError(ERR_WRITE_OUTPUT, rate_file);
			}
		}
	}

}

void printFinalSearchInfo(Params &params, IQTree &iqtree, double search_cpu_time, double search_real_time) {
	cout << "Total tree length: " << iqtree.treeLength() << endl;

	if (iqtree.isSuperTree() && verbose_mode >= VB_MAX) {
		PhyloSuperTree *stree = (PhyloSuperTree*) &iqtree;
		cout << stree->evalNNIs << " NNIs evaluated from " << stree->totalNNIs << " all possible NNIs ( " <<
				(int)(((stree->evalNNIs+1.0)/(stree->totalNNIs+1.0))*100.0) << " %)" << endl;
		cout<<"Details for subtrees:"<<endl;
		for(int part = 0; part < stree->size(); part++){
			cout << part+1 <<". "<<stree->part_info[part].name<<": "<<stree->part_info[part].evalNNIs<<" ( "
				<< (int)(((stree->part_info[part].evalNNIs+1.0)/((stree->totalNNIs+1.0) / stree->size()))*100.0)
				<< " %)" << endl;
		}
	}

	params.run_time = (getCPUTime() - params.startCPUTime);
	cout << endl;
	cout << "Total number of iterations: " << iqtree.stop_rule.getCurIt() << endl;
	cout << "CPU time used for tree search: " << search_cpu_time
			<< " sec (" << convert_time(search_cpu_time) << ")" << endl;
	cout << "Wall-clock time used for tree search: " << search_real_time
			<< " sec (" << convert_time(search_real_time) << ")" << endl;
	cout << "Total CPU time used: " << (double) params.run_time << " sec ("
			<< convert_time((double) params.run_time) << ")" << endl;
	cout << "Total wall-clock time used: "
			<< getRealTime() - params.start_real_time << " sec ("
			<< convert_time(getRealTime() - params.start_real_time) << ")" << endl;

}

void printTrees(vector<string> trees, Params &params, string suffix) {
	ofstream treesOut((string(params.out_prefix) + suffix).c_str(),
			ofstream::out);
	for (vector<string>::iterator it = trees.begin(); it != trees.end(); it++) {
		treesOut << (*it);
		treesOut << endl;
	}
	treesOut.close();
}

/************************************************************
 *  MAIN TREE RECONSTRUCTION
 ***********************************************************/
void runTreeReconstruction(Params &params, string &original_model, IQTree &iqtree, vector<ModelInfo> &model_info) {

    string dist_file;
    params.startCPUTime = getCPUTime();
    params.start_real_time = getRealTime();

    // Make sure that no partial likelihood of IQ-TREE is initialized when PLL is used to save memory
    if (params.pll) {
        iqtree.deleteAllPartialLh();
    }

//    if (params.count_trees && pllTreeCounter == NULL)
//    	pllTreeCounter = new StringIntMap;

    // Temporary fix since PLL only supports DNA/Protein: switch to IQ-TREE parsimony kernel
    if (params.start_tree == STT_PLL_PARSIMONY) {
		if (iqtree.isSuperTree()) {
			PhyloSuperTree *stree = (PhyloSuperTree*)&iqtree;
			for (PhyloSuperTree::iterator it = stree->begin(); it != stree->end(); it++)
				if ((*it)->aln->seq_type != SEQ_DNA && (*it)->aln->seq_type != SEQ_PROTEIN)
					params.start_tree = STT_BIONJ;
		} else if (iqtree.aln->seq_type != SEQ_DNA && iqtree.aln->seq_type != SEQ_PROTEIN)
			params.start_tree = STT_PARSIMONY;
    }

    /***************** Initialization for PLL and sNNI ******************/
    if (params.start_tree == STT_PLL_PARSIMONY || params.pll) {
        /* Initialized all data structure for PLL*/
    	iqtree.initializePLL(params);
    }


    /********************* Compute pairwise distances *******************/
    if (params.start_tree == STT_BIONJ || params.iqp || params.leastSquareBranch) {
    	computeInitialDist(params, iqtree, dist_file);
    }

    /******************** Pass the parameter object params to IQTree *******************/
    iqtree.setParams(&params);

    /********************** Create an initial tree **********************/
    iqtree.computeInitialTree(dist_file, params.SSE);

   	iqtree.setRootNode(params.root);

    /*************** SET UP PARAMETERS and model testing ****************/

   	// FOR TUNG: swapping the order cause bug for -m TESTLINK
<<<<<<< HEAD
//    iqtree.initSettings(params);

	ModelsBlock *models_block = readModelsDefinition(params);

    initializeParams(params, iqtree, model_info, models_block);
    iqtree.initSettings(params);

    /*********************** INITIAL MODEL OPTIMIZATION *****************/

    iqtree.initializeModel(params, models_block);

    delete models_block;
=======
    initializeParams(params, iqtree, model_info);
    iqtree.initSettings(params);

    /*********************** INITIAL MODEL OPTIMIZATION *****************/
    iqtree.initializeModel(params);
>>>>>>> 897df897

    // UpperBounds analysis. Here, to analyse the initial tree without any tree search or optimization
    if (params.upper_bound) {
    	iqtree.setCurScore(iqtree.computeLikelihood());
    	cout<<iqtree.getCurScore()<<endl;
    	UpperBounds(&params, iqtree.aln, &iqtree);
    	exit(0);
	}

    // degree of freedom
    cout << endl;
    if (verbose_mode >= VB_MED) {
    	cout << "ML-TREE SEARCH START WITH THE FOLLOWING PARAMETERS:" << endl;
        int model_df = iqtree.getModelFactory()->getNParameters();
    	printAnalysisInfo(model_df, iqtree, params);
    }

    if (!params.pll) {
        uint64_t mem_size = iqtree.getMemoryRequired();
        uint64_t total_mem = getMemorySize();
        if (mem_size >= total_mem) {
            if (params.lh_mem_save == LM_DETECT) {
                // switch to memory saving technique that reduces memory requirement to 1/3
                params.lh_mem_save = LM_PER_NODE;
                mem_size = iqtree.getMemoryRequired();
            }
        }
//#if defined __APPLE__ || defined __MACH__
        cout << "NOTE: " << (mem_size / 1024) / 1024 << " MB RAM is required!" << endl;
//#else
//        cout << "NOTE: " << ((double) mem_size / 1000.0) / 1000 << " MB RAM is required!" << endl;
//#endif
        if (mem_size >= total_mem) {
            outError("Memory required exceeds your computer RAM size!");
        }
		if (params.memCheck)
			exit(0);
#ifdef BINARY32
        if (mem_size >= 2000000000) {
            outError("Memory required exceeds 2GB limit of 32-bit executable");
        }
#endif
        int max_procs = countPhysicalCPUCores();
        if (mem_size * max_procs > total_mem * params.num_threads) {
            outWarning("Memory required per CPU-core (" + convertDoubleToString((double)mem_size/params.num_threads/1024/1024/1024)+
            " GB) is higher than your computer RAM per CPU-core ("+convertIntToString(total_mem/max_procs/1024/1024/1024)+
            " GB), thus multiple runs may exceed RAM!");
        }
    }

    iqtree.initializeAllPartialLh();
	double initEpsilon = params.min_iterations == 0 ? params.modelEps : (params.modelEps * 100);
	Params::getInstance().testAlphaEps = initEpsilon;

	if (iqtree.getRate()->name.find("+I+G") != string::npos) {
		if (params.alpha_invar_file != NULL) { // COMPUTE TREE LIKELIHOOD BASED ON THE INPUT ALPHA AND P_INVAR VALUE
			computeLoglFromUserInputGAMMAInvar(params, iqtree);
			exit(0);
		}

		if (params.exh_ai) {
			exhaustiveSearchGAMMAInvar(params, iqtree);
			exit(0);
		}

		if (params.testAlpha) { // DO RESTART ON ALPHA AND P_INVAR
			double stime = getRealTime();
			searchGAMMAInvarByRestarting(iqtree);
			double etime = getRealTime();
            cout << "Testing alpha took: " << etime -stime << " CPU seconds" << endl;
            cout << endl;
		}
	}

    // Optimize model parameters and branch lengths using ML for the initial tree
	string initTree;
	iqtree.clearAllPartialLH();
	initTree = iqtree.optimizeModelParameters(true, initEpsilon);
	// Update best tree
    iqtree.addTreeToCandidateSet(initTree, iqtree.getCurScore(), false);
	iqtree.printResultTree();

    /****************** NOW PERFORM MAXIMUM LIKELIHOOD TREE RECONSTRUCTION ******************/

<<<<<<< HEAD
    // Update best tree
    iqtree.candidateTrees.update(initTree, iqtree.getCurScore());

    if (params.min_iterations > 0) {
        cout << "--------------------------------------------------------------------" << endl;
        cout << "|             INITIALIZING CANDIDATE TREE SET                      |" << endl;
        cout << "--------------------------------------------------------------------" << endl;
    }

    // Compute maximum likelihood distance
    // ML distance is only needed for IQP
//    if ( params.start_tree != STT_BIONJ && ((params.snni && !params.iqp) || params.min_iterations == 0)) {
//        params.compute_ml_dist = false;
//    }
    if (params.min_iterations <= 1 && params.start_tree != STT_BIONJ)
        params.compute_ml_dist = false;
    
    if ((params.user_file || params.start_tree == STT_RANDOM_TREE) && params.snni && !params.iqp) {
        params.compute_ml_dist = false;
    }
//    if ( params.user_file && params.min_iterations == 0) {
//        params.compute_ml_dist = false;
//    }

    if ((!params.dist_file && params.compute_ml_dist) || params.leastSquareBranch) {
        computeMLDist(params, iqtree, dist_file, getCPUTime());
        if (!params.user_file && params.start_tree != STT_RANDOM_TREE) {
            // NEW 2015-08-10: always compute BIONJ tree into the candidate set
            iqtree.resetCurScore();
            double start_bionj = getRealTime();
            iqtree.computeBioNJ(params, iqtree.aln, dist_file);
            cout << getRealTime() - start_bionj << " seconds" << endl;
            if (iqtree.isSuperTree())
                iqtree.wrapperFixNegativeBranch(true);
            else
                iqtree.wrapperFixNegativeBranch(false);
            if (params.start_tree == STT_BIONJ) {
                initTree = iqtree.optimizeModelParameters(params.min_iterations==0, initEpsilon);
            } else {
                initTree = iqtree.optimizeBranches();
            }
            cout << "Log-likelihood of BIONJ tree: " << iqtree.getCurScore() << endl;
            iqtree.candidateTrees.update(initTree, iqtree.getCurScore());
        }
    }

	double cputime_search_start = getCPUTime();
    double realtime_search_start = getRealTime();

    if (params.min_iterations > 0) {
        double initTime = getCPUTime();

//        if (!params.user_file && (params.start_tree == STT_PARSIMONY || params.start_tree == STT_PLL_PARSIMONY)) 
//        {
        	iqtree.initCandidateTreeSet(params.numInitTrees - iqtree.candidateTrees.size(), params.numNNITrees);
        	assert(iqtree.candidateTrees.size() != 0);
        	cout << "Finish initializing candidate tree set. ";
        	cout << "Number of distinct locally optimal trees: " << iqtree.candidateTrees.size() << endl;
        	if (params.write_local_optimal_trees) {
        		printSuboptimalTrees(iqtree, params, ".init_suboptimal_trees");
        	}
//        }
        cout << "Current best tree score: " << iqtree.candidateTrees.getBestScore() << " / CPU time: "
                << getCPUTime() - initTime << endl;
=======
    if (params.user_file  || params.min_iterations == 0) {
        params.compute_ml_dist = false;
    }

	/************************************** Compute BIONJ tree *********************************************/
	if (MPIHelper::getInstance().getProcessID() == MASTER) { // Only compute BIONJ tree at the master node
		if ((!params.dist_file && params.compute_ml_dist) || params.leastSquareBranch) {
			computeMLDist(params, iqtree, dist_file, getCPUTime());
			if (!params.user_file) {
				// NEW 2015-08-10: always compute BIONJ tree into the candidate set
				iqtree.resetCurScore();
				double start_bionj = getRealTime();
				iqtree.computeBioNJ(params, iqtree.aln, dist_file);
				cout << getRealTime() - start_bionj << " seconds" << endl;
				if (iqtree.isSuperTree())
					iqtree.wrapperFixNegativeBranch(true);
				else
					iqtree.wrapperFixNegativeBranch(false);
				if (params.start_tree == STT_BIONJ) {
					initTree = iqtree.optimizeModelParameters(params.min_iterations == 0, initEpsilon);
				} else {
					initTree = iqtree.optimizeBranches();
				}
				cout << "Log-likelihood of BIONJ tree: " << iqtree.getCurScore() << endl;
                iqtree.addTreeToCandidateSet(initTree, iqtree.getCurScore(), false);
			}
		}
>>>>>>> 897df897
	}

	double cputime_search_start = getCPUTime();
    double realtime_search_start = getRealTime();

    if (params.leastSquareNNI) {
    	iqtree.computeSubtreeDists();
    }
	
	if (original_model == "WHTEST") {
		cout << endl << "Testing model homogeneity by Weiss & von Haeseler (2003)..." << endl;
		WHTest(params, iqtree);
	}

	NodeVector pruned_taxa;
	StrVector linked_name;
	double *saved_dist_mat = iqtree.dist_matrix;
	double *pattern_lh;

	pattern_lh = new double[iqtree.getAlnNPattern()];

	// prune stable taxa
	pruneTaxa(params, iqtree, pattern_lh, pruned_taxa, linked_name);

	/***************************************** DO STOCHASTIC TREE SEARCH *******************************************/
	if (params.min_iterations > 0) {
		iqtree.doTreeSearch();
		iqtree.setAlignment(iqtree.aln);
        cout << "TREE SEARCH COMPLETED AFTER " << iqtree.stop_rule.getCurIt() << " ITERATIONS" 
            << " / Time: " << convert_time(getRealTime() - params.start_real_time) << endl << endl;
	} else {
		/* do SPR with likelihood function */
		if (params.tree_spr) {
			//tree.optimizeSPRBranches();
			cout << "Doing SPR Search" << endl;
			cout << "Start tree.optimizeSPR()" << endl;
			double spr_score = iqtree.optimizeSPR();
			cout << "Finish tree.optimizeSPR()" << endl;
			//double spr_score = tree.optimizeSPR(tree.curScore, (PhyloNode*) tree.root->neighbors[0]->node);
			if (spr_score <= iqtree.getCurScore()) {
				cout << "SPR search did not found any better tree" << endl;
			}
		}
	}

	// restore pruned taxa
	restoreTaxa(iqtree, saved_dist_mat, pruned_taxa, linked_name);

	double search_cpu_time = getCPUTime() - cputime_search_start;
	double search_real_time = getRealTime() - realtime_search_start;

    // COMMENT THIS OUT BECAUSE IT DELETES ALL BRANCH LENGTHS OF SUBTREES!
//	if (iqtree.isSuperTree())
//			((PhyloSuperTree*) &iqtree)->mapTrees();

	if (params.snni && params.min_iterations && verbose_mode >= VB_MED) {
		cout << "Log-likelihoods of " << params.popSize << " best candidate trees: " << endl;
		iqtree.printBestScores();
		cout << endl;
	}

	if (params.min_iterations) {
		iqtree.readTreeString(iqtree.getBestTrees()[0]);
        iqtree.initializeAllPartialLh();
        iqtree.clearAllPartialLH();
        cout << "--------------------------------------------------------------------" << endl;
        cout << "|                    FINALIZING TREE SEARCH                        |" << endl;
        cout << "--------------------------------------------------------------------" << endl;
        cout << "Performs final model parameters optimization" << endl;
		string tree;
        if (params.testAlpha)
            tree = iqtree.optimizeModelParameters(true, 0.001);
        else
            tree = iqtree.optimizeModelParameters(true);
        
		iqtree.addTreeToCandidateSet(tree, iqtree.getCurScore());
    }

	if (iqtree.isSuperTree())
		((PhyloSuperTree*) &iqtree)->computeBranchLengths();

	cout << "BEST SCORE FOUND : " << iqtree.getCurScore() << endl;

	if (params.write_candidate_trees) {
		printTrees(iqtree.getBestTrees(), params, ".imd_trees");
	}

	if (params.pll)
		iqtree.inputModelPLL2IQTree();

	/* root the tree at the first sequence */
	iqtree.root = iqtree.findLeafName(iqtree.aln->getSeqName(0));
	assert(iqtree.root);


	if (!params.pll) {
	    iqtree.computeLikelihood(pattern_lh);
	    // compute logl variance
	    iqtree.logl_variance = iqtree.computeLogLVariance();
	}

	printMiscInfo(params, iqtree, pattern_lh);

	/****** perform SH-aLRT test ******************/
	if ((params.aLRT_replicates > 0 || params.localbp_replicates > 0 || params.aLRT_test || params.aBayes_test) && !params.pll) {
		double mytime = getCPUTime();
		params.aLRT_replicates = max(params.aLRT_replicates, params.localbp_replicates);
        cout << endl;
        if (params.aLRT_replicates > 0) 
            cout << "Testing tree branches by SH-like aLRT with "
				<< params.aLRT_replicates << " replicates..." << endl;
        if (params.localbp_replicates)
            cout << "Testing tree branches by local-BP test with " << params.localbp_replicates << " replicates..." << endl;
        if (params.aLRT_test)
            cout << "Testing tree branches by aLRT parametric test..." << endl;
        if (params.aBayes_test)
            cout << "Testing tree branches by aBayes parametric test..." << endl;
		iqtree.setRootNode(params.root);
		iqtree.testAllBranches(params.aLRT_threshold, iqtree.getCurScore(),
				pattern_lh, params.aLRT_replicates, params.localbp_replicates, params.aLRT_test, params.aBayes_test);
		cout << "CPU Time used:  " << getCPUTime() - mytime << " sec." << endl;
	}

	if (params.gbo_replicates > 0) {
		if (!params.online_bootstrap)
			outError("Obsolete feature");
//			runGuidedBootstrap(params, iqtree.aln, iqtree);
		else
			iqtree.summarizeBootstrap(params);
	}

	printFinalSearchInfo(params, iqtree, search_cpu_time, search_real_time);

	// BUG FIX: readTreeString(bestTreeString) not needed before this line
	iqtree.printResultTree();

    if (params.upper_bound_NNI) {
        string out_file_UB = params.out_prefix;
        out_file_UB += ".UB.NNI.main";
        ofstream out_UB;
        out_UB.exceptions(ios::failbit | ios::badbit);
        out_UB.open((char *) out_file_UB.c_str(), std::ofstream::out | std::ofstream::app);
        out_UB << iqtree.leafNum << "\t" << iqtree.aln->getNSite() << "\t" << iqtree.params->upper_bound_frac << "\t"
        << iqtree.skippedNNIub << "\t" << iqtree.totalNNIub << "\t" << iqtree.getBestScore() << endl;
        //iqtree.minUB << "\t" << iqtree.meanUB/iqtree.skippedNNIub << "\t" << iqtree.maxUB << endl;
        out_UB.close();
    }

	if (params.out_file)
		iqtree.printTree(params.out_file);

	delete[] pattern_lh;

	runApproximateBranchLengths(params, iqtree);

}

void computeLoglFromUserInputGAMMAInvar(Params &params, IQTree &iqtree) {
	RateGammaInvar *site_rates = dynamic_cast<RateGammaInvar *>(iqtree.getRate());
	site_rates->setFixPInvar(true);
	site_rates->setFixGammaShape(true);
	vector<double> alphas, p_invars, logl;
	ifstream aiFile;
	aiFile.open(params.alpha_invar_file, ios_base::in);
	if (aiFile.good()) {
		double alpha, p_invar;
		while (aiFile >> alpha >> p_invar) {
			alphas.push_back(alpha);
			p_invars.push_back(p_invar);
		}
		aiFile.close();
		cout << "Computing tree logl based on the alpha and p_invar values in " << params.alpha_invar_file << " ..." <<
		endl;
	} else {
		stringstream errMsg;
		errMsg << "Could not find file: " << params.alpha_invar_file;
		outError(errMsg.str().c_str());
	}
	string aiResultsFileName = string(params.out_prefix) + "_" + string(params.alpha_invar_file) + ".results";
	ofstream aiFileResults;
	aiFileResults.open(aiResultsFileName.c_str());
	aiFileResults << fixed;
	aiFileResults.precision(4);
	DoubleVector lenvec;
	aiFileResults << "Alpha P_Invar Logl TreeLength\n";
	for (int i = 0; i < alphas.size(); i++) {
		iqtree.saveBranchLengths(lenvec);
		aiFileResults << alphas.at(i) << " " << p_invars.at(i) << " ";
		site_rates->setGammaShape(alphas.at(i));
		site_rates->setPInvar(p_invars.at(i));
		site_rates->computeRates();
		iqtree.clearAllPartialLH();
		double lh = iqtree.getModelFactory()->optimizeParameters(params.fixed_branch_length, false, 0.001);
		aiFileResults << lh << " " << iqtree.treeLength() << "\n";
		iqtree.restoreBranchLengths(lenvec);
	}
	aiFileResults.close();
	cout << "Results were written to: " << aiResultsFileName << endl;
	cout << "Wall clock time used: " << getRealTime() - params.start_real_time << endl;
}

void searchGAMMAInvarByRestarting(IQTree &iqtree) {
    if (!Params::getInstance().fixed_branch_length)
		iqtree.setCurScore(iqtree.optimizeAllBranches(1));
	else
		iqtree.setCurScore(iqtree.computeLikelihood());
	RateGammaInvar* site_rates = dynamic_cast<RateGammaInvar*>(iqtree.getRate());
	double values[] = { 0.1, 0.2, 0.3, 0.4, 0.5, 0.6, 0.7, 0.8, 0.9, 1.0 };
	vector<double> initAlphas;
	if (Params::getInstance().randomAlpha) {
		while (initAlphas.size() < 10) {
			double initAlpha = random_double();
			initAlphas.push_back(initAlpha + MIN_GAMMA_SHAPE*2);
		}
	} else {
		initAlphas.assign(values, values+10);
	}
	double bestLogl = iqtree.getCurScore();
	double bestAlpha = 0.0;
	double bestPInvar = 0.0;
	double initPInvar = iqtree.getRate()->getPInvar();

    /* Back up branch lengths and substitutional rates */
	DoubleVector lenvec;
	DoubleVector bestLens;
	iqtree.saveBranchLengths(lenvec);
    int numRateEntries = iqtree.getModel()->getNumRateEntries();
    double *rates = new double[numRateEntries];
    double *bestRates = new double[numRateEntries];
    iqtree.getModel()->getRateMatrix(rates);
    int numStates = iqtree.aln->num_states;
    double *state_freqs = new double[numStates];
    iqtree.getModel()->getStateFrequency(state_freqs);
    double *bestStateFreqs =  new double[numStates];

    for (int i = 0; i < 10; i++) {
		cout << endl;
		cout << "Testing alpha: " << initAlphas[i] << endl;
        // Initialize model parameters
        iqtree.restoreBranchLengths(lenvec);
        ((ModelGTR*) iqtree.getModel())->setRateMatrix(rates);
        ((ModelGTR*) iqtree.getModel())->setStateFrequency(state_freqs);
        iqtree.getModel()->decomposeRateMatrix();
        site_rates->setGammaShape(initAlphas[i]);
		site_rates->setPInvar(initPInvar);
		site_rates->computeRates();
		iqtree.clearAllPartialLH();
		iqtree.optimizeModelParameters(verbose_mode >= VB_MED, Params::getInstance().testAlphaEps);
        double estAlpha = iqtree.getRate()->getGammaShape();
        double estPInv = iqtree.getRate()->getPInvar();
        double logl = iqtree.getCurScore();
		cout << "Est. alpha: " << estAlpha << " / Est. pinv: " << estPInv
        << " / Logl: " << logl << endl;

		if (iqtree.getCurScore() > bestLogl) {
			bestLogl = logl;
			bestAlpha = estAlpha;
			bestPInvar = estPInv;
			bestLens.clear();
			iqtree.saveBranchLengths(bestLens);
            iqtree.getModel()->getRateMatrix(bestRates);
            iqtree.getModel()->getStateFrequency(bestStateFreqs);
        }
    }
	site_rates->setGammaShape(bestAlpha);
	site_rates->setFixGammaShape(false);
	site_rates->setPInvar(bestPInvar);
	site_rates->setFixPInvar(false);
    ((ModelGTR*) iqtree.getModel())->setRateMatrix(bestRates);
    ((ModelGTR*) iqtree.getModel())->setStateFrequency(bestStateFreqs);
	iqtree.restoreBranchLengths(bestLens);
    iqtree.getModel()->decomposeRateMatrix();
    site_rates->computeRates();
	iqtree.clearAllPartialLH();
    iqtree.setCurScore(iqtree.computeLikelihood());
    cout << endl;
    cout << "Best initial alpha: " << bestAlpha << " / initial pinv: " << bestPInvar << " / ";
    cout << "Logl: " << iqtree.getCurScore() << endl;

    delete [] rates;
    delete [] state_freqs;
    delete [] bestRates;
    delete [] bestStateFreqs;
	Params::getInstance().testAlpha = false;
}

// Test alpha fom 0.1 to 15 and p_invar from 0.1 to 0.99, stepsize = 0.01
void exhaustiveSearchGAMMAInvar(Params &params, IQTree &iqtree) {
	double alphaMin = 0.01;
	double alphaMax = 15.00;
	double p_invarMin = 0.01;
	double p_invarMax = 1.00;
	double stepSize = 0.01;
	int numAlpha = (int) floor((alphaMax - alphaMin)/stepSize);
	int numInvar = (int) floor((p_invarMax - p_invarMin)/stepSize);

	cout << "EVALUATING COMBINATIONS OF " << numAlpha << " ALPHAS AND " << numInvar << " P_INVARS ... " << endl;

	vector<string> results;
	results.reserve((unsigned long) (numAlpha * numInvar));
	DoubleVector lenvec;
	iqtree.saveBranchLengths(lenvec);

	RateGammaInvar* site_rates = dynamic_cast<RateGammaInvar*>(iqtree.getRate());
	site_rates->setFixPInvar(true);
	site_rates->setFixGammaShape(true);

    for (double alpha = alphaMin; alpha < alphaMax; alpha = alpha + stepSize) {
        for (double p_invar = p_invarMin; p_invar < p_invarMax; p_invar = p_invar + stepSize) {
            site_rates->setGammaShape(alpha);
            site_rates->setPInvar(p_invar);
            site_rates->computeRates();
            iqtree.clearAllPartialLH();
            double lh = iqtree.getModelFactory()->optimizeParameters(params.fixed_branch_length, false, 0.001);
            stringstream ss;
            ss << fixed << setprecision(2) << alpha << " " << p_invar << " " << lh << " " << iqtree.treeLength();
            //cout << ss.str() << endl;
            results.push_back(ss.str());
            iqtree.restoreBranchLengths(lenvec);
        }
    }
	string aiResultsFileName = string(params.out_prefix) + ".ai_results";
	ofstream aiFileResults;
	aiFileResults.open(aiResultsFileName.c_str());
	aiFileResults << fixed;
	aiFileResults.precision(4);
	aiFileResults << "alpha p_invar logl tree_len\n";
	for (vector<string>::iterator it = results.begin(); it != results.end(); it++) {
				aiFileResults << (*it) << endl;
			}
	aiFileResults.close();
	cout << "Results were written to: " << aiResultsFileName << endl;
	cout << "Wall clock time used: " << getRealTime() - params.start_real_time << endl;
}


/**********************************************************
 * STANDARD NON-PARAMETRIC BOOTSTRAP
 ***********************************************************/
void runStandardBootstrap(Params &params, string &original_model, Alignment *alignment, IQTree *tree) {
	vector<ModelInfo> *model_info = new vector<ModelInfo>;
	StrVector removed_seqs, twin_seqs;

	// turn off aLRT test
	int saved_aLRT_replicates = params.aLRT_replicates;
	params.aLRT_replicates = 0;
	string treefile_name = params.out_prefix;
	treefile_name += ".treefile";
	string boottrees_name = params.out_prefix;
	boottrees_name += ".boottrees";
	string bootaln_name = params.out_prefix;
	bootaln_name += ".bootaln";
	string bootlh_name = params.out_prefix;
	bootlh_name += ".bootlh";
	// first empty the boottrees file
	try {
		ofstream tree_out;
		tree_out.exceptions(ios::failbit | ios::badbit);
		tree_out.open(boottrees_name.c_str());
		tree_out.close();
	} catch (ios::failure) {
		outError(ERR_WRITE_OUTPUT, boottrees_name);
	}

	// empty the bootaln file
	if (params.print_bootaln)
	try {
		ofstream tree_out;
		tree_out.exceptions(ios::failbit | ios::badbit);
		tree_out.open(bootaln_name.c_str());
		tree_out.close();
	} catch (ios::failure) {
		outError(ERR_WRITE_OUTPUT, bootaln_name);
	}

	double start_time = getCPUTime();

	// do bootstrap analysis
	for (int sample = 0; sample < params.num_bootstrap_samples; sample++) {
		cout << endl << "===> START BOOTSTRAP REPLICATE NUMBER "
				<< sample + 1 << endl << endl;

		Alignment* bootstrap_alignment;
		cout << "Creating bootstrap alignment..." << endl;
		if (alignment->isSuperAlignment())
			bootstrap_alignment = new SuperAlignment;
		else
			bootstrap_alignment = new Alignment;
		bootstrap_alignment->createBootstrapAlignment(alignment, NULL, params.bootstrap_spec);
		if (params.print_tree_lh) {
			double prob;
			bootstrap_alignment->multinomialProb(*alignment, prob);
			ofstream boot_lh;
			if (sample == 0)
				boot_lh.open(bootlh_name.c_str());
			else
				boot_lh.open(bootlh_name.c_str(), ios_base::out | ios_base::app);
			boot_lh << "0\t" << prob << endl;
			boot_lh.close();
		}
		IQTree *boot_tree;
		if (alignment->isSuperAlignment()){
			if(params.partition_type){
				boot_tree = new PhyloSuperTreePlen((SuperAlignment*) bootstrap_alignment, (PhyloSuperTree*) tree);
			} else {
				boot_tree = new PhyloSuperTree((SuperAlignment*) bootstrap_alignment, (PhyloSuperTree*) tree);
			}
		} else
			boot_tree = new IQTree(bootstrap_alignment);
		if (params.print_bootaln)
			bootstrap_alignment->printPhylip(bootaln_name.c_str(), true);
		runTreeReconstruction(params, original_model, *boot_tree, *model_info);
		// read in the output tree file
		string tree_str;
		try {
			ifstream tree_in;
			tree_in.exceptions(ios::failbit | ios::badbit);
			tree_in.open(treefile_name.c_str());
			tree_in >> tree_str;
			tree_in.close();
		} catch (ios::failure) {
			outError(ERR_READ_INPUT, treefile_name);
		}
		// write the tree into .boottrees file
		try {
			ofstream tree_out;
			tree_out.exceptions(ios::failbit | ios::badbit);
			tree_out.open(boottrees_name.c_str(), ios_base::out | ios_base::app);
			tree_out << tree_str << endl;
			tree_out.close();
		} catch (ios::failure) {
			outError(ERR_WRITE_OUTPUT, boottrees_name);
		}
		// fix bug: set the model for original tree after testing
		if (original_model.substr(0,4) == "TEST" && tree->isSuperTree()) {
			PhyloSuperTree *stree = ((PhyloSuperTree*)tree);
			stree->part_info =  ((PhyloSuperTree*)boot_tree)->part_info;
//			for (int i = 0; i < ((PhyloSuperTree*)tree)->part_info.size(); i++)
//				((PhyloSuperTree*)tree)->part_info[i].model_name = ((PhyloSuperTree*)boot_tree)->part_info[i].model_name;
		}
		if (params.num_bootstrap_samples == 1)
			reportPhyloAnalysis(params, original_model, *boot_tree, *model_info);
		// WHY was the following line missing, which caused memory leak?
		bootstrap_alignment = boot_tree->aln;
		delete boot_tree;
		// fix bug: bootstrap_alignment might be changed
		delete bootstrap_alignment;
	}

	if (params.consensus_type == CT_CONSENSUS_TREE) {

		cout << endl << "===> COMPUTE CONSENSUS TREE FROM "
				<< params.num_bootstrap_samples << " BOOTSTRAP TREES" << endl << endl;
		computeConsensusTree(boottrees_name.c_str(), 0, 1e6, -1,
				params.split_threshold, NULL, params.out_prefix, NULL, &params);
	}

	if (params.compute_ml_tree) {
		cout << endl << "===> START ANALYSIS ON THE ORIGINAL ALIGNMENT" << endl << endl;
		params.aLRT_replicates = saved_aLRT_replicates;
		runTreeReconstruction(params, original_model, *tree, *model_info);

		cout << endl << "===> ASSIGN BOOTSTRAP SUPPORTS TO THE TREE FROM ORIGINAL ALIGNMENT" << endl << endl;
		MExtTree ext_tree;
		assignBootstrapSupport(boottrees_name.c_str(), 0, 1e6,
				treefile_name.c_str(), false, treefile_name.c_str(),
				params.out_prefix, ext_tree, NULL, &params);
		tree->copyTree(&ext_tree);
		reportPhyloAnalysis(params, original_model, *tree, *model_info);
	} else if (params.consensus_type == CT_CONSENSUS_TREE) {
		int mi = params.min_iterations;
		STOP_CONDITION sc = params.stop_condition;
		params.min_iterations = 0;
		params.stop_condition = SC_FIXED_ITERATION;
		runTreeReconstruction(params, original_model, *tree, *model_info);
		params.min_iterations = mi;
		params.stop_condition = sc;
		tree->stop_rule.initialize(params);
		reportPhyloAnalysis(params, original_model, *tree, *model_info);
	} else
		cout << endl;

	cout << "Total CPU time for bootstrap: " << (getCPUTime() - start_time) << " seconds." << endl << endl;
	cout << "Non-parametric bootstrap results written to:" << endl;
	if (params.print_bootaln)
		cout << "  Bootstrap alignments:     " << params.out_prefix << ".bootaln" << endl;
	cout << "  Bootstrap trees:          " << params.out_prefix << ".boottrees" << endl;
	if (params.consensus_type == CT_CONSENSUS_TREE)
		cout << "  Consensus tree:           " << params.out_prefix << ".contree" << endl;
	cout << endl;
    
    delete model_info;
}

void convertAlignment(Params &params, IQTree *iqtree) {
	Alignment *alignment = iqtree->aln;
	if (params.num_bootstrap_samples || params.print_bootaln) {
		// create bootstrap alignment
		Alignment* bootstrap_alignment;
		cout << "Creating bootstrap alignment..." << endl;
		if (alignment->isSuperAlignment())
			bootstrap_alignment = new SuperAlignment;
		else
			bootstrap_alignment = new Alignment;
		bootstrap_alignment->createBootstrapAlignment(alignment, NULL, params.bootstrap_spec);
		delete alignment;
		alignment = bootstrap_alignment;
	}
	if (alignment->isSuperAlignment()) {
		((SuperAlignment*)alignment)->printCombinedAlignment(params.aln_output);
		if (params.print_subaln)
			((SuperAlignment*)alignment)->printSubAlignments(params, ((PhyloSuperTree*)iqtree)->part_info);

	} else if (params.gap_masked_aln) {
		Alignment out_aln;
		Alignment masked_aln(params.gap_masked_aln, params.sequence_type, params.intype);
		out_aln.createGapMaskedAlignment(&masked_aln, alignment);
		out_aln.printPhylip(params.aln_output, false, params.aln_site_list,
				params.aln_nogaps, params.aln_no_const_sites, params.ref_seq_name);
		string str = params.gap_masked_aln;
		str += ".sitegaps";
		out_aln.printSiteGaps(str.c_str());
	} else if (params.aln_output_format == ALN_PHYLIP)
		alignment->printPhylip(params.aln_output, false, params.aln_site_list,
				params.aln_nogaps, params.aln_no_const_sites, params.ref_seq_name);
	else if (params.aln_output_format == ALN_FASTA)
		alignment->printFasta(params.aln_output, false, params.aln_site_list,
				params.aln_nogaps, params.aln_no_const_sites, params.ref_seq_name);
}


/**********************************************************
 * TOP-LEVEL FUNCTION
 ***********************************************************/
void runPhyloAnalysis(Params &params) {
	Alignment *alignment;
	IQTree *tree;

	/****************** read in alignment **********************/
	if (params.partition_file) {
		// Partition model analysis
		if(params.partition_type){
			// since nni5 does not work yet, stop the programm
/*			if(params.nni5)
				outError("-nni5 option is unsupported yet for proportitional partition model. please use -nni1 option");*/
//			if(params.aLRT_replicates || params.localbp_replicates)
//				outError("-alrt or -lbp option is unsupported yet for joint/proportional partition model");
			// initialize supertree - Proportional Edges case, "-spt p" option
			tree = new PhyloSuperTreePlen(params);
		} else {
			// initialize supertree stuff if user specifies partition file with -sp option
			tree = new PhyloSuperTree(params);
		}
		// this alignment will actually be of type SuperAlignment
		alignment = tree->aln;
	} else {
		alignment = new Alignment(params.aln_file, params.sequence_type, params.intype);
		if (params.freq_const_patterns) {
			int orig_nsite = alignment->getNSite();
			alignment->addConstPatterns(params.freq_const_patterns);
			cout << "INFO: " << alignment->getNSite() - orig_nsite << " const sites added into alignment" << endl;
		}
		tree = new IQTree(alignment);
	}

	string original_model = params.model_name;

	if (params.concatenate_aln) {
		Alignment aln(params.concatenate_aln, params.sequence_type, params.intype);
		cout << "Concatenating " << params.aln_file << " with " << params.concatenate_aln << " ..." << endl;
		alignment->concatenateAlignment(&aln);
	}

    if (params.compute_seq_identity_along_tree) {
        if (!params.user_file)
            outError("Please supply a user tree file!");
        tree->readTree(params.user_file, params.is_rooted);
        if (!tree->rooted && !params.root) {
            outError("Tree is unrooted, thus you have to specify a root with -o option");
        }
        tree->setAlignment(tree->aln);
        if (!tree->rooted)
            tree->setRootNode(params.root);
        tree->computeSeqIdentityAlongTree();
        if (verbose_mode >= VB_MED)
            tree->drawTree(cout);
        string out_tree = (string)params.out_prefix + ".seqident_tree";
        tree->printTree(out_tree.c_str());
        cout << "Tree with sequence identity printed to " << out_tree << endl;
	} else if (params.aln_output) {
		/************ convert alignment to other format and write to output file *************/
		convertAlignment(params, tree);
	} else if (params.gbo_replicates > 0 && params.user_file && params.second_tree) {
		// run one of the UFBoot analysis
//		runGuidedBootstrap(params, alignment, *tree);
		outError("Obsolete feature");
	} else if (params.avh_test) {
		// run one of the wondering test for Arndt
//		runAvHTest(params, alignment, *tree);
		outError("Obsolete feature");
	} else if (params.bootlh_test) {
		// run Arndt's plot of tree likelihoods against bootstrap alignments
//		runBootLhTest(params, alignment, *tree);
		outError("Obsolete feature");
	} else if (params.num_bootstrap_samples == 0) {
	/********************************************************************************
                    THE MAIN MAXIMUM LIKELIHOOD TREE RECONSTRUCTION
	 ********************************************************************************/
		vector<ModelInfo> *model_info = new vector<ModelInfo>;
		alignment->checkGappySeq(params.remove_empty_seq);

		// remove identical sequences
        if (params.ignore_identical_seqs) {
            tree->removeIdenticalSeqs(params);
        }
        alignment = NULL; // from now on use tree->aln instead

		// call main tree reconstruction
        runTreeReconstruction(params, original_model, *tree, *model_info);

		if (params.gbo_replicates && params.online_bootstrap) {
			if (params.print_ufboot_trees)
				tree->writeUFBootTrees(params);

			cout << endl << "Computing bootstrap consensus tree..." << endl;
			string splitsfile = params.out_prefix;
			splitsfile += ".splits.nex";
			computeConsensusTree(splitsfile.c_str(), 0, 1e6, params.split_threshold,
					params.split_weight_threshold, NULL, params.out_prefix, NULL, &params);
			// now optimize branch lengths of the consensus tree
			string current_tree = tree->getTreeString();
			splitsfile = params.out_prefix;
			splitsfile += ".contree";
			tree->readTreeFile(splitsfile);
			// bug fix
			if ((tree->sse == LK_EIGEN || tree->sse == LK_EIGEN_SSE) && !tree->isBifurcating()) {
				cout << "NOTE: Changing to old kernel as consensus tree is multifurcating" << endl;
                if (tree->sse == LK_EIGEN)
                    tree->changeLikelihoodKernel(LK_NORMAL);
                else
                    tree->changeLikelihoodKernel(LK_SSE);
			}

			tree->initializeAllPartialLh();
			tree->fixNegativeBranch(true);
//	        if (tree->isSuperTree()) {
//	        	if (params.partition_type == 0) {
//	        		PhyloSuperTree *stree = (PhyloSuperTree*) tree;
//	        		tree->clearAllPartialLH();
//	        		// full partition model
//	        		for (PhyloSuperTree::iterator it = stree->begin(); it != stree->end(); it++) {
//	        			(*it)->fixNegativeBranch(true);
//	        		}
//	        		tree->clearAllPartialLH();
//	        	} else {
//	        		// joint/prop. partition model
//					tree->assignRandomBranchLengths(true);
//					((PhyloSuperTree*)tree)->mapTrees();
//	        	}
//	        } else {
//	        	tree->fixNegativeBranch(true);
//	    	}

			tree->boot_consense_logl = tree->optimizeAllBranches();
			cout << "Log-likelihood of consensus tree: " << tree->boot_consense_logl << endl;
		    tree->setRootNode(params.root);
		    tree->insertTaxa(tree->removed_seqs, tree->twin_seqs);
			tree->printTree(splitsfile.c_str(), WT_BR_LEN | WT_BR_LEN_FIXED_WIDTH | WT_SORT_TAXA | WT_NEWLINE);
			// revert the best tree
			tree->readTreeString(current_tree);
//			if (tree->isSuperTree()) {
//				tree->optimizeAllBranches();
//				((PhyloSuperTree*)tree)->computeBranchLengths();
//			}
		}
		// reinsert identical sequences
		if (tree->removed_seqs.size() > 0) {
			// BUG HERE!
//			delete tree->aln;
//			tree->reinsertIdenticalSeqs(alignment);
			// BUG FIX: dont use reinsertIdenticalSeqs anymore
			tree->insertTaxa(tree->removed_seqs, tree->twin_seqs);
			tree->printResultTree();
		}
		reportPhyloAnalysis(params, original_model, *tree, *model_info);
        delete model_info;
	} else {
		// the classical non-parameter bootstrap (SBS)
		if (params.model_name.find("LINK") != string::npos || params.model_name.find("MERGE") != string::npos)
			outError("-m TESTMERGE is not allowed when doing standard bootstrap. Please first\nfind partition scheme on the original alignment and use it for bootstrap analysis");
		runStandardBootstrap(params, original_model, alignment, tree);
	}

//	if (params.upper_bound) {
//			UpperBounds(&params, alignment, tree);
//	}

	if(verbose_mode >= VB_MED){
		if(tree->isSuperTree() && params.partition_type){
			((PhyloSuperTreePlen*) tree)->printNNIcasesNUM();
		}
	}
<<<<<<< HEAD
    // 2015-09-22: bug fix, move this line to before deleting tree
    alignment = tree->aln;
	delete tree;
=======
>>>>>>> 897df897
	// BUG FIX: alignment can be changed, should delete tree->aln instead
    // 2015-09-22: THIS IS STUPID: after deleting tree, one cannot access tree->aln anymore
//	alignment = tree->aln;
	delete alignment;
	delete tree; // TUNG: Fix the segmentation fault bug
}

void assignBranchSupportNew(Params &params) {
	if (!params.user_file)
		outError("No trees file provided");
	if (!params.second_tree)
		outError("No target tree file provided");
	cout << "Reading tree " << params.second_tree << " ..." << endl;
	MTree tree(params.second_tree, params.is_rooted);
	cout << tree.leafNum << " taxa and " << tree.branchNum << " branches" << endl;
	tree.assignBranchSupport(params.user_file);
	string str = params.second_tree;
	str += ".suptree";
	tree.printTree(str.c_str());
	cout << "Tree with assigned branch supports written to " << str << endl;
	if (verbose_mode >= VB_DEBUG)
		tree.drawTree(cout);
}



/**
 * assign split occurence frequencies from a set of input trees onto a target tree
 * NOTE: input trees must have the same taxon set
 * @param input_trees file containing NEWICK tree strings
 * @param burnin number of beginning trees to discard
 * @param max_count max number of trees to read in
 * @param target_tree the target tree
 * @param rooted TRUE if trees are rooted, false for unrooted trees
 * @param output_file file name to write output tree with assigned support values
 * @param out_prefix prefix of output file
 * @param mytree (OUT) resulting tree with support values assigned from target_tree
 * @param tree_weight_file file containing INTEGER weights of input trees
 * @param params program parameters
 */
void assignBootstrapSupport(const char *input_trees, int burnin, int max_count,
		const char *target_tree, bool rooted, const char *output_tree,
		const char *out_prefix, MExtTree &mytree, const char* tree_weight_file,
		Params *params) {
	//bool rooted = false;
	// read the tree file
	cout << "Reading tree " << target_tree << " ..." << endl;
	mytree.init(target_tree, rooted);
	// reindex the taxa in the tree to aphabetical names
	NodeVector taxa;
	mytree.getTaxa(taxa);
	sort(taxa.begin(), taxa.end(), nodenamecmp);
	int i = 0;
	for (NodeVector::iterator it = taxa.begin(); it != taxa.end(); it++) {
		(*it)->id = i++;
	}

	/*
	 string filename = params.boot_trees;
	 filename += ".nolen";
	 boot_trees.printTrees(filename.c_str(), false);
	 return;
	 */
	SplitGraph sg;
	SplitIntMap hash_ss;
	// make the taxa name
	vector<string> taxname;
	taxname.resize(mytree.leafNum);
	mytree.getTaxaName(taxname);

	// read the bootstrap tree file
	double scale = 100.0;
	if (params->scaling_factor > 0)
		scale = params->scaling_factor;

	MTreeSet boot_trees;
	if (params && detectInputFile((char*) input_trees) == IN_NEXUS) {
		sg.init(*params);
		for (SplitGraph::iterator it = sg.begin(); it != sg.end(); it++)
			hash_ss.insertSplit((*it), (*it)->getWeight());
		StrVector sgtaxname;
		sg.getTaxaName(sgtaxname);
		i = 0;
		for (StrVector::iterator sit = sgtaxname.begin();
				sit != sgtaxname.end(); sit++, i++) {
			Node *leaf = mytree.findLeafName(*sit);
			if (!leaf)
				outError("Tree does not contain taxon ", *sit);
			leaf->id = i;
		}
		scale /= sg.maxWeight();
	} else {
		boot_trees.init(input_trees, rooted, burnin, max_count,
				tree_weight_file);
		boot_trees.convertSplits(taxname, sg, hash_ss, SW_COUNT, -1, params->support_tag);
		scale /= boot_trees.sumTreeWeights();
	}
	//sg.report(cout);
	cout << "Rescaling split weights by " << scale << endl;
	if (params->scaling_factor < 0)
		sg.scaleWeight(scale, true);
	else {
		sg.scaleWeight(scale, false, params->numeric_precision);
	}

	cout << sg.size() << " splits found" << endl;
	// compute the percentage of appearance
	//	printSplitSet(sg, hash_ss);
	//sg.report(cout);
	cout << "Creating bootstrap support values..." << endl;
	mytree.createBootstrapSupport(taxname, boot_trees, sg, hash_ss, params->support_tag);
	//mytree.scaleLength(100.0/boot_trees.size(), true);
	string out_file;
	if (output_tree)
		out_file = output_tree;
	else {
		if (out_prefix)
			out_file = out_prefix;
		else
			out_file = target_tree;
		out_file += ".suptree";
	}

	mytree.printTree(out_file.c_str());
	cout << "Tree with assigned bootstrap support written to " << out_file
			<< endl;
	/*
	if (out_prefix)
		out_file = out_prefix;
	else
		out_file = target_tree;
	out_file += ".supval";
	mytree.writeInternalNodeNames(out_file);

	cout << "Support values written to " << out_file << endl;
	*/
}

void computeConsensusTree(const char *input_trees, int burnin, int max_count,
		double cutoff, double weight_threshold, const char *output_tree,
		const char *out_prefix, const char *tree_weight_file, Params *params) {
	bool rooted = false;

	// read the bootstrap tree file
	/*
	 MTreeSet boot_trees(input_trees, rooted, burnin, tree_weight_file);
	 string first_taxname = boot_trees.front()->root->name;
	 //if (params.root) first_taxname = params.root;

	 SplitGraph sg;

	 boot_trees.convertSplits(sg, cutoff, SW_COUNT, weight_threshold);*/

	//sg.report(cout);
	SplitGraph sg;
	SplitIntMap hash_ss;
	// make the taxa name
	//vector<string> taxname;
	//taxname.resize(mytree.leafNum);
	//mytree.getTaxaName(taxname);

	// read the bootstrap tree file
	double scale = 100.0;
	if (params->scaling_factor > 0)
		scale = params->scaling_factor;

	MTreeSet boot_trees;
	if (params && detectInputFile((char*) input_trees) == IN_NEXUS) {
		char *user_file = params->user_file;
		params->user_file = (char*) input_trees;
		params->split_weight_summary = SW_COUNT; // count number of splits
		sg.init(*params);
		params->user_file = user_file;
		for (SplitGraph::iterator it = sg.begin(); it != sg.end(); it++)
			hash_ss.insertSplit((*it), (*it)->getWeight());
		/*		StrVector sgtaxname;
		 sg.getTaxaName(sgtaxname);
		 i = 0;
		 for (StrVector::iterator sit = sgtaxname.begin(); sit != sgtaxname.end(); sit++, i++) {
		 Node *leaf = mytree.findLeafName(*sit);
		 if (!leaf) outError("Tree does not contain taxon ", *sit);
		 leaf->id = i;
		 }*/
		scale /= sg.maxWeight();
	} else {
		boot_trees.init(input_trees, rooted, burnin, max_count,
				tree_weight_file);
		boot_trees.convertSplits(sg, cutoff, SW_COUNT, weight_threshold);
		scale /= boot_trees.sumTreeWeights();
		cout << sg.size() << " splits found" << endl;
	}
	//sg.report(cout);
	if (verbose_mode >= VB_MED)
		cout << "Rescaling split weights by " << scale << endl;
	if (params->scaling_factor < 0)
		sg.scaleWeight(scale, true);
	else {
		sg.scaleWeight(scale, false, params->numeric_precision);
	}



	//cout << "Creating greedy consensus tree..." << endl;
	MTree mytree;
	SplitGraph maxsg;
	sg.findMaxCompatibleSplits(maxsg);

	if (verbose_mode >= VB_MAX)
		maxsg.saveFileStarDot(cout);
	//cout << "convert compatible split system into tree..." << endl;
	mytree.convertToTree(maxsg);
	//cout << "done" << endl;
	string taxname;
	if (params->root)
		taxname = params->root;
	else
		taxname = sg.getTaxa()->GetTaxonLabel(0);
	Node *node = mytree.findLeafName(taxname);
	if (node)
		mytree.root = node;
	// mytree.scaleLength(100.0 / boot_trees.sumTreeWeights(), true);

	// mytree.getTaxaID(maxsg.getSplitsBlock()->getCycle());
	//maxsg.saveFile(cout);

	string out_file;

	if (output_tree)
		out_file = output_tree;
	else {
		if (out_prefix)
			out_file = out_prefix;
		else
			out_file = input_trees;
		out_file += ".contree";
	}

//	if (removed_seqs.size() > 0)
//		mytree.insertTaxa(removed_seqs, twin_seqs);

	mytree.printTree(out_file.c_str(), WT_BR_CLADE);
	cout << "Consensus tree written to " << out_file << endl;

	if (output_tree)
		out_file = output_tree;
	else {
		if (out_prefix)
			out_file = out_prefix;
		else
			out_file = input_trees;
		out_file += ".splits";
	}

    //sg.scaleWeight(0.01, false, 4);
	if (params->print_splits_file) {
		sg.saveFile(out_file.c_str(), IN_OTHER, true);
		cout << "Non-trivial split supports printed to star-dot file " << out_file << endl;
	}

}

void computeConsensusNetwork(const char *input_trees, int burnin, int max_count,
		double cutoff, int weight_summary, double weight_threshold, const char *output_tree,
		const char *out_prefix, const char* tree_weight_file) {
	bool rooted = false;

	// read the bootstrap tree file
	MTreeSet boot_trees(input_trees, rooted, burnin, max_count,
			tree_weight_file);

	SplitGraph sg;
	//SplitIntMap hash_ss;

	boot_trees.convertSplits(sg, cutoff, weight_summary, weight_threshold);

	string out_file;

	if (output_tree)
		out_file = output_tree;
	else {
		if (out_prefix)
			out_file = out_prefix;
		else
			out_file = input_trees;
		out_file += ".nex";
	}

	sg.saveFile(out_file.c_str(), IN_NEXUS);
	cout << "Consensus network printed to " << out_file << endl;

	if (output_tree)
		out_file = output_tree;
	else {
		if (out_prefix)
			out_file = out_prefix;
		else
			out_file = input_trees;
		out_file += ".splits";
	}
	if (verbose_mode >= VB_MED) {
		sg.saveFile(out_file.c_str(), IN_OTHER, true);
		cout << "Non-trivial split supports printed to star-dot file " << out_file << endl;
	}

}
<|MERGE_RESOLUTION|>--- conflicted
+++ resolved
@@ -1622,7 +1622,6 @@
     /*************** SET UP PARAMETERS and model testing ****************/
 
    	// FOR TUNG: swapping the order cause bug for -m TESTLINK
-<<<<<<< HEAD
 //    iqtree.initSettings(params);
 
 	ModelsBlock *models_block = readModelsDefinition(params);
@@ -1635,13 +1634,6 @@
     iqtree.initializeModel(params, models_block);
 
     delete models_block;
-=======
-    initializeParams(params, iqtree, model_info);
-    iqtree.initSettings(params);
-
-    /*********************** INITIAL MODEL OPTIMIZATION *****************/
-    iqtree.initializeModel(params);
->>>>>>> 897df897
 
     // UpperBounds analysis. Here, to analyse the initial tree without any tree search or optimization
     if (params.upper_bound) {
@@ -1726,7 +1718,6 @@
 
     /****************** NOW PERFORM MAXIMUM LIKELIHOOD TREE RECONSTRUCTION ******************/
 
-<<<<<<< HEAD
     // Update best tree
     iqtree.candidateTrees.update(initTree, iqtree.getCurScore());
 
@@ -1791,35 +1782,6 @@
 //        }
         cout << "Current best tree score: " << iqtree.candidateTrees.getBestScore() << " / CPU time: "
                 << getCPUTime() - initTime << endl;
-=======
-    if (params.user_file  || params.min_iterations == 0) {
-        params.compute_ml_dist = false;
-    }
-
-	/************************************** Compute BIONJ tree *********************************************/
-	if (MPIHelper::getInstance().getProcessID() == MASTER) { // Only compute BIONJ tree at the master node
-		if ((!params.dist_file && params.compute_ml_dist) || params.leastSquareBranch) {
-			computeMLDist(params, iqtree, dist_file, getCPUTime());
-			if (!params.user_file) {
-				// NEW 2015-08-10: always compute BIONJ tree into the candidate set
-				iqtree.resetCurScore();
-				double start_bionj = getRealTime();
-				iqtree.computeBioNJ(params, iqtree.aln, dist_file);
-				cout << getRealTime() - start_bionj << " seconds" << endl;
-				if (iqtree.isSuperTree())
-					iqtree.wrapperFixNegativeBranch(true);
-				else
-					iqtree.wrapperFixNegativeBranch(false);
-				if (params.start_tree == STT_BIONJ) {
-					initTree = iqtree.optimizeModelParameters(params.min_iterations == 0, initEpsilon);
-				} else {
-					initTree = iqtree.optimizeBranches();
-				}
-				cout << "Log-likelihood of BIONJ tree: " << iqtree.getCurScore() << endl;
-                iqtree.addTreeToCandidateSet(initTree, iqtree.getCurScore(), false);
-			}
-		}
->>>>>>> 897df897
 	}
 
 	double cputime_search_start = getCPUTime();
@@ -2522,12 +2484,9 @@
 			((PhyloSuperTreePlen*) tree)->printNNIcasesNUM();
 		}
 	}
-<<<<<<< HEAD
     // 2015-09-22: bug fix, move this line to before deleting tree
     alignment = tree->aln;
 	delete tree;
-=======
->>>>>>> 897df897
 	// BUG FIX: alignment can be changed, should delete tree->aln instead
     // 2015-09-22: THIS IS STUPID: after deleting tree, one cannot access tree->aln anymore
 //	alignment = tree->aln;
