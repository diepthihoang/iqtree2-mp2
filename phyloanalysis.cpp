/***************************************************************************
 *   Copyright (C) 2009 by BUI Quang Minh   *
 *   minh.bui@univie.ac.at   *
 *                                                                         *
 *   This program is free software; you can redistribute it and/or modify  *
 *   it under the terms of the GNU General Public License as published by  *
 *   the Free Software Foundation; either version 2 of the License, or     *
 *   (at your option) any later version.                                   *
 *                                                                         *
 *   This program is distributed in the hope that it will be useful,       *
 *   but WITHOUT ANY WARRANTY; without even the implied warranty of        *
 *   MERCHANTABILITY or FITNESS FOR A PARTICULAR PURPOSE.  See the         *
 *   GNU General Public License for more details.                          *
 *                                                                         *
 *   You should have received a copy of the GNU General Public License     *
 *   along with this program; if not, write to the                         *
 *   Free Software Foundation, Inc.,                                       *
 *   59 Temple Place - Suite 330, Boston, MA  02111-1307, USA.             *
 ***************************************************************************/

#ifdef HAVE_CONFIG_H
#include <config.h>
#endif
#include <iqtree_config.h>
#include "phylotree.h"
#include "phylosupertree.h"
#include "phylosupertreeplen.h"
#include "phyloanalysis.h"
#include "alignment.h"
#include "superalignment.h"
#include "iqtree.h"
#include "gtrmodel.h"
#include "modeldna.h"
#include "myreader.h"
#include "rateheterogeneity.h"
#include "rategamma.h"
#include "rateinvar.h"
#include "rategammainvar.h"
//#include "modeltest_wrapper.h"
#include "modelprotein.h"
#include "modelbin.h"
#include "modelcodon.h"
#include "stoprule.h"

#include "mtreeset.h"
#include "mexttree.h"
#include "ratemeyerhaeseler.h"
#include "whtest_wrapper.h"
#include "partitionmodel.h"
#include "guidedbootstrap.h"
#include "modelset.h"
#include "timeutil.h"


void reportReferences(Params &params, ofstream &out, string &original_model) {
	out << "To cite IQ-TREE please use:" << endl << endl
		<< "Lam-Tung Nguyen, Heiko A. Schmidt, Arndt von Haeseler, and Bui Quang Minh (2014)" << endl
		<< "IQ-TREE: : A fast and effective stochastic algorithm for estimating" << endl
		<< "maximum likelihood phylogenies. Mol. Biol. Evol., in press." << endl << endl;

	if (params.gbo_replicates)
	out << "Since you also used ultrafast bootstrap (UFBoot) please cite: " << endl << endl
		<< "Bui Quang Minh, Minh Anh Thi Nguyen, and Arndt von Haeseler (2013) Ultrafast" << endl
		<< "approximation for phylogenetic bootstrap. Mol. Biol. Evol., 30:1188-1195." << endl << endl;

	/*		"*** If you use the parallel version, please cite: " << endl << endl <<
	 "Bui Quang Minh, Le Sy Vinh, Arndt von Haeseler, and Heiko A. Schmidt (2005)" << endl <<
	 "pIQPNNI - parallel reconstruction of large maximum likelihood phylogenies." << endl <<
	 "Bioinformatics, 21:3794-3796." << endl << endl;*/

// 	if (original_model == "TEST" || original_model == "TESTONLY")
// 		out << "Since you used Modeltest please also cite Posada and Crandall (1998)" << endl << endl;
}

void reportAlignment(ofstream &out, Alignment &alignment) {
	out << "Input data: " << alignment.getNSeq() << " sequences with "
			<< alignment.getNSite() << " "
			<< ((alignment.seq_type == SEQ_BINARY) ?
					"binary" :
					((alignment.seq_type == SEQ_DNA) ? "nucleotide" :
					(alignment.seq_type == SEQ_PROTEIN) ? "amino-acid" :
					(alignment.seq_type == SEQ_CODON) ? "codon": "morphological"))
			<< " sites" << endl << "Number of constant sites: "
			<< round(alignment.frac_const_sites * alignment.getNSite())
			<< " (= " << alignment.frac_const_sites * 100 << "% of all sites)"
			<< endl << "Number of site patterns: " << alignment.size() << endl
			<< endl;
}

void pruneModelInfo(vector<ModelInfo> &model_info, PhyloSuperTree *tree) {
	vector<ModelInfo> res_info;
	for (vector<PartitionInfo>::iterator it = tree->part_info.begin(); it != tree->part_info.end(); it++) {
		for (vector<ModelInfo>::iterator mit = model_info.begin(); mit != model_info.end(); mit++)
			if (mit->set_name == it->name)
				res_info.push_back(*mit);
	}
	model_info = res_info;

}

void reportModelSelection(ofstream &out, Params &params, vector<ModelInfo> &model_info, bool is_partitioned) {
	out << "Best-fit model according to "
		<< ((params.model_test_criterion == MTC_BIC) ? "BIC" :
			((params.model_test_criterion == MTC_AIC) ? "AIC" : "AICc")) << ": ";
	vector<ModelInfo>::iterator it;
	if (is_partitioned) {
		string set_name = "";
		for (it = model_info.begin(); it != model_info.end(); it++) {
			if (it->set_name != set_name) {
				if (set_name != "")
					out << ",";
				out << it->name << ":" << it->set_name;
				set_name = it->set_name;
			}
		}
	} else {
		out << model_info[0].name;
	}

	if (is_partitioned) {
		out << endl << endl << "List of best-fit models per partition:" << endl << endl;
	} else {
		out << endl << endl << "List of models sorted by "
			<< ((params.model_test_criterion == MTC_BIC) ? "BIC" :
				((params.model_test_criterion == MTC_AIC) ? "AIC" : "AICc"))
			<< " scores: " << endl << endl;
	}
	if (is_partitioned)
		out << "  ID  ";
	out << "Model             LogL          AIC      w-AIC      AICc     w-AICc       BIC      w-BIC" << endl;
	/*
	if (is_partitioned)
		out << "----------";

	out << "----------------------------------------------------------------------------------------" << endl;
	*/
	int setid = 1;
	for (it = model_info.begin(); it != model_info.end(); it++) {
		if (it->AIC_score == DBL_MAX) continue;
		if (it != model_info.begin() && it->set_name != (it-1)->set_name)
			setid++;
		if (is_partitioned && it != model_info.begin() && it->set_name == (it-1)->set_name)
			continue;
		if (is_partitioned) {
			out.width(4);
			out << right << setid << "  ";
		}
		out.width(13);
		out << left << it->name << " ";
		out.width(11);
		out << right << it->logl << " ";
		out.width(11);
		out	<< it->AIC_score << ((it->AIC_conf) ? " + " : " - ") << it->AIC_weight << " ";
		out.width(11);
		out << it->AICc_score << ((it->AICc_conf) ? " + " : " - ") << it->AICc_weight << " ";
		out.width(11);
		out << it->BIC_score  << ((it->BIC_conf) ? " + " : " - ") << it->BIC_weight;
		out << endl;
	}
	out << endl;
	out <<  "AIC, w-AIC   : Akaike information criterion scores and weights." << endl
		 << "AICc, w-AICc : Corrected AIC scores and weights." << endl
		 << "BIC, w-BIC   : Bayesian information criterion scores and weights." << endl << endl

		 << "Plus signs denote the 95% confidence sets." << endl
		 << "Minus signs denote significant exclusion." <<endl;
	out << endl;
}

void reportModel(ofstream &out, PhyloTree &tree) {
	int i, j, k;
	out << "Model of substitution: " << tree.getModelName() << endl << endl;

    if (tree.aln->num_states <= 4) {
        out << "Rate parameter R:" << endl << endl;

        double *rate_mat = new double[tree.aln->num_states * tree.aln->num_states];
        if (!tree.getModel()->isSiteSpecificModel())
            tree.getModel()->getRateMatrix(rate_mat);
        else
            ((ModelSet*) tree.getModel())->front()->getRateMatrix(rate_mat);
        if (tree.aln->num_states > 4)
            out << fixed;
        if (tree.getModel()->isReversible()) {
            for (i = 0, k = 0; i < tree.aln->num_states - 1; i++)
                for (j = i + 1; j < tree.aln->num_states; j++, k++) {
                    out << "  " << tree.aln->convertStateBackStr(i) << "-" << tree.aln->convertStateBackStr(j) << ": "
                            << rate_mat[k];
                    if (tree.aln->num_states <= 4)
                        out << endl;
                    else if (k % 5 == 4)
                        out << endl;
                }

        } else { // non-reversible model
            for (i = 0, k = 0; i < tree.aln->num_states; i++)
                for (j = 0; j < tree.aln->num_states; j++)
                    if (i != j) {
                        out << "  " << tree.aln->convertStateBackStr(i) << "-" << tree.aln->convertStateBackStr(j)
                                << ": " << rate_mat[k];
                        if (tree.aln->num_states <= 4)
                            out << endl;
                        else if (k % 5 == 4)
                            out << endl;
                        k++;
                    }

        }

        //if (tree.aln->num_states > 4)
        out << endl;
        out.unsetf(ios_base::fixed);
        delete[] rate_mat;
    }
	out << "State frequencies: ";
	if (tree.getModel()->isSiteSpecificModel())
		out << "(site specific frequencies)" << endl << endl;
	else {
		if (!tree.getModel()->isReversible())
			out << "(inferred from Q matrix)" << endl;
		else
			switch (tree.getModel()->getFreqType()) {
			case FREQ_EMPIRICAL:
				out << "(empirical counts from alignment)" << endl;
				break;
			case FREQ_ESTIMATE:
				out << "(estimated with maximum likelihood)" << endl;
				break;
			case FREQ_USER_DEFINED:
				out << "(user-defined)" << endl;
				break;
			case FREQ_EQUAL:
				out << "(equal frequencies)" << endl;
				break;
			default:
				break;
			}
		out << endl;

		double *state_freqs = new double[tree.aln->num_states];
		tree.getModel()->getStateFrequency(state_freqs);
		for (i = 0; i < tree.aln->num_states; i++)
			out << "  pi(" << tree.aln->convertStateBackStr(i) << ") = "
					<< state_freqs[i] << endl;
		delete[] state_freqs;
		out << endl;
		if (tree.aln->num_states <= 4) {
			// report Q matrix
			double *q_mat = new double[tree.aln->num_states * tree.aln->num_states];
			tree.getModel()->getQMatrix(q_mat);

			out << "Rate matrix Q:" << endl << endl;
			for (i = 0, k = 0; i < tree.aln->num_states; i++) {
				out << "  " << tree.aln->convertStateBackStr(i);
				for (j = 0; j < tree.aln->num_states; j++, k++) {
					out << "  ";
					out.width(8);
					out << q_mat[k];
				}
				out << endl;
			}
			out << endl;
			delete[] q_mat;
		}
	}
}

void reportRate(ofstream &out, PhyloTree &tree) {
	int i;
	RateHeterogeneity *rate_model = tree.getRate();
	out << "Model of rate heterogeneity: " << rate_model->full_name << endl;
	rate_model->writeInfo(out);

	if (rate_model->getNDiscreteRate() > 1 || rate_model->getPInvar() > 0.0) {
		out << endl << " Category  Relative_rate  Proportion" << endl;
		if (rate_model->getPInvar() > 0.0)
			out << "  0         0              " << rate_model->getPInvar()
					<< endl;
		int cats = rate_model->getNDiscreteRate();
		DoubleVector prop;
		if (rate_model->getGammaShape() > 0 || rate_model->getPtnCat(0) < 0)
			prop.resize(cats,
					(1.0 - rate_model->getPInvar()) / rate_model->getNRate());
		else {
			prop.resize(cats, 0.0);
			for (i = 0; i < tree.aln->getNPattern(); i++)
				prop[rate_model->getPtnCat(i)] += tree.aln->at(i).frequency;
			for (i = 0; i < cats; i++)
				prop[i] /= tree.aln->getNSite();
		}
		for (i = 0; i < cats; i++) {
			out << "  " << i + 1 << "         ";
			out.width(14);
			out << left << rate_model->getRate(i) << " " << prop[i];
			out << endl;
		}
		if (rate_model->getGammaShape() > 0) {
			out << "Relative rates are computed as " << ((dynamic_cast<RateGamma*>(rate_model)->isCutMedian()) ? "MEDIAN" : "MEAN") <<
				" of the portion of the Gamma distribution falling in the category." << endl;
		}
	}
	/*
	 if (rate_model->getNDiscreteRate() > 1 || rate_model->isSiteSpecificRate())
	 out << endl << "See file " << rate_file << " for site-specific rates and categories" << endl;*/
	out << endl;
}

void reportTree(ofstream &out, Params &params, PhyloTree &tree, double tree_lh,
		double lh_variance) {
	double epsilon = 1.0 / tree.getAlnNSite();
	double totalLen = tree.treeLength();
	out << "Total tree length (sum of branch lengths): " << totalLen << endl;
	double totalLenInternal = tree.treeLengthInternal(epsilon);
	out << "Sum of internal branch lengths: " << totalLenInternal << endl;
	out << "Sum of internal branch lengths divided by total tree length: "
			<< totalLenInternal / totalLen << endl;
	out << endl;
	//out << "ZERO BRANCH EPSILON = " << epsilon << endl;
	int zero_internal_branches = tree.countZeroInternalBranches(NULL, NULL, epsilon);
	if (zero_internal_branches > 0) {
		//int zero_internal_branches = tree.countZeroInternalBranches(NULL, NULL, epsilon);
		/*
		out << "WARNING: " << zero_branches
				<< " branches of near-zero lengths (<" << epsilon << ") and should be treated with caution!"
				<< endl;
		*/
		out << "WARNING: " << zero_internal_branches
				<< " near-zero internal branches (<" << epsilon << ") should be treated with caution"
				<< endl;
		/*
		cout << endl << "WARNING: " << zero_branches
				<< " branches of near-zero lengths (<" << epsilon << ") and should be treated with caution!"
				<< endl;
		*/
		out << "         Such branches are denoted by '**' in the figure"
				<< endl << endl;
	}
	int long_branches = tree.countLongBranches(NULL, NULL, MAX_BRANCH_LEN-0.2);
	if (long_branches > 0) {
		//stringstream sstr;
		out << "WARNING: " << long_branches
				<< " too long branches (>" << MAX_BRANCH_LEN-0.2 << ") should be treated with caution!"
				<< endl;
		//out << sstr.str();
		//cout << sstr.str();
	}
	tree.sortTaxa();
	//tree.setExtendedFigChar();
	tree.drawTree(out, WT_BR_SCALE, epsilon);
	int df = tree.getModelFactory()->getNParameters();
	int ssize = tree.getAlnNSite();
	double AIC_score, AICc_score, BIC_score;
	computeInformationScores(tree_lh, df, ssize, AIC_score, AICc_score, BIC_score);

	out << "Log-likelihood of the tree: " << fixed << tree_lh << " (s.e. "
			<< sqrt(lh_variance) << ")" << endl
			<< "Number of free parameters: " << df << endl
			<< "Akaike information criterion (AIC) score: " << AIC_score << endl
			<< "Corrected Akaike information criterion (AICc) score: " << AICc_score << endl
			<< "Bayesian information criterion (BIC) score: " << BIC_score << endl
			<< "Unconstrained log-likelihood (without tree): "
			<< tree.aln->computeUnconstrainedLogL() << endl << endl
			//<< "Total tree length: " << tree.treeLength() << endl << endl
			<< "Tree in newick format:" << endl << endl;

	tree.printTree(out, WT_BR_LEN | WT_BR_LEN_FIXED_WIDTH | WT_SORT_TAXA);

	out << endl << endl;
}

void reportCredits(ofstream &out) {
	out << "CREDITS" << endl << "-------" << endl << endl
			<< "Some parts of the code were taken from the following packages/libraries:"
			<< endl << endl
			<< "Schmidt HA, Strimmer K, Vingron M, and von Haeseler A (2002)" << endl
			<< "TREE-PUZZLE: maximum likelihood phylogenetic analysis using quartets" << endl
			<< "and parallel computing. Bioinformatics, 18(3):502-504." << endl << endl

			//<< "The source code to construct the BIONJ tree were taken from BIONJ software:"
			//<< endl << endl
			<< "Gascuel O (1997) BIONJ: an improved version of the NJ algorithm" << endl
			<< "based on a simple model of sequence data. Mol. Bio. Evol., 14:685-695." << endl << endl

			//<< "The Nexus file parser was taken from the Nexus Class Library:"
			//<< endl << endl
			<< "Paul O. Lewis (2003) NCL: a C++ class library for interpreting data files in" << endl
			<< "NEXUS format. Bioinformatics, 19(17):2330-2331." << endl << endl

			<< "Mascagni M and Srinivasan A (2000) Algorithm 806: SPRNG: A Scalable Library" << endl
			<< "for Pseudorandom Number Generation. ACM Transactions on Mathematical Software," << endl
			<< "26: 436-461." << endl << endl

			<< "Guennebaud G, Jacob B, et al. (2010) Eigen v3. http://eigen.tuxfamily.org" << endl << endl;
			/*
			<< "The Modeltest 3.7 source codes were taken from:" << endl << endl
			<< "David Posada and Keith A. Crandall (1998) MODELTEST: testing the model of"
			<< endl << "DNA substitution. Bioinformatics, 14(9):817-8." << endl
			*/
}

/***********************************************************
 * CREATE REPORT FILE
 ***********************************************************/
extern StringIntMap pllTreeCounter;
void reportPhyloAnalysis(Params &params, string &original_model,
		Alignment &alignment, IQTree &tree, vector<ModelInfo> &model_info,
		StrVector &removed_seqs, StrVector &twin_seqs) {
	if (params.count_trees) {
		// addon: print #distinct trees
		cout << endl << "NOTE: " << pllTreeCounter.size() << " distinct trees evaluated during whole tree search" << endl;

		IntVector counts;
		for (StringIntMap::iterator i = pllTreeCounter.begin(); i != pllTreeCounter.end(); i++) {
			if (i->second > counts.size())
				counts.resize(i->second+1, 0);
			counts[i->second]++;
		}
		for (IntVector::iterator i2 = counts.begin(); i2 != counts.end(); i2++) {
		    if (*i2 != 0) {
	            cout << "#Trees occuring " << (i2-counts.begin()) << " times: " << *i2 << endl;
		    }
		}
	}
	string outfile = params.out_prefix;

	outfile += ".iqtree";
	try {
		ofstream out;
		out.exceptions(ios::failbit | ios::badbit);
		out.open(outfile.c_str());
		out << "IQ-TREE " << iqtree_VERSION_MAJOR << "." << iqtree_VERSION_MINOR
				<< "." << iqtree_VERSION_PATCH << " built " << __DATE__ << endl
				<< endl;
		if (params.partition_file)
			out << "Partition file name: " << params.partition_file << endl;
		if (params.aln_file)
			out << "Input file name: " << params.aln_file << endl;

		if (params.user_file)
			out << "User tree file name: " << params.user_file << endl;
		out << "Type of analysis: ";
		if (params.compute_ml_tree)
			out << "tree reconstruction";
		if (params.num_bootstrap_samples > 0) {
			if (params.compute_ml_tree)
				out << " + ";
			out << "non-parametric bootstrap (" << params.num_bootstrap_samples
					<< " replicates)";
		}
		out << endl;
		out << "Random seed number: " << params.ran_seed << endl << endl;
		out << "REFERENCES" << endl << "----------" << endl << endl;
		reportReferences(params, out, original_model);

		out << "SEQUENCE ALIGNMENT" << endl << "------------------" << endl
				<< endl;
		if (tree.isSuperTree()) {
			out << "Input data: " << alignment.getNSeq() << " taxa with "
					<< alignment.getNSite() << " partitions and "
					<< tree.getAlnNSite() << " total sites ("
					<< ((SuperAlignment*)tree.aln)->computeMissingData()*100 << "% missing data)" << endl << endl;

			PhyloSuperTree *stree = (PhyloSuperTree*) &tree;
			int namelen = stree->getMaxPartNameLength();
			int part;
			out.width(max(namelen+6,10));
			out << left << "  ID  Name" << "  Type  #Seqs  #Sites  #Patterns  #Const_Sites" << endl;
			//out << string(namelen+54, '-') << endl;
			part = 0;
			for (PhyloSuperTree::iterator it = stree->begin(); it != stree->end(); it++, part++) {
				//out << "FOR PARTITION " << stree->part_info[part].name << ":" << endl << endl;
				//reportAlignment(out, *((*it)->aln));
				out.width(4);
				out << right << part+1 << "  ";
				out.width(max(namelen,4));
				out << left << stree->part_info[part].name << "  ";
				out.width(6);
				switch ((*it)->aln->seq_type) {
				case SEQ_BINARY: out << "BIN"; break;
				case SEQ_CODON: out << "CODON"; break;
				case SEQ_DNA: out << "DNA"; break;
				case SEQ_MORPH: out << "MORPH"; break;
				case SEQ_MULTISTATE: out << "TINA"; break;
				case SEQ_PROTEIN: out << "AA"; break;
				case SEQ_UNKNOWN: out << "???"; break;
				}
				out.width(5);
				out << right << (*it)->aln->getNSeq() << "  ";
				out.width(6);
				out << (*it)->aln->getNSite() << "  ";
				out.width(6);
				out << (*it)->aln->getNPattern() << "      ";
				out << round((*it)->aln->frac_const_sites*100) << "%" << endl;
			}
			out << endl;
		} else
			reportAlignment(out, alignment);

		out.precision(4);
		out << fixed;

		if (!model_info.empty()) {
			out << "MODEL SELECTION" << endl << "---------------" << endl << endl;
			if (tree.isSuperTree())
				pruneModelInfo(model_info, (PhyloSuperTree*)&tree);
			reportModelSelection(out, params, model_info, tree.isSuperTree());
		}

		out << "SUBSTITUTION PROCESS" << endl << "--------------------" << endl
				<< endl;
		if (tree.isSuperTree()) {
			if(params.partition_type)
				out	<< "Proportional partition model with joint branch lengths and separate models between partitions" << endl << endl;
			else
				out	<< "Full partition model with separate branch lengths and models between partitions" << endl << endl;
			PhyloSuperTree *stree = (PhyloSuperTree*) &tree;
			PhyloSuperTree::iterator it;
			int part;
			if(params.partition_type)
				out << "  ID  Model          Rate   Parameters" << endl;
			else
				out << "  ID  Model          Parameters" << endl;
			//out << "-------------------------------------" << endl;
			for (it = stree->begin(), part = 0; it != stree->end(); it++, part++) {
				out.width(4);
				out << right << (part+1) << "  ";
				out.width(14);
				if(params.partition_type)
					out << left << (*it)->getModelName() << " " << stree->part_info[part].part_rate  << " " << (*it)->getModelNameParams() << endl;
				else
					out << left << (*it)->getModelName() << " " << (*it)->getModelNameParams() << endl;
			}
			out << endl;
			/*
			for (it = stree->begin(), part = 0; it != stree->end(); it++, part++) {
				reportModel(out, *(*it));
				reportRate(out, *(*it));
			}*/
		} else {
			reportModel(out, tree);
			reportRate(out, tree);
		}

		/*
		out << "RATE HETEROGENEITY" << endl << "------------------" << endl
				<< endl;
		if (tree.isSuperTree()) {
			PhyloSuperTree *stree = (PhyloSuperTree*) &tree;
			int part = 0;
			for (PhyloSuperTree::iterator it = stree->begin();
					it != stree->end(); it++, part++) {
				out << "FOR PARTITION " << stree->part_info[part].name << ":"
						<< endl << endl;
				reportRate(out, *(*it));
			}
		} else
			reportRate(out, tree);
		*/
		// Bootstrap analysis:
		//Display as outgroup: a

		if (original_model == "WHTEST") {
			out << "TEST OF MODEL HOMOGENEITY" << endl
					<< "-------------------------" << endl << endl;
			out << "Delta of input data:                 "
					<< params.whtest_delta << endl;
			out << ".95 quantile of Delta distribution:  "
					<< params.whtest_delta_quantile << endl;
			out << "Number of simulations performed:     "
					<< params.whtest_simulations << endl;
			out << "P-value:                             "
					<< params.whtest_p_value << endl;
			if (params.whtest_p_value < 0.05) {
				out
						<< "RESULT: Homogeneity assumption is rejected (p-value cutoff 0.05)"
						<< endl;
			} else {
				out
						<< "RESULT: Homogeneity assumption is NOT rejected (p-value cutoff 0.05)"
						<< endl;
			}
			out << endl << "*** For this result please cite:" << endl << endl;
			out
					<< "G. Weiss and A. von Haeseler (2003) Testing substitution models"
					<< endl
					<< "within a phylogenetic tree. Mol. Biol. Evol, 20(4):572-578"
					<< endl << endl;
		}
/*
		out << "TREE SEARCH" << endl << "-----------" << endl << endl
				<< "Stopping rule: "
				<< ((params.stop_condition == SC_STOP_PREDICT) ? "Yes" : "No")
				<< endl << "Number of iterations: "
				<< tree.stop_rule.getNumIterations() << endl
				<< "Probability of deleting sequences: " << params.p_delete
				<< endl << "Number of representative leaves: "
				<< params.k_representative << endl
				<< "NNI log-likelihood cutoff: " << tree.getNNICutoff() << endl
				<< endl;
*/
		if (params.compute_ml_tree) {
			out << "MAXIMUM LIKELIHOOD TREE" << endl
					<< "-----------------------" << endl << endl;

			tree.setRootNode(params.root);
			out << "NOTE: Tree is UNROOTED although outgroup taxon '" << tree.root->name << "' is drawn at root" << endl;
			if (params.partition_file)
				out	<< "NOTE: Branch lengths are weighted average over all partitions"
					<< endl
					<< "      (weighted by the number of sites in the partitions)"
					<< endl;
			if (params.aLRT_replicates > 0 || params.gbo_replicates || (params.num_bootstrap_samples && params.compute_ml_tree)) {
				out << "Numbers in parentheses are ";
				if (params.aLRT_replicates > 0)
					out << "SH-aLRT supports";
				if (params.num_bootstrap_samples && params.compute_ml_tree) {
					if (params.aLRT_replicates > 0)
						out << " /";
					out << " standard bootstrap supports";
				}
				if (params.gbo_replicates) {
					if (params.aLRT_replicates > 0)
						out << " /";
					out << " ultrafast bootstrap supports";
				}
				out << " (%)" << endl;
			}
			out << endl;
			reportTree(out, params, tree, tree.getBestScore(), tree.logl_variance);

			if (tree.isSuperTree()) {
				PhyloSuperTree *stree = (PhyloSuperTree*) &tree;
				stree->mapTrees();
				int empty_branches = stree->countEmptyBranches();
				if (empty_branches) {
					stringstream ss;
					ss << empty_branches << " branches in the overall tree with no phylogenetic information due to missing data!";
					outWarning(ss.str());
				}
				/*
				int part = 0;
				for (PhyloSuperTree::iterator it = stree->begin();
						it != stree->end(); it++, part++) {
					out << "FOR PARTITION " << stree->part_info[part].name
							<< ":" << endl << endl;
					string root_name;
					if (params.root)
						root_name = params.root;
					else
						root_name = (*it)->aln->getSeqName(0);
					(*it)->root = (*it)->findNodeName(root_name);
					assert((*it)->root);
					reportTree(out, params, *(*it), (*it)->computeLikelihood(),
							(*it)->computeLogLVariance());
				}*/
			}

		}
		/*
		 if (params.write_intermediate_trees) {
		 out << endl << "CONSENSUS OF INTERMEDIATE TREES" << endl << "-----------------------" << endl << endl
		 << "Number of intermediate trees: " << tree.stop_rule.getNumIterations() << endl
		 << "Split threshold: " << params.split_threshold << endl
		 << "Burn-in: " << params.tree_burnin << endl << endl;
		 }*/

		if (params.consensus_type == CT_CONSENSUS_TREE) {
			out << "CONSENSUS TREE" << endl << "--------------" << endl << endl;
			out << "Consensus tree is constructed from "
					<< (params.num_bootstrap_samples ? params.num_bootstrap_samples : params.gbo_replicates)
					<< " bootstrap trees" << endl << "Branches with bootstrap support >"
					<< floor(params.split_threshold * 1000) / 10 << "% are kept";
			if (params.split_threshold == 0.0)
				out << " (extended consensus)";
			if (params.split_threshold == 0.5)
				out << " (majority-rule consensus)";
			if (params.split_threshold >= 0.99)
				out << " (strict consensus)";

			out << endl << "Branch lengths are optimized by maximum likelihood on original alignment" << endl;
			out << "Numbers in parentheses are bootstrap supports (%)" << endl << endl;

			string con_file = params.out_prefix;
			con_file += ".contree";
			bool rooted = false;

			tree.freeNode();
			tree.readTree(con_file.c_str(), rooted);
			if (removed_seqs.size() > 0) {
				tree.reinsertIdenticalSeqs(tree.aln, removed_seqs, twin_seqs);
			}
			tree.setAlignment(tree.aln);

			// bug fix
			if ((tree.sse == LK_EIGEN || tree.sse == LK_EIGEN_SSE) && !tree.isBifurcating()) {
				cout << "NOTE: Changing to old kernel as consensus tree is multifurcating" << endl;
				tree.changeLikelihoodKernel(LK_SSE);
			}

			tree.initializeAllPartialLh();
			tree.fixNegativeBranch(false);
			if (tree.isSuperTree())
				((PhyloSuperTree*) &tree)->mapTrees();
			tree.optimizeAllBranches();
			tree.printTree(con_file.c_str(), WT_BR_LEN | WT_BR_LEN_FIXED_WIDTH | WT_SORT_TAXA);
			tree.sortTaxa();
			tree.drawTree(out, WT_BR_SCALE);
			out << endl << "Consensus tree in newick format: " << endl << endl;
			tree.printResultTree(out);
			out << endl << endl;
		}

		/* evaluate user trees */
		vector<TreeInfo> info;
		IntVector distinct_trees;
		if (params.treeset_file) {
			evaluateTrees(params, &tree, info, distinct_trees);
			out.precision(4);

			out << endl << "USER TREES" << endl << "----------" << endl << endl;
			out << "See " << params.treeset_file << ".trees for trees with branch lengths." << endl << endl;
			if (params.topotest_replicates && info.size() > 1) {
				if (params.do_weighted_test) {
					out << "Tree      logL    deltaL  bp-RELL    p-KH     p-SH    p-WKH    p-WSH    c-ELW" << endl;
					out << "-------------------------------------------------------------------------------" << endl;
				} else {
					out << "Tree      logL    deltaL  bp-RELL    p-KH     p-SH    c-ELW" << endl;
					out << "-------------------------------------------------------------" << endl;

				}
			} else {
				out << "Tree      logL    deltaL" << endl;
				out << "-------------------------" << endl;

			}
			double maxL = -DBL_MAX;
			int tid, orig_id;
			for (tid = 0; tid < info.size(); tid++)
				if (info[tid].logl > maxL) maxL = info[tid].logl;
			for (orig_id = 0, tid = 0; orig_id < distinct_trees.size(); orig_id++) {
				out.width(3);
				out << right << orig_id+1 << " ";
				if (distinct_trees[orig_id] >= 0) {
					out << " = tree " << distinct_trees[orig_id]+1 << endl;
					continue;
				}
				out.precision(3);
				out.width(12);
				out << info[tid].logl << " ";
				out.width(7);
				out << maxL - info[tid].logl;
				if (!params.topotest_replicates || info.size() <= 1) {
					out << endl;
					tid++;
					continue;
				}
				out.precision(4);
				out << "  ";
				out.width(6);
				out << info[tid].rell_bp;
				if (info[tid].rell_confident)
					out << " + ";
				else
					out << " - ";
				out.width(6);
				out << right << info[tid].kh_pvalue;
				if (info[tid].kh_pvalue < 0.05)
					out << " - ";
				else
					out << " + ";
				out.width(6);
				out << right << info[tid].sh_pvalue;
				if (info[tid].sh_pvalue < 0.05)
					out << " - ";
				else
					out << " + ";
				if (params.do_weighted_test) {
					out.width(6);
					out << right << info[tid].wkh_pvalue;
					if (info[tid].wkh_pvalue < 0.05)
						out << " - ";
					else
						out << " + ";
					out.width(6);
					out << right << info[tid].wsh_pvalue;
					if (info[tid].wsh_pvalue < 0.05)
						out << " - ";
					else
						out << " + ";
				}
				out.width(6);
				out << info[tid].elw_value;
				if (info[tid].elw_confident)
					out << " +";
				else
					out << " -";
				out << endl;
				tid++;
			}
			out << endl;

			if (params.topotest_replicates) {
				out <<  "deltaL  : logL difference from the maximal logl in the set." << endl
					 << "bp-RELL : bootstrap proportion using RELL method (Kishino et al. 1990)." << endl
					 << "p-KH    : p-value of one sided Kishino-Hasegawa test (1989)." << endl
					 << "p-SH    : p-value of Shimodaira-Hasegawa test (2000)." << endl;
				if (params.do_weighted_test) {
					out << "p-WKH   : p-value of weighted KH test." << endl
					 << "p-WSH   : p-value of weighted SH test." << endl;
				}
				out	 << "c-ELW   : Expected Likelihood Weight (Strimmer & Rambaut 2002)." << endl << endl
					 << "Plus signs denote the 95% confidence sets." << endl
					 << "Minus signs denote significant exclusion."  << endl
					 << "All tests performed "
					 << params.topotest_replicates << " resamplings using the RELL method."<<endl;
			}
			out << endl;
		}


		time_t cur_time;
		time(&cur_time);

		char *date_str;
		date_str = ctime(&cur_time);
		out.unsetf(ios_base::fixed);
		out << "TIME STAMP" << endl << "----------" << endl << endl
				<< "Date and time: " << date_str << "Total CPU time used: "
				<< (double) params.run_time << " seconds (" << convert_time(params.run_time) << ")" << endl
				<< "Total wall-clock time used: " << getRealTime() - params.start_real_time
				<< " seconds (" << convert_time(getRealTime() - params.start_real_time) << ")" << endl << endl;

		//reportCredits(out); // not needed, now in the manual
		out.close();

	} catch (ios::failure) {
		outError(ERR_WRITE_OUTPUT, outfile);
	}

	cout << endl << "Analysis results written to: " << endl
			<< "  IQ-TREE report:                " << params.out_prefix << ".iqtree"
			<< endl;
	if (params.compute_ml_tree) {
		cout << "  Maximum-likelihood tree:       " << params.out_prefix
				<< ".treefile" << endl;
		if (params.snni) {
			cout << "  Locally optimal trees (" << tree.candidateTrees.getNumLocalOptTrees() << "):    " << params.out_prefix << ".trees" << endl;
		}
	}
	if (!params.user_file && params.start_tree == STT_BIONJ) {
		cout << "  BIONJ tree:               " << params.out_prefix << ".bionj"
				<< endl;
	}
	if (!params.dist_file) {
		//cout << "  Juke-Cantor distances:    " << params.out_prefix << ".jcdist" << endl;
		if (params.compute_ml_dist)
			cout << "  Likelihood distances:     " << params.out_prefix
					<< ".mldist" << endl;
		if (params.print_conaln)
			cout << "  Concatenated alignment:   " << params.out_prefix
					<< ".conaln" << endl;
	}
	if (tree.getRate()->getGammaShape() > 0 && params.print_site_rate)
		cout << "  Gamma-distributed rates:  " << params.out_prefix << ".rate"
				<< endl;

	if ((tree.getRate()->isSiteSpecificRate() || tree.getRate()->getPtnCat(0) >= 0) && params.print_site_rate)
		cout << "  Site-rates by MH model:   " << params.out_prefix << ".rate"
				<< endl;

	if (params.print_site_lh)
		cout << "  Site log-likelihoods:     " << params.out_prefix << ".sitelh"
				<< endl;

	if (params.write_intermediate_trees)
		cout << "  All intermediate trees:   " << params.out_prefix << ".treels"
				<< endl;

	if (params.gbo_replicates) {
		cout << endl << "Ultrafast bootstrap approximation results written to:"
				<< endl << "  Split support values:     " << params.out_prefix
				<< ".splits.nex" << endl << "  Consensus tree:           "
				<< params.out_prefix << ".contree" << endl;
		if (params.print_ufboot_trees)
			cout << "  UFBoot trees:             " << params.out_prefix << ".ufboot" << endl;

	}

	if (params.treeset_file) {
		cout << "  Evaluated user trees:     " << params.out_prefix << ".trees" << endl;

		if (params.print_tree_lh) {
			cout << "  Tree log-likelihoods:   " << params.out_prefix << ".treelh" << endl;
		}
		if (params.print_site_lh) {
			cout << "  Site log-likelihoods:     " << params.out_prefix << ".sitelh" << endl;
		}
	}
	cout << "  Screen log file:               " << params.out_prefix << ".log"
			<< endl;
	/*	if (original_model == "WHTEST")
	 cout <<"  WH-TEST report:           " << params.out_prefix << ".whtest" << endl;*/
	cout << endl;

}

void checkZeroDist(Alignment *aln, double *dist) {
	int ntaxa = aln->getNSeq();
	IntVector checked;
	checked.resize(ntaxa, 0);
	int i, j;
	for (i = 0; i < ntaxa - 1; i++) {
		if (checked[i])
			continue;
		string str = "";
		bool first = true;
		for (j = i + 1; j < ntaxa; j++)
			if (dist[i * ntaxa + j] <= 1e-6) {
				if (first)
					str = "ZERO distance between sequences "
							+ aln->getSeqName(i);
				str += ", " + aln->getSeqName(j);
				checked[j] = 1;
				first = false;
			}
		checked[i] = 1;
		if (str != "")
			outWarning(str);
	}
}


void printAnalysisInfo(int model_df, IQTree& iqtree, Params& params) {
//	if (!params.raxmllib) {
	cout << "Model of evolution: ";
	if (iqtree.isSuperTree()) {
		cout << iqtree.getModelName() << " (" << model_df << " free parameters)" << endl;
	} else {
		cout << iqtree.getModelName() << " with ";
		switch (iqtree.getModel()->getFreqType()) {
		case FREQ_EQUAL:
			cout << "equal";
			break;
		case FREQ_EMPIRICAL:
			cout << "counted";
			break;
		case FREQ_USER_DEFINED:
			cout << "user-defined";
			break;
		case FREQ_ESTIMATE:
			cout << "optimized";
			break;
		case FREQ_CODON_1x4:
			cout << "counted 1x4";
			break;
		case FREQ_CODON_3x4:
			cout << "counted 3x4";
			break;
		case FREQ_CODON_3x4C:
			cout << "counted 3x4-corrected";
			break;
		default:
			outError("Wrong specified state frequencies");
		}
		cout << " frequencies (" << model_df << " free parameters)" << endl;
	}
	cout << "Fixed branch lengths: "
			<< ((params.fixed_branch_length) ? "Yes" : "No") << endl;

	if (params.min_iterations > 0) {
	    cout << "Tree search algorithm: " << (params.snni ? "Stochastic nearest neighbor interchange" : "IQPNNI") << endl;
	    cout << "Termination condition: ";
	    if (params.stop_condition == SC_REAL_TIME) {
	        cout << "after " << params.maxtime << " minutes" << endl;
	    } else if (params.stop_condition == SC_UNSUCCESS_ITERATION) {
	        cout << "after " << params.unsuccess_iteration << " unsuccessful iterations" << endl;
	    } else if (params.stop_condition == SC_FIXED_ITERATION) {
	            cout << params.min_iterations << " iterations" << endl;
	    } else if(params.stop_condition == SC_WEIBULL) {
	            cout << "predicted in [" << params.min_iterations << ","
	                    << params.max_iterations << "] (confidence "
	                    << params.stop_confidence << ")" << endl;
	    } else if (params.stop_condition == SC_BOOTSTRAP_CORRELATION) {
	    	cout << "min " << params.min_correlation << " correlation coefficient" << endl;
	    }

	    if (!params.snni) {
	        cout << "Number of representative leaves  : " << params.k_representative << endl;
	        cout << "Probability of deleting sequences: " << iqtree.getProbDelete() << endl;
	        cout << "Number of leaves to be deleted   : " << iqtree.getDelete() << endl;
	        cout << "Important quartets assessed on: "
	                << ((params.iqp_assess_quartet == IQP_DISTANCE) ?
	                        "Distance" : ((params.iqp_assess_quartet == IQP_PARSIMONY) ? "Parsimony" : "Bootstrap"))
	                << endl;
	    }
	    cout << "NNI assessed on: " << ((params.nni5) ? "5 branches" : "1 branch") << endl;
	}
	cout << "Phylogenetic likelihood library: " << (params.pll ? "Yes" : "No") << endl;
    cout << "Branch length optimization method: "
            << ((iqtree.optimize_by_newton) ? "Newton" : "Brent") << endl;
    cout << "Number of Newton-Raphson steps in NNI evaluation and branch length optimization: " << NNI_MAX_NR_STEP
            << " / " << PLL_NEWZPERCYCLE << endl;
    cout << "SSE instructions: "
            << ((iqtree.sse) ? "Yes" : "No") << endl;
	cout << endl;
}

void computeMLDist(Params& params, IQTree& iqtree, string &dist_file, double begin_time, double &bestTreeScore) {
	double longest_dist;
	stringstream best_tree_string;
	iqtree.printTree(best_tree_string, WT_BR_LEN + WT_TAXON_ID);
	cout << "Computing ML distances based on estimated model parameters...";
	double *ml_dist = NULL;
    double *ml_var = NULL;
    longest_dist = iqtree.computeDist(params, iqtree.aln, ml_dist, ml_var, dist_file);
	cout << " " << (getCPUTime() - begin_time) << " sec" << endl;
	cout << endl;
	if (longest_dist > MAX_GENETIC_DIST * 0.99) {
		outWarning("Some pairwise ML distances are too long (saturated)");
		//cout << "Some ML distances are too long, using old distances..." << endl;
	} //else
	{
		if ( !iqtree.dist_matrix ) {
	        iqtree.dist_matrix = new double[iqtree.aln->getNSeq() * iqtree.aln->getNSeq()];
		}
		if ( !iqtree.var_matrix ) {
	        iqtree.var_matrix = new double[iqtree.aln->getNSeq() * iqtree.aln->getNSeq()];
		}
		memmove(iqtree.dist_matrix, ml_dist,
                sizeof (double) * iqtree.aln->getNSeq() * iqtree.aln->getNSeq());
        memmove(iqtree.var_matrix, ml_var,
				sizeof(double) * iqtree.aln->getNSeq() * iqtree.aln->getNSeq());
	}
	delete[] ml_dist;
    delete[] ml_var;
}

void computeInitialDist(Params &params, IQTree &iqtree, string &dist_file) {
    double longest_dist;
	if (params.dist_file) {
		cout << "Reading distance matrix file " << params.dist_file << " ..." << endl;
	} else if (params.compute_jc_dist) {
		cout << "Computing Juke-Cantor distances..." << endl;
	} else if (params.compute_obs_dist) {
		cout << "Computing observed distances..." << endl;
	}

	if (params.compute_jc_dist || params.compute_obs_dist || params.partition_file) {
		longest_dist = iqtree.computeDist(params, iqtree.aln, iqtree.dist_matrix, iqtree.var_matrix, dist_file);
		checkZeroDist(iqtree.aln, iqtree.dist_matrix);
		if (longest_dist > MAX_GENETIC_DIST * 0.99) {
			outWarning("Some pairwise distances are too long (saturated)");
		}
	}

}

void computeInitialTree(Params &params, IQTree &iqtree, string &dist_file, int &numInitTrees, string &initTree) {
    double start = getCPUTime();

    if (params.user_file) {
        // start the search with user-defined tree
    	cout << endl;
        cout << "Reading input tree file " << params.user_file << " ..." << endl;
        bool myrooted = params.is_rooted;
        iqtree.readTree(params.user_file, myrooted);
        iqtree.setAlignment(iqtree.aln);
        numInitTrees = 1;
        params.numNNITrees = 1;
        // change to old kernel if tree is multifurcating
		if ((params.SSE == LK_EIGEN || params.SSE == LK_EIGEN_SSE) && !iqtree.isBifurcating()) {
			cout << "NOTE: Changing to old kernel as input tree is multifurcating" << endl;
			params.SSE = LK_SSE;
		}
    } else switch (params.start_tree) {
    case STT_PARSIMONY:
        // Create parsimony tree using IQ-Tree kernel
        cout << endl;
        cout << "Creating initial parsimony tree by random order stepwise addition..." << endl;
        iqtree.computeParsimonyTree(params.out_prefix, iqtree.aln);
        iqtree.initializeAllPartialPars();
        iqtree.clearAllPartialLH();
        iqtree.fixNegativeBranch(true);
        numInitTrees = params.numParsTrees;
        break;
    case STT_PLL_PARSIMONY:
        cout << endl;
        cout << "Create initial parsimony tree by phylogenetic likelihood library (PLL)... ";
        // generate a parsimony tree for model optimization
        iqtree.pllInst->randomNumberSeed = params.ran_seed;
        pllComputeRandomizedStepwiseAdditionParsimonyTree(iqtree.pllInst, iqtree.pllPartitions, params.sprDist);
        resetBranches(iqtree.pllInst);
        pllTreeToNewick(iqtree.pllInst->tree_string, iqtree.pllInst, iqtree.pllPartitions, iqtree.pllInst->start->back,
                PLL_TRUE, PLL_TRUE, PLL_FALSE, PLL_FALSE, PLL_FALSE, PLL_SUMMARIZE_LH, PLL_FALSE, PLL_FALSE);
        iqtree.readTreeString(string(iqtree.pllInst->tree_string));
        iqtree.initializeAllPartialPars();
        iqtree.clearAllPartialLH();
        iqtree.fixNegativeBranch(true);
        cout << getCPUTime() - start << " seconds" << endl;
        numInitTrees = params.numParsTrees;
        break;
    case STT_BIONJ:
        // This is the old default option: using BIONJ as starting tree
        iqtree.computeBioNJ(params, iqtree.aln, dist_file);
        cout << getCPUTime() - start << " seconds" << endl;
        numInitTrees = 1;
        break;
    }

    /* Fix if negative branch lengths detected */
    int fixed_number = iqtree.fixNegativeBranch();
    if (fixed_number) {
        cout << "WARNING: " << fixed_number << " undefined/negative branch lengths are initialized with parsimony" << endl;
    }
    if (params.root) {
        string str = params.root;
        if (!iqtree.findNodeName(str)) {
            str = "Specified root name " + str + "not found";
            outError(str);
        }
    }
    initTree = iqtree.generateNewick();
    if (params.pll) {
        pllNewickTree *newick = pllNewickParseString(initTree.c_str());
        pllTreeInitTopologyNewick(iqtree.pllInst, newick, PLL_TRUE);
        pllNewickParseDestroy(&newick);
        pllInitModel(iqtree.pllInst, iqtree.pllPartitions, iqtree.pllAlignment);
    }

}

void initializeParams(Params &params, IQTree &iqtree, vector<ModelInfo> &model_info) {
    iqtree.curScore = -DBL_MAX;
    bool test_only = params.model_name.substr(0, 8) == "TESTONLY";
    /* initialize substitution model */
    if (params.model_name.substr(0, 4) == "TEST") {
        if (iqtree.isSuperTree())
            ((PhyloSuperTree*) &iqtree)->mapTrees();
        uint64_t mem_size = iqtree.getMemoryRequired();
        mem_size *= (params.num_rate_cats + 1);
        cout << "NOTE: MODEL SELECTION REQUIRES AT LEAST " << ((double) mem_size * sizeof(double) / 1024.0) / 1024
                << " MB MEMORY!" << endl;
        if (mem_size >= getMemorySize()) {
            outError("Memory required exceeds your computer RAM size!");
        }
        params.model_name = testModel(params, &iqtree, model_info);
        cout << "CPU time for model selection: " << getCPUTime() - params.startCPUTime << " seconds." << endl;
//        alignment = iqtree.aln;
        if (test_only) {
            params.min_iterations = 0;
        }
    }

    if (params.model_name == "WHTEST") {
        if (iqtree.aln->seq_type != SEQ_DNA)
            outError("Weiss & von Haeseler test of model homogeneity only works for DNA");
        params.model_name = "GTR+G";
    }

    assert(iqtree.aln);
    if (params.gbo_replicates)
        params.speed_conf = 1.0;

    if (iqtree.isSuperTree())
        ((PhyloSuperTree*) &iqtree)->mapTrees();

    // set parameter for the current tree
    iqtree.setParams(params);
}
/*
 *  Generate the initial candidate tree set
 *  @param numInitTrees number of parsimony trees to use
 *  @return number of duplicated trees
 */
int initCandidateTreeSet(Params &params, IQTree &iqtree, int numInitTrees) {
    int nni_count = 0;
    int nni_steps = 0;
    int numDup = 0;
    cout << "Generating " << numInitTrees - 1 << " parsimony trees... ";
    cout.flush();
    double startTime = getCPUTime();
    int numDupPars = 0;
    for (int treeNr = 1; treeNr < numInitTrees; treeNr++) {
        string curParsTree;
        if (params.start_tree == STT_PLL_PARSIMONY) {
			iqtree.pllInst->randomNumberSeed = params.ran_seed + treeNr * 12345;
	        pllComputeRandomizedStepwiseAdditionParsimonyTree(iqtree.pllInst, iqtree.pllPartitions, params.sprDist);
			pllTreeToNewick(iqtree.pllInst->tree_string, iqtree.pllInst, iqtree.pllPartitions,
					iqtree.pllInst->start->back, PLL_TRUE, PLL_TRUE, PLL_FALSE, PLL_FALSE, PLL_FALSE,
					PLL_SUMMARIZE_LH, PLL_FALSE, PLL_FALSE);
			curParsTree = string(iqtree.pllInst->tree_string);
        } else {
            iqtree.computeParsimonyTree(NULL, iqtree.aln);
            curParsTree = iqtree.generateNewick();
        }
        if (iqtree.candidateTrees.treeExist(curParsTree)) {
            numDupPars++;
            continue;
        } else {
        	if (params.start_tree == STT_PLL_PARSIMONY)
        		iqtree.readTreeString(curParsTree);
            if (params.count_trees) {
                string tree = iqtree.generateNewickTopology();
                if (pllTreeCounter.find(tree) == pllTreeCounter.end()) {
                    // not found in hash_map
                    pllTreeCounter[curParsTree] = 1;
                } else {
                    // found in hash_map
                    pllTreeCounter[curParsTree]++;
                }
        	}
        	iqtree.candidateTrees.update(curParsTree, -DBL_MAX, false);
        }
    }
    double parsTime = getCPUTime() - startTime;
    cout << "(" << numDupPars << " duplicated parsimony trees). ";
    cout << "CPU time: " << parsTime << endl;
    cout << "Computing log-likelihood of the parsimony trees ... ";
    startTime = getCPUTime();
    vector<string> unOptParTrees = iqtree.candidateTrees.getBestTreeStrings(numInitTrees);
    for (vector<string>::iterator it = unOptParTrees.begin()+1; it != unOptParTrees.end(); it++) {
    	iqtree.readTreeString(*it);
        // Initialize branch lengths for the parsimony tree
        iqtree.initializeAllPartialPars();
        iqtree.clearAllPartialLH();
        if (iqtree.isSuperTree()) {
            iqtree.assignRandomBranchLengths(true);
            ((PhyloSuperTree*)&iqtree)->mapTrees();
        } else {
        	iqtree.fixNegativeBranch(true);
    	}
        iqtree.initializeAllPartialLh();
        iqtree.clearAllPartialLH();
        // Optimize the branch lengths
        string tree = iqtree.optimizeBranches(2);
        // Add tree to the candidate set
		iqtree.candidateTrees.update(tree, iqtree.curScore, false);
        if (iqtree.curScore > iqtree.bestScore) {
            iqtree.setBestTree(tree, iqtree.curScore);
        }
    }
    double loglTime = getCPUTime() - startTime;

    cout << "CPU time: " << loglTime << endl;

<<<<<<< HEAD
    int numNNITrees = iqtree.candidateTrees.retainBestTrees(params.numNNITrees);
    iqtree.candidateTrees.clearTopologies();

=======
    CandidateSet initParsimonyTrees = iqtree.candidateTrees.getBestCandidateTrees(params.numNNITrees);
    iqtree.candidateTrees.clear();
>>>>>>> b6ee0878
    if (verbose_mode >= VB_MED) {
        for (multimap<double, CandidateTree>::iterator it = iqtree.candidateTrees.begin(); it != iqtree.candidateTrees.end(); it++) {
        	cout << it->first << " / " << it->second.topology << endl;
        }
    }

    /************ END: Create a set of up to (numInitTrees - 1) unique parsimony trees **********************/

    cout << endl;
    cout << "Optimizing top "<< initParsimonyTrees.size() << " parsimony trees with NNI..." << endl;
    startTime = getCPUTime();
    /*********** START: Do NNI on the best parsimony trees ************************************/
    CandidateSet::reverse_iterator rit;
    iqtree.setCurIt(1);
    for (rit = initParsimonyTrees.rbegin(); rit != initParsimonyTrees.rend(); ++rit, iqtree.setCurIt(iqtree.getCurIt() + 1)) {
    	int nniCount, nniStep;
        double initLogl, nniLogl;
        string tree;
        iqtree.readTreeString(rit->second.tree);
        iqtree.initializeAllPartialLh();
        iqtree.clearAllPartialLH();
        if (!iqtree.isSuperTree()) {
            iqtree.computeLogL();
        } else {
        	iqtree.optimizeBranches(1);
        }
        if (iqtree.curScore - rit->first < -5.0) {
        	stringstream msg;
        	msg << "Wrong likelihood computation: " << iqtree.curScore << " (should be: " << rit->first << ")";
        	outError(msg.str().c_str());
        }
        initLogl = iqtree.curScore;
        tree = iqtree.doNNISearch(nniCount, nniStep);
        nniLogl = iqtree.curScore;
        cout << "Iteration " << iqtree.getCurIt() << " / LogL: " << iqtree.curScore;
        if (verbose_mode >= VB_MED) {
        	cout << " / NNI count, steps: " << nniCount << "," << nniStep;
        	cout << " / Parsimony logl " << initLogl << " / NNI logl: " << nniLogl;
        }
        cout << " / Time: " << convert_time(getRealTime() - params.start_real_time) << endl;

        bool newTree = iqtree.candidateTrees.update(tree, iqtree.curScore, iqtree.searchInfo.isNniOptimal());
        if (!newTree) {
        	numDup++;
        }

        // Better tree is found
        if (iqtree.curScore > iqtree.bestScore && newTree) {
            // Re-optimize model parameters (the sNNI algorithm)
        	tree = iqtree.optimizeModelParameters();
            iqtree.setBestTree(tree, iqtree.curScore);
            cout << "BETTER TREE FOUND: " << iqtree.bestScore << endl;
        }

    }
    double nniTime = getCPUTime() - startTime;
    cout << "Average time for 1 NNI search: " << nniTime / initParsimonyTrees.size() << endl;
    return numDup;
}

void pruneTaxa(Params &params, IQTree &iqtree, double *pattern_lh, NodeVector &pruned_taxa, StrVector &linked_name) {
	int num_low_support;
	double mytime;

	if (params.aLRT_threshold <= 100 && (params.aLRT_replicates > 0 || params.localbp_replicates > 0)) {
		mytime = getCPUTime();
		cout << "Testing tree branches by SH-like aLRT with " << params.aLRT_replicates << " replicates..." << endl;
		iqtree.setRootNode(params.root);
		iqtree.computePatternLikelihood(pattern_lh, &iqtree.curScore);
		num_low_support = iqtree.testAllBranches(params.aLRT_threshold, iqtree.curScore,
				pattern_lh, params.aLRT_replicates, params.localbp_replicates);
		iqtree.printResultTree();
		cout << "  " << getCPUTime() - mytime << " sec." << endl;
		cout << num_low_support << " branches show low support values (<= " << params.aLRT_threshold << "%)" << endl;

		//tree.drawTree(cout);
		cout << "Collapsing stable clades..." << endl;
		iqtree.collapseStableClade(params.aLRT_threshold, pruned_taxa, linked_name, iqtree.dist_matrix);
		cout << pruned_taxa.size() << " taxa were pruned from stable clades" << endl;
	}

	if (!pruned_taxa.empty()) {
		cout << "Pruned alignment contains " << iqtree.aln->getNSeq()
				<< " sequences and " << iqtree.aln->getNSite() << " sites and "
				<< iqtree.aln->getNPattern() << " patterns" << endl;
		//tree.clearAllPartialLh();
		iqtree.initializeAllPartialLh();
		iqtree.clearAllPartialLH();
		iqtree.curScore = iqtree.optimizeAllBranches();
		//cout << "Log-likelihood	after reoptimizing model parameters: " << tree.curScore << endl;
		int nni_count, nni_steps;
		iqtree.curScore = iqtree.optimizeNNI(nni_count, nni_steps);
		cout << "Log-likelihood after optimizing partial tree: "
				<< iqtree.curScore << endl;
	}

}

void restoreTaxa(IQTree &iqtree, double *saved_dist_mat, NodeVector &pruned_taxa, StrVector &linked_name) {
	if (!pruned_taxa.empty()) {
		cout << "Restoring full tree..." << endl;
		iqtree.restoreStableClade(iqtree.aln, pruned_taxa, linked_name);
		delete[] iqtree.dist_matrix;
		iqtree.dist_matrix = saved_dist_mat;
		iqtree.initializeAllPartialLh();
		iqtree.clearAllPartialLH();
		iqtree.curScore = iqtree.optimizeAllBranches();
		//cout << "Log-likelihood	after reoptimizing model parameters: " << tree.curScore << endl;
		int nni_count, nni_steps;
		iqtree.curScore = iqtree.optimizeNNI(nni_count, nni_steps);
		cout << "Log-likelihood	after reoptimizing full tree: "
				<< iqtree.curScore << endl;		//iqtree.setBestScore(iqtree.getModelFactory()->optimizeParameters(params.fixed_branch_length, true, params.model_eps));

	}
}
void runApproximateBranchLengths(Params &params, IQTree &iqtree) {
    if (!params.fixed_branch_length && params.leastSquareBranch) {
        cout << endl << "Computing Least Square branch lengths..." << endl;
        iqtree.optimizeAllBranchesLS();
        iqtree.clearAllPartialLH();
        iqtree.curScore = iqtree.computeLikelihood();
        string filename = params.out_prefix;
        filename += ".lstree";
        iqtree.printTree(filename.c_str(), WT_BR_LEN | WT_BR_LEN_FIXED_WIDTH | WT_SORT_TAXA | WT_NEWLINE);
        cout << "Logl of tree with LS branch lengths: " << iqtree.curScore << endl;
        cout << "Tree with LS branch lengths written to " << filename << endl;
        if (params.print_branch_lengths) {
        	if (params.manuel_analytic_approx) {
        		cout << "Applying Manuel's analytic approximation.." << endl;
        		iqtree.approxAllBranches();
        	}
        	ofstream out;
        	filename = params.out_prefix;
        	filename += ".lsbrlen";
        	out.open(filename.c_str());
        	iqtree.printBranchLengths(out);
        	out.close();
        	cout << "LS Branch lengths written to " << filename << endl;
        }
        cout << "Total LS tree length: " << iqtree.treeLength() << endl;
    }

    if (params.pars_branch_length) {
    	cout << endl << "Computing parsimony branch lengths..." << endl;
    	iqtree.fixNegativeBranch(true);
    	iqtree.clearAllPartialLH();
        iqtree.curScore = iqtree.computeLikelihood();
        string filename = params.out_prefix;
        filename += ".mptree";
        iqtree.printTree(filename.c_str(), WT_BR_LEN | WT_BR_LEN_FIXED_WIDTH | WT_SORT_TAXA | WT_NEWLINE);
        cout << "Logl of tree with MP branch lengths: " << iqtree.curScore << endl;
        cout << "Tree with MP branch lengths written to " << filename << endl;
        if (params.print_branch_lengths) {
        	ofstream out;
        	filename = params.out_prefix;
        	filename += ".mpbrlen";
        	out.open(filename.c_str());
        	iqtree.printBranchLengths(out);
        	out.close();
        	cout << "MP Branch lengths written to " << filename << endl;
        }
        cout << "Total MP tree length: " << iqtree.treeLength() << endl;

    }

    if (params.bayes_branch_length) {
    	cout << endl << "Computing Bayesian branch lengths..." << endl;
    	iqtree.computeAllBayesianBranchLengths();
    	iqtree.clearAllPartialLH();
        iqtree.curScore = iqtree.computeLikelihood();
        string filename = params.out_prefix;
        filename += ".batree";
        iqtree.printTree(filename.c_str(), WT_BR_LEN | WT_BR_LEN_FIXED_WIDTH | WT_SORT_TAXA | WT_NEWLINE);
        cout << "Logl of tree with Bayesian branch lengths: " << iqtree.curScore << endl;
        cout << "Tree with Bayesian branch lengths written to " << filename << endl;
        if (params.print_branch_lengths) {
        	ofstream out;
        	filename = params.out_prefix;
        	filename += ".babrlen";
        	out.open(filename.c_str());
        	iqtree.printBranchLengths(out);
        	out.close();
        	cout << "Bayesian Branch lengths written to " << filename << endl;
        }
        cout << "Total Bayesian tree length: " << iqtree.treeLength() << endl;

    }

}

void printMiscInfo(Params &params, IQTree &iqtree, double *pattern_lh) {
	if (params.print_site_lh && !params.pll) {
		string site_lh_file = params.out_prefix;
		site_lh_file += ".sitelh";
		if (params.print_site_lh == 1)
			printSiteLh(site_lh_file.c_str(), &iqtree, pattern_lh);
		else
			printSiteLhCategory(site_lh_file.c_str(), &iqtree);
	}

	if (params.print_branch_lengths) {
    	if (params.manuel_analytic_approx) {
    		cout << "Applying Manuel's analytic approximation.." << endl;
    		iqtree.approxAllBranches();
    	}
		string brlen_file = params.out_prefix;
		brlen_file += ".brlen";
		ofstream out;
		out.open(brlen_file.c_str());
		iqtree.printBranchLengths(out);
		out.close();
		cout << "Branch lengths written to " << brlen_file << endl;
	}

	if (params.print_partition_info && iqtree.isSuperTree()) {
		string partition_info = params.out_prefix;
		partition_info += ".partinfo.nex";
		((PhyloSuperTree*)(&iqtree))->printPartition(partition_info.c_str());

	}

	if (params.mvh_site_rate) {
		RateMeyerHaeseler *rate_mvh = new RateMeyerHaeseler(params.rate_file,
				&iqtree, params.rate_mh_type);
		cout << endl << "Computing site-specific rates by "
				<< rate_mvh->full_name << "..." << endl;
		rate_mvh->runIterativeProc(params, iqtree);
		cout << endl << "BEST SCORE FOUND : " << iqtree.getBestScore() << endl;
		string mhrate_file = params.out_prefix;
		mhrate_file += ".mhrate";
		iqtree.getRate()->writeSiteRates(mhrate_file.c_str());

		if (params.print_site_lh) {
			string site_lh_file = params.out_prefix;
			site_lh_file += ".mhsitelh";
			printSiteLh(site_lh_file.c_str(), &iqtree);
		}
	}

	if (params.print_site_rate) {
		string rate_file = params.out_prefix;
		rate_file += ".rate";
		iqtree.getRate()->writeSiteRates(rate_file.c_str());
		if (iqtree.isSuperTree()) {
			PhyloSuperTree *stree = (PhyloSuperTree*) &iqtree;
			int part = 0;
			try {
				ofstream out;
				out.exceptions(ios::failbit | ios::badbit);
				out.open(rate_file.c_str());
				for (PhyloSuperTree::iterator it = stree->begin(); it != stree->end(); it++, part++) {
					out << "SITE RATES FOR PARTITION " << stree->part_info[part].name << ":" << endl;
					(*it)->getRate()->writeSiteRates(out);
				}
				cout << "Site rates printed to " << rate_file << endl;
				out.close();
			} catch (ios::failure) {
				outError(ERR_WRITE_OUTPUT, rate_file);
			}
		}
	}

}

void printFinalSearchInfo(Params &params, IQTree &iqtree, double search_cpu_time, double search_real_time) {
	cout << "Total tree length: " << iqtree.treeLength() << endl;

	if (iqtree.isSuperTree()) {
		PhyloSuperTree *stree = (PhyloSuperTree*) &iqtree;
		cout << stree->evalNNIs << " NNIs evaluated from " << stree->totalNNIs << " all possible NNIs ( " <<
				(int)(((stree->evalNNIs+1.0)/(stree->totalNNIs+1.0))*100.0) << " %)" << endl;
		cout<<"Details for subtrees:"<<endl;
		for(int part = 0; part < stree->size(); part++){
			cout << part+1 <<". "<<stree->part_info[part].name<<": "<<stree->part_info[part].evalNNIs<<" ( "
				<< (int)(((stree->part_info[part].evalNNIs+1.0)/((stree->totalNNIs+1.0) / stree->size()))*100.0)
				<< " %)" << endl;
		}
	}

	params.run_time = (getCPUTime() - params.startCPUTime);
	cout << endl;
	cout << "CPU time used for tree search: " << search_cpu_time
			<< " sec (" << convert_time(search_cpu_time) << ")" << endl;
	cout << "Wall-clock time used for tree search: " << search_real_time
			<< " sec (" << convert_time(search_real_time) << ")" << endl;
	cout << "Total CPU time used: " << (double) params.run_time << " sec ("
			<< convert_time((double) params.run_time) << ")" << endl;
	cout << "Total wall-clock time used: "
			<< getRealTime() - params.start_real_time << " sec ("
			<< convert_time(getRealTime() - params.start_real_time) << ")" << endl;

}

/************************************************************
 *  MAIN TREE RECONSTRUCTION
 ***********************************************************/
void runTreeReconstruction(Params &params, string &original_model, IQTree &iqtree, vector<ModelInfo> &model_info) {

    string dist_file;
    params.startCPUTime = getCPUTime();
    params.start_real_time = getRealTime();

    // Make sure that no partial likelihood of IQ-TREE is initialized when PLL is used to save memory
    if (params.pll) {
        iqtree.deleteAllPartialLh();
    }

    /***************** Initialization for PLL and sNNI ******************/
    if (params.start_tree == STT_PLL_PARSIMONY || params.pll) {
        /* Initialized all data structure for PLL*/
    	iqtree.initializePLL(params);
    }


    /********************* Compute pairwise distances *******************/
    if (params.start_tree == STT_BIONJ || params.iqp || params.leastSquareBranch) {
    	computeInitialDist(params, iqtree, dist_file);
    }

    /********************** CREATE INITIAL TREE(S) **********************/
    int numInitTrees;
    string initTree;
    computeInitialTree(params, iqtree, dist_file, numInitTrees, initTree);

    /*************** SET UP PARAMETERS and model testing ****************/

    initializeParams(params, iqtree, model_info);

    /*********************** INITIAL MODEL OPTIMIZATION *****************/

    iqtree.initializeModel(params);

    // degree of freedom
    cout << endl;
    if (verbose_mode >= VB_MED) {
    	cout << "ML-TREE SEARCH START WITH THE FOLLOWING PARAMETERS:" << endl;
        int model_df = iqtree.getModelFactory()->getNParameters();
    	printAnalysisInfo(model_df, iqtree, params);
    }

    if (!params.pll) {
        uint64_t mem_size = iqtree.getMemoryRequired();
#if defined __APPLE__ || defined __MACH__
        cout << "NOTE: " << ((double) mem_size * sizeof(double) / 1024.0) / 1024 << " MB RAM is required!" << endl;
#else
        cout << "NOTE: " << ((double) mem_size * sizeof(double) / 1000.0) / 1000 << " MB RAM is required!" << endl;
#endif
        if (mem_size >= getMemorySize()) {
            outError("Memory required exceeds your computer RAM size!");
        }
    }

    // Optimize model parameters and branch lengths using ML for the initial tree
    initTree = iqtree.optimizeModelParameters(true);

    /****************** NOW PERFORM MAXIMUM LIKELIHOOD TREE RECONSTRUCTION ******************/

    // Update best tree
    iqtree.setBestTree(initTree, iqtree.curScore);
    cout << "Current best tree score: " << iqtree.bestScore << endl << endl;
    iqtree.candidateTrees.update(initTree, iqtree.curScore);

    // Compute maximum likelihood distance
    // ML distance is only needed for IQP
    if ( (params.snni && !params.iqp) || params.min_iterations == 0) {
        params.compute_ml_dist = false;
    }
    if ((!params.dist_file && params.compute_ml_dist) || params.leastSquareBranch) {
        computeMLDist(params, iqtree, dist_file, getCPUTime(), iqtree.bestScore);
    }

    double cputime_search_start = getCPUTime();
    double realtime_search_start = getRealTime();

    if (params.min_iterations > 0) {
        double initTime = getCPUTime();

        if (params.start_tree == STT_PARSIMONY || params.start_tree == STT_PLL_PARSIMONY) {
        	int numDup = initCandidateTreeSet(params, iqtree, numInitTrees);
        	assert(iqtree.candidateTrees.size() != 0);
        	cout << "Finish initializing candidate tree set. ";
        	cout << "Number of distinct locally optimal trees: " << iqtree.candidateTrees.getNumLocalOptTrees() << endl;
        } else { // no -snni
            int nni_count = 0;
            int nni_steps = 0;
            cout << "Doing NNI on the initial tree ... " << endl;
            if (params.pll) {
                iqtree.curScore = iqtree.pllOptimizeNNI(nni_count, nni_steps, iqtree.pllInfo);
                pllTreeToNewick(iqtree.pllInst->tree_string, iqtree.pllInst, iqtree.pllPartitions,
                        iqtree.pllInst->start->back, PLL_TRUE, PLL_TRUE, PLL_FALSE, PLL_FALSE, PLL_FALSE,
                        PLL_SUMMARIZE_LH, PLL_FALSE, PLL_FALSE);
                iqtree.setBestTree(string(iqtree.pllInst->tree_string), iqtree.curScore);
            } else {
                iqtree.curScore = iqtree.optimizeNNI(nni_count, nni_steps);
                iqtree.setBestTree(iqtree.generateNewick(), iqtree.curScore);
            }

        	if (iqtree.isSuperTree())
        		((PhyloSuperTree*) &iqtree)->computeBranchLengths();

        }

        cout << "Current best score: " << iqtree.bestScore << " / CPU time: "
                << getCPUTime() - initTime << endl << endl;
	}


    if (params.leastSquareNNI) {
    	iqtree.computeSubtreeDists();
    }
    iqtree.setRootNode(params.root); // Important for NNI below

	if (original_model == "WHTEST") {
		cout << endl << "Testing model homogeneity by Weiss & von Haeseler (2003)..." << endl;
		WHTest(params, iqtree);
	}

	NodeVector pruned_taxa;
	StrVector linked_name;
	double *saved_dist_mat = iqtree.dist_matrix;
	double *pattern_lh;

	pattern_lh = new double[iqtree.getAlnNPattern()];

	// prune stable taxa
	pruneTaxa(params, iqtree, pattern_lh, pruned_taxa, linked_name);

	/****************** Do tree search ***************************/
	if (params.min_iterations > 1) {
		iqtree.readTreeString(iqtree.bestTreeString);
		iqtree.doTreeSearch();
		iqtree.setAlignment(iqtree.aln);
	} else {
		/* do SPR with likelihood function */
		if (params.tree_spr) {
			//tree.optimizeSPRBranches();
			cout << "Doing SPR Search" << endl;
			cout << "Start tree.optimizeSPR()" << endl;
			double spr_score = iqtree.optimizeSPR();
			cout << "Finish tree.optimizeSPR()" << endl;
			//double spr_score = tree.optimizeSPR(tree.curScore, (PhyloNode*) tree.root->neighbors[0]->node);
			if (spr_score <= iqtree.curScore) {
				cout << "SPR search did not found any better tree" << endl;
			}
		}
	}

	// restore pruned taxa
	restoreTaxa(iqtree, saved_dist_mat, pruned_taxa, linked_name);

	double search_cpu_time = getCPUTime() - cputime_search_start;
	double search_real_time = getRealTime() - realtime_search_start;

	if (iqtree.isSuperTree())
			((PhyloSuperTree*) &iqtree)->mapTrees();

	if (params.snni && params.min_iterations && verbose_mode >= VB_MED) {
		cout << "Log-likelihoods of best " << params.popSize << " trees: " << endl;
		iqtree.printBestScores(iqtree.candidateTrees.getPopSize());
		cout << endl;
	}

	/******** Performs final model parameters optimization ******************/
	if (params.min_iterations) {
		iqtree.readTreeString(iqtree.bestTreeString);
        iqtree.initializeAllPartialLh();
        iqtree.clearAllPartialLH();
        cout << "Performs final model parameters optimization" << endl;
		iqtree.bestTreeString = iqtree.optimizeModelParameters(true);
	} else {
        iqtree.setBestScore(iqtree.curScore);
    }

	if (iqtree.isSuperTree())
		((PhyloSuperTree*) &iqtree)->computeBranchLengths();

	cout << "BEST SCORE FOUND : " << iqtree.getBestScore() << endl;

	vector<string> trees = iqtree.candidateTrees.getBestTreeStrings();
	ofstream treesOut((string(params.out_prefix) + ".trees").c_str(), ofstream::out);
	for (vector<string>::iterator it = trees.begin(); it != trees.end(); it++)
		treesOut << (*it) << endl;

	if (params.pll)
		iqtree.inputModelPLL2IQTree();

	/* root the tree at the first sequence */
	iqtree.root = iqtree.findLeafName(iqtree.aln->getSeqName(0));
	assert(iqtree.root);

	double myscore = 0.0;

	myscore = iqtree.getBestScore();

	if (!params.pll) {
	    iqtree.computeLikelihood(pattern_lh);
	    // compute logl variance
	    iqtree.logl_variance = iqtree.computeLogLVariance();
	}

	printMiscInfo(params, iqtree, pattern_lh);

	/****** perform SH-aLRT test ******************/
	if ((params.aLRT_replicates > 0 || params.localbp_replicates > 0) && !params.pll) {
		double mytime = getCPUTime();
		cout << endl << "Testing tree branches by SH-like aLRT with "
				<< params.aLRT_replicates << " replicates..." << endl;
		iqtree.setRootNode(params.root);
		iqtree.testAllBranches(params.aLRT_threshold, myscore,
				pattern_lh, params.aLRT_replicates, params.localbp_replicates);
		cout << "CPU Time used:  " << getCPUTime() - mytime << " sec." << endl;
	}

	if (params.gbo_replicates > 0) {
		if (!params.online_bootstrap)
			runGuidedBootstrap(params, iqtree.aln, iqtree);
		else
			iqtree.summarizeBootstrap(params);
	}

	printFinalSearchInfo(params, iqtree, search_cpu_time, search_real_time);

	// BUG FIX: readTreeString(bestTreeString) not needed before this line
	iqtree.printResultTree();

	if (params.out_file)
		iqtree.printTree(params.out_file);

	delete[] pattern_lh;

	runApproximateBranchLengths(params, iqtree);

}


/**********************************************************
 * STANDARD NON-PARAMETRIC BOOTSTRAP
 ***********************************************************/
void runStandardBootstrap(Params &params, string &original_model, Alignment *alignment, IQTree *tree) {
	vector<ModelInfo> model_info;
	StrVector removed_seqs, twin_seqs;

	// turn off aLRT test
	int saved_aLRT_replicates = params.aLRT_replicates;
	params.aLRT_replicates = 0;
	string treefile_name = params.out_prefix;
	treefile_name += ".treefile";
	string boottrees_name = params.out_prefix;
	boottrees_name += ".boottrees";
	string bootaln_name = params.out_prefix;
	bootaln_name += ".bootaln";
	string bootlh_name = params.out_prefix;
	bootlh_name += ".bootlh";
	// first empty the boottrees file
	try {
		ofstream tree_out;
		tree_out.exceptions(ios::failbit | ios::badbit);
		tree_out.open(boottrees_name.c_str());
		tree_out.close();
	} catch (ios::failure) {
		outError(ERR_WRITE_OUTPUT, boottrees_name);
	}

	// empty the bootaln file
	if (params.print_bootaln)
	try {
		ofstream tree_out;
		tree_out.exceptions(ios::failbit | ios::badbit);
		tree_out.open(bootaln_name.c_str());
		tree_out.close();
	} catch (ios::failure) {
		outError(ERR_WRITE_OUTPUT, bootaln_name);
	}

	double start_time = getCPUTime();

	// do bootstrap analysis
	for (int sample = 0; sample < params.num_bootstrap_samples; sample++) {
		cout << endl << "===> START BOOTSTRAP REPLICATE NUMBER "
				<< sample + 1 << endl << endl;

		Alignment* bootstrap_alignment;
		cout << "Creating bootstrap alignment..." << endl;
		if (alignment->isSuperAlignment())
			bootstrap_alignment = new SuperAlignment;
		else
			bootstrap_alignment = new Alignment;
		bootstrap_alignment->createBootstrapAlignment(alignment, NULL, params.bootstrap_spec);
		if (params.print_tree_lh) {
			double prob;
			bootstrap_alignment->multinomialProb(*alignment, prob);
			ofstream boot_lh;
			if (sample == 0)
				boot_lh.open(bootlh_name.c_str());
			else
				boot_lh.open(bootlh_name.c_str(), ios_base::out | ios_base::app);
			boot_lh << "0\t" << prob << endl;
			boot_lh.close();
		}
		IQTree *boot_tree;
		if (alignment->isSuperAlignment()){
			if(params.partition_type){
				boot_tree = new PhyloSuperTreePlen((SuperAlignment*) bootstrap_alignment, (PhyloSuperTree*) tree);
			} else {
				boot_tree = new PhyloSuperTree((SuperAlignment*) bootstrap_alignment, (PhyloSuperTree*) tree);
			}
		} else
			boot_tree = new IQTree(bootstrap_alignment);
		if (params.print_bootaln)
			bootstrap_alignment->printPhylip(bootaln_name.c_str(), true);
		runTreeReconstruction(params, original_model, *boot_tree, model_info);
		// read in the output tree file
		string tree_str;
		try {
			ifstream tree_in;
			tree_in.exceptions(ios::failbit | ios::badbit);
			tree_in.open(treefile_name.c_str());
			tree_in >> tree_str;
			tree_in.close();
		} catch (ios::failure) {
			outError(ERR_READ_INPUT, treefile_name);
		}
		// write the tree into .boottrees file
		try {
			ofstream tree_out;
			tree_out.exceptions(ios::failbit | ios::badbit);
			tree_out.open(boottrees_name.c_str(), ios_base::out | ios_base::app);
			tree_out << tree_str << endl;
			tree_out.close();
		} catch (ios::failure) {
			outError(ERR_WRITE_OUTPUT, boottrees_name);
		}
		if (params.num_bootstrap_samples == 1)
			reportPhyloAnalysis(params, original_model, *bootstrap_alignment, *boot_tree, model_info, removed_seqs, twin_seqs);
		// WHY was the following line missing, which caused memory leak?
		delete boot_tree;
		delete bootstrap_alignment;
	}

	if (params.consensus_type == CT_CONSENSUS_TREE) {

		cout << endl << "===> COMPUTE CONSENSUS TREE FROM "
				<< params.num_bootstrap_samples << " BOOTSTRAP TREES" << endl << endl;
		computeConsensusTree(boottrees_name.c_str(), 0, 1e6, -1,
				params.split_threshold, NULL, params.out_prefix, NULL, &params);
	}

	if (params.compute_ml_tree) {
		cout << endl << "===> START ANALYSIS ON THE ORIGINAL ALIGNMENT" << endl << endl;
		params.aLRT_replicates = saved_aLRT_replicates;
		runTreeReconstruction(params, original_model, *tree, model_info);

		cout << endl << "===> ASSIGN BOOTSTRAP SUPPORTS TO THE TREE FROM ORIGINAL ALIGNMENT" << endl << endl;
		MExtTree ext_tree;
		assignBootstrapSupport(boottrees_name.c_str(), 0, 1e6,
				treefile_name.c_str(), false, treefile_name.c_str(),
				params.out_prefix, ext_tree, NULL, &params);
		tree->copyTree(&ext_tree);
		reportPhyloAnalysis(params, original_model, *alignment, *tree, model_info, removed_seqs, twin_seqs);
	} else if (params.consensus_type == CT_CONSENSUS_TREE) {
		int mi = params.min_iterations;
		STOP_CONDITION sc = params.stop_condition;
		params.min_iterations = 0;
		params.stop_condition = SC_FIXED_ITERATION;
		runTreeReconstruction(params, original_model, *tree, model_info);
		params.min_iterations = mi;
		params.stop_condition = sc;
		tree->stop_rule.initialize(params);
		reportPhyloAnalysis(params, original_model, *alignment, *tree, model_info, removed_seqs, twin_seqs);
	} else
		cout << endl;

	cout << "Total CPU time for bootstrap: " << (getCPUTime() - start_time) << " seconds." << endl << endl;
	cout << "Non-parametric bootstrap results written to:" << endl;
	if (params.print_bootaln)
		cout << "  Bootstrap alignments:     " << params.out_prefix << ".bootaln" << endl;
	cout << "  Bootstrap trees:          " << params.out_prefix << ".boottrees" << endl;
	if (params.consensus_type == CT_CONSENSUS_TREE)
		cout << "  Consensus tree:           " << params.out_prefix << ".contree" << endl;
	cout << endl;
}

void convertAlignment(Params &params, IQTree *iqtree) {
	Alignment *alignment = iqtree->aln;
	if (params.num_bootstrap_samples || params.print_bootaln) {
		// create bootstrap alignment
		Alignment* bootstrap_alignment;
		cout << "Creating bootstrap alignment..." << endl;
		if (alignment->isSuperAlignment())
			bootstrap_alignment = new SuperAlignment;
		else
			bootstrap_alignment = new Alignment;
		bootstrap_alignment->createBootstrapAlignment(alignment, NULL, params.bootstrap_spec);
		delete alignment;
		alignment = bootstrap_alignment;
	}
	if (alignment->isSuperAlignment()) {
		((SuperAlignment*)alignment)->printCombinedAlignment(params.aln_output);
		if (params.print_subaln)
			((SuperAlignment*)alignment)->printSubAlignments(params, ((PhyloSuperTree*)iqtree)->part_info);

	} else if (params.gap_masked_aln) {
		Alignment out_aln;
		Alignment masked_aln(params.gap_masked_aln, params.sequence_type, params.intype);
		out_aln.createGapMaskedAlignment(&masked_aln, alignment);
		out_aln.printPhylip(params.aln_output, false, params.aln_site_list,
				params.aln_nogaps, params.aln_no_const_sites, params.ref_seq_name);
		string str = params.gap_masked_aln;
		str += ".sitegaps";
		out_aln.printSiteGaps(str.c_str());
	} else if (params.aln_output_format == ALN_PHYLIP)
		alignment->printPhylip(params.aln_output, false, params.aln_site_list,
				params.aln_nogaps, params.aln_no_const_sites, params.ref_seq_name);
	else if (params.aln_output_format == ALN_FASTA)
		alignment->printFasta(params.aln_output, false, params.aln_site_list,
				params.aln_nogaps, params.aln_no_const_sites, params.ref_seq_name);
}


/**********************************************************
 * TOP-LEVEL FUNCTION
 ***********************************************************/
void runPhyloAnalysis(Params &params) {
	Alignment *alignment;
	IQTree *tree;

	/****************** read in alignment **********************/
	if (params.partition_file) {
		// Partition model analysis
		if(params.partition_type){
			// since nni5 does not work yet, stop the programm
			if(params.nni5)
				outError("-nni5 option is unsupported yet for proportitional partition model. please use -nni1 option");
			if(params.aLRT_replicates)
				outError("-alrt option is unsupported yet for proportitional partition model");
			// initialize supertree - Proportional Edges case, "-spt p" option
			tree = new PhyloSuperTreePlen(params);
		} else {
			// initialize supertree stuff if user specifies partition file with -sp option
			tree = new PhyloSuperTree(params);
		}
		// this alignment will actually be of type SuperAlignment
		alignment = tree->aln;
	} else {
		alignment = new Alignment(params.aln_file, params.sequence_type, params.intype);
		tree = new IQTree(alignment);
	}

	string original_model = params.model_name;

	if (params.concatenate_aln) {
		Alignment aln(params.concatenate_aln, params.sequence_type, params.intype);
		cout << "Concatenating " << params.aln_file << " with " << params.concatenate_aln << " ..." << endl;
		alignment->concatenateAlignment(&aln);
	}

	if (params.aln_output) {
		/************ convert alignment to other format and write to output file *************/
		convertAlignment(params, tree);
	} else if (params.gbo_replicates > 0 && params.user_file && params.second_tree) {
		// run one of the UFBoot analysis
		runGuidedBootstrap(params, alignment, *tree);
	} else if (params.avh_test) {
		// run one of the wondering test for Arndt
		runAvHTest(params, alignment, *tree);
	} else if (params.bootlh_test) {
		// run Arndt's plot of tree likelihoods against bootstrap alignments
		runBootLhTest(params, alignment, *tree);
	} else if (params.num_bootstrap_samples == 0) {
		// the main Maximum likelihood tree reconstruction
		vector<ModelInfo> model_info;
		alignment->checkGappySeq();
		StrVector removed_seqs;
		StrVector twin_seqs;

		// remove identical sequences
		tree->removeIdenticalSeqs(params, removed_seqs, twin_seqs);
		// call main tree reconstruction
		runTreeReconstruction(params, original_model, *tree, model_info);
		if (params.gbo_replicates && params.online_bootstrap) {
			if (params.print_ufboot_trees)
				tree->writeUFBootTrees(params, removed_seqs, twin_seqs);

			cout << endl << "Computing bootstrap consensus tree..." << endl;
			string splitsfile = params.out_prefix;
			splitsfile += ".splits.nex";
			computeConsensusTree(splitsfile.c_str(), 0, 1e6, params.split_threshold,
					params.split_weight_threshold, NULL, params.out_prefix, NULL, &params);
		}
		// reinsert identical sequences
		if (removed_seqs.size() > 0) {
			delete tree->aln;
			tree->reinsertIdenticalSeqs(alignment, removed_seqs, twin_seqs);
			tree->printResultTree();
		}
		reportPhyloAnalysis(params, original_model, *alignment, *tree, model_info, removed_seqs, twin_seqs);
	} else {
		// the classical non-parameter bootstrap (SBS)
		runStandardBootstrap(params, original_model, alignment, tree);
	}

	delete tree;
	delete alignment;
}

void assignBranchSupportNew(Params &params) {
	if (!params.user_file)
		outError("No trees file provided");
	if (!params.second_tree)
		outError("No target tree file provided");
	cout << "Reading tree " << params.second_tree << " ..." << endl;
	MTree tree(params.second_tree, params.is_rooted);
	cout << tree.leafNum << " taxa and " << tree.branchNum << " branches" << endl;
	tree.assignBranchSupport(params.user_file);
	string str = params.second_tree;
	str += ".suptree";
	tree.printTree(str.c_str());
	cout << "Tree with assigned branch supports written to " << str << endl;
	if (verbose_mode >= VB_DEBUG)
		tree.drawTree(cout);
}



/**
 * assign split occurence frequencies from a set of input trees onto a target tree
 * NOTE: input trees must have the same taxon set
 * @param input_trees file containing NEWICK tree strings
 * @param burnin number of beginning trees to discard
 * @param max_count max number of trees to read in
 * @param target_tree the target tree
 * @param rooted TRUE if trees are rooted, false for unrooted trees
 * @param output_file file name to write output tree with assigned support values
 * @param out_prefix prefix of output file
 * @param mytree (OUT) resulting tree with support values assigned from target_tree
 * @param tree_weight_file file containing INTEGER weights of input trees
 * @param params program parameters
 */
void assignBootstrapSupport(const char *input_trees, int burnin, int max_count,
		const char *target_tree, bool rooted, const char *output_tree,
		const char *out_prefix, MExtTree &mytree, const char* tree_weight_file,
		Params *params) {
	//bool rooted = false;
	// read the tree file
	cout << "Reading tree " << target_tree << " ..." << endl;
	mytree.init(target_tree, rooted);
	// reindex the taxa in the tree to aphabetical names
	NodeVector taxa;
	mytree.getTaxa(taxa);
	sort(taxa.begin(), taxa.end(), nodenamecmp);
	int i = 0;
	for (NodeVector::iterator it = taxa.begin(); it != taxa.end(); it++) {
		(*it)->id = i++;
	}

	/*
	 string filename = params.boot_trees;
	 filename += ".nolen";
	 boot_trees.printTrees(filename.c_str(), false);
	 return;
	 */
	SplitGraph sg;
	SplitIntMap hash_ss;
	// make the taxa name
	vector<string> taxname;
	taxname.resize(mytree.leafNum);
	mytree.getTaxaName(taxname);

	// read the bootstrap tree file
	double scale = 100.0;
	if (params->scaling_factor > 0)
		scale = params->scaling_factor;

	MTreeSet boot_trees;
	if (params && detectInputFile((char*) input_trees) == IN_NEXUS) {
		sg.init(*params);
		for (SplitGraph::iterator it = sg.begin(); it != sg.end(); it++)
			hash_ss.insertSplit((*it), (*it)->getWeight());
		StrVector sgtaxname;
		sg.getTaxaName(sgtaxname);
		i = 0;
		for (StrVector::iterator sit = sgtaxname.begin();
				sit != sgtaxname.end(); sit++, i++) {
			Node *leaf = mytree.findLeafName(*sit);
			if (!leaf)
				outError("Tree does not contain taxon ", *sit);
			leaf->id = i;
		}
		scale /= sg.maxWeight();
	} else {
		boot_trees.init(input_trees, rooted, burnin, max_count,
				tree_weight_file);
		boot_trees.convertSplits(taxname, sg, hash_ss, SW_COUNT, -1);
		scale /= boot_trees.sumTreeWeights();
	}
	//sg.report(cout);
	cout << "Rescaling split weights by " << scale << endl;
	if (params->scaling_factor < 0)
		sg.scaleWeight(scale, true);
	else {
		sg.scaleWeight(scale, false, params->numeric_precision);
	}

	cout << sg.size() << " splits found" << endl;
	// compute the percentage of appearance
	// printSplitSet(sg, hash_ss);
	sg.report(cout);
	cout << "Creating bootstrap support values..." << endl;
	mytree.createBootstrapSupport(taxname, boot_trees, sg, hash_ss);
	//mytree.scaleLength(100.0/boot_trees.size(), true);
	string out_file;
	if (output_tree)
		out_file = output_tree;
	else {
		if (out_prefix)
			out_file = out_prefix;
		else
			out_file = target_tree;
		out_file += ".suptree";
	}

	mytree.printTree(out_file.c_str());
	cout << "Tree with assigned bootstrap support written to " << out_file
			<< endl;
	/*
	if (out_prefix)
		out_file = out_prefix;
	else
		out_file = target_tree;
	out_file += ".supval";
	mytree.writeInternalNodeNames(out_file);

	cout << "Support values written to " << out_file << endl;
	*/
}

void computeConsensusTree(const char *input_trees, int burnin, int max_count,
		double cutoff, double weight_threshold, const char *output_tree,
		const char *out_prefix, const char *tree_weight_file, Params *params) {
	bool rooted = false;

	// read the bootstrap tree file
	/*
	 MTreeSet boot_trees(input_trees, rooted, burnin, tree_weight_file);
	 string first_taxname = boot_trees.front()->root->name;
	 //if (params.root) first_taxname = params.root;

	 SplitGraph sg;

	 boot_trees.convertSplits(sg, cutoff, SW_COUNT, weight_threshold);*/

	//sg.report(cout);
	SplitGraph sg;
	SplitIntMap hash_ss;
	// make the taxa name
	//vector<string> taxname;
	//taxname.resize(mytree.leafNum);
	//mytree.getTaxaName(taxname);

	// read the bootstrap tree file
	double scale = 100.0;
	if (params->scaling_factor > 0)
		scale = params->scaling_factor;

	MTreeSet boot_trees;
	if (params && detectInputFile((char*) input_trees) == IN_NEXUS) {
		char *user_file = params->user_file;
		params->user_file = (char*) input_trees;
		params->split_weight_summary = SW_COUNT; // count number of splits
		sg.init(*params);
		params->user_file = user_file;
		for (SplitGraph::iterator it = sg.begin(); it != sg.end(); it++)
			hash_ss.insertSplit((*it), (*it)->getWeight());
		/*		StrVector sgtaxname;
		 sg.getTaxaName(sgtaxname);
		 i = 0;
		 for (StrVector::iterator sit = sgtaxname.begin(); sit != sgtaxname.end(); sit++, i++) {
		 Node *leaf = mytree.findLeafName(*sit);
		 if (!leaf) outError("Tree does not contain taxon ", *sit);
		 leaf->id = i;
		 }*/
		scale /= sg.maxWeight();
	} else {
		boot_trees.init(input_trees, rooted, burnin, max_count,
				tree_weight_file);
		boot_trees.convertSplits(sg, cutoff, SW_COUNT, weight_threshold);
		scale /= boot_trees.sumTreeWeights();
		cout << sg.size() << " splits found" << endl;
	}
	//sg.report(cout);
	if (verbose_mode >= VB_MED)
		cout << "Rescaling split weights by " << scale << endl;
	if (params->scaling_factor < 0)
		sg.scaleWeight(scale, true);
	else {
		sg.scaleWeight(scale, false, params->numeric_precision);
	}



	//cout << "Creating greedy consensus tree..." << endl;
	MTree mytree;
	SplitGraph maxsg;
	sg.findMaxCompatibleSplits(maxsg);

	if (verbose_mode >= VB_MAX)
		maxsg.saveFileStarDot(cout);
	//cout << "convert compatible split system into tree..." << endl;
	mytree.convertToTree(maxsg);
	//cout << "done" << endl;
	string taxname = sg.getTaxa()->GetTaxonLabel(0);
	Node *node = mytree.findLeafName(taxname);
	if (node)
		mytree.root = node;
	// mytree.scaleLength(100.0 / boot_trees.sumTreeWeights(), true);

	// mytree.getTaxaID(maxsg.getSplitsBlock()->getCycle());
	//maxsg.saveFile(cout);

	string out_file;

	if (output_tree)
		out_file = output_tree;
	else {
		if (out_prefix)
			out_file = out_prefix;
		else
			out_file = input_trees;
		out_file += ".contree";
	}

	mytree.printTree(out_file.c_str(), WT_BR_CLADE);
	cout << "Consensus tree written to " << out_file << endl;

	if (output_tree)
		out_file = output_tree;
	else {
		if (out_prefix)
			out_file = out_prefix;
		else
			out_file = input_trees;
		out_file += ".splits";
	}

    //sg.scaleWeight(0.01, false, 4);
	if (verbose_mode >= VB_MED) {
		sg.saveFile(out_file.c_str(), IN_OTHER, true);
		cout << "Non-trivial split supports printed to star-dot file " << out_file << endl;
	}

}

void computeConsensusNetwork(const char *input_trees, int burnin, int max_count,
		double cutoff, int weight_summary, double weight_threshold, const char *output_tree,
		const char *out_prefix, const char* tree_weight_file) {
	bool rooted = false;

	// read the bootstrap tree file
	MTreeSet boot_trees(input_trees, rooted, burnin, max_count,
			tree_weight_file);

	SplitGraph sg;
	//SplitIntMap hash_ss;

	boot_trees.convertSplits(sg, cutoff, weight_summary, weight_threshold);

	string out_file;

	if (output_tree)
		out_file = output_tree;
	else {
		if (out_prefix)
			out_file = out_prefix;
		else
			out_file = input_trees;
		out_file += ".nex";
	}

	sg.saveFile(out_file.c_str(), IN_NEXUS);
	cout << "Consensus network printed to " << out_file << endl;

	if (output_tree)
		out_file = output_tree;
	else {
		if (out_prefix)
			out_file = out_prefix;
		else
			out_file = input_trees;
		out_file += ".splits";
	}
	if (verbose_mode >= VB_MED) {
		sg.saveFile(out_file.c_str(), IN_OTHER, true);
		cout << "Non-trivial split supports printed to star-dot file " << out_file << endl;
	}

}
<|MERGE_RESOLUTION|>--- conflicted
+++ resolved
@@ -1011,8 +1011,8 @@
 	iqtree.printTree(best_tree_string, WT_BR_LEN + WT_TAXON_ID);
 	cout << "Computing ML distances based on estimated model parameters...";
 	double *ml_dist = NULL;
-    double *ml_var = NULL;
-    longest_dist = iqtree.computeDist(params, iqtree.aln, ml_dist, ml_var, dist_file);
+    double *ml_var = NULL;
+    longest_dist = iqtree.computeDist(params, iqtree.aln, ml_dist, ml_var, dist_file);
 	cout << " " << (getCPUTime() - begin_time) << " sec" << endl;
 	cout << endl;
 	if (longest_dist > MAX_GENETIC_DIST * 0.99) {
@@ -1027,12 +1027,12 @@
 	        iqtree.var_matrix = new double[iqtree.aln->getNSeq() * iqtree.aln->getNSeq()];
 		}
 		memmove(iqtree.dist_matrix, ml_dist,
-                sizeof (double) * iqtree.aln->getNSeq() * iqtree.aln->getNSeq());
-        memmove(iqtree.var_matrix, ml_var,
+                sizeof (double) * iqtree.aln->getNSeq() * iqtree.aln->getNSeq());
+        memmove(iqtree.var_matrix, ml_var,
 				sizeof(double) * iqtree.aln->getNSeq() * iqtree.aln->getNSeq());
 	}
 	delete[] ml_dist;
-    delete[] ml_var;
+    delete[] ml_var;
 }
 
 void computeInitialDist(Params &params, IQTree &iqtree, string &dist_file) {
@@ -1243,14 +1243,9 @@
 
     cout << "CPU time: " << loglTime << endl;
 
-<<<<<<< HEAD
-    int numNNITrees = iqtree.candidateTrees.retainBestTrees(params.numNNITrees);
-    iqtree.candidateTrees.clearTopologies();
-
-=======
+
     CandidateSet initParsimonyTrees = iqtree.candidateTrees.getBestCandidateTrees(params.numNNITrees);
     iqtree.candidateTrees.clear();
->>>>>>> b6ee0878
     if (verbose_mode >= VB_MED) {
         for (multimap<double, CandidateTree>::iterator it = iqtree.candidateTrees.begin(); it != iqtree.candidateTrees.end(); it++) {
         	cout << it->first << " / " << it->second.topology << endl;
@@ -1658,8 +1653,8 @@
 	}
 
 
-    if (params.leastSquareNNI) {
-    	iqtree.computeSubtreeDists();
+    if (params.leastSquareNNI) {
+    	iqtree.computeSubtreeDists();
     }
     iqtree.setRootNode(params.root); // Important for NNI below
 
@@ -1775,7 +1770,7 @@
 
 	// BUG FIX: readTreeString(bestTreeString) not needed before this line
 	iqtree.printResultTree();
-
+
 	if (params.out_file)
 		iqtree.printTree(params.out_file);
 
