/***************************************************************************
 *   Copyright (C) 2009-2015 by                                            *
 *   BUI Quang Minh <minh.bui@univie.ac.at>                                *
 *   Lam-Tung Nguyen <nltung@gmail.com>                                    *
 *                                                                         *
 *                                                                         *
 *   This program is free software; you can redistribute it and/or modify  *
 *   it under the terms of the GNU General Public License as published by  *
 *   the Free Software Foundation; either version 2 of the License, or     *
 *   (at your option) any later version.                                   *
 *                                                                         *
 *   This program is distributed in the hope that it will be useful,       *
 *   but WITHOUT ANY WARRANTY; without even the implied warranty of        *
 *   MERCHANTABILITY or FITNESS FOR A PARTICULAR PURPOSE.  See the         *
 *   GNU General Public License for more details.                          *
 *                                                                         *
 *   You should have received a copy of the GNU General Public License     *
 *   along with this program; if not, write to the                         *
 *   Free Software Foundation, Inc.,                                       *
 *   59 Temple Place - Suite 330, Boston, MA  02111-1307, USA.             *
 ***************************************************************************/

#ifdef HAVE_CONFIG_H
#include <config.h>
#endif
#include <iqtree_config.h>
#include "phylotree.h"
#include "phylosupertree.h"
#include "phylosupertreeplen.h"
#include "phyloanalysis.h"
#include "alignment.h"
#include "superalignment.h"
#include "iqtree.h"
#include "model/modelmarkov.h"
#include "model/modeldna.h"
#include "model/modelpomo.h"
#include "myreader.h"
#include "model/rateheterogeneity.h"
#include "model/rategamma.h"
#include "model/rateinvar.h"
#include "model/rategammainvar.h"
//#include "modeltest_wrapper.h"
#include "model/modelprotein.h"
#include "model/modelbin.h"
#include "model/modelcodon.h"
#include "stoprule.h"

#include "mtreeset.h"
#include "mexttree.h"
#include "model/ratemeyerhaeseler.h"
#include "whtest_wrapper.h"
#include "model/partitionmodel.h"
#include "model/modelmixture.h"
//#include "guidedbootstrap.h"
#include "model/modelset.h"
#include "timeutil.h"
#include "upperbounds.h"
#include "MPIHelper.h"


void reportReferences(Params &params, ofstream &out, string &original_model) {
<<<<<<< HEAD
    if (params.pomo) {
        out << "For polymorphism-aware models please cite:" << endl << endl
            << "Dominik Schrempf, Bui Quang Minh, Nicola De Maio, Arndt von Haeseler, and Carolin Kosiol" << endl
            << "(2016) Reversible polymorphism-aware phylogenetic models and their application to" << endl
            << "tree inference. J. Theor. Biol., in press." << endl << endl;
    }

=======
    bool modelfinder_only = false;
    if (original_model.substr(0,4) == "TEST" || original_model.substr(0, 2) == "MF" || original_model.empty()) {
        out << "To cite ModelFinder please use: " << endl << endl
            << "Subha Kalyaanamoorthy, Bui Quang Minh, Thomas KF Wong, Arndt von Haeseler," << endl
            << "and Lars S Jermiin (2017) ModelFinder: Fast model selection for" << endl
            << "accurate phylogenetic estimates. Nature Methods, in press." << endl << endl;
        if (original_model.find("ONLY") != string::npos || (original_model.substr(0,2)=="MF" && original_model.substr(0,3)!="MFP"))
            modelfinder_only = true;
    }

    if (!modelfinder_only)
>>>>>>> 9a59a344
	out << "To cite IQ-TREE please use:" << endl << endl
		<< "Lam-Tung Nguyen, Heiko A. Schmidt, Arndt von Haeseler, and Bui Quang Minh" << endl
		<< "(2015) IQ-TREE: A fast and effective stochastic algorithm for estimating" << endl
		<< "maximum likelihood phylogenies. Mol Biol Evol, 32:268-274." << endl
        << "http://dx.doi.org/10.1093/molbev/msu300" << endl << endl;

    if (params.site_freq_file || params.tree_freq_file)
    out << "Since you used site-specific frequency model please also cite: " << endl << endl
        << "Huai-Chun Wang, Edward Susko, Bui Quang Minh, and Andrew J. Roger (2017)" << endl
        << "Modeling site heterogeneity with posterior mean site frequency profiles" << endl
        << "accelerates accurate phylogenomic estimation. Submitted." << endl << endl;


	if (params.gbo_replicates)
	out << "Since you used ultrafast bootstrap (UFBoot) please also cite: " << endl << endl
		<< "Bui Quang Minh, Minh Anh Thi Nguyen, and Arndt von Haeseler (2013)" << endl
		<< "Ultrafast approximation for phylogenetic bootstrap. Mol Biol Evol, 30:1188-95." << endl
        << "http://dx.doi.org/10.1093/molbev/mst024" << endl << endl;

    if (params.partition_file)
    out << "Since you used partition models please also cite:" << endl << endl
        << "Olga Chernomor, Arndt von Haeseler, and Bui Quang Minh (2016)" << endl
        << "Terrace aware data structure for phylogenomic inference from" << endl
        << "supermatrices. Syst Biol, 65:997-1008." << endl
        << "http://dx.doi.org/10.1093/sysbio/syw037" << endl << endl;

}

void reportAlignment(ofstream &out, Alignment &alignment, int nremoved_seqs) {
	out << "Input data: " << alignment.getNSeq()+nremoved_seqs << " sequences with "
			<< alignment.getNSite() << " ";
	switch (alignment.seq_type) {
	case SEQ_BINARY: out << "binary"; break;
	case SEQ_DNA: out << "nucleotide"; break;
	case SEQ_PROTEIN: out << "amino-acid"; break;
	case SEQ_CODON: out << "codon"; break;
	case SEQ_MORPH: out << "morphological"; break;
	case SEQ_POMO: out << "PoMo"; break;
	default: out << "unknown"; break;
	}
	out << " sites" << endl << "Number of constant sites: "
		<< round(alignment.frac_const_sites * alignment.getNSite())
		<< " (= " << alignment.frac_const_sites * 100 << "% of all sites)"
           << endl << "Number of invariant (constant or ambiguous constant) sites: "
			<< round(alignment.frac_invariant_sites * alignment.getNSite())
			<< " (= " << alignment.frac_invariant_sites * 100 << "% of all sites)"
			<< endl << "Number of distinct site patterns: " << alignment.size() << endl
		<< endl;
}

void pruneModelInfo(vector<ModelInfo> &model_info, PhyloSuperTree *tree) {
	vector<ModelInfo> res_info;
	for (vector<PartitionInfo>::iterator it = tree->part_info.begin(); it != tree->part_info.end(); it++) {
		for (vector<ModelInfo>::iterator mit = model_info.begin(); mit != model_info.end(); mit++)
			if (mit->set_name == it->name)
				res_info.push_back(*mit);
	}
	model_info = res_info;

}

void reportModelSelection(ofstream &out, Params &params, vector<ModelInfo> &model_info, bool is_partitioned) {
	out << "Best-fit model according to "
		<< ((params.model_test_criterion == MTC_BIC) ? "BIC" :
			((params.model_test_criterion == MTC_AIC) ? "AIC" : "AICc")) << ": ";
	vector<ModelInfo>::iterator it;
	if (is_partitioned) {
		string set_name = "";
		for (it = model_info.begin(); it != model_info.end(); it++) {
			if (it->set_name != set_name) {
				if (set_name != "")
					out << ",";
				out << it->name << ":" << it->set_name;
				set_name = it->set_name;
			}
		}
	} else {
		out << model_info[0].name;
	}

	if (is_partitioned) {
		out << endl << endl << "List of best-fit models per partition:" << endl << endl;
	} else {
		out << endl << endl << "List of models sorted by "
			<< ((params.model_test_criterion == MTC_BIC) ? "BIC" :
				((params.model_test_criterion == MTC_AIC) ? "AIC" : "AICc"))
			<< " scores: " << endl << endl;
	}
	if (is_partitioned)
		out << "  ID  ";
	out << "Model             LogL          AIC      w-AIC      AICc     w-AICc       BIC      w-BIC" << endl;
	/*
	if (is_partitioned)
		out << "----------";

	out << "----------------------------------------------------------------------------------------" << endl;
	*/
	int setid = 1;
	for (it = model_info.begin(); it != model_info.end(); it++) {
		if (it->AIC_score == DBL_MAX) continue;
		if (it != model_info.begin() && it->set_name != (it-1)->set_name)
			setid++;
		if (is_partitioned && it != model_info.begin() && it->set_name == (it-1)->set_name)
			continue;
		if (is_partitioned) {
			out.width(4);
			out << right << setid << "  ";
		}
		out.width(15);
		out << left << it->name << " ";
		out.width(11);
		out << right << it->logl << " ";
		out.width(11);
		out	<< it->AIC_score << ((it->AIC_conf) ? " + " : " - ") << it->AIC_weight << " ";
		out.width(11);
		out << it->AICc_score << ((it->AICc_conf) ? " + " : " - ") << it->AICc_weight << " ";
		out.width(11);
		out << it->BIC_score  << ((it->BIC_conf) ? " + " : " - ") << it->BIC_weight;
		out << endl;
	}
	out << endl;
	out <<  "AIC, w-AIC   : Akaike information criterion scores and weights." << endl
		 << "AICc, w-AICc : Corrected AIC scores and weights." << endl
		 << "BIC, w-BIC   : Bayesian information criterion scores and weights." << endl << endl

		 << "Plus signs denote the 95% confidence sets." << endl
		 << "Minus signs denote significant exclusion." <<endl;
	out << endl;
}

void reportModel(ofstream &out, Alignment *aln, ModelSubst *m) {
	int i, j, k;
	assert(aln->num_states == m->num_states);
    double *rate_mat = new double[m->num_states * m->num_states];
    if (!m->isSiteSpecificModel())
        m->getRateMatrix(rate_mat);
    else
        ((ModelSet*)m)->front()->getRateMatrix(rate_mat);

	if (m->num_states <= 4) {
		out << "Rate parameter R:" << endl << endl;

		if (m->num_states > 4)
			out << fixed;
		if (m->isReversible()) {
			for (i = 0, k = 0; i < m->num_states - 1; i++)
				for (j = i + 1; j < m->num_states; j++, k++) {
					out << "  " << aln->convertStateBackStr(i) << "-" << aln->convertStateBackStr(j) << ": "
							<< rate_mat[k];
					if (m->num_states <= 4)
						out << endl;
					else if (k % 5 == 4)
						out << endl;
				}

		} else { // non-reversible model
			for (i = 0, k = 0; i < m->num_states; i++)
				for (j = 0; j < m->num_states; j++)
					if (i != j) {
						out << "  " << aln->convertStateBackStr(i) << "-" << aln->convertStateBackStr(j)
								<< ": " << rate_mat[k];
						if (m->num_states <= 4)
							out << endl;
						else if (k % 5 == 4)
							out << endl;
						k++;
					}

		}

		//if (tree.aln->num_states > 4)
		out << endl;
		out.unsetf(ios_base::fixed);
	} else if (aln->seq_type == SEQ_PROTEIN && m->getNDim() > 20) {
        assert(m->num_states == 20);
        out << "WARNING: This model has " << m->getNDim() + m->getNDimFreq() << " parameters that may be overfitting. Please use with caution!" << endl << endl;
        double full_mat[400];
        for (i = 0, k = 0; i < m->num_states - 1; i++)
            for (j = i + 1; j < m->num_states; j++, k++) {
                full_mat[i*m->num_states+j] = rate_mat[k];
            }
        out << "Substitution parameters (lower-diagonal) and state frequencies in PAML format (can be used as input for IQ-TREE): " << endl << endl;
        for (i = 1; i < m->num_states; i++) {
            for (j = 0; j < i; j++)
                out << "\t" << full_mat[j*m->num_states+i];
            out << endl;
        }
        double state_freq[20];
        m->getStateFrequency(state_freq);
        for (i = 0; i < m->num_states; i++)
            out << "\t" << state_freq[i];
        out << endl << endl;
    }
    
    delete[] rate_mat;

    if (aln->seq_type == SEQ_POMO) {
        m->report(out);
        return;
    }

	out << "State frequencies: ";
	if (m->isSiteSpecificModel())
		out << "(site specific frequencies)" << endl << endl;
	else {
        // 2016-11-03: commented out as this is not correct anymore
//		if (!m->isReversible())
//			out << "(inferred from Q matrix)" << endl;
//		else
			switch (m->getFreqType()) {
			case FREQ_EMPIRICAL:
				out << "(empirical counts from alignment)" << endl;
				break;
			case FREQ_ESTIMATE:
				out << "(estimated with maximum likelihood)" << endl;
				break;
			case FREQ_USER_DEFINED:
				out << ((aln->seq_type == SEQ_PROTEIN) ? "(model)" : "(user-defined)") << endl;
				break;
			case FREQ_EQUAL:
				out << "(equal frequencies)" << endl;
				break;
			default:
				break;
			}
		out << endl;

		if ((m->getFreqType() != FREQ_USER_DEFINED || aln->seq_type == SEQ_DNA) && m->getFreqType() != FREQ_EQUAL) {
			double *state_freqs = new double[m->num_states];
			m->getStateFrequency(state_freqs);
            int ncols=(aln->seq_type == SEQ_CODON) ? 4 : 1;
			for (i = 0; i < m->num_states; i++) {
				out << "  pi(" << aln->convertStateBackStr(i) << ") = " << state_freqs[i];
                if (i % ncols == ncols-1)
                    out << endl;
            }
			delete[] state_freqs;
			out << endl;
		}
		if (m->num_states <= 4) {
			// report Q matrix
			double *q_mat = new double[m->num_states * m->num_states];
			m->getQMatrix(q_mat);

			out << "Rate matrix Q:" << endl << endl;
			for (i = 0, k = 0; i < m->num_states; i++) {
				out << "  " << aln->convertStateBackStr(i);
				for (j = 0; j < m->num_states; j++, k++) {
					out << "  ";
					out.width(8);
					out << q_mat[k];
				}
				out << endl;
			}
			out << endl;
			delete[] q_mat;
		}
	}
}

void reportModel(ofstream &out, PhyloTree &tree) {
//	int i, j, k;
	int i;

	if (tree.getModel()->isMixture() && !tree.getModel()->isPolymorphismAware()) {
		out << "Mixture model of substitution: " << tree.getModelName() << endl;
//		out << "Full name: " << tree.getModelName() << endl;
		ModelSubst *mmodel = tree.getModel();
		out << endl << "  No  Component      Rate    Weight   Parameters" << endl;
		i = 0;
        int nmix = mmodel->getNMixtures();
		for (i = 0; i < nmix; i++) {
            ModelMarkov *m = (ModelMarkov*)mmodel->getMixtureClass(i);
			out.width(4);
			out << right << i+1 << "  ";
			out.width(12);
			out << left << (m)->name << "  ";
			out.width(7);
			out << (m)->total_num_subst << "  ";
			out.width(7);
			out << mmodel->getMixtureWeight(i) << "  " << (m)->getNameParams() << endl;

            if (tree.aln->seq_type == SEQ_POMO) {
                out << endl << "Model for mixture component "  << i+1 << ": " << (m)->name << endl;
                reportModel(out, tree.aln, m);
            }
		}
		out << endl;
	} else {
		out << "Model of substitution: " << tree.getModelName() << endl << endl;
		reportModel(out, tree.aln, tree.getModel());
	}
}

void reportRate(ostream &out, PhyloTree &tree) {
	int i;
	RateHeterogeneity *rate_model = tree.getRate();
	out << "Model of rate heterogeneity: " << rate_model->full_name << endl;
	rate_model->writeInfo(out);

	if (rate_model->getNDiscreteRate() > 1 || rate_model->getPInvar() > 0.0) {
		out << endl << " Category  Relative_rate  Proportion" << endl;
		if (rate_model->getPInvar() > 0.0)
			out << "  0         0              " << rate_model->getPInvar()
					<< endl;
		int cats = rate_model->getNDiscreteRate();
		DoubleVector prop;
		if (rate_model->getGammaShape() > 0 || rate_model->getPtnCat(0) < 0) {
//			prop.resize(cats, (1.0 - rate_model->getPInvar()) / rate_model->getNRate());
			prop.resize(cats);
		for (i = 0; i < cats; i++)
			prop[i] = rate_model->getProp(i);
		} else {
			prop.resize(cats, 0.0);
			for (i = 0; i < tree.aln->getNPattern(); i++)
				prop[rate_model->getPtnCat(i)] += tree.aln->at(i).frequency;
			for (i = 0; i < cats; i++)
				prop[i] /= tree.aln->getNSite();
		}
		for (i = 0; i < cats; i++) {
			out << "  " << i + 1 << "         ";
			out.width(14);
			out << left << rate_model->getRate(i) << " " << prop[i];
			out << endl;
		}
		if (rate_model->isGammaRate()) {
			out << "Relative rates are computed as " << ((rate_model->isGammaRate() == GAMMA_CUT_MEDIAN) ? "MEDIAN" : "MEAN") <<
				" of the portion of the Gamma distribution falling in the category." << endl;
		}
	}
	/*
	 if (rate_model->getNDiscreteRate() > 1 || rate_model->isSiteSpecificRate())
	 out << endl << "See file " << rate_file << " for site-specific rates and categories" << endl;*/
	out << endl;
}

void reportTree(ofstream &out, Params &params, PhyloTree &tree, double tree_lh, double lh_variance, double main_tree) {
	double epsilon = 1.0 / tree.getAlnNSite();
	double totalLen = tree.treeLength();
	int df = tree.getModelFactory()->getNParameters();
	int ssize = tree.getAlnNSite();
	double AIC_score, AICc_score, BIC_score;
	computeInformationScores(tree_lh, df, ssize, AIC_score, AICc_score, BIC_score);

	out << "Log-likelihood of the tree: " << fixed << tree_lh;
    if (lh_variance > 0.0)
        out << " (s.e. " << sqrt(lh_variance) << ")";
    out << endl;
    out	<< "Unconstrained log-likelihood (without tree): " << tree.aln->computeUnconstrainedLogL() << endl;

    out << "Number of free parameters (#branches + #model parameters): " << df << endl;
//    if (ssize > df) {
//        if (ssize > 40*df)
//            out	<< "Akaike information criterion (AIC) score: " << AIC_score << endl;
//        else
//			out << "Corrected Akaike information criterion (AICc) score: " << AICc_score << endl;
//
//		out << "Bayesian information criterion (BIC) score: " << BIC_score << endl;
//    } else
    out	<< "Akaike information criterion (AIC) score: " << AIC_score << endl;
    out << "Corrected Akaike information criterion (AICc) score: " << AICc_score << endl;
    out << "Bayesian information criterion (BIC) score: " << BIC_score << endl;

    if (ssize <= df && main_tree) {

        out << endl
            << "**************************** WARNING ****************************" << endl
            << "Number of parameters (K, model parameters and branch lengths): " << df << endl
            << "Sample size (n, alignment length): " << ssize << endl << endl
            << "Given that K>=n, the parameter estimates might be inaccurate." << endl
            << "Thus, phylogenetic estimates should be interpreted with caution." << endl << endl

            << "Ideally, it is desirable that n >> K. When selecting optimal models," << endl
            << "1. use AIC or BIC if n > 40K;" << endl
            << "2. use AICc or BIC if 40K >= n > K;" << endl
            << "3. be extremely cautious if n <= K" << endl << endl

            << "To improve the situation (3), consider the following options:" << endl
            << "  1. Increase the sample size (n)" << endl
            << "  2. Decrease the number of parameters (K) to be estimated. If" << endl
            << "     possible:" << endl
            << "     a. Remove the least important sequences from the alignment" << endl
            << "     b. Specify some of the parameter values for the substitution"<< endl
            << "        model (e.g., the nucleotide or amino acid frequencies)" << endl
            << "     c. Specify some of the parameter values for the rates-across-" << endl
            << "        sites model (e.g., the shape parameter for the discrete" << endl
            << "        Gamma distribution, the proportion of invariable sites, or" << endl
            << "        the rates of change for different rate categories under" << endl
            << "        the FreeRate model)" << endl << endl
            << "Reference:" << endl
            << "Burnham KR, Anderson DR (2002). Model Selection and Multimodel" << endl
            << "Inference: A Practical Information-Theoretic Approach. Springer," << endl
            << "New York." << endl
            << "************************ END OF WARNING ***********************" << endl;
    }
    out << endl;

    if (tree.aln->seq_type == SEQ_POMO) {
        int N = tree.aln->virtual_pop_size;
        out << "NOTE: The branch lengths of PoMo measure mutations and frequency shifts." << endl;
        out << "To compare PoMo branch lengths to DNA substitution models use the tree length" << endl;
        out << "measured in substitutions per site." << endl << endl;
        out << "Total tree length (sum of branch lengths)" << endl;
        out << " - measured in number of mutations and frequency shifts per site: " << totalLen << endl;
        out << " - measured in number of substitutions per site (divided by N^2): " << totalLen / (N * N) << endl;
    }
    else out << "Total tree length (sum of branch lengths): " << totalLen << endl;

	double totalLenInternal = tree.treeLengthInternal(epsilon);
    double totalLenInternalP = totalLenInternal*100.0 / totalLen;
    if (tree.aln->seq_type == SEQ_POMO) {
        out << "Sum of internal branch lengths" << endl;
        out << "- measured in mutations and frequency shifts per site: " << totalLenInternal << " (" << totalLenInternalP << "% of tree length)" << endl;
        out << "- measured in substitutions per site: " << totalLenInternal << " (" << totalLenInternalP << "% of tree length)" << endl;
        out << endl;
    }
    else {
        out << "Sum of internal branch lengths: " << totalLenInternal << " (" << totalLenInternalP << "% of tree length)" << endl;
        //	out << "Sum of internal branch lengths divided by total tree length: "
        //			<< totalLenInternal / totalLen << endl;
        out << endl;
    }
	//out << "ZERO BRANCH EPSILON = " << epsilon << endl;
	int zero_internal_branches = tree.countZeroInternalBranches(NULL, NULL, epsilon);
	if (zero_internal_branches > 0) {
		//int zero_internal_branches = tree.countZeroInternalBranches(NULL, NULL, epsilon);
		/*
		out << "WARNING: " << zero_branches
				<< " branches of near-zero lengths (<" << epsilon << ") and should be treated with caution!"
				<< endl;
		*/
		out << "WARNING: " << zero_internal_branches
				<< " near-zero internal branches (<" << epsilon << ") should be treated with caution"
				<< endl;
		/*
		cout << endl << "WARNING: " << zero_branches
				<< " branches of near-zero lengths (<" << epsilon << ") and should be treated with caution!"
				<< endl;
		*/
		out << "         Such branches are denoted by '**' in the figure below"
				<< endl << endl;
	}
	int long_branches = tree.countLongBranches(NULL, NULL, params.max_branch_length-0.2);
	if (long_branches > 0) {
		//stringstream sstr;
		out << "WARNING: " << long_branches << " too long branches (>"
            << params.max_branch_length-0.2 << ") should be treated with caution!" << endl;
		//out << sstr.str();
		//cout << sstr.str();
	}

			//<< "Total tree length: " << tree.treeLength() << endl << endl
	tree.sortTaxa();
    if (tree.rooted)
        out << "NOTE: Tree is ROOTED at virtual root '" << tree.root->name << "'" << endl;
    else
        out << "NOTE: Tree is UNROOTED although outgroup taxon '" << tree.root->name << "' is drawn at root" << endl;

    if (tree.isSuperTree() && params.partition_type == 0)
        out	<< "NOTE: Branch lengths are weighted average over all partitions" << endl
            << "      (weighted by the number of sites in the partitions)" << endl;

    bool is_codon = tree.aln->seq_type == SEQ_CODON;
    if (tree.isSuperTree()) {
        PhyloSuperTree *stree = (PhyloSuperTree*) &tree;
        is_codon = true;
        for (PhyloSuperTree::iterator sit = stree->begin(); sit != stree->end(); sit++)
            if ((*sit)->aln->seq_type != SEQ_CODON) {
                is_codon = false;
                break;
            }
    }
    if (is_codon)
		out << endl << "NOTE: Branch lengths are interpreted as number of nucleotide substitutions per codon site!"
				<< endl << "      Rescale them by 1/3 if you want to have #nt substitutions per nt site" << endl;
    if (main_tree) 
    if (params.aLRT_replicates > 0 || params.gbo_replicates || (params.num_bootstrap_samples && params.compute_ml_tree)) {
        out << "Numbers in parentheses are ";
        if (params.aLRT_replicates > 0) {
            out << "SH-aLRT support (%)";
            if (params.localbp_replicates)
                out << " / local bootstrap support (%)";
        }
        if (params.aLRT_test)
            out << " / parametric aLRT support";
        if (params.aBayes_test)
            out << " / aBayes support";
        if (params.num_bootstrap_samples && params.compute_ml_tree) {
            if (params.aLRT_replicates > 0 || params.aLRT_test || params.aBayes_test)
                out << " /";
            out << " standard bootstrap support (%)";
        }
        if (params.gbo_replicates) {
            if (params.aLRT_replicates > 0 || params.aLRT_test || params.aBayes_test)
                out << " /";
            out << " ultrafast bootstrap support (%)";
        }
        out << endl;
    }
    out << endl;

	//tree.setExtendedFigChar();
	tree.drawTree(out, WT_BR_SCALE, epsilon);

    if (tree.aln->seq_type == SEQ_POMO)
        out << "Tree in newick format (measured in mutations and frequency shifts):" << endl;
    else out << "Tree in newick format:" << endl;

	tree.printTree(out, WT_BR_LEN | WT_BR_LEN_FIXED_WIDTH | WT_SORT_TAXA);

	out << endl << endl;
}

void reportCredits(ofstream &out) {
	out << "CREDITS" << endl << "-------" << endl << endl
			<< "Some parts of the code were taken from the following packages/libraries:"
			<< endl << endl
			<< "Schmidt HA, Strimmer K, Vingron M, and von Haeseler A (2002)" << endl
			<< "TREE-PUZZLE: maximum likelihood phylogenetic analysis using quartets" << endl
			<< "and parallel computing. Bioinformatics, 18(3):502-504." << endl << endl

			//<< "The source code to construct the BIONJ tree were taken from BIONJ software:"
			//<< endl << endl
			<< "Gascuel O (1997) BIONJ: an improved version of the NJ algorithm" << endl
			<< "based on a simple model of sequence data. Mol. Bio. Evol., 14:685-695." << endl << endl

			//<< "The Nexus file parser was taken from the Nexus Class Library:"
			//<< endl << endl
			<< "Paul O. Lewis (2003) NCL: a C++ class library for interpreting data files in" << endl
			<< "NEXUS format. Bioinformatics, 19(17):2330-2331." << endl << endl

			<< "Mascagni M and Srinivasan A (2000) Algorithm 806: SPRNG: A Scalable Library" << endl
			<< "for Pseudorandom Number Generation. ACM Transactions on Mathematical Software," << endl
			<< "26: 436-461." << endl << endl

			<< "Guennebaud G, Jacob B, et al. (2010) Eigen v3. http://eigen.tuxfamily.org" << endl << endl;
			/*
			<< "The Modeltest 3.7 source codes were taken from:" << endl << endl
			<< "David Posada and Keith A. Crandall (1998) MODELTEST: testing the model of"
			<< endl << "DNA substitution. Bioinformatics, 14(9):817-8." << endl
			*/
}

/***********************************************************
 * CREATE REPORT FILE
 ***********************************************************/
extern StringIntMap pllTreeCounter;

void exhaustiveSearchGAMMAInvar(Params &params, IQTree &iqtree);

void searchGAMMAInvarByRestarting(IQTree &iqtree);

void computeLoglFromUserInputGAMMAInvar(Params &params, IQTree &iqtree);

void printOutfilesInfo(Params &params, string &original_model, IQTree &tree) {

	cout << endl << "Analysis results written to: " << endl;
    if (!(params.suppress_output_flags & OUT_IQTREE))
		cout<< "  IQ-TREE report:                " << params.out_prefix << ".iqtree"
			<< endl;
	if (params.compute_ml_tree) {
        if (!(params.suppress_output_flags & OUT_TREEFILE)) {
            if (original_model.find("ONLY") != string::npos || (original_model.substr(0,2)=="MF" && original_model.substr(0,3)!="MFP"))
                cout << "  Tree used for ModelFinder:     " << params.out_prefix << ".treefile" << endl;
            else
                cout << "  Maximum-likelihood tree:       " << params.out_prefix << ".treefile" << endl;
        }
//		if (params.snni && params.write_local_optimal_trees) {
//			cout << "  Locally optimal trees (" << tree.candidateTrees.getNumLocalOptTrees() << "):    " << params.out_prefix << ".suboptimal_trees" << endl;
//		}
	}
	if (!params.user_file && params.start_tree == STT_BIONJ) {
		cout << "  BIONJ tree:                    " << params.out_prefix << ".bionj"
				<< endl;
	}
	if (!params.dist_file) {
		//cout << "  Juke-Cantor distances:    " << params.out_prefix << ".jcdist" << endl;
		if (params.compute_ml_dist)
		cout << "  Likelihood distances:          " << params.out_prefix
					<< ".mldist" << endl;
		if (params.print_conaln)
		cout << "  Concatenated alignment:        " << params.out_prefix
					<< ".conaln" << endl;
	}
	if ((original_model.find("TEST") != string::npos || original_model.substr(0,2) == "MF") && tree.isSuperTree()) {
		cout << "  Best partitioning scheme:      " << params.out_prefix << ".best_scheme.nex" << endl;
		bool raxml_format_printed = true;

		for (vector<PartitionInfo>::iterator it = ((PhyloSuperTree*)&tree)->part_info.begin();
				it != ((PhyloSuperTree*)&tree)->part_info.end(); it++)
			if (!it->aln_file.empty()) {
				raxml_format_printed = false;
				break;
			}
		if (raxml_format_printed)
			 cout << "           in RAxML format:      " << params.out_prefix << ".best_scheme" << endl;
	}
	if (tree.getRate()->getGammaShape() > 0 && params.print_site_rate)
		cout << "  Gamma-distributed rates:       " << params.out_prefix << ".rate"
				<< endl;

	if ((tree.getRate()->isSiteSpecificRate() || tree.getRate()->getPtnCat(0) >= 0) && params.print_site_rate)
		cout << "  Site-rates by MH model:        " << params.out_prefix << ".rate"
				<< endl;

	if (params.print_site_lh)
		cout << "  Site log-likelihoods:          " << params.out_prefix << ".sitelh"
				<< endl;

	if (params.print_partition_lh)
		cout << "  Partition log-likelihoods:     " << params.out_prefix << ".partlh"
				<< endl;

	if (params.print_site_prob)
		cout << "  Site probability per rate/mix: " << params.out_prefix << ".siteprob"
				<< endl;

    if (params.print_ancestral_sequence) {
        cout << "  Ancestral state probabilities: " << params.out_prefix << ".ancestralprob" << endl;
        cout << "  Ancestral sequences:           " << params.out_prefix << ".ancestralseq" << endl;
    }

	if (params.write_intermediate_trees)
		cout << "  All intermediate trees:        " << params.out_prefix << ".treels"
				<< endl;

    if (params.writeDistImdTrees) {
        tree.intermediateTrees.printTrees(string("ditrees"));
        cout << "  Distinct intermediate trees:   " << params.out_prefix <<  ".ditrees" << endl;
        cout << "  Logl of intermediate trees:    " << params.out_prefix <<  ".ditrees_lh" << endl;
    }

	if (params.gbo_replicates) {
		cout << endl << "Ultrafast bootstrap approximation results written to:" << endl
			 << "  Split support values:          " << params.out_prefix << ".splits.nex" << endl
			 << "  Consensus tree:                " << params.out_prefix << ".contree" << endl;
		if (params.print_ufboot_trees)
		cout << "  UFBoot trees:                  " << params.out_prefix << ".ufboot" << endl;

	}

	if (params.treeset_file) {
		cout << "  Evaluated user trees:          " << params.out_prefix << ".trees" << endl;

		if (params.print_tree_lh) {
		cout << "  Tree log-likelihoods:          " << params.out_prefix << ".treelh" << endl;
		}
	}
    	if (params.lmap_num_quartets >= 0) {
		cout << "  Likelihood mapping plot (SVG): " << params.out_prefix << ".lmap.svg" << endl;
		cout << "  Likelihood mapping plot (EPS): " << params.out_prefix << ".lmap.eps" << endl;
	}
    if (!(params.suppress_output_flags & OUT_LOG))
    	cout << "  Screen log file:               " << params.out_prefix << ".log" << endl;
	/*	if (original_model == "WHTEST")
	 cout <<"  WH-TEST report:           " << params.out_prefix << ".whtest" << endl;*/
	cout << endl;

}


void reportPhyloAnalysis(Params &params, string &original_model,
		IQTree &tree, vector<ModelInfo> &model_info) {
    if (!MPIHelper::getInstance().isMaster()) {
        return;
    }
    if (params.suppress_output_flags & OUT_IQTREE) {
        printOutfilesInfo(params, original_model, tree);
        return;
    }
        
	if (params.count_trees) {
		// addon: print #distinct trees
		cout << endl << "NOTE: " << pllTreeCounter.size() << " distinct trees evaluated during whole tree search" << endl;

		IntVector counts;
		for (StringIntMap::iterator i = pllTreeCounter.begin(); i != pllTreeCounter.end(); i++) {
			if (i->second > counts.size())
				counts.resize(i->second+1, 0);
			counts[i->second]++;
		}
		for (IntVector::iterator i2 = counts.begin(); i2 != counts.end(); i2++) {
		    if (*i2 != 0) {
				cout << "#Trees occurring " << (i2-counts.begin()) << " times: " << *i2 << endl;
		    }
		}
	}
	string outfile = params.out_prefix;

	outfile += ".iqtree";
	try {
		ofstream out;
		out.exceptions(ios::failbit | ios::badbit);
		out.open(outfile.c_str());
		out << "IQ-TREE " << iqtree_VERSION_MAJOR << "." << iqtree_VERSION_MINOR
				<< "." << iqtree_VERSION_PATCH << " built " << __DATE__ << endl
				<< endl;
		if (params.partition_file)
			out << "Partition file name: " << params.partition_file << endl;
		if (params.aln_file)
			out << "Input file name: " << params.aln_file << endl;

		if (params.user_file)
			out << "User tree file name: " << params.user_file << endl;
		out << "Type of analysis: ";
        bool modelfinder = original_model.substr(0,4)=="TEST" || original_model.substr(0,2) == "MF" || original_model.empty();
        if (modelfinder)
            out << "ModelFinder";
        if (params.compute_ml_tree) {
            if (modelfinder)
                out << " + ";
            out << "tree reconstruction";
        }
        if (params.num_bootstrap_samples > 0) {
            if (params.compute_ml_tree)
                out << " + ";
            out << "non-parametric bootstrap (" << params.num_bootstrap_samples
                    << " replicates)";
        }
        if (params.gbo_replicates > 0) {
            out << " + ultrafast bootstrap (" << params.gbo_replicates << " replicates)";
        }
		out << endl;
		out << "Random seed number: " << params.ran_seed << endl << endl;
		out << "REFERENCES" << endl << "----------" << endl << endl;
		reportReferences(params, out, original_model);

		out << "SEQUENCE ALIGNMENT" << endl << "------------------" << endl
				<< endl;
		if (tree.isSuperTree()) {
			out << "Input data: " << tree.aln->getNSeq()+tree.removed_seqs.size() << " taxa with "
					<< tree.aln->getNSite() << " partitions and "
					<< tree.getAlnNSite() << " total sites ("
					<< ((SuperAlignment*)tree.aln)->computeMissingData()*100 << "% missing data)" << endl << endl;

			PhyloSuperTree *stree = (PhyloSuperTree*) &tree;
			int namelen = stree->getMaxPartNameLength();
			int part;
			out.width(max(namelen+6,10));
			out << left << "  ID  Name" << "  Type  #Seqs  #Sites  #Patterns  #Const_Sites" << endl;
			//out << string(namelen+54, '-') << endl;
			part = 0;
			for (PhyloSuperTree::iterator it = stree->begin(); it != stree->end(); it++, part++) {
				//out << "FOR PARTITION " << stree->part_info[part].name << ":" << endl << endl;
				//reportAlignment(out, *((*it)->aln));
				out.width(4);
				out << right << part+1 << "  ";
				out.width(max(namelen,4));
				out << left << stree->part_info[part].name << "  ";
				out.width(6);
				switch ((*it)->aln->seq_type) {
				case SEQ_BINARY: out << "BIN"; break;
				case SEQ_CODON: out << "CODON"; break;
				case SEQ_DNA: out << "DNA"; break;
				case SEQ_MORPH: out << "MORPH"; break;
				case SEQ_MULTISTATE: out << "TINA"; break;
				case SEQ_PROTEIN: out << "AA"; break;
				case SEQ_POMO: out << "COUNTSFORMAT"; break;
				case SEQ_UNKNOWN: out << "???"; break;
				}
				out.width(5);
				out << right << (*it)->aln->getNSeq() << "  ";
				out.width(6);
				out << (*it)->aln->getNSite() << "  ";
				out.width(6);
				out << (*it)->aln->getNPattern() << "      ";
				out << round((*it)->aln->frac_const_sites*100) << "%" << endl;
			}
			out << endl;
		} else
			reportAlignment(out, *(tree.aln), tree.removed_seqs.size());

		out.precision(4);
		out << fixed;

		if (!model_info.empty()) {
			out << "ModelFinder" << endl << "-----------" << endl << endl;
			if (tree.isSuperTree())
				pruneModelInfo(model_info, (PhyloSuperTree*)&tree);
			reportModelSelection(out, params, model_info, tree.isSuperTree());
		}

		out << "SUBSTITUTION PROCESS" << endl << "--------------------" << endl
				<< endl;
		if (tree.isSuperTree()) {
			if(params.partition_type)
				out	<< "Proportional partition model with joint branch lengths and separate models between partitions" << endl << endl;
			else
				out	<< "Full partition model with separate branch lengths and models between partitions" << endl << endl;
			PhyloSuperTree *stree = (PhyloSuperTree*) &tree;
			PhyloSuperTree::iterator it;
			int part;
			if(params.partition_type)
				out << "  ID  Model           Speed  Parameters" << endl;
			else
				out << "  ID  Model         TreeLen  Parameters" << endl;
			//out << "-------------------------------------" << endl;
			for (it = stree->begin(), part = 0; it != stree->end(); it++, part++) {
				out.width(4);
				out << right << (part+1) << "  ";
				out.width(14);
				if(params.partition_type)
					out << left << (*it)->getModelName() << " " << stree->part_info[part].part_rate  << "  " << (*it)->getModelNameParams() << endl;
				else
					out << left << (*it)->getModelName() << " " << (*it)->treeLength() << "  " << (*it)->getModelNameParams() << endl;
			}
			out << endl;
			/*
			for (it = stree->begin(), part = 0; it != stree->end(); it++, part++) {
				reportModel(out, *(*it));
				reportRate(out, *(*it));
			}*/
		} else {
			reportModel(out, tree);
			reportRate(out, tree);
		}

    		if (params.lmap_num_quartets >= 0) {
			tree.reportLikelihoodMapping(out);
		}


		/*
		out << "RATE HETEROGENEITY" << endl << "------------------" << endl
				<< endl;
		if (tree.isSuperTree()) {
			PhyloSuperTree *stree = (PhyloSuperTree*) &tree;
			int part = 0;
			for (PhyloSuperTree::iterator it = stree->begin();
					it != stree->end(); it++, part++) {
				out << "FOR PARTITION " << stree->part_info[part].name << ":"
						<< endl << endl;
				reportRate(out, *(*it));
			}
		} else
			reportRate(out, tree);
		*/
		// Bootstrap analysis:
		//Display as outgroup: a

		if (original_model == "WHTEST") {
			out << "TEST OF MODEL HOMOGENEITY" << endl
					<< "-------------------------" << endl << endl;
			out << "Delta of input data:                 "
					<< params.whtest_delta << endl;
			out << ".95 quantile of Delta distribution:  "
					<< params.whtest_delta_quantile << endl;
			out << "Number of simulations performed:     "
					<< params.whtest_simulations << endl;
			out << "P-value:                             "
					<< params.whtest_p_value << endl;
			if (params.whtest_p_value < 0.05) {
				out
						<< "RESULT: Homogeneity assumption is rejected (p-value cutoff 0.05)"
						<< endl;
			} else {
				out
						<< "RESULT: Homogeneity assumption is NOT rejected (p-value cutoff 0.05)"
						<< endl;
			}
			out << endl << "*** For this result please cite:" << endl << endl;
			out
					<< "G. Weiss and A. von Haeseler (2003) Testing substitution models"
					<< endl
					<< "within a phylogenetic tree. Mol. Biol. Evol, 20(4):572-578"
					<< endl << endl;
		}
/*
		out << "TREE SEARCH" << endl << "-----------" << endl << endl
				<< "Stopping rule: "
				<< ((params.stop_condition == SC_STOP_PREDICT) ? "Yes" : "No")
				<< endl << "Number of iterations: "
				<< tree.stop_rule.getNumIterations() << endl
				<< "Probability of deleting sequences: " << params.p_delete
				<< endl << "Number of representative leaves: "
				<< params.k_representative << endl
				<< "NNI log-likelihood cutoff: " << tree.getNNICutoff() << endl
				<< endl;
*/
		if (params.compute_ml_tree) {
			if (original_model.find("ONLY") != string::npos || (original_model.substr(0,2) == "MF" && original_model.substr(0,3) != "MFP")) {
				out << "TREE USED FOR ModelFinder" << endl
					<< "-------------------------" << endl << endl;
            } else if (params.min_iterations == 0) {
                if (params.user_file)
                    out << "USER TREE" << endl
                        << "---------" << endl << endl;
                else
                    out << "STARTING TREE" << endl
                        << "-------------" << endl << endl;
            } else {
				out << "MAXIMUM LIKELIHOOD TREE" << endl
					<< "-----------------------" << endl << endl;
            }

			tree.setRootNode(params.root);

            if (params.gbo_replicates) {
                if (tree.boot_consense_logl > tree.getBestScore() + 0.1) {
                    out << endl << "**NOTE**: Consensus tree has higher likelihood than ML tree found! Please use consensus tree below." << endl;
                }
            }

			reportTree(out, params, tree, tree.getBestScore(), tree.logl_variance, true);

			if (tree.isSuperTree() && verbose_mode >= VB_MED) {
				PhyloSuperTree *stree = (PhyloSuperTree*) &tree;
//				stree->mapTrees();
//				int empty_branches = stree->countEmptyBranches();
//				if (empty_branches) {
//					stringstream ss;
//					ss << empty_branches << " branches in the overall tree with no phylogenetic information due to missing data!";
//					outWarning(ss.str());
//				}

				int part = 0;
				for (PhyloSuperTree::iterator it = stree->begin();
						it != stree->end(); it++, part++) {
					out << "FOR PARTITION " << stree->part_info[part].name
							<< ":" << endl << endl;
                    (*it)->setRootNode(params.root);
//					reportTree(out, params, *(*it), (*it)->computeLikelihood(), (*it)->computeLogLVariance(), false);
					reportTree(out, params, *(*it), stree->part_info[part].cur_score, 0.0, false);
				}
			}

		}
		/*
		 if (params.write_intermediate_trees) {
		 out << endl << "CONSENSUS OF INTERMEDIATE TREES" << endl << "-----------------------" << endl << endl
		 << "Number of intermediate trees: " << tree.stop_rule.getNumIterations() << endl
		 << "Split threshold: " << params.split_threshold << endl
		 << "Burn-in: " << params.tree_burnin << endl << endl;
		 }*/

		if (params.consensus_type == CT_CONSENSUS_TREE) {
			out << "CONSENSUS TREE" << endl << "--------------" << endl << endl;
			out << "Consensus tree is constructed from "
					<< (params.num_bootstrap_samples ? params.num_bootstrap_samples : params.gbo_replicates)
					<< " bootstrap trees";
            if (params.gbo_replicates) {
                out << endl << "Log-likelihood of consensus tree: " << tree.boot_consense_logl;
            }
			string con_file = params.out_prefix;
			con_file += ".contree";

<<<<<<< HEAD
            IntVector rfdist;
            tree.computeRFDist(con_file.c_str(), rfdist);
            out << endl << "Robinson-Foulds distance between ML tree and consensus tree: " << rfdist[0] << endl;

=======
            out << endl << "Robinson-Foulds distance between ML tree and consensus tree: " << params.contree_rfdist << endl;
            
>>>>>>> 9a59a344
            out << endl << "Branches with bootstrap support >"
					<< floor(params.split_threshold * 1000) / 10 << "% are kept";
			if (params.split_threshold == 0.0)
				out << " (extended consensus)";
			if (params.split_threshold == 0.5)
				out << " (majority-rule consensus)";
			if (params.split_threshold >= 0.99)
				out << " (strict consensus)";

			out << endl << "Branch lengths are optimized by maximum likelihood on original alignment" << endl;
			out << "Numbers in parentheses are bootstrap supports (%)" << endl << endl;

			bool rooted = false;
			MTree contree;
			contree.readTree(con_file.c_str(), rooted);
			contree.drawTree(out, WT_BR_SCALE);
			out << endl << "Consensus tree in newick format: " << endl << endl;
			contree.printTree(out);
			out << endl << endl;
//			tree.freeNode();
//			tree.root = NULL;
//			tree.readTree(con_file.c_str(), rooted);
//			if (removed_seqs.size() > 0) {
//				tree.reinsertIdenticalSeqs(tree.aln, removed_seqs, twin_seqs);
//			}
//			tree.setAlignment(tree.aln);

			// bug fix
//			if ((tree.sse == LK_EIGEN || tree.sse == LK_EIGEN_SSE) && !tree.isBifurcating()) {
//				cout << "NOTE: Changing to old kernel as consensus tree is multifurcating" << endl;
//				tree.changeLikelihoodKernel(LK_SSE);
//			}

//			tree.initializeAllPartialLh();
//			tree.fixNegativeBranch(false);
//			if (tree.isSuperTree())
//				((PhyloSuperTree*) &tree)->mapTrees();
//			tree.optimizeAllBranches();
//			tree.printTree(con_file.c_str(), WT_BR_LEN | WT_BR_LEN_FIXED_WIDTH | WT_SORT_TAXA);
//			tree.sortTaxa();
//			tree.drawTree(out, WT_BR_SCALE);
//			out << endl << "Consensus tree in newick format: " << endl << endl;
//			tree.printResultTree(out);
//			out << endl << endl;
		}


		/* evaluate user trees */
		vector<TreeInfo> info;
		IntVector distinct_trees;
		if (params.treeset_file) {
			evaluateTrees(params, &tree, info, distinct_trees);
			out.precision(4);
            out.setf(ios_base::fixed);

			out << endl << "USER TREES" << endl << "----------" << endl << endl;
			out << "See " << params.out_prefix << ".trees for trees with branch lengths." << endl << endl;
			if (params.topotest_replicates && info.size() > 1) {
                out << "Tree      logL    deltaL  bp-RELL    p-KH     p-SH    ";
				if (params.do_weighted_test)
					out << "p-WKH    p-WSH    ";
                out << "c-ELW";
                if (params.do_au_test)
                    out << "     p-AU";

                out << endl << "------------------------------------------------------------------";
                if (params.do_weighted_test)
					out << "------------------";
                if (params.do_au_test)
                    out << "-------";
                out << endl;
			} else {
				out << "Tree      logL    deltaL" << endl;
				out << "-------------------------" << endl;

			}
			double maxL = -DBL_MAX;
			int tid, orig_id;
			for (tid = 0; tid < info.size(); tid++)
				if (info[tid].logl > maxL) maxL = info[tid].logl;
			for (orig_id = 0, tid = 0; orig_id < distinct_trees.size(); orig_id++) {
				out.width(3);
				out << right << orig_id+1 << " ";
				if (distinct_trees[orig_id] >= 0) {
					out << " = tree " << distinct_trees[orig_id]+1 << endl;
					continue;
				}
				out.precision(3);
				out.width(12);
				out << info[tid].logl << " ";
				out.width(7);
				out << maxL - info[tid].logl;
				if (!params.topotest_replicates || info.size() <= 1) {
					out << endl;
					tid++;
					continue;
				}
				out.precision(4);
				out << "  ";
				out.width(6);
				out << info[tid].rell_bp;
				if (info[tid].rell_confident)
					out << " + ";
				else
					out << " - ";
				out.width(6);
				out << right << info[tid].kh_pvalue;
				if (info[tid].kh_pvalue < 0.05)
					out << " - ";
				else
					out << " + ";
				out.width(6);
				out << right << info[tid].sh_pvalue;
				if (info[tid].sh_pvalue < 0.05)
					out << " - ";
				else
					out << " + ";

				if (params.do_weighted_test) {
					out.width(6);
					out << right << info[tid].wkh_pvalue;
					if (info[tid].wkh_pvalue < 0.05)
						out << " - ";
					else
						out << " + ";
					out.width(6);
					out << right << info[tid].wsh_pvalue;
					if (info[tid].wsh_pvalue < 0.05)
						out << " - ";
					else
						out << " + ";
				}
				out.width(6);
				out << info[tid].elw_value;
				if (info[tid].elw_confident)
					out << " + ";
				else
					out << " - ";

                if (params.do_au_test) {
                    out.width(6);
                    out << right << info[tid].au_pvalue;
                    if (info[tid].au_pvalue < 0.05)
                        out << " - ";
                    else
                        out << " + ";
                }

				out << endl;
				tid++;
			}
			out << endl;

			if (params.topotest_replicates) {
				out <<  "deltaL  : logL difference from the maximal logl in the set." << endl
					 << "bp-RELL : bootstrap proportion using RELL method (Kishino et al. 1990)." << endl
					 << "p-KH    : p-value of one sided Kishino-Hasegawa test (1989)." << endl
					 << "p-SH    : p-value of Shimodaira-Hasegawa test (2000)." << endl;
				if (params.do_weighted_test) {
					out << "p-WKH   : p-value of weighted KH test." << endl
					 << "p-WSH   : p-value of weighted SH test." << endl;
				}
				out	 << "c-ELW   : Expected Likelihood Weight (Strimmer & Rambaut 2002)." << endl;
                if (params.do_au_test) {
					out << "p-AU    : p-value of approximately unbiased (AU) test (Shimodaira, 2002)." << endl;
                }
                out  << endl
					 << "Plus signs denote the 95% confidence sets." << endl
					 << "Minus signs denote significant exclusion."  << endl
					 << "All tests performed "
					 << params.topotest_replicates << " resamplings using the RELL method."<<endl;
			}
			out << endl;
		}


		time_t cur_time;
		time(&cur_time);

		char *date_str;
		date_str = ctime(&cur_time);
		out.unsetf(ios_base::fixed);
		out << "TIME STAMP" << endl << "----------" << endl << endl
				<< "Date and time: " << date_str << "Total CPU time used: "
				<< (double) params.run_time << " seconds (" << convert_time(params.run_time) << ")" << endl
				<< "Total wall-clock time used: " << getRealTime() - params.start_real_time
				<< " seconds (" << convert_time(getRealTime() - params.start_real_time) << ")" << endl << endl;

		//reportCredits(out); // not needed, now in the manual
		out.close();

	} catch (ios::failure) {
		outError(ERR_WRITE_OUTPUT, outfile);
	}
    
    printOutfilesInfo(params, original_model, tree);
}

void checkZeroDist(Alignment *aln, double *dist) {
	int ntaxa = aln->getNSeq();
	IntVector checked;
	checked.resize(ntaxa, 0);
	int i, j;
	for (i = 0; i < ntaxa - 1; i++) {
		if (checked[i])
			continue;
		string str = "";
		bool first = true;
		for (j = i + 1; j < ntaxa; j++)
			if (dist[i * ntaxa + j] <= Params::getInstance().min_branch_length) {
				if (first)
					str = "ZERO distance between sequences "
							+ aln->getSeqName(i);
				str += ", " + aln->getSeqName(j);
				checked[j] = 1;
				first = false;
			}
		checked[i] = 1;
		if (str != "")
			outWarning(str);
	}
}


void printAnalysisInfo(int model_df, IQTree& iqtree, Params& params) {
//	if (!params.raxmllib) {
	cout << "Model of evolution: ";
	if (iqtree.isSuperTree()) {
		cout << iqtree.getModelName() << " (" << model_df << " free parameters)" << endl;
	} else {
		cout << iqtree.getModelName() << " with ";
		switch (iqtree.getModel()->getFreqType()) {
		case FREQ_EQUAL:
			cout << "equal";
			break;
		case FREQ_EMPIRICAL:
			cout << "counted";
			break;
		case FREQ_USER_DEFINED:
			cout << "user-defined";
			break;
		case FREQ_ESTIMATE:
			cout << "optimized";
			break;
		case FREQ_CODON_1x4:
			cout << "counted 1x4";
			break;
		case FREQ_CODON_3x4:
			cout << "counted 3x4";
			break;
		case FREQ_CODON_3x4C:
			cout << "counted 3x4-corrected";
			break;
		default:
			outError("Wrong specified state frequencies");
		}
		cout << " frequencies (" << model_df << " free parameters)" << endl;
	}
	cout << "Fixed branch lengths: "
			<< ((params.fixed_branch_length) ? "Yes" : "No") << endl;

	if (params.min_iterations > 0) {
	    cout << "Tree search algorithm: " << (params.snni ? "Stochastic nearest neighbor interchange" : "IQPNNI") << endl;
	    cout << "Termination condition: ";
	    if (params.stop_condition == SC_REAL_TIME) {
	        cout << "after " << params.maxtime << " minutes" << endl;
	    } else if (params.stop_condition == SC_UNSUCCESS_ITERATION) {
	        cout << "after " << params.unsuccess_iteration << " unsuccessful iterations" << endl;
	    } else if (params.stop_condition == SC_FIXED_ITERATION) {
	            cout << params.min_iterations << " iterations" << endl;
	    } else if(params.stop_condition == SC_WEIBULL) {
	            cout << "predicted in [" << params.min_iterations << ","
	                    << params.max_iterations << "] (confidence "
	                    << params.stop_confidence << ")" << endl;
	    } else if (params.stop_condition == SC_BOOTSTRAP_CORRELATION) {
	    	cout << "min " << params.min_correlation << " correlation coefficient" << endl;
	    }

	    if (!params.snni) {
	        cout << "Number of representative leaves  : " << params.k_representative << endl;
	        cout << "Probability of deleting sequences: " << iqtree.getProbDelete() << endl;
	        cout << "Number of leaves to be deleted   : " << iqtree.getDelete() << endl;
	        cout << "Important quartets assessed on: "
	                << ((params.iqp_assess_quartet == IQP_DISTANCE) ?
	                        "Distance" : ((params.iqp_assess_quartet == IQP_PARSIMONY) ? "Parsimony" : "Bootstrap"))
	                << endl;
	    }
	    cout << "NNI assessed on: " << ((params.nni5) ? "5 branches" : "1 branch") << endl;
	}
	cout << "Phylogenetic likelihood library: " << (params.pll ? "Yes" : "No") << endl;
    if (!params.fixed_branch_length)
        cout << "Branch length optimization method: "
            << ((iqtree.optimize_by_newton) ? "Newton" : "Brent") << endl;
    cout << "Number of Newton-Raphson steps in NNI evaluation and branch length optimization: " << NNI_MAX_NR_STEP
            << " / " << PLL_NEWZPERCYCLE << endl;
    cout << "SSE instructions: "
            << ((iqtree.sse) ? "Yes" : "No") << endl;
	cout << endl;
}

void computeMLDist(Params& params, IQTree& iqtree, string &dist_file, double begin_time) {
	double longest_dist;
//	stringstream best_tree_string;
//	iqtree.printTree(best_tree_string, WT_BR_LEN + WT_TAXON_ID);
	cout << "Computing ML distances based on estimated model parameters...";
	double *ml_dist = NULL;
    double *ml_var = NULL;
    longest_dist = iqtree.computeDist(params, iqtree.aln, ml_dist, ml_var, dist_file);
	cout << " " << (getCPUTime() - begin_time) << " sec" << endl;
	if (longest_dist > MAX_GENETIC_DIST * 0.99) {
		outWarning("Some pairwise ML distances are too long (saturated)");
		//cout << "Some ML distances are too long, using old distances..." << endl;
	} //else
	{
		if ( !iqtree.dist_matrix ) {
	        iqtree.dist_matrix = new double[iqtree.aln->getNSeq() * iqtree.aln->getNSeq()];
		}
		if ( !iqtree.var_matrix ) {
	        iqtree.var_matrix = new double[iqtree.aln->getNSeq() * iqtree.aln->getNSeq()];
		}
		memmove(iqtree.dist_matrix, ml_dist,
                sizeof (double) * iqtree.aln->getNSeq() * iqtree.aln->getNSeq());
        memmove(iqtree.var_matrix, ml_var,
				sizeof(double) * iqtree.aln->getNSeq() * iqtree.aln->getNSeq());
	}
	delete[] ml_dist;
    delete[] ml_var;
}

void computeInitialDist(Params &params, IQTree &iqtree, string &dist_file) {
    double longest_dist;
	if (params.dist_file) {
		cout << "Reading distance matrix file " << params.dist_file << " ..." << endl;
	} else if (params.compute_jc_dist) {
		cout << "Computing Juke-Cantor distances..." << endl;
	} else if (params.compute_obs_dist) {
		cout << "Computing observed distances..." << endl;
	}

	if (params.compute_jc_dist || params.compute_obs_dist || params.partition_file) {
		longest_dist = iqtree.computeDist(params, iqtree.aln, iqtree.dist_matrix, iqtree.var_matrix, dist_file);
		checkZeroDist(iqtree.aln, iqtree.dist_matrix);
		if (longest_dist > MAX_GENETIC_DIST * 0.99) {
			outWarning("Some pairwise distances are too long (saturated)");
		}
    }

}

void initializeParams(Params &params, IQTree &iqtree, vector<ModelInfo> &model_info, ModelsBlock *models_block) {
//    iqtree.setCurScore(-DBL_MAX);
    bool test_only = (params.model_name.find("ONLY") != string::npos) || (params.model_name.substr(0,2) == "MF" && params.model_name.substr(0,3) != "MFP");

    bool empty_model_found = params.model_name.empty() && !iqtree.isSuperTree();

    if (params.model_name.empty() && iqtree.isSuperTree()) {
        // check whether any partition has empty model_name
        PhyloSuperTree *stree = (PhyloSuperTree*)&iqtree;
        for (auto i = stree->part_info.begin(); i != stree->part_info.end(); i++)
            if (i->model_name.empty()) {
                empty_model_found = true;
                break;
            }
    }

    /* initialize substitution model */
    if (empty_model_found || params.model_name.substr(0, 4) == "TEST" || params.model_name.substr(0, 2) == "MF") {
        if (MPIHelper::getInstance().getNumProcesses() > 1)
            outError("Please use only 1 MPI process! We are currently working on the MPI parallelization of model selection.");
    	// TODO: check if necessary
//        if (iqtree.isSuperTree())
//            ((PhyloSuperTree*) &iqtree)->mapTrees();
        double cpu_time = getCPUTime();
        double real_time = getRealTime();
        ofstream fmodel;
        string fmodel_str = ((string)params.out_prefix + ".model");

        bool ok_model_file = false;
        if (!params.print_site_lh && !params.model_test_again) {
            ok_model_file = checkModelFile(fmodel_str, iqtree.isSuperTree(), model_info);
        }

        cout << endl;

        ok_model_file &= model_info.size() > 0;
        if (ok_model_file) {
            cout << "NOTE: Reusing information from model file " << fmodel_str << endl;
            fmodel.open(fmodel_str.c_str(), ios::app);
            if (!fmodel.is_open())
                outError("cannot append to file ", fmodel_str);
        } else {
            fmodel.open(fmodel_str.c_str());
            if (!fmodel.is_open())
                outError("cannot write to file ", fmodel_str);
            // print header
            SeqType seq_type = iqtree.aln->seq_type;
            if (iqtree.isSuperTree()) {
                fmodel << "Charset\t";
                seq_type = ((PhyloSuperTree*)&iqtree)->front()->aln->seq_type;
            }
            fmodel << "Model\tdf\tLnL\tTreeLen";
            if (seq_type == SEQ_BINARY)
                fmodel << "\t0\t1";
            else if (seq_type == SEQ_DNA)
                fmodel << "\tA-C\tA-G\tA-T\tC-G\tC-T\tG-T\tA\tC\tG\tT";
            fmodel << "\talpha\tpinv\tTree" << endl;
            model_info.clear();
        }
        fmodel.precision(4);
        fmodel << fixed;

        params.model_name = testModel(params, &iqtree, model_info, fmodel, models_block, params.num_threads, "", true);
        fmodel.close();
        params.startCPUTime = cpu_time;
        params.start_real_time = real_time;
        cpu_time = getCPUTime() - cpu_time;
        real_time = getRealTime() - real_time;
        cout << endl;
        cout << "All model information printed to " << params.out_prefix << ".model" << endl;
        cout << "CPU time for ModelFinder: " << cpu_time << " seconds (" << convert_time(cpu_time) << ")" << endl;
        cout << "Wall-clock time for ModelFinder: " << real_time << " seconds (" << convert_time(real_time) << ")" << endl;

//        alignment = iqtree.aln;
        if (test_only) {
            params.min_iterations = 0;
        }
    }

    if (params.model_name == "WHTEST") {
        if (iqtree.aln->seq_type != SEQ_DNA)
            outError("Weiss & von Haeseler test of model homogeneity only works for DNA");
        params.model_name = "GTR+G";
    }

    assert(iqtree.aln);
    if (params.gbo_replicates)
        params.speed_conf = 1.0;

	// TODO: check if necessary
//    if (iqtree.isSuperTree())
//        ((PhyloSuperTree*) &iqtree)->mapTrees();

    // set parameter for the current tree
//    iqtree.setParams(params);
}


void pruneTaxa(Params &params, IQTree &iqtree, double *pattern_lh, NodeVector &pruned_taxa, StrVector &linked_name) {
	int num_low_support;
	double mytime;

	if (params.aLRT_threshold <= 100 && (params.aLRT_replicates > 0 || params.localbp_replicates > 0)) {
		mytime = getCPUTime();
		cout << "Testing tree branches by SH-like aLRT with " << params.aLRT_replicates << " replicates..." << endl;
		iqtree.setRootNode(params.root);
		double curScore =  iqtree.getCurScore();
		iqtree.computePatternLikelihood(pattern_lh, &curScore);
		num_low_support = iqtree.testAllBranches(params.aLRT_threshold, curScore,
				pattern_lh, params.aLRT_replicates, params.localbp_replicates, params.aLRT_test, params.aBayes_test);
		iqtree.printResultTree();
		cout << "  " << getCPUTime() - mytime << " sec." << endl;
		cout << num_low_support << " branches show low support values (<= " << params.aLRT_threshold << "%)" << endl;

		//tree.drawTree(cout);
		cout << "Collapsing stable clades..." << endl;
		iqtree.collapseStableClade(params.aLRT_threshold, pruned_taxa, linked_name, iqtree.dist_matrix);
		cout << pruned_taxa.size() << " taxa were pruned from stable clades" << endl;
	}

	if (!pruned_taxa.empty()) {
		cout << "Pruned alignment contains " << iqtree.aln->getNSeq()
				<< " sequences and " << iqtree.aln->getNSite() << " sites and "
				<< iqtree.aln->getNPattern() << " patterns" << endl;
		//tree.clearAllPartialLh();
		iqtree.initializeAllPartialLh();
		iqtree.clearAllPartialLH();
		iqtree.setCurScore(iqtree.optimizeAllBranches());
		//cout << "Log-likelihood	after reoptimizing model parameters: " << tree.curScore << endl;
//		pair<int, int> nniInfo = iqtree.optimizeNNI();
        iqtree.optimizeNNI();
		cout << "Log-likelihood after optimizing partial tree: "
				<< iqtree.getCurScore() << endl;
	}

}

void restoreTaxa(IQTree &iqtree, double *saved_dist_mat, NodeVector &pruned_taxa, StrVector &linked_name) {
	if (!pruned_taxa.empty()) {
		cout << "Restoring full tree..." << endl;
		iqtree.restoreStableClade(iqtree.aln, pruned_taxa, linked_name);
		delete[] iqtree.dist_matrix;
		iqtree.dist_matrix = saved_dist_mat;
		iqtree.initializeAllPartialLh();
		iqtree.clearAllPartialLH();
		iqtree.setCurScore(iqtree.optimizeAllBranches());
		//cout << "Log-likelihood	after reoptimizing model parameters: " << tree.curScore << endl;
		pair<int, int> nniInfo;
		nniInfo = iqtree.optimizeNNI();
		cout << "Log-likelihood	after reoptimizing full tree: " << iqtree.getCurScore() << endl;
		//iqtree.setBestScore(iqtree.getModelFactory()->optimizeParameters(params.fixed_branch_length, true, params.model_eps));

	}
}
void runApproximateBranchLengths(Params &params, IQTree &iqtree) {
    if (!params.fixed_branch_length && params.leastSquareBranch) {
        cout << endl << "Computing Least Square branch lengths..." << endl;
        iqtree.optimizeAllBranchesLS();
        iqtree.clearAllPartialLH();
        iqtree.setCurScore(iqtree.computeLikelihood());
        string filename = params.out_prefix;
        filename += ".lstree";
        iqtree.printTree(filename.c_str(), WT_BR_LEN | WT_BR_LEN_FIXED_WIDTH | WT_SORT_TAXA | WT_NEWLINE);
        cout << "Logl of tree with LS branch lengths: " << iqtree.getCurScore() << endl;
        cout << "Tree with LS branch lengths written to " << filename << endl;
        if (params.print_branch_lengths) {
        	if (params.manuel_analytic_approx) {
        		cout << "Applying Manuel's analytic approximation.." << endl;
        		iqtree.approxAllBranches();
        	}
        	ofstream out;
        	filename = params.out_prefix;
        	filename += ".lsbrlen";
        	out.open(filename.c_str());
        	iqtree.printBranchLengths(out);
        	out.close();
        	cout << "LS Branch lengths written to " << filename << endl;
        }
        cout << "Total LS tree length: " << iqtree.treeLength() << endl;
    }

    if (params.pars_branch_length) {
    	cout << endl << "Computing parsimony branch lengths..." << endl;
    	iqtree.fixNegativeBranch(true);
    	iqtree.clearAllPartialLH();
        iqtree.setCurScore(iqtree.computeLikelihood());
        string filename = params.out_prefix;
        filename += ".mptree";
        iqtree.printTree(filename.c_str(), WT_BR_LEN | WT_BR_LEN_FIXED_WIDTH | WT_SORT_TAXA | WT_NEWLINE);
        cout << "Logl of tree with MP branch lengths: " << iqtree.getCurScore() << endl;
        cout << "Tree with MP branch lengths written to " << filename << endl;
        if (params.print_branch_lengths) {
        	ofstream out;
        	filename = params.out_prefix;
        	filename += ".mpbrlen";
        	out.open(filename.c_str());
        	iqtree.printBranchLengths(out);
        	out.close();
        	cout << "MP Branch lengths written to " << filename << endl;
        }
        cout << "Total MP tree length: " << iqtree.treeLength() << endl;

    }

    if (params.bayes_branch_length) {
    	cout << endl << "Computing Bayesian branch lengths..." << endl;
    	iqtree.computeAllBayesianBranchLengths();
    	iqtree.clearAllPartialLH();
        iqtree.setCurScore(iqtree.computeLikelihood());
        string filename = params.out_prefix;
        filename += ".batree";
        iqtree.printTree(filename.c_str(), WT_BR_LEN | WT_BR_LEN_FIXED_WIDTH | WT_SORT_TAXA | WT_NEWLINE);
        cout << "Logl of tree with Bayesian branch lengths: " << iqtree.getCurScore() << endl;
        cout << "Tree with Bayesian branch lengths written to " << filename << endl;
        if (params.print_branch_lengths) {
        	ofstream out;
        	filename = params.out_prefix;
        	filename += ".babrlen";
        	out.open(filename.c_str());
        	iqtree.printBranchLengths(out);
        	out.close();
        	cout << "Bayesian Branch lengths written to " << filename << endl;
        }
        cout << "Total Bayesian tree length: " << iqtree.treeLength() << endl;

    }

}

void printMiscInfo(Params &params, IQTree &iqtree, double *pattern_lh) {
	if (params.print_site_lh && !params.pll) {
		string site_lh_file = params.out_prefix;
		site_lh_file += ".sitelh";
		if (params.print_site_lh == WSL_SITE)
			printSiteLh(site_lh_file.c_str(), &iqtree, pattern_lh);
		else
			printSiteLhCategory(site_lh_file.c_str(), &iqtree, params.print_site_lh);
	}

    if (params.print_partition_lh && !iqtree.isSuperTree()) {
        outWarning("-wpl does not work with non-partition model");
        params.print_partition_lh = false;
    }
	if (params.print_partition_lh && !params.pll) {
        string part_lh_file = (string)params.out_prefix + ".partlh";
        printPartitionLh(part_lh_file.c_str(), &iqtree, pattern_lh);
	}

	if (params.print_site_prob && !params.pll) {
        printSiteProbCategory(((string)params.out_prefix + ".siteprob").c_str(), &iqtree, params.print_site_prob);
	}
    
    if (params.print_ancestral_sequence) {
        printAncestralSequences(params.out_prefix, &iqtree, params.print_ancestral_sequence);
    }
    
    if (params.print_site_state_freq != WSF_NONE && !params.site_freq_file && !params.tree_freq_file) {
		string site_freq_file = params.out_prefix;
		site_freq_file += ".sitesf";
        printSiteStateFreq(site_freq_file.c_str(), &iqtree);
    }

    if (params.print_trees_site_posterior) {
        cout << "Computing mixture posterior probabilities" << endl;
        IntVector pattern_cat;
        int num_mix = iqtree.computePatternCategories(&pattern_cat);
        cout << num_mix << " mixture components are necessary" << endl;
        string site_mix_file = (string)params.out_prefix + ".sitemix";
        ofstream out(site_mix_file.c_str());
        if (!out.is_open())
            outError("File " + site_mix_file + " could not be opened");
        out << "Ptn\tFreq\tNumMix" << endl;
        int ptn;
        for (ptn = 0; ptn < pattern_cat.size(); ptn++)
            out << ptn << "\t" << (int)iqtree.ptn_freq[ptn] << "\t" << pattern_cat[ptn] << endl;
        out.close();
        cout << "Pattern mixtures printed to " << site_mix_file << endl;

        site_mix_file = (string)params.out_prefix + ".sitemixall";
        out.open(site_mix_file.c_str());
        int ncat = iqtree.getRate()->getNRate();
        if (iqtree.getModel()->isMixture() && !iqtree.getModelFactory()->fused_mix_rate)
            ncat = iqtree.getModel()->getNMixtures();
        out << "Ptn\tFreq\tNumMix\tCat" << endl;

        int c;
        for (ptn = 0; ptn < iqtree.ptn_cat_mask.size(); ptn++) {
            int num_cat = popcount_lauradoux((unsigned*)&iqtree.ptn_cat_mask[ptn], 2);
            out << ptn << "\t" << (int)iqtree.ptn_freq[ptn] << "\t" << num_cat << "\t";
            for (c = 0; c < ncat; c++)
                if (iqtree.ptn_cat_mask[ptn] & ((uint64_t)1<<c))
                    out << "1";
                else
                    out << "0";
            out << endl;
        }
        out.close();
    }

	if (params.print_branch_lengths) {
    	if (params.manuel_analytic_approx) {
    		cout << "Applying Manuel's analytic approximation.." << endl;
    		iqtree.approxAllBranches();
    	}
		string brlen_file = params.out_prefix;
		brlen_file += ".brlen";
		ofstream out;
		out.open(brlen_file.c_str());
		iqtree.printBranchLengths(out);
		out.close();
		cout << "Branch lengths written to " << brlen_file << endl;
	}

	if (params.print_partition_info && iqtree.isSuperTree()) {
		string partition_info = params.out_prefix;
		partition_info += ".partinfo.nex";
		((PhyloSuperTree*)(&iqtree))->printPartition(partition_info.c_str());
		partition_info = (string)params.out_prefix + ".partitions";
		((PhyloSuperTree*)(&iqtree))->printPartitionRaxml(partition_info.c_str());
	}

	if (params.mvh_site_rate) {
		RateMeyerHaeseler *rate_mvh = new RateMeyerHaeseler(params.rate_file,
				&iqtree, params.rate_mh_type);
		cout << endl << "Computing site-specific rates by "
				<< rate_mvh->full_name << "..." << endl;
		rate_mvh->runIterativeProc(params, iqtree);
		cout << endl << "BEST SCORE FOUND : " << iqtree.getBestScore()<< endl;
		string mhrate_file = params.out_prefix;
		mhrate_file += ".mhrate";
		iqtree.getRate()->writeSiteRates(mhrate_file.c_str());

		if (params.print_site_lh) {
			string site_lh_file = params.out_prefix;
			site_lh_file += ".mhsitelh";
			printSiteLh(site_lh_file.c_str(), &iqtree);
		}
	}

	if (params.print_site_rate) {
		string rate_file = params.out_prefix;
		rate_file += ".rate";
		iqtree.getRate()->writeSiteRates(rate_file.c_str());
		if (iqtree.isSuperTree()) {
			PhyloSuperTree *stree = (PhyloSuperTree*) &iqtree;
			int part = 0;
			try {
				ofstream out;
				out.exceptions(ios::failbit | ios::badbit);
				out.open(rate_file.c_str());
				for (PhyloSuperTree::iterator it = stree->begin(); it != stree->end(); it++, part++) {
					out << "SITE RATES FOR PARTITION " << stree->part_info[part].name << ":" << endl;
					(*it)->getRate()->writeSiteRates(out);
				}
				cout << "Site rates printed to " << rate_file << endl;
				out.close();
			} catch (ios::failure) {
				outError(ERR_WRITE_OUTPUT, rate_file);
			}
		}
	}

    if (params.fixed_branch_length == BRLEN_SCALE) {
        string filename = (string)params.out_prefix + ".blscale";
        iqtree.printTreeLengthScaling(filename.c_str());
        cout << "Scaled tree length and model parameters printed to " << filename << endl;
    }

}

void printFinalSearchInfo(Params &params, IQTree &iqtree, double search_cpu_time, double search_real_time) {
	cout << "Total tree length: " << iqtree.treeLength() << endl;

	if (iqtree.isSuperTree() && verbose_mode >= VB_MAX) {
		PhyloSuperTree *stree = (PhyloSuperTree*) &iqtree;
		cout << stree->evalNNIs << " NNIs evaluated from " << stree->totalNNIs << " all possible NNIs ( " <<
				(int)(((stree->evalNNIs+1.0)/(stree->totalNNIs+1.0))*100.0) << " %)" << endl;
		cout<<"Details for subtrees:"<<endl;
		for(int part = 0; part < stree->size(); part++){
			cout << part+1 <<". "<<stree->part_info[part].name<<": "<<stree->part_info[part].evalNNIs<<" ( "
				<< (int)(((stree->part_info[part].evalNNIs+1.0)/((stree->totalNNIs+1.0) / stree->size()))*100.0)
				<< " %)" << endl;
		}
	}

	params.run_time = (getCPUTime() - params.startCPUTime);
	cout << endl;
	cout << "Total number of iterations: " << iqtree.stop_rule.getCurIt() << endl;
//    cout << "Total number of partial likelihood vector computations: " << iqtree.num_partial_lh_computations << endl;
	cout << "CPU time used for tree search: " << search_cpu_time
			<< " sec (" << convert_time(search_cpu_time) << ")" << endl;
	cout << "Wall-clock time used for tree search: " << search_real_time
			<< " sec (" << convert_time(search_real_time) << ")" << endl;
	cout << "Total CPU time used: " << (double) params.run_time << " sec ("
			<< convert_time((double) params.run_time) << ")" << endl;
	cout << "Total wall-clock time used: "
			<< getRealTime() - params.start_real_time << " sec ("
			<< convert_time(getRealTime() - params.start_real_time) << ")" << endl;

}

void printTrees(vector<string> trees, Params &params, string suffix) {
	ofstream treesOut((string(params.out_prefix) + suffix).c_str(),
			ofstream::out);
	for (vector<string>::iterator it = trees.begin(); it != trees.end(); it++) {
		treesOut << (*it);
		treesOut << endl;
	}
	treesOut.close();
}

/************************************************************
 *  MAIN TREE RECONSTRUCTION
 ***********************************************************/
void runTreeReconstruction(Params &params, string &original_model, IQTree &iqtree, vector<ModelInfo> &model_info) {

    string dist_file;
    params.startCPUTime = getCPUTime();
    params.start_real_time = getRealTime();

    // Make sure that no partial likelihood of IQ-TREE is initialized when PLL is used to save memory
    if (params.pll) {
        iqtree.deleteAllPartialLh();
    }

//    if (params.count_trees && pllTreeCounter == NULL)
//    	pllTreeCounter = new StringIntMap;

    // Temporary fix since PLL only supports DNA/Protein: switch to IQ-TREE parsimony kernel
    if (params.start_tree == STT_PLL_PARSIMONY) {
		if (iqtree.isSuperTree()) {
			PhyloSuperTree *stree = (PhyloSuperTree*)&iqtree;
			for (PhyloSuperTree::iterator it = stree->begin(); it != stree->end(); it++)
				if ((*it)->aln->seq_type != SEQ_DNA && (*it)->aln->seq_type != SEQ_PROTEIN)
					params.start_tree = STT_BIONJ;
		} else if (iqtree.aln->seq_type != SEQ_DNA && iqtree.aln->seq_type != SEQ_PROTEIN)
			params.start_tree = STT_PARSIMONY;
    }

    /***************** Initialization for PLL and sNNI ******************/
    if (params.start_tree == STT_PLL_PARSIMONY || params.start_tree == STT_RANDOM_TREE || params.pll) {
        /* Initialized all data structure for PLL*/
    	iqtree.initializePLL(params);
    }


    /********************* Compute pairwise distances *******************/
    if (params.start_tree == STT_BIONJ || params.iqp || params.leastSquareBranch) {
    	computeInitialDist(params, iqtree, dist_file);
    }

    /******************** Pass the parameter object params to IQTree *******************/
    iqtree.setParams(&params);

    /********************** Create an initial tree **********************/
    iqtree.computeInitialTree(dist_file, params.SSE);

   	iqtree.setRootNode(params.root);

    /*************** SET UP PARAMETERS and model testing ****************/

   	// FOR TUNG: swapping the order cause bug for -m TESTLINK
//    iqtree.initSettings(params);

	ModelsBlock *models_block = readModelsDefinition(params);

    initializeParams(params, iqtree, model_info, models_block);

    iqtree.restoreCheckpoint();
    iqtree.initSettings(params);

    /*********************** INITIAL MODEL OPTIMIZATION *****************/

    iqtree.initializeModel(params, models_block);

    delete models_block;

    // UpperBounds analysis. Here, to analyse the initial tree without any tree search or optimization
    /*
    if (params.upper_bound) {
    	iqtree.setCurScore(iqtree.computeLikelihood());
    	cout<<iqtree.getCurScore()<<endl;
    	UpperBounds(&params, iqtree.aln, &iqtree);
    	exit(0);
	}
    */

    // degree of freedom
    cout << endl;
    if (verbose_mode >= VB_MED) {
    	cout << "ML-TREE SEARCH START WITH THE FOLLOWING PARAMETERS:" << endl;
        int model_df = iqtree.getModelFactory()->getNParameters();
    	printAnalysisInfo(model_df, iqtree, params);
    }

    if (!params.pll) {
        uint64_t total_mem = getMemorySize();
        if (params.lh_mem_save == LM_MEM_SAVE && params.max_mem_size > total_mem)
            params.max_mem_size = total_mem;

        uint64_t mem_required = iqtree.getMemoryRequired();

        if (mem_required >= total_mem*0.95 && !iqtree.isSuperTree()) {
            // switch to memory saving mode
            if (params.lh_mem_save != LM_MEM_SAVE) {
                params.max_mem_size = (total_mem*0.95)/mem_required;
                params.lh_mem_save = LM_MEM_SAVE;
                mem_required = iqtree.getMemoryRequired();
                cout << "NOTE: Switching to memory saving mode using " << (mem_required / 1073741824.0) << " GB ("
                    <<  (mem_required*100/total_mem) << "% of normal mode)" << endl;
                cout << "NOTE: Use -mem option if you want to restrict RAM usage further" << endl;
            }
            if (mem_required >= total_mem) {
                params.lh_mem_save = LM_MEM_SAVE;
                params.max_mem_size = 0.0;
                mem_required = iqtree.getMemoryRequired();
            }
        }
        if (mem_required >= total_mem) {
            cerr << "ERROR: Your RAM is below minimum requirement of " << (mem_required / 1073741824.0) << " GB RAM" << endl;
            outError("Memory saving mode cannot work, switch to another computer!!!");
        }

//#if defined __APPLE__ || defined __MACH__
        cout << "NOTE: " << (mem_required / 1048576) << " MB RAM (" << (mem_required / 1073741824) << " GB) is required!" << endl;
//#else
//        cout << "NOTE: " << ((double) mem_size / 1000.0) / 1000 << " MB RAM is required!" << endl;
//#endif
		if (params.memCheck)
			exit(0);
#ifdef BINARY32
        if (mem_required >= 2000000000) {
            outError("Memory required exceeds 2GB limit of 32-bit executable");
        }
#endif
        int max_procs = countPhysicalCPUCores();
        if (mem_required * max_procs > total_mem * iqtree.num_threads && iqtree.num_threads > 0) {
            outWarning("Memory required per CPU-core (" + convertDoubleToString((double)mem_required/iqtree.num_threads/1024/1024/1024)+
            " GB) is higher than your computer RAM per CPU-core ("+convertIntToString(total_mem/max_procs/1024/1024/1024)+
            " GB), thus multiple runs may exceed RAM!");
        }
    }


#ifdef _OPENMP
    if (iqtree.num_threads <= 0) {
        int bestThreads = iqtree.testNumThreads();
        omp_set_num_threads(bestThreads);
        params.num_threads = bestThreads;
    }
    iqtree.warnNumThreads();
#endif


    iqtree.initializeAllPartialLh();
	double initEpsilon = params.min_iterations == 0 ? params.modelEps : (params.modelEps*10);


	if (iqtree.getRate()->name.find("+I+G") != string::npos) {
		if (params.alpha_invar_file != NULL) { // COMPUTE TREE LIKELIHOOD BASED ON THE INPUT ALPHA AND P_INVAR VALUE
			computeLoglFromUserInputGAMMAInvar(params, iqtree);
			exit(0);
		}

		if (params.exh_ai) {
			exhaustiveSearchGAMMAInvar(params, iqtree);
			exit(0);
		}

	}

    // Optimize model parameters and branch lengths using ML for the initial tree
	string initTree;
	iqtree.clearAllPartialLH();

    iqtree.getModelFactory()->restoreCheckpoint();
    if (iqtree.getCheckpoint()->getBool("finishedModelInit")) {
        // model optimization already done: ignore this step
        if (!iqtree.candidateTrees.empty())
            iqtree.readTreeString(iqtree.getBestTrees()[0]);
        iqtree.setCurScore(iqtree.computeLikelihood());
        initTree = iqtree.getTreeString();
        cout << "CHECKPOINT: Model parameters restored, LogL: " << iqtree.getCurScore() << endl;
    } else {
        initTree = iqtree.optimizeModelParameters(true, initEpsilon);
        iqtree.saveCheckpoint();
        iqtree.getModelFactory()->saveCheckpoint();
        iqtree.getCheckpoint()->putBool("finishedModelInit", true);
        iqtree.getCheckpoint()->dump();
    }

    if (params.lmap_num_quartets >= 0) {
        cout << endl << "Performing likelihood mapping with ";
        if (params.lmap_num_quartets > 0)
            cout << params.lmap_num_quartets;
        else
            cout << "all";
        cout << " quartets..." << endl;
        double lkmap_time = getRealTime();
        iqtree.doLikelihoodMapping();
        cout << "Likelihood mapping needed " << getRealTime()-lkmap_time << " seconds" << endl << endl;
    }
    
    // TODO: why is this variable not used? 
    // ANSWER: moved to doTreeSearch
//    bool finishedCandidateSet = iqtree.getCheckpoint()->getBool("finishedCandidateSet");
    bool finishedInitTree = iqtree.getCheckpoint()->getBool("finishedInitTree");

    // now overwrite with random tree
    if (params.start_tree == STT_RANDOM_TREE && !finishedInitTree) {
        cout << "Generate random initial Yule-Harding tree..." << endl;
        iqtree.generateRandomTree(YULE_HARDING);
        iqtree.wrapperFixNegativeBranch(true);
        iqtree.initializeAllPartialLh();
        initTree = iqtree.optimizeBranches(2);
        cout << "Log-likelihood of random tree: " << iqtree.getCurScore() << endl;
    }

    /****************** NOW PERFORM MAXIMUM LIKELIHOOD TREE RECONSTRUCTION ******************/

    // Update best tree
    if (!finishedInitTree) {
        iqtree.addTreeToCandidateSet(initTree, iqtree.getCurScore(), false, MPIHelper::getInstance().getProcessID());
        iqtree.printResultTree();
        iqtree.intermediateTrees.update(iqtree.getTreeString(), iqtree.getCurScore());
    }

    if (params.min_iterations && !iqtree.isBifurcating())
        outError("Tree search does not work with initial multifurcating tree. Please specify `-n 0` to avoid this.");


    // Compute maximum likelihood distance
    // ML distance is only needed for IQP
//    if ( params.start_tree != STT_BIONJ && ((params.snni && !params.iqp) || params.min_iterations == 0)) {
//        params.compute_ml_dist = false;
//    }
    if ((params.min_iterations <= 1 || params.numInitTrees <= 1) && params.start_tree != STT_BIONJ)
        params.compute_ml_dist = false;

    if ((params.user_file || params.start_tree == STT_RANDOM_TREE) && params.snni && !params.iqp) {
        params.compute_ml_dist = false;
    }

    if (params.constraint_tree_file)
        params.compute_ml_dist = false;

	//Generate BIONJ tree
	if (MPIHelper::getInstance().isMaster() && !iqtree.getCheckpoint()->getBool("finishedCandidateSet")) {
        if (!finishedInitTree && ((!params.dist_file && params.compute_ml_dist) || params.leastSquareBranch)) {
            computeMLDist(params, iqtree, dist_file, getCPUTime());
            if (!params.user_file && params.start_tree != STT_RANDOM_TREE) {
                // NEW 2015-08-10: always compute BIONJ tree into the candidate set
                iqtree.resetCurScore();
                double start_bionj = getRealTime();
                bool orig_rooted = iqtree.rooted;
                iqtree.rooted = false;
                iqtree.computeBioNJ(params, iqtree.aln, dist_file);
                cout << getRealTime() - start_bionj << " seconds" << endl;
                if (iqtree.isSuperTree())
                    iqtree.wrapperFixNegativeBranch(true);
                else
                    iqtree.wrapperFixNegativeBranch(false);
                if (orig_rooted)
                    iqtree.convertToRooted();
                iqtree.initializeAllPartialLh();
                if (params.start_tree == STT_BIONJ) {
                    initTree = iqtree.optimizeModelParameters(params.min_iterations==0, initEpsilon);
                } else {
                    initTree = iqtree.optimizeBranches();
                }
                cout << "Log-likelihood of BIONJ tree: " << iqtree.getCurScore() << endl;
                iqtree.candidateTrees.update(initTree, iqtree.getCurScore());
            }
        }
    }
    
//    iqtree.saveCheckpoint();

	double cputime_search_start = getCPUTime();
    double realtime_search_start = getRealTime();

    if (params.leastSquareNNI) {
    	iqtree.computeSubtreeDists();
    }
	
	if (original_model == "WHTEST") {
		cout << endl << "Testing model homogeneity by Weiss & von Haeseler (2003)..." << endl;
		WHTest(params, iqtree);
	}

	NodeVector pruned_taxa;
	StrVector linked_name;
	double *saved_dist_mat = iqtree.dist_matrix;
	double *pattern_lh;

	pattern_lh = new double[iqtree.getAlnNPattern()];

	// prune stable taxa
	pruneTaxa(params, iqtree, pattern_lh, pruned_taxa, linked_name);

	/***************************************** DO STOCHASTIC TREE SEARCH *******************************************/
	if (params.min_iterations > 0 && !params.tree_spr) {
		iqtree.doTreeSearch();
		iqtree.setAlignment(iqtree.aln);
        cout << "TREE SEARCH COMPLETED AFTER " << iqtree.stop_rule.getCurIt() << " ITERATIONS"
            << " / Time: " << convert_time(getRealTime() - params.start_real_time) << endl << endl;
	} else {
		/* do SPR with likelihood function */
		if (params.tree_spr) {
			//tree.optimizeSPRBranches();
			cout << "Doing SPR Search" << endl;
			cout << "Start tree.optimizeSPR()" << endl;
			double spr_score = iqtree.optimizeSPR();
			cout << "Finish tree.optimizeSPR()" << endl;
			//double spr_score = tree.optimizeSPR(tree.curScore, (PhyloNode*) tree.root->neighbors[0]->node);
			if (spr_score <= iqtree.getCurScore()) {
				cout << "SPR search did not found any better tree" << endl;
			}
		}
	}

	// restore pruned taxa
	restoreTaxa(iqtree, saved_dist_mat, pruned_taxa, linked_name);

	double search_cpu_time = getCPUTime() - cputime_search_start;
	double search_real_time = getRealTime() - realtime_search_start;

    // COMMENT THIS OUT BECAUSE IT DELETES ALL BRANCH LENGTHS OF SUBTREES!
//	if (iqtree.isSuperTree())
//			((PhyloSuperTree*) &iqtree)->mapTrees();

    if (!MPIHelper::getInstance().isMaster()) {
        delete[] pattern_lh;
        return;
    }

	if (params.snni && params.min_iterations && verbose_mode >= VB_MED) {
		cout << "Log-likelihoods of " << params.popSize << " best candidate trees: " << endl;
		iqtree.printBestScores();
		cout << endl;
	}

	if (params.min_iterations) {
		iqtree.readTreeString(iqtree.getBestTrees()[0]);
        iqtree.initializeAllPartialLh();
        iqtree.clearAllPartialLH();
        cout << "--------------------------------------------------------------------" << endl;
        cout << "|                    FINALIZING TREE SEARCH                        |" << endl;
        cout << "--------------------------------------------------------------------" << endl;

        if (iqtree.getCheckpoint()->getBool("finishedModelFinal")) {
            iqtree.setCurScore(iqtree.computeLikelihood());
            cout << "CHECKPOINT: Final model parameters restored" << endl;
        } else {
            cout << "Performs final model parameters optimization" << endl;
            string tree;
            Params::getInstance().fixStableSplits = false;
            Params::getInstance().tabu = false;
            // why doing NNI search here?
//            iqtree.doNNISearch();
            tree = iqtree.optimizeModelParameters(true);
            iqtree.addTreeToCandidateSet(tree, iqtree.getCurScore(), false, MPIHelper::getInstance().getProcessID());
            iqtree.getCheckpoint()->putBool("finishedModelFinal", true);
            iqtree.saveCheckpoint();
        }

    }

	if (iqtree.isSuperTree())
		((PhyloSuperTree*) &iqtree)->computeBranchLengths();

	cout << "BEST SCORE FOUND : " << iqtree.getCurScore() << endl;

	if (params.write_candidate_trees) {
		printTrees(iqtree.getBestTrees(), params, ".imd_trees");
	}

	if (params.pll)
		iqtree.inputModelPLL2IQTree();

	/* root the tree at the first sequence */
    // BQM: WHY SETTING THIS ROOT NODE????
//	iqtree.root = iqtree.findLeafName(iqtree.aln->getSeqName(0));
//	assert(iqtree.root);
    iqtree.setRootNode(params.root);


	if (!params.pll) {
	    iqtree.computeLikelihood(pattern_lh);
	    // compute logl variance
	    iqtree.logl_variance = iqtree.computeLogLVariance();
	}

	printMiscInfo(params, iqtree, pattern_lh);

	/****** perform SH-aLRT test ******************/
	if ((params.aLRT_replicates > 0 || params.localbp_replicates > 0 || params.aLRT_test || params.aBayes_test) && !params.pll) {
		double mytime = getCPUTime();
		params.aLRT_replicates = max(params.aLRT_replicates, params.localbp_replicates);
        cout << endl;
        if (params.aLRT_replicates > 0)
            cout << "Testing tree branches by SH-like aLRT with "
				<< params.aLRT_replicates << " replicates..." << endl;
        if (params.localbp_replicates)
            cout << "Testing tree branches by local-BP test with " << params.localbp_replicates << " replicates..." << endl;
        if (params.aLRT_test)
            cout << "Testing tree branches by aLRT parametric test..." << endl;
        if (params.aBayes_test)
            cout << "Testing tree branches by aBayes parametric test..." << endl;
		iqtree.setRootNode(params.root);
        if (iqtree.isBifurcating()) {
            iqtree.testAllBranches(params.aLRT_threshold, iqtree.getCurScore(),
                    pattern_lh, params.aLRT_replicates, params.localbp_replicates, params.aLRT_test, params.aBayes_test);
            cout << "CPU Time used:  " << getCPUTime() - mytime << " sec." << endl;
        } else {
            outWarning("Tree is multifurcating and such test is not applicable");
            params.aLRT_replicates = params.localbp_replicates = params.aLRT_test = params.aBayes_test = 0;
        }
	}

	if (params.gbo_replicates > 0) {
		if (!params.online_bootstrap)
			outError("Obsolete feature");
//			runGuidedBootstrap(params, iqtree.aln, iqtree);
		else
			iqtree.summarizeBootstrap(params);
	}

	printFinalSearchInfo(params, iqtree, search_cpu_time, search_real_time);

	// BUG FIX: readTreeString(bestTreeString) not needed before this line
	iqtree.printResultTree();

    if (params.upper_bound_NNI) {
        string out_file_UB = params.out_prefix;
        out_file_UB += ".UB.NNI.main";
        ofstream out_UB;
        out_UB.exceptions(ios::failbit | ios::badbit);
        out_UB.open((char *) out_file_UB.c_str(), std::ofstream::out | std::ofstream::app);
        out_UB << iqtree.leafNum << "\t" << iqtree.aln->getNSite() << "\t" << iqtree.params->upper_bound_frac << "\t"
        << iqtree.skippedNNIub << "\t" << iqtree.totalNNIub << "\t" << iqtree.getBestScore() << endl;
        //iqtree.minUB << "\t" << iqtree.meanUB/iqtree.skippedNNIub << "\t" << iqtree.maxUB << endl;
        out_UB.close();
    }

	if (params.out_file)
		iqtree.printTree(params.out_file);

	delete[] pattern_lh;

	runApproximateBranchLengths(params, iqtree);

}

void computeLoglFromUserInputGAMMAInvar(Params &params, IQTree &iqtree) {
	RateHeterogeneity *site_rates = iqtree.getRate();
	site_rates->setFixPInvar(true);
	site_rates->setFixGammaShape(true);
	vector<double> alphas, p_invars, logl;
	ifstream aiFile;
	aiFile.open(params.alpha_invar_file, ios_base::in);
	if (aiFile.good()) {
		double alpha, p_invar;
		while (aiFile >> alpha >> p_invar) {
			alphas.push_back(alpha);
			p_invars.push_back(p_invar);
		}
		aiFile.close();
		cout << "Computing tree logl based on the alpha and p_invar values in " << params.alpha_invar_file << " ..." <<
		endl;
	} else {
		stringstream errMsg;
		errMsg << "Could not find file: " << params.alpha_invar_file;
		outError(errMsg.str().c_str());
	}
	string aiResultsFileName = string(params.out_prefix) + "_" + string(params.alpha_invar_file) + ".results";
	ofstream aiFileResults;
	aiFileResults.open(aiResultsFileName.c_str());
	aiFileResults << fixed;
	aiFileResults.precision(4);
	DoubleVector lenvec;
	aiFileResults << "Alpha P_Invar Logl TreeLength\n";
	for (int i = 0; i < alphas.size(); i++) {
		iqtree.saveBranchLengths(lenvec);
		aiFileResults << alphas.at(i) << " " << p_invars.at(i) << " ";
		site_rates->setGammaShape(alphas.at(i));
		site_rates->setPInvar(p_invars.at(i));
		iqtree.clearAllPartialLH();
		double lh = iqtree.getModelFactory()->optimizeParameters(params.fixed_branch_length, false, 0.001);
		aiFileResults << lh << " " << iqtree.treeLength() << "\n";
		iqtree.restoreBranchLengths(lenvec);
	}
	aiFileResults.close();
	cout << "Results were written to: " << aiResultsFileName << endl;
	cout << "Wall clock time used: " << getRealTime() - params.start_real_time << endl;
}

void searchGAMMAInvarByRestarting(IQTree &iqtree) {
    if (!Params::getInstance().fixed_branch_length)
		iqtree.setCurScore(iqtree.optimizeAllBranches(1));
	else
		iqtree.setCurScore(iqtree.computeLikelihood());
	RateHeterogeneity* site_rates = (iqtree.getRate());
	double values[] = { 0.1, 0.2, 0.3, 0.4, 0.5, 0.6, 0.7, 0.8, 0.9, 1.0 };
	vector<double> initAlphas;
	if (Params::getInstance().randomAlpha) {
		while (initAlphas.size() < 10) {
			double initAlpha = random_double();
			initAlphas.push_back(initAlpha + iqtree.params->min_gamma_shape*2);
		}
	} else {
		initAlphas.assign(values, values+10);
	}
	double bestLogl = iqtree.getCurScore();
	double bestAlpha = 0.0;
	double bestPInvar = 0.0;
	double initPInvar = iqtree.getRate()->getPInvar();

    /* Back up branch lengths and substitutional rates */
	DoubleVector lenvec;
	DoubleVector bestLens;
	iqtree.saveBranchLengths(lenvec);
    int numRateEntries = iqtree.getModel()->getNumRateEntries();
    double *rates = new double[numRateEntries];
    double *bestRates = new double[numRateEntries];
    iqtree.getModel()->getRateMatrix(rates);
    int numStates = iqtree.aln->num_states;
    double *state_freqs = new double[numStates];
    iqtree.getModel()->getStateFrequency(state_freqs);
    double *bestStateFreqs =  new double[numStates];

    for (int i = 0; i < 10; i++) {
		cout << endl;
		cout << "Testing alpha: " << initAlphas[i] << endl;
        // Initialize model parameters
        iqtree.restoreBranchLengths(lenvec);
        ((ModelMarkov*) iqtree.getModel())->setRateMatrix(rates);
        ((ModelMarkov*) iqtree.getModel())->setStateFrequency(state_freqs);
        iqtree.getModel()->decomposeRateMatrix();
        site_rates->setGammaShape(initAlphas[i]);
		site_rates->setPInvar(initPInvar);
		iqtree.clearAllPartialLH();
		iqtree.optimizeModelParameters(verbose_mode >= VB_MED, Params::getInstance().testAlphaEps);
        double estAlpha = iqtree.getRate()->getGammaShape();
        double estPInv = iqtree.getRate()->getPInvar();
        double logl = iqtree.getCurScore();
		cout << "Est. alpha: " << estAlpha << " / Est. pinv: " << estPInv
        << " / Logl: " << logl << endl;

		if (iqtree.getCurScore() > bestLogl) {
			bestLogl = logl;
			bestAlpha = estAlpha;
			bestPInvar = estPInv;
			bestLens.clear();
			iqtree.saveBranchLengths(bestLens);
            iqtree.getModel()->getRateMatrix(bestRates);
            iqtree.getModel()->getStateFrequency(bestStateFreqs);
        }
    }
	site_rates->setGammaShape(bestAlpha);
	site_rates->setFixGammaShape(false);
	site_rates->setPInvar(bestPInvar);
	site_rates->setFixPInvar(false);
    ((ModelMarkov*) iqtree.getModel())->setRateMatrix(bestRates);
    ((ModelMarkov*) iqtree.getModel())->setStateFrequency(bestStateFreqs);
	iqtree.restoreBranchLengths(bestLens);
    iqtree.getModel()->decomposeRateMatrix();
	iqtree.clearAllPartialLH();
    iqtree.setCurScore(iqtree.computeLikelihood());
    cout << endl;
    cout << "Best initial alpha: " << bestAlpha << " / initial pinv: " << bestPInvar << " / ";
    cout << "Logl: " << iqtree.getCurScore() << endl;

    delete [] rates;
    delete [] state_freqs;
    delete [] bestRates;
    delete [] bestStateFreqs;
}

// Test alpha fom 0.1 to 15 and p_invar from 0.1 to 0.99, stepsize = 0.01
void exhaustiveSearchGAMMAInvar(Params &params, IQTree &iqtree) {
	double alphaMin = 0.01;
	double alphaMax = 10.00;
	double p_invarMin = 0.01;
	double p_invarMax = 1.00;
//	double p_invarMax = iqtree.aln->frac_const_sites;
	double stepSize = 0.01;
	int numAlpha = (int) floor((alphaMax - alphaMin)/stepSize);
	int numInvar = (int) floor((p_invarMax - p_invarMin)/stepSize);

	cout << "EVALUATING " << numAlpha*numInvar << " COMBINATIONS OF " << " alpha=" << alphaMin << ".." << alphaMax
         << " AND " << " p-invar=" << p_invarMin << ".." << p_invarMax
         << " (epsilon: " << params.modelEps << ")" << endl;

//	vector<string> results;
//	results.reserve((unsigned long) (numAlpha * numInvar));
	DoubleVector lenvec;
	iqtree.saveBranchLengths(lenvec);

	RateHeterogeneity* site_rates = (iqtree.getRate());
	site_rates->setFixPInvar(true);
	site_rates->setFixGammaShape(true);

	string aiResultsFileName = string(params.out_prefix) + ".ai_results";
	ofstream aiFileResults;
	aiFileResults.open(aiResultsFileName.c_str());
	aiFileResults << fixed;
	aiFileResults.precision(4);
	aiFileResults << "alpha p_invar logl tree_len\n";

    for (double alpha = alphaMin; alpha < alphaMax; alpha = alpha + stepSize) {
        cout << "alpha = " << alpha << endl;
        for (double p_invar = p_invarMin; p_invar < p_invarMax; p_invar = p_invar + stepSize) {
            site_rates->setGammaShape(alpha);
            site_rates->setPInvar(p_invar);
            iqtree.clearAllPartialLH();
            double lh = iqtree.getModelFactory()->optimizeParameters(params.fixed_branch_length, false, params.modelEps);
//            stringstream ss;
//            ss << fixed << setprecision(2) << alpha << " " << p_invar << " " << lh << " " << iqtree.treeLength();
            aiFileResults << alpha << " " << p_invar << " " << lh << " " << iqtree.treeLength() << endl;
            //cout << ss.str() << endl;
//            results.push_back(ss.str());
            iqtree.restoreBranchLengths(lenvec);
        }
    }
//	for (vector<string>::iterator it = results.begin(); it != results.end(); it++) {
//				aiFileResults << (*it) << endl;
//			}
	aiFileResults.close();
	cout << "Results were written to: " << aiResultsFileName << endl;
	cout << "Wall clock time used: " << getRealTime() - params.start_real_time << endl;
}


/**********************************************************
 * STANDARD NON-PARAMETRIC BOOTSTRAP
 ***********************************************************/
void runStandardBootstrap(Params &params, string &original_model, Alignment *alignment, IQTree *tree) {
	vector<ModelInfo> *model_info = new vector<ModelInfo>;
	StrVector removed_seqs, twin_seqs;

	// turn off all branch tests
	int saved_aLRT_replicates = params.aLRT_replicates;
    int saved_localbp_replicates = params.localbp_replicates;
    bool saved_aLRT_test = params.aLRT_test;
    bool saved_aBayes_test = params.aBayes_test;
	params.aLRT_replicates = 0;
    params.localbp_replicates = 0;
    params.aLRT_test = false;
    params.aBayes_test = false;
    
    if (params.suppress_output_flags & OUT_TREEFILE)
        outError("Suppress .treefile not allowed for standard bootstrap");
	string treefile_name = params.out_prefix;
	treefile_name += ".treefile";
	string boottrees_name = params.out_prefix;
	boottrees_name += ".boottrees";
	string bootaln_name = params.out_prefix;
	bootaln_name += ".bootaln";
	string bootlh_name = params.out_prefix;
	bootlh_name += ".bootlh";
    int bootSample = 0;
    if (tree->getCheckpoint()->get("bootSample", bootSample)) {
        cout << "CHECKPOINT: " << bootSample << " bootstrap analyses restored" << endl;
    } else if (MPIHelper::getInstance().isMaster()) {
        // first empty the boottrees file
        try {
            ofstream tree_out;
            tree_out.exceptions(ios::failbit | ios::badbit);
            tree_out.open(boottrees_name.c_str());
            tree_out.close();
        } catch (ios::failure) {
            outError(ERR_WRITE_OUTPUT, boottrees_name);
        }

        // empty the bootaln file
        if (params.print_bootaln)
        try {
            ofstream tree_out;
            tree_out.exceptions(ios::failbit | ios::badbit);
            tree_out.open(bootaln_name.c_str());
            tree_out.close();
        } catch (ios::failure) {
            outError(ERR_WRITE_OUTPUT, bootaln_name);
        }
    }

	double start_time = getCPUTime();
	double start_real_time = getRealTime();



	// do bootstrap analysis
	for (int sample = bootSample; sample < params.num_bootstrap_samples; sample++) {
		cout << endl << "===> START BOOTSTRAP REPLICATE NUMBER "
				<< sample + 1 << endl << endl;

        // 2015-12-17: initialize random stream for creating bootstrap samples
        // mainly so that checkpointing does not need to save bootstrap samples
        int *saved_randstream = randstream;
        init_random(params.ran_seed + sample);

		Alignment* bootstrap_alignment;
		cout << "Creating bootstrap alignment (seed: " << params.ran_seed+sample << ")..." << endl;
		if (alignment->isSuperAlignment())
			bootstrap_alignment = new SuperAlignment;
		else
			bootstrap_alignment = new Alignment;
		bootstrap_alignment->createBootstrapAlignment(alignment, NULL, params.bootstrap_spec);

        // restore randstream
        finish_random();
        randstream = saved_randstream;

		if (params.print_tree_lh && MPIHelper::getInstance().isMaster()) {
			double prob;
			bootstrap_alignment->multinomialProb(*alignment, prob);
			ofstream boot_lh;
			if (sample == 0)
				boot_lh.open(bootlh_name.c_str());
			else
				boot_lh.open(bootlh_name.c_str(), ios_base::out | ios_base::app);
			boot_lh << "0\t" << prob << endl;
			boot_lh.close();
		}
		IQTree *boot_tree;
		if (alignment->isSuperAlignment()){
			if(params.partition_type){
				boot_tree = new PhyloSuperTreePlen((SuperAlignment*) bootstrap_alignment, (PhyloSuperTree*) tree);
			} else {
				boot_tree = new PhyloSuperTree((SuperAlignment*) bootstrap_alignment, (PhyloSuperTree*) tree);
			}
		} else
			boot_tree = new IQTree(bootstrap_alignment);
		if (params.print_bootaln && MPIHelper::getInstance().isMaster()) {
            if (bootstrap_alignment->isSuperAlignment())
                ((SuperAlignment*)bootstrap_alignment)->printCombinedAlignment(bootaln_name.c_str(), true);
            else
                bootstrap_alignment->printPhylip(bootaln_name.c_str(), true);
        }

		if (params.print_boot_site_freq && MPIHelper::getInstance().isMaster()) {
            printSiteStateFreq((((string)params.out_prefix)+"."+convertIntToString(sample)+".bootsitefreq").c_str(), bootstrap_alignment);
            if (bootstrap_alignment->isSuperAlignment())
                ((SuperAlignment*)bootstrap_alignment)->printCombinedAlignment((((string)params.out_prefix)+"."+convertIntToString(sample)+".bootaln").c_str());
            else
                bootstrap_alignment->printPhylip((((string)params.out_prefix)+"."+convertIntToString(sample)+".bootaln").c_str());
        }

        if (!tree->constraintTree.empty()) {
            boot_tree->constraintTree.readConstraint(tree->constraintTree);
        }

        // set checkpoint
        boot_tree->setCheckpoint(tree->getCheckpoint());
        boot_tree->num_precision = tree->num_precision;

		runTreeReconstruction(params, original_model, *boot_tree, *model_info);
		// read in the output tree file
        stringstream ss;
        boot_tree->printTree(ss);
//		try {
//			ifstream tree_in;
//			tree_in.exceptions(ios::failbit | ios::badbit);
//			tree_in.open(treefile_name.c_str());
//			tree_in >> tree_str;
//			tree_in.close();
//		} catch (ios::failure) {
//			outError(ERR_READ_INPUT, treefile_name);
//		}
		// write the tree into .boottrees file
        if (MPIHelper::getInstance().isMaster())
		try {
			ofstream tree_out;
			tree_out.exceptions(ios::failbit | ios::badbit);
			tree_out.open(boottrees_name.c_str(), ios_base::out | ios_base::app);
			tree_out << ss.str() << endl;
			tree_out.close();
		} catch (ios::failure) {
			outError(ERR_WRITE_OUTPUT, boottrees_name);
		}
		// fix bug: set the model for original tree after testing
		if ((original_model.substr(0,4) == "TEST" || original_model.substr(0,2) == "MF") && tree->isSuperTree()) {
			PhyloSuperTree *stree = ((PhyloSuperTree*)tree);
			stree->part_info =  ((PhyloSuperTree*)boot_tree)->part_info;
//			for (int i = 0; i < ((PhyloSuperTree*)tree)->part_info.size(); i++)
//				((PhyloSuperTree*)tree)->part_info[i].model_name = ((PhyloSuperTree*)boot_tree)->part_info[i].model_name;
		}
		if (params.num_bootstrap_samples == 1)
			reportPhyloAnalysis(params, original_model, *boot_tree, *model_info);
		// WHY was the following line missing, which caused memory leak?
		bootstrap_alignment = boot_tree->aln;
		delete boot_tree;
		// fix bug: bootstrap_alignment might be changed
		delete bootstrap_alignment;

        // clear all checkpointed information
        Checkpoint *newCheckpoint = new Checkpoint;
        tree->getCheckpoint()->getSubCheckpoint(newCheckpoint, "iqtree");
        tree->getCheckpoint()->clear();
        tree->getCheckpoint()->insert(newCheckpoint->begin(), newCheckpoint->end());
        tree->getCheckpoint()->put("bootSample", sample+1);
        tree->getCheckpoint()->putBool("finished", false);
        tree->getCheckpoint()->dump(true);
        delete newCheckpoint;

	}


	if (params.consensus_type == CT_CONSENSUS_TREE && MPIHelper::getInstance().isMaster()) {

		cout << endl << "===> COMPUTE CONSENSUS TREE FROM "
				<< params.num_bootstrap_samples << " BOOTSTRAP TREES" << endl << endl;
		computeConsensusTree(boottrees_name.c_str(), 0, 1e6, -1,
				params.split_threshold, NULL, params.out_prefix, NULL, &params);
	}

	if (params.compute_ml_tree) {
		cout << endl << "===> START ANALYSIS ON THE ORIGINAL ALIGNMENT" << endl << endl;
        // restore branch tests
		params.aLRT_replicates = saved_aLRT_replicates;
        params.localbp_replicates = saved_localbp_replicates;
        params.aLRT_test = saved_aLRT_test;
        params.aBayes_test = saved_aBayes_test;

		runTreeReconstruction(params, original_model, *tree, *model_info);

        if (MPIHelper::getInstance().isMaster()) {
		cout << endl << "===> ASSIGN BOOTSTRAP SUPPORTS TO THE TREE FROM ORIGINAL ALIGNMENT" << endl << endl;
		MExtTree ext_tree;
		assignBootstrapSupport(boottrees_name.c_str(), 0, 1e6,
				treefile_name.c_str(), false, treefile_name.c_str(),
				params.out_prefix, ext_tree, NULL, &params);
		tree->copyTree(&ext_tree);
		reportPhyloAnalysis(params, original_model, *tree, *model_info);
        }
	} else if (params.consensus_type == CT_CONSENSUS_TREE && MPIHelper::getInstance().isMaster()) {
		int mi = params.min_iterations;
		STOP_CONDITION sc = params.stop_condition;
		params.min_iterations = 0;
		params.stop_condition = SC_FIXED_ITERATION;
		runTreeReconstruction(params, original_model, *tree, *model_info);
		params.min_iterations = mi;
		params.stop_condition = sc;
		tree->stop_rule.initialize(params);
		reportPhyloAnalysis(params, original_model, *tree, *model_info);
	} else
		cout << endl;

    if (MPIHelper::getInstance().isMaster()) {
	cout << "Total CPU time for bootstrap: " << (getCPUTime() - start_time) << " seconds." << endl;
	cout << "Total wall-clock time for bootstrap: " << (getRealTime() - start_real_time) << " seconds." << endl << endl;
	cout << "Non-parametric bootstrap results written to:" << endl;
	if (params.print_bootaln)
		cout << "  Bootstrap alignments:     " << params.out_prefix << ".bootaln" << endl;
	cout << "  Bootstrap trees:          " << params.out_prefix << ".boottrees" << endl;
	if (params.consensus_type == CT_CONSENSUS_TREE)
		cout << "  Consensus tree:           " << params.out_prefix << ".contree" << endl;
	cout << endl;
    }
    delete model_info;
}

void convertAlignment(Params &params, IQTree *iqtree) {
	Alignment *alignment = iqtree->aln;
	if (params.num_bootstrap_samples || params.print_bootaln) {
		// create bootstrap alignment
		Alignment* bootstrap_alignment;
		cout << "Creating bootstrap alignment..." << endl;
		if (alignment->isSuperAlignment())
			bootstrap_alignment = new SuperAlignment;
		else
			bootstrap_alignment = new Alignment;
		bootstrap_alignment->createBootstrapAlignment(alignment, NULL, params.bootstrap_spec);
		delete alignment;
		alignment = bootstrap_alignment;
        iqtree->aln = alignment;
	}
	if (alignment->isSuperAlignment()) {
		((SuperAlignment*)alignment)->printCombinedAlignment(params.aln_output);
		if (params.print_subaln)
			((SuperAlignment*)alignment)->printSubAlignments(params, ((PhyloSuperTree*)iqtree)->part_info);

	} else if (params.gap_masked_aln) {
		Alignment out_aln;
		Alignment masked_aln(params.gap_masked_aln, params.sequence_type, params.intype);
		out_aln.createGapMaskedAlignment(&masked_aln, alignment);
		out_aln.printPhylip(params.aln_output, false, params.aln_site_list,
				params.aln_nogaps, params.aln_no_const_sites, params.ref_seq_name);
		string str = params.gap_masked_aln;
		str += ".sitegaps";
		out_aln.printSiteGaps(str.c_str());
	} else if (params.aln_output_format == ALN_PHYLIP)
		alignment->printPhylip(params.aln_output, false, params.aln_site_list,
				params.aln_nogaps, params.aln_no_const_sites, params.ref_seq_name);
	else if (params.aln_output_format == ALN_FASTA)
		alignment->printFasta(params.aln_output, false, params.aln_site_list,
				params.aln_nogaps, params.aln_no_const_sites, params.ref_seq_name);
}

/**
    2016-08-04: compute a site frequency model for profile mixture model
*/
void computeSiteFrequencyModel(Params &params, Alignment *alignment) {

    cout << endl << "===> COMPUTING SITE FREQUENCY MODEL BASED ON TREE FILE " << params.tree_freq_file << endl;
    assert(params.tree_freq_file);
    PhyloTree *tree = new PhyloTree(alignment);
    tree->setParams(&params);
    bool myrooted = params.is_rooted;
    tree->readTree(params.tree_freq_file, myrooted);
    tree->setAlignment(alignment);
    tree->setRootNode(params.root);
    
	ModelsBlock *models_block = readModelsDefinition(params);
    tree->setModelFactory(new ModelFactory(params, tree, models_block));
    delete models_block;
    tree->setModel(tree->getModelFactory()->model);
    tree->setRate(tree->getModelFactory()->site_rate);
    tree->setLikelihoodKernel(params.SSE, params.num_threads);

    if (!tree->getModel()->isMixture())
        outError("No mixture model was specified!");
    uint64_t mem_size = tree->getMemoryRequired();
    uint64_t total_mem = getMemorySize();
    cout << "NOTE: " << (mem_size / 1024) / 1024 << " MB RAM is required!" << endl;
    if (mem_size >= total_mem) {
        outError("Memory required exceeds your computer RAM size!");
    }
#ifdef BINARY32
    if (mem_size >= 2000000000) {
        outError("Memory required exceeds 2GB limit of 32-bit executable");
    }
#endif

#ifdef _OPENMP
    if (tree->num_threads <= 0) {
        int bestThreads = tree->testNumThreads();
        omp_set_num_threads(bestThreads);
    }
    tree->warnNumThreads();
#endif

    tree->initializeAllPartialLh();
    tree->getModelFactory()->optimizeParameters(params.fixed_branch_length, true, params.modelEps);

    size_t nptn = alignment->getNPattern(), nstates = alignment->num_states;
    double *ptn_state_freq = new double[nptn*nstates];
    tree->computePatternStateFreq(ptn_state_freq);
    alignment->site_state_freq.resize(nptn);
    for (size_t ptn = 0; ptn < nptn; ptn++) {
        double *f = new double[nstates];
        memcpy(f, ptn_state_freq+ptn*nstates, sizeof(double)*nstates);
        alignment->site_state_freq[ptn] = f;
    }
    alignment->getSitePatternIndex(alignment->site_model);
    printSiteStateFreq(((string)params.out_prefix+".sitefreq").c_str(), tree, ptn_state_freq);
    params.print_site_state_freq = WSF_NONE;
    
    delete [] ptn_state_freq;
    delete tree;
    
    cout << endl << "===> CONTINUE ANALYSIS USING THE INFERRED SITE FREQUENCY MODEL" << endl;
}


/**********************************************************
 * TOP-LEVEL FUNCTION
 ***********************************************************/
void runPhyloAnalysis(Params &params, Checkpoint *checkpoint) {
	Alignment *alignment;
	IQTree *tree;

    checkpoint->putBool("finished", false);
    checkpoint->setDumpInterval(params.checkpoint_dump_interval);

	/****************** read in alignment **********************/
	if (params.partition_file) {
		// Partition model analysis
		if(params.partition_type){
			// since nni5 does not work yet, stop the programm
/*			if(params.nni5)
				outError("-nni5 option is unsupported yet for proportitional partition model. please use -nni1 option");*/
//			if(params.aLRT_replicates || params.localbp_replicates)
//				outError("-alrt or -lbp option is unsupported yet for joint/proportional partition model");
			// initialize supertree - Proportional Edges case, "-spt p" option
			tree = new PhyloSuperTreePlen(params);
		} else {
			// initialize supertree stuff if user specifies partition file with -sp option
			tree = new PhyloSuperTree(params);
		}
		// this alignment will actually be of type SuperAlignment
		alignment = tree->aln;
	} else {
		alignment = new Alignment(params.aln_file, params.sequence_type, params.intype);

		if (params.freq_const_patterns) {
			int orig_nsite = alignment->getNSite();
			alignment->addConstPatterns(params.freq_const_patterns);
			cout << "INFO: " << alignment->getNSite() - orig_nsite << " const sites added into alignment" << endl;
		}
        
        if (params.tree_freq_file) {
            if (checkpoint->getBool("finishedSiteFreqFile")) {
                alignment->readSiteStateFreq(((string)params.out_prefix + ".sitefreq").c_str());
                params.print_site_state_freq = WSF_NONE;
                cout << "CHECKPOINT: Site frequency model restored" << endl;
            } else {
                computeSiteFrequencyModel(params, alignment);
                checkpoint->putBool("finishedSiteFreqFile", true);
                checkpoint->dump();
            }
        }
        if (params.site_freq_file) {
            alignment->readSiteStateFreq(params.site_freq_file);
        }
            
		tree = new IQTree(alignment);
	}

    tree->setCheckpoint(checkpoint);
    if (params.min_branch_length <= 0.0) {
        params.min_branch_length = 1e-6;
        if (tree->getAlnNSite() >= 100000) {
            params.min_branch_length = 0.1 / (tree->getAlnNSite());
            tree->num_precision = max((int)ceil(-log10(Params::getInstance().min_branch_length))+1, 6);
            cout.precision(12);
            cout << "NOTE: minimal branch length is reduced to " << params.min_branch_length << " for long alignment" << endl;
            cout.precision(3);
        }
        // Increase the minimum branch length if PoMo is used.
        if (alignment->seq_type == SEQ_POMO) {
            params.min_branch_length *= alignment->virtual_pop_size * alignment->virtual_pop_size;
            cout.precision(12);
            cout << "NOTE: minimal branch length is increased to " << params.min_branch_length << " because PoMo infers number of mutations and frequency shifts" << endl;
            cout.precision(3);
        }
    }

	string original_model = params.model_name;

	if (params.concatenate_aln) {
		Alignment aln(params.concatenate_aln, params.sequence_type, params.intype);
		cout << "Concatenating " << params.aln_file << " with " << params.concatenate_aln << " ..." << endl;
		alignment->concatenateAlignment(&aln);
	}

    if (params.constraint_tree_file) {
        cout << "Reading constraint tree " << params.constraint_tree_file << "..." << endl;
        tree->constraintTree.readConstraint(params.constraint_tree_file, alignment->getSeqNames());
        if (params.start_tree == STT_PLL_PARSIMONY)
            params.start_tree = STT_PARSIMONY;
        else if (params.start_tree == STT_BIONJ)
            outError("Constraint tree does not work with -t BIONJ");
        if (params.num_bootstrap_samples || params.gbo_replicates)
            cout << "INFO: Constraint tree will be applied to ML tree and all bootstrap trees." << endl;
    }

    if (params.compute_seq_identity_along_tree) {
        if (!params.user_file)
            outError("Please supply a user tree file!");
        tree->readTree(params.user_file, params.is_rooted);
        if (!tree->rooted && !params.root) {
            outError("Tree is unrooted, thus you have to specify a root with -o option");
        }
        tree->setAlignment(tree->aln);
        if (!tree->rooted)
            tree->setRootNode(params.root);
        tree->computeSeqIdentityAlongTree();
        if (verbose_mode >= VB_MED)
            tree->drawTree(cout);
        string out_tree = (string)params.out_prefix + ".seqident_tree";
        tree->printTree(out_tree.c_str());
        cout << "Tree with sequence identity printed to " << out_tree << endl;
	} else if (params.aln_output) {
		/************ convert alignment to other format and write to output file *************/
		convertAlignment(params, tree);
	} else if (params.gbo_replicates > 0 && params.user_file && params.second_tree) {
		// run one of the UFBoot analysis
//		runGuidedBootstrap(params, alignment, *tree);
		outError("Obsolete feature");
	} else if (params.avh_test) {
		// run one of the wondering test for Arndt
//		runAvHTest(params, alignment, *tree);
		outError("Obsolete feature");
	} else if (params.bootlh_test) {
		// run Arndt's plot of tree likelihoods against bootstrap alignments
//		runBootLhTest(params, alignment, *tree);
		outError("Obsolete feature");
	} else if (params.num_bootstrap_samples == 0) {
	/********************************************************************************
                    THE MAIN MAXIMUM LIKELIHOOD TREE RECONSTRUCTION
	 ********************************************************************************/
		vector<ModelInfo> *model_info = new vector<ModelInfo>;
		alignment->checkGappySeq(params.remove_empty_seq);

		// remove identical sequences
        if (params.ignore_identical_seqs) {
            tree->removeIdenticalSeqs(params);
            if (tree->removed_seqs.size() > 0 && MPIHelper::getInstance().isMaster() && (params.suppress_output_flags & OUT_UNIQUESEQ) == 0) {
                string filename = (string)params.out_prefix + ".uniqueseq.phy";
                if (tree->isSuperTree())
                    ((SuperAlignment*)tree->aln)->printCombinedAlignment(filename.c_str());
                else
                    tree->aln->printPhylip(filename.c_str());
                cout << endl << "For your convenience alignment with unique sequences printed to " << filename << endl;
            }
        }
        alignment = NULL; // from now on use tree->aln instead

		// call main tree reconstruction
        runTreeReconstruction(params, original_model, *tree, *model_info);
        
        if (MPIHelper::getInstance().isMaster()) {

		if (params.gbo_replicates && params.online_bootstrap) {
			if (params.print_ufboot_trees)
				tree->writeUFBootTrees(params);

			cout << endl << "Computing bootstrap consensus tree..." << endl;
			string splitsfile = params.out_prefix;
			splitsfile += ".splits.nex";
            double weight_threshold = (params.split_threshold<1) ? params.split_threshold : (params.gbo_replicates-1.0)/params.gbo_replicates;
            weight_threshold *= 100.0;
			computeConsensusTree(splitsfile.c_str(), 0, 1e6, -1,
					weight_threshold, NULL, params.out_prefix, NULL, &params);
			// now optimize branch lengths of the consensus tree
			string current_tree = tree->getTreeString();
			splitsfile = params.out_prefix;
			splitsfile += ".contree";

            IntVector rfdist;
            tree->computeRFDist(splitsfile.c_str(), rfdist);
            params.contree_rfdist = rfdist[0];

			tree->readTreeFile(splitsfile);

			tree->initializeAllPartialLh();
			tree->fixNegativeBranch(true);

			tree->boot_consense_logl = tree->optimizeAllBranches();
			cout << "Log-likelihood of consensus tree: " << tree->boot_consense_logl << endl;
		    tree->setRootNode(params.root);
		    tree->insertTaxa(tree->removed_seqs, tree->twin_seqs);
			tree->printTree(splitsfile.c_str(), WT_BR_LEN | WT_BR_LEN_FIXED_WIDTH | WT_SORT_TAXA | WT_NEWLINE);
			// revert the best tree
			tree->readTreeString(current_tree);
		}
		if (Params::getInstance().writeDistImdTrees) {
            cout << endl;
            cout << "Recomputing the log-likelihood of the intermediate trees ... " << endl;
            tree->intermediateTrees.recomputeLoglOfAllTrees(*tree);
        }
		reportPhyloAnalysis(params, original_model, *tree, *model_info);
        }

		// reinsert identical sequences
		if (tree->removed_seqs.size() > 0) {
			// BUG FIX: dont use reinsertIdenticalSeqs anymore
			tree->insertTaxa(tree->removed_seqs, tree->twin_seqs);
			tree->printResultTree();
		}
        delete model_info;
	} else {
		// the classical non-parameter bootstrap (SBS)
		if (params.model_name.find("LINK") != string::npos || params.model_name.find("MERGE") != string::npos)
			outError("-m TESTMERGE is not allowed when doing standard bootstrap. Please first\nfind partition scheme on the original alignment and use it for bootstrap analysis");
        if (alignment->getNSeq() < 4)
            outError("It makes no sense to perform bootstrap with less than 4 sequences.");
		runStandardBootstrap(params, original_model, alignment, tree);
	}

//	if (params.upper_bound) {
//			UpperBounds(&params, alignment, tree);
//	}

	if(verbose_mode >= VB_MED){
		if(tree->isSuperTree() && params.partition_type){
			((PhyloSuperTreePlen*) tree)->printNNIcasesNUM();
		}
	}
    // 2015-09-22: bug fix, move this line to before deleting tree
    alignment = tree->aln;
	delete tree;
	// BUG FIX: alignment can be changed, should delete tree->aln instead
    // 2015-09-22: THIS IS STUPID: after deleting tree, one cannot access tree->aln anymore
//	alignment = tree->aln;
	delete alignment;

    checkpoint->putBool("finished", true);
    checkpoint->dump(true);
}

void assignBranchSupportNew(Params &params) {
	if (!params.user_file)
		outError("No trees file provided");
	if (!params.second_tree)
		outError("No target tree file provided");
	cout << "Reading tree " << params.second_tree << " ..." << endl;
	MTree tree(params.second_tree, params.is_rooted);
	cout << tree.leafNum << " taxa and " << tree.branchNum << " branches" << endl;
	tree.assignBranchSupport(params.user_file);
	string str = params.second_tree;
	str += ".suptree";
	tree.printTree(str.c_str());
	cout << "Tree with assigned branch supports written to " << str << endl;
	if (verbose_mode >= VB_DEBUG)
		tree.drawTree(cout);
}



/**
 * assign split occurence frequencies from a set of input trees onto a target tree
 * NOTE: input trees must have the same taxon set
 * @param input_trees file containing NEWICK tree strings
 * @param burnin number of beginning trees to discard
 * @param max_count max number of trees to read in
 * @param target_tree the target tree
 * @param rooted TRUE if trees are rooted, false for unrooted trees
 * @param output_file file name to write output tree with assigned support values
 * @param out_prefix prefix of output file
 * @param mytree (OUT) resulting tree with support values assigned from target_tree
 * @param tree_weight_file file containing INTEGER weights of input trees
 * @param params program parameters
 */
void assignBootstrapSupport(const char *input_trees, int burnin, int max_count,
		const char *target_tree, bool rooted, const char *output_tree,
		const char *out_prefix, MExtTree &mytree, const char* tree_weight_file,
		Params *params) {
	//bool rooted = false;
	// read the tree file
	cout << "Reading tree " << target_tree << " ..." << endl;
	mytree.init(target_tree, rooted);
	// reindex the taxa in the tree to aphabetical names
	NodeVector taxa;
	mytree.getTaxa(taxa);
	sort(taxa.begin(), taxa.end(), nodenamecmp);
	int i = 0;
	for (NodeVector::iterator it = taxa.begin(); it != taxa.end(); it++) {
		(*it)->id = i++;
	}

	/*
	 string filename = params.boot_trees;
	 filename += ".nolen";
	 boot_trees.printTrees(filename.c_str(), false);
	 return;
	 */
	SplitGraph sg;
	SplitIntMap hash_ss;
	// make the taxa name
	vector<string> taxname;
	taxname.resize(mytree.leafNum);
	mytree.getTaxaName(taxname);

	// read the bootstrap tree file
	double scale = 100.0;
	if (params->scaling_factor > 0)
		scale = params->scaling_factor;

	MTreeSet boot_trees;
	if (params && detectInputFile((char*) input_trees) == IN_NEXUS) {
		sg.init(*params);
		for (SplitGraph::iterator it = sg.begin(); it != sg.end(); it++)
			hash_ss.insertSplit((*it), (*it)->getWeight());
		StrVector sgtaxname;
		sg.getTaxaName(sgtaxname);
		i = 0;
		for (StrVector::iterator sit = sgtaxname.begin();
				sit != sgtaxname.end(); sit++, i++) {
			Node *leaf = mytree.findLeafName(*sit);
			if (!leaf)
				outError("Tree does not contain taxon ", *sit);
			leaf->id = i;
		}
		scale /= sg.maxWeight();
	} else {
		boot_trees.init(input_trees, rooted, burnin, max_count,
				tree_weight_file);
		boot_trees.convertSplits(taxname, sg, hash_ss, SW_COUNT, -1, params->support_tag);
		scale /= boot_trees.sumTreeWeights();
	}
	//sg.report(cout);
	cout << "Rescaling split weights by " << scale << endl;
	if (params->scaling_factor < 0)
		sg.scaleWeight(scale, true);
	else {
		sg.scaleWeight(scale, false, params->numeric_precision);
	}

	cout << sg.size() << " splits found" << endl;
	// compute the percentage of appearance
	//	printSplitSet(sg, hash_ss);
	//sg.report(cout);
	cout << "Creating bootstrap support values..." << endl;
	mytree.createBootstrapSupport(taxname, boot_trees, sg, hash_ss, params->support_tag);
	//mytree.scaleLength(100.0/boot_trees.size(), true);
	string out_file;
	if (output_tree)
		out_file = output_tree;
	else {
		if (out_prefix)
			out_file = out_prefix;
		else
			out_file = target_tree;
		out_file += ".suptree";
	}

	mytree.printTree(out_file.c_str());
	cout << "Tree with assigned bootstrap support written to " << out_file
			<< endl;
	/*
	if (out_prefix)
		out_file = out_prefix;
	else
		out_file = target_tree;
	out_file += ".supval";
	mytree.writeInternalNodeNames(out_file);

	cout << "Support values written to " << out_file << endl;
	*/
}

void computeConsensusTree(const char *input_trees, int burnin, int max_count,
		double cutoff, double weight_threshold, const char *output_tree,
		const char *out_prefix, const char *tree_weight_file, Params *params) {
	bool rooted = false;

	// read the bootstrap tree file
	/*
	 MTreeSet boot_trees(input_trees, rooted, burnin, tree_weight_file);
	 string first_taxname = boot_trees.front()->root->name;
	 //if (params.root) first_taxname = params.root;

	 SplitGraph sg;

	 boot_trees.convertSplits(sg, cutoff, SW_COUNT, weight_threshold);*/

	//sg.report(cout);
	SplitGraph sg;
	SplitIntMap hash_ss;
	// make the taxa name
	//vector<string> taxname;
	//taxname.resize(mytree.leafNum);
	//mytree.getTaxaName(taxname);

	// read the bootstrap tree file
	double scale = 100.0;
	if (params->scaling_factor > 0)
		scale = params->scaling_factor;

	MTreeSet boot_trees;
	if (params && detectInputFile((char*) input_trees) == IN_NEXUS) {
		char *user_file = params->user_file;
		params->user_file = (char*) input_trees;
		params->split_weight_summary = SW_COUNT; // count number of splits
		sg.init(*params);
		params->user_file = user_file;
		for (SplitGraph::iterator it = sg.begin(); it != sg.end();)
            if ((*it)->getWeight() > weight_threshold) {
                hash_ss.insertSplit((*it), (*it)->getWeight());
                it++;
            } else {
                // delete the split
                if (it != sg.end()-1) {
                    *(*it) = (*sg.back());
                }
                delete sg.back();
                sg.pop_back();
            }
		/*		StrVector sgtaxname;
		 sg.getTaxaName(sgtaxname);
		 i = 0;
		 for (StrVector::iterator sit = sgtaxname.begin(); sit != sgtaxname.end(); sit++, i++) {
		 Node *leaf = mytree.findLeafName(*sit);
		 if (!leaf) outError("Tree does not contain taxon ", *sit);
		 leaf->id = i;
		 }*/
		scale /= sg.maxWeight();
	} else {
		boot_trees.init(input_trees, rooted, burnin, max_count,
				tree_weight_file);
		boot_trees.convertSplits(sg, cutoff, SW_COUNT, weight_threshold);
		scale /= boot_trees.sumTreeWeights();
		cout << sg.size() << " splits found" << endl;
	}
	//sg.report(cout);
	if (verbose_mode >= VB_MED)
		cout << "Rescaling split weights by " << scale << endl;
	if (params->scaling_factor < 0)
		sg.scaleWeight(scale, true);
	else {
		sg.scaleWeight(scale, false, params->numeric_precision);
	}



	//cout << "Creating greedy consensus tree..." << endl;
	MTree mytree;
	SplitGraph maxsg;
	sg.findMaxCompatibleSplits(maxsg);

	if (verbose_mode >= VB_MAX)
		maxsg.saveFileStarDot(cout);
	//cout << "convert compatible split system into tree..." << endl;
	mytree.convertToTree(maxsg);
	//cout << "done" << endl;
	string taxname;
	if (params->root)
		taxname = params->root;
	else
		taxname = sg.getTaxa()->GetTaxonLabel(0);
	Node *node = mytree.findLeafName(taxname);
	if (node)
		mytree.root = node;
	// mytree.scaleLength(100.0 / boot_trees.sumTreeWeights(), true);

	// mytree.getTaxaID(maxsg.getSplitsBlock()->getCycle());
	//maxsg.saveFile(cout);

	string out_file;

	if (output_tree)
		out_file = output_tree;
	else {
		if (out_prefix)
			out_file = out_prefix;
		else
			out_file = input_trees;
		out_file += ".contree";
	}

//	if (removed_seqs.size() > 0)
//		mytree.insertTaxa(removed_seqs, twin_seqs);

	mytree.printTree(out_file.c_str(), WT_BR_CLADE);
	cout << "Consensus tree written to " << out_file << endl;

	if (output_tree)
		out_file = output_tree;
	else {
		if (out_prefix)
			out_file = out_prefix;
		else
			out_file = input_trees;
		out_file += ".splits";
	}

    //sg.scaleWeight(0.01, false, 4);
	if (params->print_splits_file) {
		sg.saveFile(out_file.c_str(), IN_OTHER, true);
		cout << "Non-trivial split supports printed to star-dot file " << out_file << endl;
	}

}

void computeConsensusNetwork(const char *input_trees, int burnin, int max_count,
		double cutoff, int weight_summary, double weight_threshold, const char *output_tree,
		const char *out_prefix, const char* tree_weight_file) {
	bool rooted = false;

	// read the bootstrap tree file
	MTreeSet boot_trees(input_trees, rooted, burnin, max_count,
			tree_weight_file);

	SplitGraph sg;
	//SplitIntMap hash_ss;

	boot_trees.convertSplits(sg, cutoff, weight_summary, weight_threshold);

	string out_file;

	if (output_tree)
		out_file = output_tree;
	else {
		if (out_prefix)
			out_file = out_prefix;
		else
			out_file = input_trees;
		out_file += ".nex";
	}

	sg.saveFile(out_file.c_str(), IN_NEXUS);
	cout << "Consensus network printed to " << out_file << endl;

	if (output_tree)
		out_file = output_tree;
	else {
		if (out_prefix)
			out_file = out_prefix;
		else
			out_file = input_trees;
		out_file += ".splits";
	}
	if (verbose_mode >= VB_MED) {
		sg.saveFile(out_file.c_str(), IN_OTHER, true);
		cout << "Non-trivial split supports printed to star-dot file " << out_file << endl;
	}

}<|MERGE_RESOLUTION|>--- conflicted
+++ resolved
@@ -59,7 +59,6 @@
 
 
 void reportReferences(Params &params, ofstream &out, string &original_model) {
-<<<<<<< HEAD
     if (params.pomo) {
         out << "For polymorphism-aware models please cite:" << endl << endl
             << "Dominik Schrempf, Bui Quang Minh, Nicola De Maio, Arndt von Haeseler, and Carolin Kosiol" << endl
@@ -67,7 +66,6 @@
             << "tree inference. J. Theor. Biol., in press." << endl << endl;
     }
 
-=======
     bool modelfinder_only = false;
     if (original_model.substr(0,4) == "TEST" || original_model.substr(0, 2) == "MF" || original_model.empty()) {
         out << "To cite ModelFinder please use: " << endl << endl
@@ -79,7 +77,6 @@
     }
 
     if (!modelfinder_only)
->>>>>>> 9a59a344
 	out << "To cite IQ-TREE please use:" << endl << endl
 		<< "Lam-Tung Nguyen, Heiko A. Schmidt, Arndt von Haeseler, and Bui Quang Minh" << endl
 		<< "(2015) IQ-TREE: A fast and effective stochastic algorithm for estimating" << endl
@@ -1026,15 +1023,16 @@
 			string con_file = params.out_prefix;
 			con_file += ".contree";
 
-<<<<<<< HEAD
-            IntVector rfdist;
-            tree.computeRFDist(con_file.c_str(), rfdist);
-            out << endl << "Robinson-Foulds distance between ML tree and consensus tree: " << rfdist[0] << endl;
-
-=======
+            // --
+            // TODO: Check merge.
+            // From PoMo:
+            // IntVector rfdist;
+            // tree.computeRFDist(con_file.c_str(), rfdist);
+            // out << endl << "Robinson-Foulds distance between ML tree and consensus tree: " << rfdist[0] << endl;
+            // From master:
             out << endl << "Robinson-Foulds distance between ML tree and consensus tree: " << params.contree_rfdist << endl;
+            // --
             
->>>>>>> 9a59a344
             out << endl << "Branches with bootstrap support >"
 					<< floor(params.split_threshold * 1000) / 10 << "% are kept";
 			if (params.split_threshold == 0.0)
