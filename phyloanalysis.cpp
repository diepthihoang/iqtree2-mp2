/***************************************************************************
 *   Copyright (C) 2009-2015 by                                            *
 *   BUI Quang Minh <minh.bui@univie.ac.at>                                *
 *   Lam-Tung Nguyen <nltung@gmail.com>                                    *
 *                                                                         *
 *                                                                         *
 *   This program is free software; you can redistribute it and/or modify  *
 *   it under the terms of the GNU General Public License as published by  *
 *   the Free Software Foundation; either version 2 of the License, or     *
 *   (at your option) any later version.                                   *
 *                                                                         *
 *   This program is distributed in the hope that it will be useful,       *
 *   but WITHOUT ANY WARRANTY; without even the implied warranty of        *
 *   MERCHANTABILITY or FITNESS FOR A PARTICULAR PURPOSE.  See the         *
 *   GNU General Public License for more details.                          *
 *                                                                         *
 *   You should have received a copy of the GNU General Public License     *
 *   along with this program; if not, write to the                         *
 *   Free Software Foundation, Inc.,                                       *
 *   59 Temple Place - Suite 330, Boston, MA  02111-1307, USA.             *
 ***************************************************************************/

#ifdef HAVE_CONFIG_H
#include <config.h>
#endif
#include <iqtree_config.h>
#include "phylotree.h"
#include "phylosupertree.h"
#include "phylosupertreeplen.h"
#include "phyloanalysis.h"
#include "alignment.h"
#include "superalignment.h"
#include "iqtree.h"
#include "model/modelgtr.h"
#include "model/modeldna.h"
#include "myreader.h"
#include "model/rateheterogeneity.h"
#include "model/rategamma.h"
#include "model/rateinvar.h"
#include "model/rategammainvar.h"
//#include "modeltest_wrapper.h"
#include "model/modelprotein.h"
#include "model/modelbin.h"
#include "model/modelcodon.h"
#include "stoprule.h"

#include "mtreeset.h"
#include "mexttree.h"
#include "model/ratemeyerhaeseler.h"
#include "whtest_wrapper.h"
#include "model/partitionmodel.h"
#include "model/modelmixture.h"
//#include "guidedbootstrap.h"
#include "model/modelset.h"
#include "timeutil.h"
#include "upperbounds.h"
#include "MPIHelper.h"


void reportReferences(Params &params, ofstream &out, string &original_model) {
	out << "To cite IQ-TREE please use:" << endl << endl
		<< "Lam-Tung Nguyen, Heiko A. Schmidt, Arndt von Haeseler, and Bui Quang Minh (2015)" << endl
		<< "IQ-TREE: A fast and effective stochastic algorithm for estimating" << endl
		<< "maximum likelihood phylogenies. Mol. Biol. Evol., 32:268-274." << endl << endl;

	if (params.gbo_replicates)
	out << "Since you used ultrafast bootstrap (UFBoot) please also cite: " << endl << endl
		<< "Bui Quang Minh, Minh Anh Thi Nguyen, and Arndt von Haeseler (2013) Ultrafast" << endl
		<< "approximation for phylogenetic bootstrap. Mol. Biol. Evol., 30:1188-1195." << endl << endl;

    if (params.partition_file) 
    out << "Since you used partition models please also cite:" << endl << endl
        << "Olga Chernomor, Arndt von Haeseler, and Bui Quang Minh (2016) Terrace aware data" << endl
        << "structure for phylogenomic inference from supermatrices. Syst. Biol., in press." << endl << endl;

}

void reportAlignment(ofstream &out, Alignment &alignment, int nremoved_seqs) {
	out << "Input data: " << alignment.getNSeq()+nremoved_seqs << " sequences with "
			<< alignment.getNSite() << " "
			<< ((alignment.seq_type == SEQ_BINARY) ?
					"binary" :
					((alignment.seq_type == SEQ_DNA) ? "nucleotide" :
					(alignment.seq_type == SEQ_PROTEIN) ? "amino-acid" :
					(alignment.seq_type == SEQ_CODON) ? "codon": "morphological"))
			<< " sites" << endl << "Number of constant sites: "
			<< round(alignment.frac_const_sites * alignment.getNSite())
			<< " (= " << alignment.frac_const_sites * 100 << "% of all sites)"
			<< endl << "Number of site patterns: " << alignment.size() << endl
			<< endl;
}

void pruneModelInfo(vector<ModelInfo> &model_info, PhyloSuperTree *tree) {
	vector<ModelInfo> res_info;
	for (vector<PartitionInfo>::iterator it = tree->part_info.begin(); it != tree->part_info.end(); it++) {
		for (vector<ModelInfo>::iterator mit = model_info.begin(); mit != model_info.end(); mit++)
			if (mit->set_name == it->name)
				res_info.push_back(*mit);
	}
	model_info = res_info;

}

void reportModelSelection(ofstream &out, Params &params, vector<ModelInfo> &model_info, bool is_partitioned) {
	out << "Best-fit model according to "
		<< ((params.model_test_criterion == MTC_BIC) ? "BIC" :
			((params.model_test_criterion == MTC_AIC) ? "AIC" : "AICc")) << ": ";
	vector<ModelInfo>::iterator it;
	if (is_partitioned) {
		string set_name = "";
		for (it = model_info.begin(); it != model_info.end(); it++) {
			if (it->set_name != set_name) {
				if (set_name != "")
					out << ",";
				out << it->name << ":" << it->set_name;
				set_name = it->set_name;
			}
		}
	} else {
		out << model_info[0].name;
	}

	if (is_partitioned) {
		out << endl << endl << "List of best-fit models per partition:" << endl << endl;
	} else {
		out << endl << endl << "List of models sorted by "
			<< ((params.model_test_criterion == MTC_BIC) ? "BIC" :
				((params.model_test_criterion == MTC_AIC) ? "AIC" : "AICc"))
			<< " scores: " << endl << endl;
	}
	if (is_partitioned)
		out << "  ID  ";
	out << "Model             LogL          AIC      w-AIC      AICc     w-AICc       BIC      w-BIC" << endl;
	/*
	if (is_partitioned)
		out << "----------";

	out << "----------------------------------------------------------------------------------------" << endl;
	*/
	int setid = 1;
	for (it = model_info.begin(); it != model_info.end(); it++) {
		if (it->AIC_score == DBL_MAX) continue;
		if (it != model_info.begin() && it->set_name != (it-1)->set_name)
			setid++;
		if (is_partitioned && it != model_info.begin() && it->set_name == (it-1)->set_name)
			continue;
		if (is_partitioned) {
			out.width(4);
			out << right << setid << "  ";
		}
		out.width(15);
		out << left << it->name << " ";
		out.width(11);
		out << right << it->logl << " ";
		out.width(11);
		out	<< it->AIC_score << ((it->AIC_conf) ? " + " : " - ") << it->AIC_weight << " ";
		out.width(11);
		out << it->AICc_score << ((it->AICc_conf) ? " + " : " - ") << it->AICc_weight << " ";
		out.width(11);
		out << it->BIC_score  << ((it->BIC_conf) ? " + " : " - ") << it->BIC_weight;
		out << endl;
	}
	out << endl;
	out <<  "AIC, w-AIC   : Akaike information criterion scores and weights." << endl
		 << "AICc, w-AICc : Corrected AIC scores and weights." << endl
		 << "BIC, w-BIC   : Bayesian information criterion scores and weights." << endl << endl

		 << "Plus signs denote the 95% confidence sets." << endl
		 << "Minus signs denote significant exclusion." <<endl;
	out << endl;
}

void reportModel(ofstream &out, Alignment *aln, ModelSubst *m) {
	int i, j, k;
	assert(aln->num_states == m->num_states);
	if (m->num_states <= 4) {
		out << "Rate parameter R:" << endl << endl;

		double *rate_mat = new double[m->num_states * m->num_states];
		if (!m->isSiteSpecificModel())
			m->getRateMatrix(rate_mat);
		else
			((ModelSet*)m)->front()->getRateMatrix(rate_mat);
		if (m->num_states > 4)
			out << fixed;
		if (m->isReversible()) {
			for (i = 0, k = 0; i < m->num_states - 1; i++)
				for (j = i + 1; j < m->num_states; j++, k++) {
					out << "  " << aln->convertStateBackStr(i) << "-" << aln->convertStateBackStr(j) << ": "
							<< rate_mat[k];
					if (m->num_states <= 4)
						out << endl;
					else if (k % 5 == 4)
						out << endl;
				}

		} else { // non-reversible model
			for (i = 0, k = 0; i < m->num_states; i++)
				for (j = 0; j < m->num_states; j++)
					if (i != j) {
						out << "  " << aln->convertStateBackStr(i) << "-" << aln->convertStateBackStr(j)
								<< ": " << rate_mat[k];
						if (m->num_states <= 4)
							out << endl;
						else if (k % 5 == 4)
							out << endl;
						k++;
					}

		}

		//if (tree.aln->num_states > 4)
		out << endl;
		out.unsetf(ios_base::fixed);
		delete[] rate_mat;
	}
	out << "State frequencies: ";
	if (m->isSiteSpecificModel())
		out << "(site specific frequencies)" << endl << endl;
	else {
		if (!m->isReversible())
			out << "(inferred from Q matrix)" << endl;
		else
			switch (m->getFreqType()) {
			case FREQ_EMPIRICAL:
				out << "(empirical counts from alignment)" << endl;
				break;
			case FREQ_ESTIMATE:
				out << "(estimated with maximum likelihood)" << endl;
				break;
			case FREQ_USER_DEFINED:
				out << ((aln->seq_type == SEQ_PROTEIN) ? "(model)" : "(user-defined)") << endl;
				break;
			case FREQ_EQUAL:
				out << "(equal frequencies)" << endl;
				break;
			default:
				break;
			}
		out << endl;

		if (m->getFreqType() != FREQ_USER_DEFINED && m->getFreqType() != FREQ_EQUAL) {
			double *state_freqs = new double[m->num_states];
			m->getStateFrequency(state_freqs);
            int ncols=(aln->seq_type == SEQ_CODON) ? 4 : 1;
			for (i = 0; i < m->num_states; i++) {
				out << "  pi(" << aln->convertStateBackStr(i) << ") = " << state_freqs[i];
                if (i % ncols == ncols-1)
                    out << endl;
            }
			delete[] state_freqs;
			out << endl;
		}
		if (m->num_states <= 4) {
			// report Q matrix
			double *q_mat = new double[m->num_states * m->num_states];
			m->getQMatrix(q_mat);

			out << "Rate matrix Q:" << endl << endl;
			for (i = 0, k = 0; i < m->num_states; i++) {
				out << "  " << aln->convertStateBackStr(i);
				for (j = 0; j < m->num_states; j++, k++) {
					out << "  ";
					out.width(8);
					out << q_mat[k];
				}
				out << endl;
			}
			out << endl;
			delete[] q_mat;
		}
	}
}

void reportModel(ofstream &out, PhyloTree &tree) {
//	int i, j, k;
	int i;

	if (tree.getModel()->isMixture()) {
		out << "Mixture model of substitution: " << tree.getModelName() << endl;
//		out << "Full name: " << tree.getModelName() << endl;
		ModelMixture *mmodel = (ModelMixture*) tree.getModel();
		out << endl << "  No  Component      Rate    Weight   Parameters" << endl;
		i = 0;
		for (ModelMixture::iterator m = mmodel->begin(); m != mmodel->end(); m++, i++) {
			out.width(4);
			out << right << i+1 << "  ";
			out.width(12);
			out << left << (*m)->name << "  ";
			out.width(7);
			out << (*m)->total_num_subst << "  ";
			out.width(7);
			out << mmodel->prop[i] << "  " << (*m)->getNameParams() << endl;
//			out << "Model for mixture component "  << (m-mmodel->begin())+1 << ": " << (*m)->name << endl;
//			reportModel(out, tree.aln, *m);
		}
		out << endl;
	} else {
		out << "Model of substitution: " << tree.getModelName() << endl << endl;
		reportModel(out, tree.aln, tree.getModel());
	}
}

void reportRate(ofstream &out, PhyloTree &tree) {
	int i;
	RateHeterogeneity *rate_model = tree.getRate();
	out << "Model of rate heterogeneity: " << rate_model->full_name << endl;
	rate_model->writeInfo(out);

	if (rate_model->getNDiscreteRate() > 1 || rate_model->getPInvar() > 0.0) {
		out << endl << " Category  Relative_rate  Proportion" << endl;
		if (rate_model->getPInvar() > 0.0)
			out << "  0         0              " << rate_model->getPInvar()
					<< endl;
		int cats = rate_model->getNDiscreteRate();
		DoubleVector prop;
		if (rate_model->getGammaShape() > 0 || rate_model->getPtnCat(0) < 0) {
//			prop.resize(cats, (1.0 - rate_model->getPInvar()) / rate_model->getNRate());
			prop.resize(cats);
		for (i = 0; i < cats; i++)
			prop[i] = rate_model->getProp(i);
		} else {
			prop.resize(cats, 0.0);
			for (i = 0; i < tree.aln->getNPattern(); i++)
				prop[rate_model->getPtnCat(i)] += tree.aln->at(i).frequency;
			for (i = 0; i < cats; i++)
				prop[i] /= tree.aln->getNSite();
		}
		for (i = 0; i < cats; i++) {
			out << "  " << i + 1 << "         ";
			out.width(14);
			out << left << rate_model->getRate(i) << " " << prop[i];
			out << endl;
		}
		if (rate_model->isGammaRate()) {
			out << "Relative rates are computed as " << ((rate_model->isGammaRate() == GAMMA_CUT_MEDIAN) ? "MEDIAN" : "MEAN") <<
				" of the portion of the Gamma distribution falling in the category." << endl;
		}
	}
	/*
	 if (rate_model->getNDiscreteRate() > 1 || rate_model->isSiteSpecificRate())
	 out << endl << "See file " << rate_file << " for site-specific rates and categories" << endl;*/
	out << endl;
}

void reportTree(ofstream &out, Params &params, PhyloTree &tree, double tree_lh, double lh_variance, double main_tree) {
	double epsilon = 1.0 / tree.getAlnNSite();
	double totalLen = tree.treeLength();
	int df = tree.getModelFactory()->getNParameters();
	int ssize = tree.getAlnNSite();
	double AIC_score, AICc_score, BIC_score;
	computeInformationScores(tree_lh, df, ssize, AIC_score, AICc_score, BIC_score);
    
	out << "Log-likelihood of the tree: " << fixed << tree_lh;
    if (lh_variance > 0.0) 
        out << " (s.e. " << sqrt(lh_variance) << ")";
    out << endl;
    out	<< "Unconstrained log-likelihood (without tree): " << tree.aln->computeUnconstrainedLogL() << endl;

    out << "Number of free parameters (#branches + #model parameters): " << df << endl;
//    if (ssize > df) { 
//        if (ssize > 40*df)
//            out	<< "Akaike information criterion (AIC) score: " << AIC_score << endl;
//        else
//			out << "Corrected Akaike information criterion (AICc) score: " << AICc_score << endl;
//        
//		out << "Bayesian information criterion (BIC) score: " << BIC_score << endl;
//    } else 
    out	<< "Akaike information criterion (AIC) score: " << AIC_score << endl;
    out << "Corrected Akaike information criterion (AICc) score: " << AICc_score << endl;
    out << "Bayesian information criterion (BIC) score: " << BIC_score << endl;

    if (ssize <= df && main_tree) {
        
        out << endl
            << "**************************** WARNING ****************************" << endl
            << "Number of parameters (K, model parameters and branch lengths): " << df << endl
            << "Sample size (n, alignment length): " << ssize << endl << endl
            << "Given that K>=n, the parameter estimates might be inaccurate." << endl
            << "Thus, phylogenetic estimates should be interpreted with caution." << endl << endl 

            << "Ideally, it is desirable that n >> K. When selecting optimal models," << endl
            << "1. use AIC or BIC if n > 40K;" << endl 
            << "2. use AICc or BIC if 40K >= n > K;" << endl 
            << "3. be extremely cautious if n <= K" << endl << endl

            << "To improve the situation (3), consider the following options:" << endl
            << "  1. Increase the sample size (n)" << endl
            << "  2. Decrease the number of parameters (K) to be estimated. If" << endl
            << "     possible:" << endl
            << "     a. Remove the least important sequences from the alignment" << endl
            << "     b. Specify some of the parameter values for the substitution"<< endl 
            << "        model (e.g., the nucleotide or amino acid frequencies)" << endl
            << "     c. Specify some of the parameter values for the rates-across-" << endl
            << "        sites model (e.g., the shape parameter for the discrete" << endl
            << "        Gamma distribution, the proportion of invariable sites, or" << endl
            << "        the rates of change for different rate categories under" << endl
            << "        the FreeRate model)" << endl << endl
            << "Reference:" << endl
            << "Burnham KR, Anderson DR (2002). Model Selection and Multimodel" << endl
            << "Inference: A Practical Information-Theoretic Approach. Springer," << endl
            << "New York." << endl 
            << "************************ END OF WARNING ***********************" << endl;
    }
    out << endl;
    
	out << "Total tree length (sum of branch lengths): " << totalLen << endl;
	double totalLenInternal = tree.treeLengthInternal(epsilon);
	out << "Sum of internal branch lengths: " << totalLenInternal << " (" << totalLenInternal*100.0 / totalLen << "% of tree length)" << endl;
//	out << "Sum of internal branch lengths divided by total tree length: "
//			<< totalLenInternal / totalLen << endl;
	out << endl;
	//out << "ZERO BRANCH EPSILON = " << epsilon << endl;
	int zero_internal_branches = tree.countZeroInternalBranches(NULL, NULL, epsilon);
	if (zero_internal_branches > 0) {
		//int zero_internal_branches = tree.countZeroInternalBranches(NULL, NULL, epsilon);
		/*
		out << "WARNING: " << zero_branches
				<< " branches of near-zero lengths (<" << epsilon << ") and should be treated with caution!"
				<< endl;
		*/
		out << "WARNING: " << zero_internal_branches
				<< " near-zero internal branches (<" << epsilon << ") should be treated with caution"
				<< endl;
		/*
		cout << endl << "WARNING: " << zero_branches
				<< " branches of near-zero lengths (<" << epsilon << ") and should be treated with caution!"
				<< endl;
		*/
		out << "         Such branches are denoted by '**' in the figure below"
				<< endl << endl;
	}
	int long_branches = tree.countLongBranches(NULL, NULL, params.max_branch_length-0.2);
	if (long_branches > 0) {
		//stringstream sstr;
		out << "WARNING: " << long_branches << " too long branches (>" 
            << params.max_branch_length-0.2 << ") should be treated with caution!" << endl;
		//out << sstr.str();
		//cout << sstr.str();
	}

			//<< "Total tree length: " << tree.treeLength() << endl << endl
	tree.sortTaxa();
    out << "NOTE: Tree is UNROOTED although outgroup taxon '" << tree.root->name << "' is drawn at root" << endl;

    if (tree.isSuperTree() && params.partition_type == 0)
        out	<< "NOTE: Branch lengths are weighted average over all partitions" << endl
            << "      (weighted by the number of sites in the partitions)" << endl;

    bool is_codon = tree.aln->seq_type == SEQ_CODON;
    if (tree.isSuperTree()) {
        PhyloSuperTree *stree = (PhyloSuperTree*) &tree;
        is_codon = true;
        for (PhyloSuperTree::iterator sit = stree->begin(); sit != stree->end(); sit++)
            if ((*sit)->aln->seq_type != SEQ_CODON) {
                is_codon = false;
                break;
            }
    }
    if (is_codon)
        out << endl << "NOTE: Branch lengths are intepreted as number of nucleotide substitutions per codon site!" 
            << endl << "      Rescale them by 1/3 if you want to have #nt substitutions per nt site" << endl;
    if (main_tree) 
    if (params.aLRT_replicates > 0 || params.gbo_replicates || (params.num_bootstrap_samples && params.compute_ml_tree)) {
        out << "Numbers in parentheses are ";
        if (params.aLRT_replicates > 0) {
            out << "SH-aLRT support (%)";
            if (params.localbp_replicates)
                out << " / local bootstrap support (%)";
        }
        if (params.aLRT_test)
            out << " / parametric aLRT support";
        if (params.aBayes_test)
            out << " / aBayes support";
        if (params.num_bootstrap_samples && params.compute_ml_tree) {
            if (params.aLRT_replicates > 0 || params.aLRT_test || params.aBayes_test)
                out << " /";
            out << " standard bootstrap support (%)";
        }
        if (params.gbo_replicates) {
            if (params.aLRT_replicates > 0 || params.aLRT_test || params.aBayes_test)
                out << " /";
            out << " ultrafast bootstrap support (%)";
        }
        out << endl;
    }
    out << endl;

	//tree.setExtendedFigChar();
	tree.drawTree(out, WT_BR_SCALE, epsilon);
        
    out << "Tree in newick format:" << endl << endl;

	tree.printTree(out, WT_BR_LEN | WT_BR_LEN_FIXED_WIDTH | WT_SORT_TAXA);

	out << endl << endl;
}

void reportCredits(ofstream &out) {
	out << "CREDITS" << endl << "-------" << endl << endl
			<< "Some parts of the code were taken from the following packages/libraries:"
			<< endl << endl
			<< "Schmidt HA, Strimmer K, Vingron M, and von Haeseler A (2002)" << endl
			<< "TREE-PUZZLE: maximum likelihood phylogenetic analysis using quartets" << endl
			<< "and parallel computing. Bioinformatics, 18(3):502-504." << endl << endl

			//<< "The source code to construct the BIONJ tree were taken from BIONJ software:"
			//<< endl << endl
			<< "Gascuel O (1997) BIONJ: an improved version of the NJ algorithm" << endl
			<< "based on a simple model of sequence data. Mol. Bio. Evol., 14:685-695." << endl << endl

			//<< "The Nexus file parser was taken from the Nexus Class Library:"
			//<< endl << endl
			<< "Paul O. Lewis (2003) NCL: a C++ class library for interpreting data files in" << endl
			<< "NEXUS format. Bioinformatics, 19(17):2330-2331." << endl << endl

			<< "Mascagni M and Srinivasan A (2000) Algorithm 806: SPRNG: A Scalable Library" << endl
			<< "for Pseudorandom Number Generation. ACM Transactions on Mathematical Software," << endl
			<< "26: 436-461." << endl << endl

			<< "Guennebaud G, Jacob B, et al. (2010) Eigen v3. http://eigen.tuxfamily.org" << endl << endl;
			/*
			<< "The Modeltest 3.7 source codes were taken from:" << endl << endl
			<< "David Posada and Keith A. Crandall (1998) MODELTEST: testing the model of"
			<< endl << "DNA substitution. Bioinformatics, 14(9):817-8." << endl
			*/
}

/***********************************************************
 * CREATE REPORT FILE
 ***********************************************************/
extern StringIntMap pllTreeCounter;

void exhaustiveSearchGAMMAInvar(Params &params, IQTree &iqtree);

void searchGAMMAInvarByRestarting(IQTree &iqtree);

void computeLoglFromUserInputGAMMAInvar(Params &params, IQTree &iqtree);

void reportPhyloAnalysis(Params &params, string &original_model,
		IQTree &tree, vector<ModelInfo> &model_info) {
	if (params.count_trees) {
		// addon: print #distinct trees
		cout << endl << "NOTE: " << pllTreeCounter.size() << " distinct trees evaluated during whole tree search" << endl;

		IntVector counts;
		for (StringIntMap::iterator i = pllTreeCounter.begin(); i != pllTreeCounter.end(); i++) {
			if (i->second > counts.size())
				counts.resize(i->second+1, 0);
			counts[i->second]++;
		}
		for (IntVector::iterator i2 = counts.begin(); i2 != counts.end(); i2++) {
		    if (*i2 != 0) {
	            cout << "#Trees occuring " << (i2-counts.begin()) << " times: " << *i2 << endl;
		    }
		}
	}
	string outfile = params.out_prefix;

	outfile += ".iqtree";
	try {
		ofstream out;
		out.exceptions(ios::failbit | ios::badbit);
		out.open(outfile.c_str());
		out << "IQ-TREE " << iqtree_VERSION_MAJOR << "." << iqtree_VERSION_MINOR
				<< "." << iqtree_VERSION_PATCH << " built " << __DATE__ << endl
				<< endl;
		if (params.partition_file)
			out << "Partition file name: " << params.partition_file << endl;
		if (params.aln_file)
			out << "Input file name: " << params.aln_file << endl;

		if (params.user_file)
			out << "User tree file name: " << params.user_file << endl;
		out << "Type of analysis: ";
        if (original_model.find("TEST") != string::npos && original_model.find("ONLY") != string::npos) {
            out << "model selection";
        } else {
            if (params.compute_ml_tree)
                out << "tree reconstruction";
            if (params.num_bootstrap_samples > 0) {
                if (params.compute_ml_tree)
                    out << " + ";
                out << "non-parametric bootstrap (" << params.num_bootstrap_samples
                        << " replicates)";
            }
            if (params.gbo_replicates > 0) {
                out << " + ultrafast bootstrap (" << params.gbo_replicates << " replicates)";
            }
        }
		out << endl;
		out << "Random seed number: " << params.ran_seed << endl << endl;
		out << "REFERENCES" << endl << "----------" << endl << endl;
		reportReferences(params, out, original_model);

		out << "SEQUENCE ALIGNMENT" << endl << "------------------" << endl
				<< endl;
		if (tree.isSuperTree()) {
			out << "Input data: " << tree.aln->getNSeq()+tree.removed_seqs.size() << " taxa with "
					<< tree.aln->getNSite() << " partitions and "
					<< tree.getAlnNSite() << " total sites ("
					<< ((SuperAlignment*)tree.aln)->computeMissingData()*100 << "% missing data)" << endl << endl;

			PhyloSuperTree *stree = (PhyloSuperTree*) &tree;
			int namelen = stree->getMaxPartNameLength();
			int part;
			out.width(max(namelen+6,10));
			out << left << "  ID  Name" << "  Type  #Seqs  #Sites  #Patterns  #Const_Sites" << endl;
			//out << string(namelen+54, '-') << endl;
			part = 0;
			for (PhyloSuperTree::iterator it = stree->begin(); it != stree->end(); it++, part++) {
				//out << "FOR PARTITION " << stree->part_info[part].name << ":" << endl << endl;
				//reportAlignment(out, *((*it)->aln));
				out.width(4);
				out << right << part+1 << "  ";
				out.width(max(namelen,4));
				out << left << stree->part_info[part].name << "  ";
				out.width(6);
				switch ((*it)->aln->seq_type) {
				case SEQ_BINARY: out << "BIN"; break;
				case SEQ_CODON: out << "CODON"; break;
				case SEQ_DNA: out << "DNA"; break;
				case SEQ_MORPH: out << "MORPH"; break;
				case SEQ_MULTISTATE: out << "TINA"; break;
				case SEQ_PROTEIN: out << "AA"; break;
				case SEQ_UNKNOWN: out << "???"; break;
				}
				out.width(5);
				out << right << (*it)->aln->getNSeq() << "  ";
				out.width(6);
				out << (*it)->aln->getNSite() << "  ";
				out.width(6);
				out << (*it)->aln->getNPattern() << "      ";
				out << round((*it)->aln->frac_const_sites*100) << "%" << endl;
			}
			out << endl;
		} else
			reportAlignment(out, *(tree.aln), tree.removed_seqs.size());

		out.precision(4);
		out << fixed;

		if (!model_info.empty()) {
			out << "MODEL SELECTION" << endl << "---------------" << endl << endl;
			if (tree.isSuperTree())
				pruneModelInfo(model_info, (PhyloSuperTree*)&tree);
			reportModelSelection(out, params, model_info, tree.isSuperTree());
		}

		out << "SUBSTITUTION PROCESS" << endl << "--------------------" << endl
				<< endl;
		if (tree.isSuperTree()) {
			if(params.partition_type)
				out	<< "Proportional partition model with joint branch lengths and separate models between partitions" << endl << endl;
			else
				out	<< "Full partition model with separate branch lengths and models between partitions" << endl << endl;
			PhyloSuperTree *stree = (PhyloSuperTree*) &tree;
			PhyloSuperTree::iterator it;
			int part;
			if(params.partition_type)
				out << "  ID  Model           Speed  Parameters" << endl;
			else
				out << "  ID  Model         TreeLen  Parameters" << endl;
			//out << "-------------------------------------" << endl;
			for (it = stree->begin(), part = 0; it != stree->end(); it++, part++) {
				out.width(4);
				out << right << (part+1) << "  ";
				out.width(14);
				if(params.partition_type)
					out << left << (*it)->getModelName() << " " << stree->part_info[part].part_rate  << "  " << (*it)->getModelNameParams() << endl;
				else
					out << left << (*it)->getModelName() << " " << (*it)->treeLength() << "  " << (*it)->getModelNameParams() << endl;
			}
			out << endl;
			/*
			for (it = stree->begin(), part = 0; it != stree->end(); it++, part++) {
				reportModel(out, *(*it));
				reportRate(out, *(*it));
			}*/
		} else {
			reportModel(out, tree);
			reportRate(out, tree);
		}

    		if (params.lmap_num_quartets >= 0) {
			tree.reportLikelihoodMapping(out);
		}


		/*
		out << "RATE HETEROGENEITY" << endl << "------------------" << endl
				<< endl;
		if (tree.isSuperTree()) {
			PhyloSuperTree *stree = (PhyloSuperTree*) &tree;
			int part = 0;
			for (PhyloSuperTree::iterator it = stree->begin();
					it != stree->end(); it++, part++) {
				out << "FOR PARTITION " << stree->part_info[part].name << ":"
						<< endl << endl;
				reportRate(out, *(*it));
			}
		} else
			reportRate(out, tree);
		*/
		// Bootstrap analysis:
		//Display as outgroup: a

		if (original_model == "WHTEST") {
			out << "TEST OF MODEL HOMOGENEITY" << endl
					<< "-------------------------" << endl << endl;
			out << "Delta of input data:                 "
					<< params.whtest_delta << endl;
			out << ".95 quantile of Delta distribution:  "
					<< params.whtest_delta_quantile << endl;
			out << "Number of simulations performed:     "
					<< params.whtest_simulations << endl;
			out << "P-value:                             "
					<< params.whtest_p_value << endl;
			if (params.whtest_p_value < 0.05) {
				out
						<< "RESULT: Homogeneity assumption is rejected (p-value cutoff 0.05)"
						<< endl;
			} else {
				out
						<< "RESULT: Homogeneity assumption is NOT rejected (p-value cutoff 0.05)"
						<< endl;
			}
			out << endl << "*** For this result please cite:" << endl << endl;
			out
					<< "G. Weiss and A. von Haeseler (2003) Testing substitution models"
					<< endl
					<< "within a phylogenetic tree. Mol. Biol. Evol, 20(4):572-578"
					<< endl << endl;
		}
/*
		out << "TREE SEARCH" << endl << "-----------" << endl << endl
				<< "Stopping rule: "
				<< ((params.stop_condition == SC_STOP_PREDICT) ? "Yes" : "No")
				<< endl << "Number of iterations: "
				<< tree.stop_rule.getNumIterations() << endl
				<< "Probability of deleting sequences: " << params.p_delete
				<< endl << "Number of representative leaves: "
				<< params.k_representative << endl
				<< "NNI log-likelihood cutoff: " << tree.getNNICutoff() << endl
				<< endl;
*/
		if (params.compute_ml_tree) {
			if (original_model.find("ONLY") != string::npos) {
				out << "TREE USED FOR MODEL SELECTION" << endl
					<< "-----------------------------" << endl << endl;
            } else if (params.min_iterations == 0) {
                if (params.user_file)
                    out << "USER TREE" << endl
                        << "---------" << endl << endl;
                else
                    out << "STARTING TREE" << endl
                        << "-------------" << endl << endl;                
            } else { 
				out << "MAXIMUM LIKELIHOOD TREE" << endl
					<< "-----------------------" << endl << endl;
            }

			tree.setRootNode(params.root);
            
            if (params.gbo_replicates) {
                if (tree.boot_consense_logl > tree.getBestScore() + 0.1) {
                    out << endl << "**NOTE**: Consensus tree has higher likelihood than ML tree found! Please use consensus tree below." << endl;
                }
            }

			reportTree(out, params, tree, tree.getBestScore(), tree.logl_variance, true);

			if (tree.isSuperTree() && verbose_mode >= VB_MED) {
				PhyloSuperTree *stree = (PhyloSuperTree*) &tree;
//				stree->mapTrees();
//				int empty_branches = stree->countEmptyBranches();
//				if (empty_branches) {
//					stringstream ss;
//					ss << empty_branches << " branches in the overall tree with no phylogenetic information due to missing data!";
//					outWarning(ss.str());
//				}
				
				int part = 0;
				for (PhyloSuperTree::iterator it = stree->begin();
						it != stree->end(); it++, part++) {
					out << "FOR PARTITION " << stree->part_info[part].name
							<< ":" << endl << endl;
					string root_name;
					if (params.root)
						root_name = params.root;
					else
						root_name = (*it)->aln->getSeqName(0);
					(*it)->root = (*it)->findNodeName(root_name);
					assert((*it)->root);
//					reportTree(out, params, *(*it), (*it)->computeLikelihood(), (*it)->computeLogLVariance(), false);
					reportTree(out, params, *(*it), stree->part_info[part].cur_score, 0.0, false);
				}
			}

		}
		/*
		 if (params.write_intermediate_trees) {
		 out << endl << "CONSENSUS OF INTERMEDIATE TREES" << endl << "-----------------------" << endl << endl
		 << "Number of intermediate trees: " << tree.stop_rule.getNumIterations() << endl
		 << "Split threshold: " << params.split_threshold << endl
		 << "Burn-in: " << params.tree_burnin << endl << endl;
		 }*/

		if (params.consensus_type == CT_CONSENSUS_TREE) {
			out << "CONSENSUS TREE" << endl << "--------------" << endl << endl;
			out << "Consensus tree is constructed from "
					<< (params.num_bootstrap_samples ? params.num_bootstrap_samples : params.gbo_replicates)
					<< " bootstrap trees";
            if (params.gbo_replicates) {
                out << endl << "Log-likelihood of consensus tree: " << tree.boot_consense_logl;
            }
			string con_file = params.out_prefix;
			con_file += ".contree";

            IntVector rfdist;
            tree.computeRFDist(con_file.c_str(), rfdist);
            out << endl << "Robinson-Foulds distance between ML tree and consensus tree: " << rfdist[0] << endl;
            
            out << endl << "Branches with bootstrap support >"
					<< floor(params.split_threshold * 1000) / 10 << "% are kept";
			if (params.split_threshold == 0.0)
				out << " (extended consensus)";
			if (params.split_threshold == 0.5)
				out << " (majority-rule consensus)";
			if (params.split_threshold >= 0.99)
				out << " (strict consensus)";

			out << endl << "Branch lengths are optimized by maximum likelihood on original alignment" << endl;
			out << "Numbers in parentheses are bootstrap supports (%)" << endl << endl;

			bool rooted = false;
			MTree contree;
			contree.readTree(con_file.c_str(), rooted);
			contree.drawTree(out, WT_BR_SCALE);
			out << endl << "Consensus tree in newick format: " << endl << endl;
			contree.printTree(out);
			out << endl << endl;
//			tree.freeNode();
//			tree.root = NULL;
//			tree.readTree(con_file.c_str(), rooted);
//			if (removed_seqs.size() > 0) {
//				tree.reinsertIdenticalSeqs(tree.aln, removed_seqs, twin_seqs);
//			}
//			tree.setAlignment(tree.aln);

			// bug fix
//			if ((tree.sse == LK_EIGEN || tree.sse == LK_EIGEN_SSE) && !tree.isBifurcating()) {
//				cout << "NOTE: Changing to old kernel as consensus tree is multifurcating" << endl;
//				tree.changeLikelihoodKernel(LK_SSE);
//			}

//			tree.initializeAllPartialLh();
//			tree.fixNegativeBranch(false);
//			if (tree.isSuperTree())
//				((PhyloSuperTree*) &tree)->mapTrees();
//			tree.optimizeAllBranches();
//			tree.printTree(con_file.c_str(), WT_BR_LEN | WT_BR_LEN_FIXED_WIDTH | WT_SORT_TAXA);
//			tree.sortTaxa();
//			tree.drawTree(out, WT_BR_SCALE);
//			out << endl << "Consensus tree in newick format: " << endl << endl;
//			tree.printResultTree(out);
//			out << endl << endl;
		}


		/* evaluate user trees */
		vector<TreeInfo> info;
		IntVector distinct_trees;
		if (params.treeset_file) {
			evaluateTrees(params, &tree, info, distinct_trees);
			out.precision(4);
            out.setf(ios_base::fixed);

			out << endl << "USER TREES" << endl << "----------" << endl << endl;
			out << "See " << params.out_prefix << ".trees for trees with branch lengths." << endl << endl;
			if (params.topotest_replicates && info.size() > 1) {
                out << "Tree      logL    deltaL  bp-RELL    p-KH     p-SH    ";
				if (params.do_weighted_test)
					out << "p-WKH    p-WSH    ";
                out << "c-ELW";
                if (params.do_au_test) 
                    out << "     p-AU";
                    
                out << endl << "------------------------------------------------------------------";
                if (params.do_weighted_test) 
					out << "------------------";
                if (params.do_au_test)
                    out << "-------";
                out << endl;
			} else {
				out << "Tree      logL    deltaL" << endl;
				out << "-------------------------" << endl;

			}
			double maxL = -DBL_MAX;
			int tid, orig_id;
			for (tid = 0; tid < info.size(); tid++)
				if (info[tid].logl > maxL) maxL = info[tid].logl;
			for (orig_id = 0, tid = 0; orig_id < distinct_trees.size(); orig_id++) {
				out.width(3);
				out << right << orig_id+1 << " ";
				if (distinct_trees[orig_id] >= 0) {
					out << " = tree " << distinct_trees[orig_id]+1 << endl;
					continue;
				}
				out.precision(3);
				out.width(12);
				out << info[tid].logl << " ";
				out.width(7);
				out << maxL - info[tid].logl;
				if (!params.topotest_replicates || info.size() <= 1) {
					out << endl;
					tid++;
					continue;
				}
				out.precision(4);
				out << "  ";
				out.width(6);
				out << info[tid].rell_bp;
				if (info[tid].rell_confident)
					out << " + ";
				else
					out << " - ";
				out.width(6);
				out << right << info[tid].kh_pvalue;
				if (info[tid].kh_pvalue < 0.05)
					out << " - ";
				else
					out << " + ";
				out.width(6);
				out << right << info[tid].sh_pvalue;
				if (info[tid].sh_pvalue < 0.05)
					out << " - ";
				else
					out << " + ";
                
				if (params.do_weighted_test) {
					out.width(6);
					out << right << info[tid].wkh_pvalue;
					if (info[tid].wkh_pvalue < 0.05)
						out << " - ";
					else
						out << " + ";
					out.width(6);
					out << right << info[tid].wsh_pvalue;
					if (info[tid].wsh_pvalue < 0.05)
						out << " - ";
					else
						out << " + ";
				}
				out.width(6);
				out << info[tid].elw_value;
				if (info[tid].elw_confident)
					out << " + ";
				else
					out << " - ";

                if (params.do_au_test) {
                    out.width(6);
                    out << right << info[tid].au_pvalue;
                    if (info[tid].au_pvalue < 0.05)
                        out << " - ";
                    else
                        out << " + ";
                }

				out << endl;
				tid++;
			}
			out << endl;

			if (params.topotest_replicates) {
				out <<  "deltaL  : logL difference from the maximal logl in the set." << endl
					 << "bp-RELL : bootstrap proportion using RELL method (Kishino et al. 1990)." << endl
					 << "p-KH    : p-value of one sided Kishino-Hasegawa test (1989)." << endl
					 << "p-SH    : p-value of Shimodaira-Hasegawa test (2000)." << endl;
				if (params.do_weighted_test) {
					out << "p-WKH   : p-value of weighted KH test." << endl
					 << "p-WSH   : p-value of weighted SH test." << endl;
				}
				out	 << "c-ELW   : Expected Likelihood Weight (Strimmer & Rambaut 2002)." << endl;
                if (params.do_au_test) {
					out << "p-AU    : p-value of approximately unbiased (AU) test (Shimodaira, 2002)." << endl;
                }
                out  << endl
					 << "Plus signs denote the 95% confidence sets." << endl
					 << "Minus signs denote significant exclusion."  << endl
					 << "All tests performed "
					 << params.topotest_replicates << " resamplings using the RELL method."<<endl;
			}
			out << endl;
		}


		time_t cur_time;
		time(&cur_time);

		char *date_str;
		date_str = ctime(&cur_time);
		out.unsetf(ios_base::fixed);
		out << "TIME STAMP" << endl << "----------" << endl << endl
				<< "Date and time: " << date_str << "Total CPU time used: "
				<< (double) params.run_time << " seconds (" << convert_time(params.run_time) << ")" << endl
				<< "Total wall-clock time used: " << getRealTime() - params.start_real_time
				<< " seconds (" << convert_time(getRealTime() - params.start_real_time) << ")" << endl << endl;

		//reportCredits(out); // not needed, now in the manual
		out.close();

	} catch (ios::failure) {
		outError(ERR_WRITE_OUTPUT, outfile);
	}

	cout << endl << "Analysis results written to: " << endl
			<< "  IQ-TREE report:                " << params.out_prefix << ".iqtree"
			<< endl;
	if (params.compute_ml_tree) {
		if (original_model.find("ONLY") == string::npos)
			cout << "  Maximum-likelihood tree:       " << params.out_prefix << ".treefile" << endl;
		else
			cout << "  Tree used for model selection: " << params.out_prefix << ".treefile" << endl;
	}
	if (!params.user_file && params.start_tree == STT_BIONJ) {
		cout << "  BIONJ tree:                    " << params.out_prefix << ".bionj"
				<< endl;
	}
	if (!params.dist_file) {
		//cout << "  Juke-Cantor distances:    " << params.out_prefix << ".jcdist" << endl;
		if (params.compute_ml_dist)
		cout << "  Likelihood distances:          " << params.out_prefix
					<< ".mldist" << endl;
		if (params.print_conaln)
		cout << "  Concatenated alignment:        " << params.out_prefix
					<< ".conaln" << endl;
	}
	if (original_model.find("TEST") != string::npos && tree.isSuperTree()) {
		cout << "  Best partitioning scheme:      " << params.out_prefix << ".best_scheme.nex" << endl;
		bool raxml_format_printed = true;

		for (vector<PartitionInfo>::iterator it = ((PhyloSuperTree*)&tree)->part_info.begin();
				it != ((PhyloSuperTree*)&tree)->part_info.end(); it++)
			if (!it->aln_file.empty()) {
				raxml_format_printed = false;
				break;
			}
		if (raxml_format_printed)
			 cout << "           in RAxML format:      " << params.out_prefix << ".best_scheme" << endl;
	}

	if (tree.getRate()->getGammaShape() > 0 && params.print_site_rate)
		cout << "  Gamma-distributed rates:       " << params.out_prefix << ".rate"
				<< endl;

	if ((tree.getRate()->isSiteSpecificRate() || tree.getRate()->getPtnCat(0) >= 0) && params.print_site_rate)
		cout << "  Site-rates by MH model:        " << params.out_prefix << ".rate"
				<< endl;

	if (params.print_site_lh)
		cout << "  Site log-likelihoods:          " << params.out_prefix << ".sitelh"
				<< endl;

	if (params.write_intermediate_trees)
		cout << "  All intermediate trees:        " << params.out_prefix << ".treels"
				<< endl;

    if (params.writeDistImdTrees) {
        tree.intermediateTrees.printTrees(string("ditrees"));
        cout << "  Distinct intermediate trees:   " << params.out_prefix <<  ".ditrees" << endl;
        cout << "  Logl of intermediate trees:    " << params.out_prefix <<  ".ditrees_lh" << endl;
    }

	if (params.gbo_replicates) {
		cout << endl << "Ultrafast bootstrap approximation results written to:" << endl
			 << "  Split support values:          " << params.out_prefix << ".splits.nex" << endl
			 << "  Consensus tree:                " << params.out_prefix << ".contree" << endl;
		if (params.print_ufboot_trees)
		cout << "  UFBoot trees:                  " << params.out_prefix << ".ufboot" << endl;

	}

    if (params.treeset_file) {
        cout << "  Evaluated user trees:          " << params.out_prefix << ".trees" << endl;

<<<<<<< HEAD
        if (params.print_tree_lh) {
            cout << "  Tree log-likelihoods:          " << params.out_prefix << ".treelh" << endl;
        }
        if (params.print_site_lh) {
            cout << "  Site log-likelihoods:          " << params.out_prefix << ".sitelh" << endl;
        }
    }

    if (params.lmap_num_quartets) {
        cout << "  Likelihood mapping plot (SVG): " << params.out_prefix << ".lmap.svg" << endl;
        cout << "  Likelihood mapping plot (EPS): " << params.out_prefix << ".lmap.eps" << endl;
    }

    cout << "  Screen log file:               " << params.out_prefix << ".log" << endl;
=======
		if (params.print_tree_lh) {
		cout << "  Tree log-likelihoods:          " << params.out_prefix << ".treelh" << endl;
		}
		if (params.print_site_lh) {
		cout << "  Site log-likelihoods:          " << params.out_prefix << ".sitelh" << endl;
		}
	}
    	if (params.lmap_num_quartets >= 0) {
		cout << "  Likelihood mapping plot (SVG): " << params.out_prefix << ".lmap.svg" << endl;
		cout << "  Likelihood mapping plot (EPS): " << params.out_prefix << ".lmap.eps" << endl;
	}
	cout << "  Screen log file:               " << params.out_prefix << ".log" << endl;
>>>>>>> 7c673136
	/*	if (original_model == "WHTEST")
	 cout <<"  WH-TEST report:           " << params.out_prefix << ".whtest" << endl;*/
	cout << endl;

}

void checkZeroDist(Alignment *aln, double *dist) {
	int ntaxa = aln->getNSeq();
	IntVector checked;
	checked.resize(ntaxa, 0);
	int i, j;
	for (i = 0; i < ntaxa - 1; i++) {
		if (checked[i])
			continue;
		string str = "";
		bool first = true;
		for (j = i + 1; j < ntaxa; j++)
			if (dist[i * ntaxa + j] <= Params::getInstance().min_branch_length) {
				if (first)
					str = "ZERO distance between sequences "
							+ aln->getSeqName(i);
				str += ", " + aln->getSeqName(j);
				checked[j] = 1;
				first = false;
			}
		checked[i] = 1;
		if (str != "")
			outWarning(str);
	}
}


void printAnalysisInfo(int model_df, IQTree& iqtree, Params& params) {
//	if (!params.raxmllib) {
	cout << "Model of evolution: ";
	if (iqtree.isSuperTree()) {
		cout << iqtree.getModelName() << " (" << model_df << " free parameters)" << endl;
	} else {
		cout << iqtree.getModelName() << " with ";
		switch (iqtree.getModel()->getFreqType()) {
		case FREQ_EQUAL:
			cout << "equal";
			break;
		case FREQ_EMPIRICAL:
			cout << "counted";
			break;
		case FREQ_USER_DEFINED:
			cout << "user-defined";
			break;
		case FREQ_ESTIMATE:
			cout << "optimized";
			break;
		case FREQ_CODON_1x4:
			cout << "counted 1x4";
			break;
		case FREQ_CODON_3x4:
			cout << "counted 3x4";
			break;
		case FREQ_CODON_3x4C:
			cout << "counted 3x4-corrected";
			break;
		default:
			outError("Wrong specified state frequencies");
		}
		cout << " frequencies (" << model_df << " free parameters)" << endl;
	}
	cout << "Fixed branch lengths: "
			<< ((params.fixed_branch_length) ? "Yes" : "No") << endl;

	if (params.min_iterations > 0) {
	    cout << "Tree search algorithm: " << (params.snni ? "Stochastic nearest neighbor interchange" : "IQPNNI") << endl;
	    cout << "Termination condition: ";
	    if (params.stop_condition == SC_REAL_TIME) {
	        cout << "after " << params.maxtime << " minutes" << endl;
	    } else if (params.stop_condition == SC_UNSUCCESS_ITERATION) {
	        cout << "after " << params.unsuccess_iteration << " unsuccessful iterations" << endl;
	    } else if (params.stop_condition == SC_FIXED_ITERATION) {
	            cout << params.min_iterations << " iterations" << endl;
	    } else if(params.stop_condition == SC_WEIBULL) {
	            cout << "predicted in [" << params.min_iterations << ","
	                    << params.max_iterations << "] (confidence "
	                    << params.stop_confidence << ")" << endl;
	    } else if (params.stop_condition == SC_BOOTSTRAP_CORRELATION) {
	    	cout << "min " << params.min_correlation << " correlation coefficient" << endl;
	    }

	    if (!params.snni) {
	        cout << "Number of representative leaves  : " << params.k_representative << endl;
	        cout << "Probability of deleting sequences: " << iqtree.getProbDelete() << endl;
	        cout << "Number of leaves to be deleted   : " << iqtree.getDelete() << endl;
	        cout << "Important quartets assessed on: "
	                << ((params.iqp_assess_quartet == IQP_DISTANCE) ?
	                        "Distance" : ((params.iqp_assess_quartet == IQP_PARSIMONY) ? "Parsimony" : "Bootstrap"))
	                << endl;
	    }
	    cout << "NNI assessed on: " << ((params.nni5) ? "5 branches" : "1 branch") << endl;
	}
	cout << "Phylogenetic likelihood library: " << (params.pll ? "Yes" : "No") << endl;
    cout << "Branch length optimization method: "
            << ((iqtree.optimize_by_newton) ? "Newton" : "Brent") << endl;
    cout << "Number of Newton-Raphson steps in NNI evaluation and branch length optimization: " << NNI_MAX_NR_STEP
            << " / " << PLL_NEWZPERCYCLE << endl;
    cout << "SSE instructions: "
            << ((iqtree.sse) ? "Yes" : "No") << endl;
	cout << endl;
}

void computeMLDist(Params& params, IQTree& iqtree, string &dist_file, double begin_time) {
	double longest_dist;
//	stringstream best_tree_string;
//	iqtree.printTree(best_tree_string, WT_BR_LEN + WT_TAXON_ID);
	cout << "Computing ML distances based on estimated model parameters...";
	double *ml_dist = NULL;
    double *ml_var = NULL;
    longest_dist = iqtree.computeDist(params, iqtree.aln, ml_dist, ml_var, dist_file);
	cout << " " << (getCPUTime() - begin_time) << " sec" << endl;
	if (longest_dist > MAX_GENETIC_DIST * 0.99) {
		outWarning("Some pairwise ML distances are too long (saturated)");
		//cout << "Some ML distances are too long, using old distances..." << endl;
	} //else
	{
		if ( !iqtree.dist_matrix ) {
	        iqtree.dist_matrix = new double[iqtree.aln->getNSeq() * iqtree.aln->getNSeq()];
		}
		if ( !iqtree.var_matrix ) {
	        iqtree.var_matrix = new double[iqtree.aln->getNSeq() * iqtree.aln->getNSeq()];
		}
		memmove(iqtree.dist_matrix, ml_dist,
                sizeof (double) * iqtree.aln->getNSeq() * iqtree.aln->getNSeq());
        memmove(iqtree.var_matrix, ml_var,
				sizeof(double) * iqtree.aln->getNSeq() * iqtree.aln->getNSeq());
	}
	delete[] ml_dist;
    delete[] ml_var;
}

void computeInitialDist(Params &params, IQTree &iqtree, string &dist_file) {
    double longest_dist;
	if (params.dist_file) {
		cout << "Reading distance matrix file " << params.dist_file << " ..." << endl;
	} else if (params.compute_jc_dist) {
		cout << "Computing Juke-Cantor distances..." << endl;
	} else if (params.compute_obs_dist) {
		cout << "Computing observed distances..." << endl;
	}

	if (params.compute_jc_dist || params.compute_obs_dist || params.partition_file) {
		longest_dist = iqtree.computeDist(params, iqtree.aln, iqtree.dist_matrix, iqtree.var_matrix, dist_file);
		checkZeroDist(iqtree.aln, iqtree.dist_matrix);
		if (longest_dist > MAX_GENETIC_DIST * 0.99) {
			outWarning("Some pairwise distances are too long (saturated)");
		}
    }

}

void initializeParams(Params &params, IQTree &iqtree, vector<ModelInfo> &model_info, ModelsBlock *models_block) {
//    iqtree.setCurScore(-DBL_MAX);
    bool test_only = params.model_name.find("ONLY") != string::npos;
    /* initialize substitution model */
    if (params.model_name.substr(0, 4) == "TEST") {
    	// TODO: check if necessary
//        if (iqtree.isSuperTree())
//            ((PhyloSuperTree*) &iqtree)->mapTrees();
        double start_cpu_time = getCPUTime();
        double start_real_time = getRealTime();
        ofstream fmodel;
        string fmodel_str = ((string)params.out_prefix + ".model"); 

        bool ok_model_file = false;
        if (!params.print_site_lh && !params.model_test_again) {
            ok_model_file = checkModelFile(fmodel_str, iqtree.isSuperTree(), model_info);
        }

        ok_model_file &= model_info.size() > 0;
        if (ok_model_file) {
            cout << "Reusing information from model file " << fmodel_str << endl;
            fmodel.open(fmodel_str.c_str(), ios::app);
            if (!fmodel.is_open())
                outError("cannot append to file ", fmodel_str);            
        } else {
            fmodel.open(fmodel_str.c_str());
            if (!fmodel.is_open())
                outError("cannot write to file ", fmodel_str);
            // print header
            SeqType seq_type = iqtree.aln->seq_type;
            if (iqtree.isSuperTree()) {
                fmodel << "Charset\t";
                seq_type = ((PhyloSuperTree*)&iqtree)->front()->aln->seq_type;
            }
            fmodel << "Model\tdf\tLnL\tTreeLen";
            if (seq_type == SEQ_BINARY)
                fmodel << "\t0\t1";
            else if (seq_type == SEQ_DNA)
                fmodel << "\tA-C\tA-G\tA-T\tC-G\tC-T\tG-T\tA\tC\tG\tT";
            fmodel << "\talpha\tpinv\tTree" << endl;
            model_info.clear();
        }
        fmodel.precision(4);
        fmodel << fixed;

        params.model_name = testModel(params, &iqtree, model_info, fmodel, models_block, "", true);
        fmodel.close();
        params.startCPUTime = start_cpu_time;
        params.start_real_time = start_real_time;
        cout << "CPU time for model selection: " << getCPUTime() - start_cpu_time << " seconds." << endl;
//        alignment = iqtree.aln;
        if (test_only) {
            params.min_iterations = 0;
        }
    }

    if (params.model_name == "WHTEST") {
        if (iqtree.aln->seq_type != SEQ_DNA)
            outError("Weiss & von Haeseler test of model homogeneity only works for DNA");
        params.model_name = "GTR+G";
    }

    assert(iqtree.aln);
    if (params.gbo_replicates)
        params.speed_conf = 1.0;

	// TODO: check if necessary
//    if (iqtree.isSuperTree())
//        ((PhyloSuperTree*) &iqtree)->mapTrees();

    // set parameter for the current tree
//    iqtree.setParams(params);
}


void pruneTaxa(Params &params, IQTree &iqtree, double *pattern_lh, NodeVector &pruned_taxa, StrVector &linked_name) {
	int num_low_support;
	double mytime;

	if (params.aLRT_threshold <= 100 && (params.aLRT_replicates > 0 || params.localbp_replicates > 0)) {
		mytime = getCPUTime();
		cout << "Testing tree branches by SH-like aLRT with " << params.aLRT_replicates << " replicates..." << endl;
		iqtree.setRootNode(params.root);
		double curScore =  iqtree.getCurScore();
		iqtree.computePatternLikelihood(pattern_lh, &curScore);
		num_low_support = iqtree.testAllBranches(params.aLRT_threshold, curScore,
				pattern_lh, params.aLRT_replicates, params.localbp_replicates, params.aLRT_test, params.aBayes_test);
		iqtree.printResultTree();
		cout << "  " << getCPUTime() - mytime << " sec." << endl;
		cout << num_low_support << " branches show low support values (<= " << params.aLRT_threshold << "%)" << endl;

		//tree.drawTree(cout);
		cout << "Collapsing stable clades..." << endl;
		iqtree.collapseStableClade(params.aLRT_threshold, pruned_taxa, linked_name, iqtree.dist_matrix);
		cout << pruned_taxa.size() << " taxa were pruned from stable clades" << endl;
	}

	if (!pruned_taxa.empty()) {
		cout << "Pruned alignment contains " << iqtree.aln->getNSeq()
				<< " sequences and " << iqtree.aln->getNSite() << " sites and "
				<< iqtree.aln->getNPattern() << " patterns" << endl;
		//tree.clearAllPartialLh();
		iqtree.initializeAllPartialLh();
		iqtree.clearAllPartialLH();
		iqtree.setCurScore(iqtree.optimizeAllBranches());
		//cout << "Log-likelihood	after reoptimizing model parameters: " << tree.curScore << endl;
		pair<int, int> nniInfo = iqtree.optimizeNNI();
		cout << "Log-likelihood after optimizing partial tree: "
				<< iqtree.getCurScore() << endl;
	}

}

void restoreTaxa(IQTree &iqtree, double *saved_dist_mat, NodeVector &pruned_taxa, StrVector &linked_name) {
	if (!pruned_taxa.empty()) {
		cout << "Restoring full tree..." << endl;
		iqtree.restoreStableClade(iqtree.aln, pruned_taxa, linked_name);
		delete[] iqtree.dist_matrix;
		iqtree.dist_matrix = saved_dist_mat;
		iqtree.initializeAllPartialLh();
		iqtree.clearAllPartialLH();
		iqtree.setCurScore(iqtree.optimizeAllBranches());
		//cout << "Log-likelihood	after reoptimizing model parameters: " << tree.curScore << endl;
		pair<int, int> nniInfo;
		nniInfo = iqtree.optimizeNNI();
		cout << "Log-likelihood	after reoptimizing full tree: " << iqtree.getCurScore() << endl;
		//iqtree.setBestScore(iqtree.getModelFactory()->optimizeParameters(params.fixed_branch_length, true, params.model_eps));

	}
}
void runApproximateBranchLengths(Params &params, IQTree &iqtree) {
    if (!params.fixed_branch_length && params.leastSquareBranch) {
        cout << endl << "Computing Least Square branch lengths..." << endl;
        iqtree.optimizeAllBranchesLS();
        iqtree.clearAllPartialLH();
        iqtree.setCurScore(iqtree.computeLikelihood());
        string filename = params.out_prefix;
        filename += ".lstree";
        iqtree.printTree(filename.c_str(), WT_BR_LEN | WT_BR_LEN_FIXED_WIDTH | WT_SORT_TAXA | WT_NEWLINE);
        cout << "Logl of tree with LS branch lengths: " << iqtree.getCurScore() << endl;
        cout << "Tree with LS branch lengths written to " << filename << endl;
        if (params.print_branch_lengths) {
        	if (params.manuel_analytic_approx) {
        		cout << "Applying Manuel's analytic approximation.." << endl;
        		iqtree.approxAllBranches();
        	}
        	ofstream out;
        	filename = params.out_prefix;
        	filename += ".lsbrlen";
        	out.open(filename.c_str());
        	iqtree.printBranchLengths(out);
        	out.close();
        	cout << "LS Branch lengths written to " << filename << endl;
        }
        cout << "Total LS tree length: " << iqtree.treeLength() << endl;
    }

    if (params.pars_branch_length) {
    	cout << endl << "Computing parsimony branch lengths..." << endl;
    	iqtree.fixNegativeBranch(true);
    	iqtree.clearAllPartialLH();
        iqtree.setCurScore(iqtree.computeLikelihood());
        string filename = params.out_prefix;
        filename += ".mptree";
        iqtree.printTree(filename.c_str(), WT_BR_LEN | WT_BR_LEN_FIXED_WIDTH | WT_SORT_TAXA | WT_NEWLINE);
        cout << "Logl of tree with MP branch lengths: " << iqtree.getCurScore() << endl;
        cout << "Tree with MP branch lengths written to " << filename << endl;
        if (params.print_branch_lengths) {
        	ofstream out;
        	filename = params.out_prefix;
        	filename += ".mpbrlen";
        	out.open(filename.c_str());
        	iqtree.printBranchLengths(out);
        	out.close();
        	cout << "MP Branch lengths written to " << filename << endl;
        }
        cout << "Total MP tree length: " << iqtree.treeLength() << endl;

    }

    if (params.bayes_branch_length) {
    	cout << endl << "Computing Bayesian branch lengths..." << endl;
    	iqtree.computeAllBayesianBranchLengths();
    	iqtree.clearAllPartialLH();
        iqtree.setCurScore(iqtree.computeLikelihood());
        string filename = params.out_prefix;
        filename += ".batree";
        iqtree.printTree(filename.c_str(), WT_BR_LEN | WT_BR_LEN_FIXED_WIDTH | WT_SORT_TAXA | WT_NEWLINE);
        cout << "Logl of tree with Bayesian branch lengths: " << iqtree.getCurScore() << endl;
        cout << "Tree with Bayesian branch lengths written to " << filename << endl;
        if (params.print_branch_lengths) {
        	ofstream out;
        	filename = params.out_prefix;
        	filename += ".babrlen";
        	out.open(filename.c_str());
        	iqtree.printBranchLengths(out);
        	out.close();
        	cout << "Bayesian Branch lengths written to " << filename << endl;
        }
        cout << "Total Bayesian tree length: " << iqtree.treeLength() << endl;

    }

}

void printMiscInfo(Params &params, IQTree &iqtree, double *pattern_lh) {
	if (params.print_site_lh && !params.pll) {
		string site_lh_file = params.out_prefix;
		site_lh_file += ".sitelh";
		if (params.print_site_lh == WSL_SITE)
			printSiteLh(site_lh_file.c_str(), &iqtree, pattern_lh);
		else
			printSiteLhCategory(site_lh_file.c_str(), &iqtree, params.print_site_lh);
	}
    
    if (params.print_site_state_freq) {
		string site_freq_file = params.out_prefix;
		site_freq_file += ".sitesf";
        printSiteStateFreq(site_freq_file.c_str(), &iqtree);
    }

    if (params.print_site_posterior) {
        cout << "Computing mixture posterior probabilities" << endl;
        IntVector pattern_cat;
        int num_mix = iqtree.computePatternCategories(&pattern_cat);
        cout << num_mix << " mixture components are necessary" << endl;
        string site_mix_file = (string)params.out_prefix + ".sitemix";
        ofstream out(site_mix_file.c_str());
        if (!out.is_open())
            outError("File " + site_mix_file + " could not be opened");
        out << "Ptn\tFreq\tNumMix" << endl;
        int ptn;
        for (ptn = 0; ptn < pattern_cat.size(); ptn++)
            out << ptn << "\t" << (int)iqtree.ptn_freq[ptn] << "\t" << pattern_cat[ptn] << endl;
        out.close();
        cout << "Pattern mixtures printed to " << site_mix_file << endl;
        
        site_mix_file = (string)params.out_prefix + ".sitemixall";
        out.open(site_mix_file.c_str());
        int ncat = iqtree.getRate()->getNRate();
        if (iqtree.getModel()->isMixture() && !iqtree.getModelFactory()->fused_mix_rate)
            ncat = iqtree.getModel()->getNMixtures();
        out << "Ptn\tFreq\tNumMix\tCat" << endl;
        
        int c;
        for (ptn = 0; ptn < iqtree.ptn_cat_mask.size(); ptn++) {
            int num_cat = popcount_lauradoux((unsigned*)&iqtree.ptn_cat_mask[ptn], 2);
            out << ptn << "\t" << (int)iqtree.ptn_freq[ptn] << "\t" << num_cat << "\t";
            for (c = 0; c < ncat; c++)
                if (iqtree.ptn_cat_mask[ptn] & ((uint64_t)1<<c))
                    out << "1";
                else
                    out << "0";
            out << endl;
        }
        out.close();
    }

	if (params.print_branch_lengths) {
    	if (params.manuel_analytic_approx) {
    		cout << "Applying Manuel's analytic approximation.." << endl;
    		iqtree.approxAllBranches();
    	}
		string brlen_file = params.out_prefix;
		brlen_file += ".brlen";
		ofstream out;
		out.open(brlen_file.c_str());
		iqtree.printBranchLengths(out);
		out.close();
		cout << "Branch lengths written to " << brlen_file << endl;
	}

	if (params.print_partition_info && iqtree.isSuperTree()) {
		string partition_info = params.out_prefix;
		partition_info += ".partinfo.nex";
		((PhyloSuperTree*)(&iqtree))->printPartition(partition_info.c_str());
		partition_info = (string)params.out_prefix + ".partitions";
		((PhyloSuperTree*)(&iqtree))->printPartitionRaxml(partition_info.c_str());
	}

	if (params.mvh_site_rate) {
		RateMeyerHaeseler *rate_mvh = new RateMeyerHaeseler(params.rate_file,
				&iqtree, params.rate_mh_type);
		cout << endl << "Computing site-specific rates by "
				<< rate_mvh->full_name << "..." << endl;
		rate_mvh->runIterativeProc(params, iqtree);
		cout << endl << "BEST SCORE FOUND : " << iqtree.getBestScore()<< endl;
		string mhrate_file = params.out_prefix;
		mhrate_file += ".mhrate";
		iqtree.getRate()->writeSiteRates(mhrate_file.c_str());

		if (params.print_site_lh) {
			string site_lh_file = params.out_prefix;
			site_lh_file += ".mhsitelh";
			printSiteLh(site_lh_file.c_str(), &iqtree);
		}
	}

	if (params.print_site_rate) {
		string rate_file = params.out_prefix;
		rate_file += ".rate";
		iqtree.getRate()->writeSiteRates(rate_file.c_str());
		if (iqtree.isSuperTree()) {
			PhyloSuperTree *stree = (PhyloSuperTree*) &iqtree;
			int part = 0;
			try {
				ofstream out;
				out.exceptions(ios::failbit | ios::badbit);
				out.open(rate_file.c_str());
				for (PhyloSuperTree::iterator it = stree->begin(); it != stree->end(); it++, part++) {
					out << "SITE RATES FOR PARTITION " << stree->part_info[part].name << ":" << endl;
					(*it)->getRate()->writeSiteRates(out);
				}
				cout << "Site rates printed to " << rate_file << endl;
				out.close();
			} catch (ios::failure) {
				outError(ERR_WRITE_OUTPUT, rate_file);
			}
		}
	}

}

void printFinalSearchInfo(Params &params, IQTree &iqtree, double search_cpu_time, double search_real_time) {
	cout << "Total tree length: " << iqtree.treeLength() << endl;

	if (iqtree.isSuperTree() && verbose_mode >= VB_MAX) {
		PhyloSuperTree *stree = (PhyloSuperTree*) &iqtree;
		cout << stree->evalNNIs << " NNIs evaluated from " << stree->totalNNIs << " all possible NNIs ( " <<
				(int)(((stree->evalNNIs+1.0)/(stree->totalNNIs+1.0))*100.0) << " %)" << endl;
		cout<<"Details for subtrees:"<<endl;
		for(int part = 0; part < stree->size(); part++){
			cout << part+1 <<". "<<stree->part_info[part].name<<": "<<stree->part_info[part].evalNNIs<<" ( "
				<< (int)(((stree->part_info[part].evalNNIs+1.0)/((stree->totalNNIs+1.0) / stree->size()))*100.0)
				<< " %)" << endl;
		}
	}

	params.run_time = (getCPUTime() - params.startCPUTime);
	cout << endl;
	cout << "Total number of iterations: " << iqtree.stop_rule.getCurIt() << endl;
//    cout << "Total number of partial likelihood vector computations: " << iqtree.num_partial_lh_computations << endl;
	cout << "CPU time used for tree search: " << search_cpu_time
			<< " sec (" << convert_time(search_cpu_time) << ")" << endl;
	cout << "Wall-clock time used for tree search: " << search_real_time
			<< " sec (" << convert_time(search_real_time) << ")" << endl;
	cout << "Total CPU time used: " << (double) params.run_time << " sec ("
			<< convert_time((double) params.run_time) << ")" << endl;
	cout << "Total wall-clock time used: "
			<< getRealTime() - params.start_real_time << " sec ("
			<< convert_time(getRealTime() - params.start_real_time) << ")" << endl;

}

void printTrees(vector<string> trees, Params &params, string suffix) {
	ofstream treesOut((string(params.out_prefix) + suffix).c_str(),
			ofstream::out);
	for (vector<string>::iterator it = trees.begin(); it != trees.end(); it++) {
		treesOut << (*it);
		treesOut << endl;
	}
	treesOut.close();
}

/************************************************************
 *  MAIN TREE RECONSTRUCTION
 ***********************************************************/
void runTreeReconstruction(Params &params, string &original_model, IQTree &iqtree, vector<ModelInfo> &model_info) {

    string dist_file;
    params.startCPUTime = getCPUTime();
    params.start_real_time = getRealTime();

    // Make sure that no partial likelihood of IQ-TREE is initialized when PLL is used to save memory
    if (params.pll) {
        iqtree.deleteAllPartialLh();
    }

//    if (params.count_trees && pllTreeCounter == NULL)
//    	pllTreeCounter = new StringIntMap;

    // Temporary fix since PLL only supports DNA/Protein: switch to IQ-TREE parsimony kernel
    if (params.start_tree == STT_PLL_PARSIMONY) {
		if (iqtree.isSuperTree()) {
			PhyloSuperTree *stree = (PhyloSuperTree*)&iqtree;
			for (PhyloSuperTree::iterator it = stree->begin(); it != stree->end(); it++)
				if ((*it)->aln->seq_type != SEQ_DNA && (*it)->aln->seq_type != SEQ_PROTEIN)
					params.start_tree = STT_BIONJ;
		} else if (iqtree.aln->seq_type != SEQ_DNA && iqtree.aln->seq_type != SEQ_PROTEIN)
			params.start_tree = STT_PARSIMONY;
    }

    /***************** Initialization for PLL and sNNI ******************/
    if (params.start_tree == STT_PLL_PARSIMONY || params.start_tree == STT_RANDOM_TREE || params.pll) {
        /* Initialized all data structure for PLL*/
    	iqtree.initializePLL(params);
    }


    /********************* Compute pairwise distances *******************/
    if (params.start_tree == STT_BIONJ || params.iqp || params.leastSquareBranch) {
    	computeInitialDist(params, iqtree, dist_file);
    }

    /******************** Pass the parameter object params to IQTree *******************/
    iqtree.setParams(&params);

    /********************** Create an initial tree **********************/
    iqtree.computeInitialTree(dist_file, params.SSE);

    if (!iqtree.isBifurcating())
        outError("Tree search does not work with initial multifurcating tree. Please specify `-n 0` to avoid this.");

   	iqtree.setRootNode(params.root);

    /*************** SET UP PARAMETERS and model testing ****************/

   	// FOR TUNG: swapping the order cause bug for -m TESTLINK
//    iqtree.initSettings(params);

	ModelsBlock *models_block = readModelsDefinition(params);

    initializeParams(params, iqtree, model_info, models_block);

    iqtree.restoreCheckpoint();
    iqtree.initSettings(params);

    /*********************** INITIAL MODEL OPTIMIZATION *****************/

    iqtree.initializeModel(params, models_block);

    delete models_block;

    // UpperBounds analysis. Here, to analyse the initial tree without any tree search or optimization
    if (params.upper_bound) {
    	iqtree.setCurScore(iqtree.computeLikelihood());
    	cout<<iqtree.getCurScore()<<endl;
    	UpperBounds(&params, iqtree.aln, &iqtree);
    	exit(0);
	}

    // degree of freedom
    cout << endl;
    if (verbose_mode >= VB_MED) {
    	cout << "ML-TREE SEARCH START WITH THE FOLLOWING PARAMETERS:" << endl;
        int model_df = iqtree.getModelFactory()->getNParameters();
    	printAnalysisInfo(model_df, iqtree, params);
    }

    if (!params.pll) {
        uint64_t mem_size = iqtree.getMemoryRequired();
        uint64_t total_mem = getMemorySize();
        if (mem_size >= total_mem) {
            if (params.lh_mem_save == LM_DETECT) {
                // switch to memory saving technique that reduces memory requirement to 1/3
                params.lh_mem_save = LM_PER_NODE;
                mem_size = iqtree.getMemoryRequired();
            }
        }
//#if defined __APPLE__ || defined __MACH__
        cout << "NOTE: " << (mem_size / 1024) / 1024 << " MB RAM is required!" << endl;
//#else
//        cout << "NOTE: " << ((double) mem_size / 1000.0) / 1000 << " MB RAM is required!" << endl;
//#endif
        if (mem_size >= total_mem) {
            outError("Memory required exceeds your computer RAM size!");
        }
		if (params.memCheck)
			exit(0);
#ifdef BINARY32
        if (mem_size >= 2000000000) {
            outError("Memory required exceeds 2GB limit of 32-bit executable");
        }
#endif
        int max_procs = countPhysicalCPUCores();
        if (mem_size * max_procs > total_mem * params.num_threads) {
            outWarning("Memory required per CPU-core (" + convertDoubleToString((double)mem_size/params.num_threads/1024/1024/1024)+
            " GB) is higher than your computer RAM per CPU-core ("+convertIntToString(total_mem/max_procs/1024/1024/1024)+
            " GB), thus multiple runs may exceed RAM!");
        }
    }

    iqtree.initializeAllPartialLh();
<<<<<<< HEAD
	double initEpsilon = params.min_iterations == 0 ? params.modelEps : (params.modelEps * 10);
	if (params.test_param)
=======
	double initEpsilon = params.min_iterations == 0 ? params.modeps : (params.modeps*10);
	if (params.opt_gammai)
>>>>>>> 7c673136
		initEpsilon = 0.1;


	if (iqtree.getRate()->name.find("+I+G") != string::npos) {
		if (params.alpha_invar_file != NULL) { // COMPUTE TREE LIKELIHOOD BASED ON THE INPUT ALPHA AND P_INVAR VALUE
			computeLoglFromUserInputGAMMAInvar(params, iqtree);
			exit(0);
		}

		if (params.exh_ai) {
			exhaustiveSearchGAMMAInvar(params, iqtree);
			exit(0);
		}

	}

    // Optimize model parameters and branch lengths using ML for the initial tree
	string initTree;
	iqtree.clearAllPartialLH();
    iqtree.getModelFactory()->restoreCheckpoint();
    if (iqtree.getCheckpoint()->getBool("finishedModelInit")) {
        // model optimization already done: ignore this step
        if (!iqtree.candidateTrees.empty())
            iqtree.readTreeString(iqtree.getBestTrees()[0]);
        iqtree.setCurScore(iqtree.computeLikelihood());
        initTree = iqtree.getTreeString();
        cout << "CHECKPOINT: Model parameters restored, LogL: " << iqtree.getCurScore() << endl;
    } else {
        initTree = iqtree.optimizeModelParameters(true, initEpsilon);
        iqtree.saveCheckpoint();
        iqtree.getModelFactory()->saveCheckpoint();
        iqtree.getCheckpoint()->putBool("finishedModelInit", true);
        iqtree.getCheckpoint()->dump();
    }

    if (params.lmap_num_quartets >= 0) {
        cout << endl << "Performing likelihood mapping with ";
        if (params.lmap_num_quartets > 0)
            cout << params.lmap_num_quartets;
        else
            cout << "all";
        cout << " quartets..." << endl;
        double lkmap_time = getRealTime();
        iqtree.doLikelihoodMapping();
        cout << "Likelihood mapping needed " << getRealTime()-lkmap_time << " seconds" << endl << endl;
    }
    
    bool finishedCandidateSet = iqtree.getCheckpoint()->getBool("finishedCandidateSet");
    bool finishedInitTree = iqtree.getCheckpoint()->getBool("finishedInitTree");

    // now overwrite with random tree
    if (params.start_tree == STT_RANDOM_TREE && !finishedInitTree) {
        cout << "Generate random initial Yule-Harding tree..." << endl;
        iqtree.generateRandomTree(YULE_HARDING);
        iqtree.wrapperFixNegativeBranch(true);
        iqtree.initializeAllPartialLh();
        initTree = iqtree.optimizeBranches(2);
        cout << "Log-likelihood of random tree: " << iqtree.getCurScore() << endl;
    }

    /****************** NOW PERFORM MAXIMUM LIKELIHOOD TREE RECONSTRUCTION ******************/

    // Update best tree
    if (!finishedInitTree) {
        iqtree.addTreeToCandidateSet(initTree, iqtree.getCurScore(), false);
        iqtree.printResultTree();
        iqtree.intermediateTrees.update(iqtree.getTreeString(), iqtree.getCurScore());
    }

    // Compute maximum likelihood distance
    // ML distance is only needed for IQP
//    if ( params.start_tree != STT_BIONJ && ((params.snni && !params.iqp) || params.min_iterations == 0)) {
//        params.compute_ml_dist = false;
//    }
    if (params.min_iterations <= 1 && params.start_tree != STT_BIONJ)
        params.compute_ml_dist = false;
    
    if ((params.user_file || params.start_tree == STT_RANDOM_TREE) && params.snni && !params.iqp) {
        params.compute_ml_dist = false;
    }

	//Generate BIONJ tree
	if (MPIHelper::getInstance().getProcessID() == MASTER) {
        if (!finishedInitTree && ((!params.dist_file && params.compute_ml_dist) || params.leastSquareBranch)) {
            computeMLDist(params, iqtree, dist_file, getCPUTime());
            if (!params.user_file && params.start_tree != STT_RANDOM_TREE) {
                // NEW 2015-08-10: always compute BIONJ tree into the candidate set
                iqtree.resetCurScore();
                double start_bionj = getRealTime();
                iqtree.computeBioNJ(params, iqtree.aln, dist_file);
                cout << getRealTime() - start_bionj << " seconds" << endl;
                if (iqtree.isSuperTree())
                    iqtree.wrapperFixNegativeBranch(true);
                else
                    iqtree.wrapperFixNegativeBranch(false);
                if (params.start_tree == STT_BIONJ) {
                    initTree = iqtree.optimizeModelParameters(params.min_iterations==0, initEpsilon);
                } else {
                    initTree = iqtree.optimizeBranches();
                }
                cout << "Log-likelihood of BIONJ tree: " << iqtree.getCurScore() << endl;
                iqtree.candidateTrees.update(initTree, iqtree.getCurScore());
            }
        }
    }
    
//    iqtree.saveCheckpoint();

	double cputime_search_start = getCPUTime();
    double realtime_search_start = getRealTime();

    if (params.leastSquareNNI) {
    	iqtree.computeSubtreeDists();
    }
	
	if (original_model == "WHTEST") {
		cout << endl << "Testing model homogeneity by Weiss & von Haeseler (2003)..." << endl;
		WHTest(params, iqtree);
	}

	NodeVector pruned_taxa;
	StrVector linked_name;
	double *saved_dist_mat = iqtree.dist_matrix;
	double *pattern_lh;

	pattern_lh = new double[iqtree.getAlnNPattern()];

	// prune stable taxa
	pruneTaxa(params, iqtree, pattern_lh, pruned_taxa, linked_name);

	/***************************************** DO STOCHASTIC TREE SEARCH *******************************************/
	if (params.min_iterations > 0 && !params.tree_spr) {
		iqtree.doTreeSearch();
		iqtree.setAlignment(iqtree.aln);
        cout << "TREE SEARCH COMPLETED AFTER " << iqtree.stop_rule.getCurIt() << " ITERATIONS" 
            << " / Time: " << convert_time(getRealTime() - params.start_real_time) << endl << endl;
	} else {
		/* do SPR with likelihood function */
		if (params.tree_spr) {
			//tree.optimizeSPRBranches();
			cout << "Doing SPR Search" << endl;
			cout << "Start tree.optimizeSPR()" << endl;
			double spr_score = iqtree.optimizeSPR();
			cout << "Finish tree.optimizeSPR()" << endl;
			//double spr_score = tree.optimizeSPR(tree.curScore, (PhyloNode*) tree.root->neighbors[0]->node);
			if (spr_score <= iqtree.getCurScore()) {
				cout << "SPR search did not found any better tree" << endl;
			}
		}
	}

	// restore pruned taxa
	restoreTaxa(iqtree, saved_dist_mat, pruned_taxa, linked_name);

	double search_cpu_time = getCPUTime() - cputime_search_start;
	double search_real_time = getRealTime() - realtime_search_start;

    // COMMENT THIS OUT BECAUSE IT DELETES ALL BRANCH LENGTHS OF SUBTREES!
//	if (iqtree.isSuperTree())
//			((PhyloSuperTree*) &iqtree)->mapTrees();

	if (params.snni && params.min_iterations && verbose_mode >= VB_MED) {
		cout << "Log-likelihoods of " << params.popSize << " best candidate trees: " << endl;
		iqtree.printBestScores();
		cout << endl;
	}

	if (params.min_iterations) {
		iqtree.readTreeString(iqtree.getBestTrees()[0]);
        iqtree.initializeAllPartialLh();
        iqtree.clearAllPartialLH();
        cout << "--------------------------------------------------------------------" << endl;
        cout << "|                    FINALIZING TREE SEARCH                        |" << endl;
        cout << "--------------------------------------------------------------------" << endl;
        
        if (iqtree.getCheckpoint()->getBool("finishedModelFinal")) {
            iqtree.setCurScore(iqtree.computeLikelihood());
            cout << "CHECKPOINT: Final model parameters restored" << endl;
        } else {
            cout << "Performs final model parameters optimization" << endl;
            string tree;
            Params::getInstance().fixStableSplits = false;
            Params::getInstance().tabu = false;
            iqtree.doNNISearch();
            tree = iqtree.optimizeModelParameters(true);
            iqtree.addTreeToCandidateSet(tree, iqtree.getCurScore(), false);
            iqtree.getCheckpoint()->putBool("finishedModelFinal", true);
            iqtree.saveCheckpoint();
        }
        
    }

	if (iqtree.isSuperTree())
		((PhyloSuperTree*) &iqtree)->computeBranchLengths();

	cout << "BEST SCORE FOUND : " << iqtree.getCurScore() << endl;

	if (params.write_candidate_trees) {
		printTrees(iqtree.getBestTrees(), params, ".imd_trees");
	}

	if (params.pll)
		iqtree.inputModelPLL2IQTree();

	/* root the tree at the first sequence */
	iqtree.root = iqtree.findLeafName(iqtree.aln->getSeqName(0));
	assert(iqtree.root);


	if (!params.pll) {
	    iqtree.computeLikelihood(pattern_lh);
	    // compute logl variance
	    iqtree.logl_variance = iqtree.computeLogLVariance();
	}

	printMiscInfo(params, iqtree, pattern_lh);

	/****** perform SH-aLRT test ******************/
	if ((params.aLRT_replicates > 0 || params.localbp_replicates > 0 || params.aLRT_test || params.aBayes_test) && !params.pll) {
		double mytime = getCPUTime();
		params.aLRT_replicates = max(params.aLRT_replicates, params.localbp_replicates);
        cout << endl;
        if (params.aLRT_replicates > 0) 
            cout << "Testing tree branches by SH-like aLRT with "
				<< params.aLRT_replicates << " replicates..." << endl;
        if (params.localbp_replicates)
            cout << "Testing tree branches by local-BP test with " << params.localbp_replicates << " replicates..." << endl;
        if (params.aLRT_test)
            cout << "Testing tree branches by aLRT parametric test..." << endl;
        if (params.aBayes_test)
            cout << "Testing tree branches by aBayes parametric test..." << endl;
		iqtree.setRootNode(params.root);
        if (iqtree.isBifurcating()) {
            iqtree.testAllBranches(params.aLRT_threshold, iqtree.getCurScore(),
                    pattern_lh, params.aLRT_replicates, params.localbp_replicates, params.aLRT_test, params.aBayes_test);
            cout << "CPU Time used:  " << getCPUTime() - mytime << " sec." << endl;
        } else {
            outWarning("Tree is multifurcating and such test is not applicable");
            params.aLRT_replicates = params.localbp_replicates = params.aLRT_test = params.aBayes_test = 0;
        }
	}

	if (params.gbo_replicates > 0) {
		if (!params.online_bootstrap)
			outError("Obsolete feature");
//			runGuidedBootstrap(params, iqtree.aln, iqtree);
		else
			iqtree.summarizeBootstrap(params);
	}

	printFinalSearchInfo(params, iqtree, search_cpu_time, search_real_time);

	// BUG FIX: readTreeString(bestTreeString) not needed before this line
	iqtree.printResultTree();

    if (params.upper_bound_NNI) {
        string out_file_UB = params.out_prefix;
        out_file_UB += ".UB.NNI.main";
        ofstream out_UB;
        out_UB.exceptions(ios::failbit | ios::badbit);
        out_UB.open((char *) out_file_UB.c_str(), std::ofstream::out | std::ofstream::app);
        out_UB << iqtree.leafNum << "\t" << iqtree.aln->getNSite() << "\t" << iqtree.params->upper_bound_frac << "\t"
        << iqtree.skippedNNIub << "\t" << iqtree.totalNNIub << "\t" << iqtree.getBestScore() << endl;
        //iqtree.minUB << "\t" << iqtree.meanUB/iqtree.skippedNNIub << "\t" << iqtree.maxUB << endl;
        out_UB.close();
    }

	if (params.out_file)
		iqtree.printTree(params.out_file);

	delete[] pattern_lh;

	runApproximateBranchLengths(params, iqtree);

}

void computeLoglFromUserInputGAMMAInvar(Params &params, IQTree &iqtree) {
	RateHeterogeneity *site_rates = iqtree.getRate();
	site_rates->setFixPInvar(true);
	site_rates->setFixGammaShape(true);
	vector<double> alphas, p_invars, logl;
	ifstream aiFile;
	aiFile.open(params.alpha_invar_file, ios_base::in);
	if (aiFile.good()) {
		double alpha, p_invar;
		while (aiFile >> alpha >> p_invar) {
			alphas.push_back(alpha);
			p_invars.push_back(p_invar);
		}
		aiFile.close();
		cout << "Computing tree logl based on the alpha and p_invar values in " << params.alpha_invar_file << " ..." <<
		endl;
	} else {
		stringstream errMsg;
		errMsg << "Could not find file: " << params.alpha_invar_file;
		outError(errMsg.str().c_str());
	}
	string aiResultsFileName = string(params.out_prefix) + "_" + string(params.alpha_invar_file) + ".results";
	ofstream aiFileResults;
	aiFileResults.open(aiResultsFileName.c_str());
	aiFileResults << fixed;
	aiFileResults.precision(4);
	DoubleVector lenvec;
	aiFileResults << "Alpha P_Invar Logl TreeLength\n";
	for (int i = 0; i < alphas.size(); i++) {
		iqtree.saveBranchLengths(lenvec);
		aiFileResults << alphas.at(i) << " " << p_invars.at(i) << " ";
		site_rates->setGammaShape(alphas.at(i));
		site_rates->setPInvar(p_invars.at(i));
		iqtree.clearAllPartialLH();
		double lh = iqtree.getModelFactory()->optimizeParameters(params.fixed_branch_length, false, 0.001);
		aiFileResults << lh << " " << iqtree.treeLength() << "\n";
		iqtree.restoreBranchLengths(lenvec);
	}
	aiFileResults.close();
	cout << "Results were written to: " << aiResultsFileName << endl;
	cout << "Wall clock time used: " << getRealTime() - params.start_real_time << endl;
}

void searchGAMMAInvarByRestarting(IQTree &iqtree) {
    if (!Params::getInstance().fixed_branch_length)
		iqtree.setCurScore(iqtree.optimizeAllBranches(1));
	else
		iqtree.setCurScore(iqtree.computeLikelihood());
	RateHeterogeneity* site_rates = (iqtree.getRate());
	double values[] = { 0.1, 0.2, 0.3, 0.4, 0.5, 0.6, 0.7, 0.8, 0.9, 1.0 };
	vector<double> initAlphas;
	if (Params::getInstance().randomAlpha) {
		while (initAlphas.size() < 10) {
			double initAlpha = random_double();
			initAlphas.push_back(initAlpha + MIN_GAMMA_SHAPE*2);
		}
	} else {
		initAlphas.assign(values, values+10);
	}
	double bestLogl = iqtree.getCurScore();
	double bestAlpha = 0.0;
	double bestPInvar = 0.0;
	double initPInvar = iqtree.getRate()->getPInvar();

    /* Back up branch lengths and substitutional rates */
	DoubleVector lenvec;
	DoubleVector bestLens;
	iqtree.saveBranchLengths(lenvec);
    int numRateEntries = iqtree.getModel()->getNumRateEntries();
    double *rates = new double[numRateEntries];
    double *bestRates = new double[numRateEntries];
    iqtree.getModel()->getRateMatrix(rates);
    int numStates = iqtree.aln->num_states;
    double *state_freqs = new double[numStates];
    iqtree.getModel()->getStateFrequency(state_freqs);
    double *bestStateFreqs =  new double[numStates];

    for (int i = 0; i < 10; i++) {
		cout << endl;
		cout << "Testing alpha: " << initAlphas[i] << endl;
        // Initialize model parameters
        iqtree.restoreBranchLengths(lenvec);
        ((ModelGTR*) iqtree.getModel())->setRateMatrix(rates);
        ((ModelGTR*) iqtree.getModel())->setStateFrequency(state_freqs);
        iqtree.getModel()->decomposeRateMatrix();
        site_rates->setGammaShape(initAlphas[i]);
		site_rates->setPInvar(initPInvar);
		iqtree.clearAllPartialLH();
		iqtree.optimizeModelParameters(verbose_mode >= VB_MED, Params::getInstance().testAlphaEps);
        double estAlpha = iqtree.getRate()->getGammaShape();
        double estPInv = iqtree.getRate()->getPInvar();
        double logl = iqtree.getCurScore();
		cout << "Est. alpha: " << estAlpha << " / Est. pinv: " << estPInv
        << " / Logl: " << logl << endl;

		if (iqtree.getCurScore() > bestLogl) {
			bestLogl = logl;
			bestAlpha = estAlpha;
			bestPInvar = estPInv;
			bestLens.clear();
			iqtree.saveBranchLengths(bestLens);
            iqtree.getModel()->getRateMatrix(bestRates);
            iqtree.getModel()->getStateFrequency(bestStateFreqs);
        }
    }
	site_rates->setGammaShape(bestAlpha);
	site_rates->setFixGammaShape(false);
	site_rates->setPInvar(bestPInvar);
	site_rates->setFixPInvar(false);
    ((ModelGTR*) iqtree.getModel())->setRateMatrix(bestRates);
    ((ModelGTR*) iqtree.getModel())->setStateFrequency(bestStateFreqs);
	iqtree.restoreBranchLengths(bestLens);
    iqtree.getModel()->decomposeRateMatrix();
	iqtree.clearAllPartialLH();
    iqtree.setCurScore(iqtree.computeLikelihood());
    cout << endl;
    cout << "Best initial alpha: " << bestAlpha << " / initial pinv: " << bestPInvar << " / ";
    cout << "Logl: " << iqtree.getCurScore() << endl;

    delete [] rates;
    delete [] state_freqs;
    delete [] bestRates;
    delete [] bestStateFreqs;
}

// Test alpha fom 0.1 to 15 and p_invar from 0.1 to 0.99, stepsize = 0.01
void exhaustiveSearchGAMMAInvar(Params &params, IQTree &iqtree) {
	double alphaMin = 0.01;
	double alphaMax = 2.00;
	double p_invarMin = 0.01;
	double p_invarMax = 1.00;
	double stepSize = 0.01;
	int numAlpha = (int) floor((alphaMax - alphaMin)/stepSize);
	int numInvar = (int) floor((p_invarMax - p_invarMin)/stepSize);

	cout << "EVALUATING COMBINATIONS OF " << numAlpha << " ALPHAS AND " << numInvar << " P_INVARS ... " << endl;

	vector<string> results;
	results.reserve((unsigned long) (numAlpha * numInvar));
	DoubleVector lenvec;
	iqtree.saveBranchLengths(lenvec);

	RateHeterogeneity* site_rates = (iqtree.getRate());
	site_rates->setFixPInvar(true);
	site_rates->setFixGammaShape(true);

    for (double alpha = alphaMin; alpha < alphaMax; alpha = alpha + stepSize) {
        for (double p_invar = p_invarMin; p_invar < p_invarMax; p_invar = p_invar + stepSize) {
            site_rates->setGammaShape(alpha);
            site_rates->setPInvar(p_invar);
            iqtree.clearAllPartialLH();
            double lh = iqtree.getModelFactory()->optimizeParameters(params.fixed_branch_length, false, 0.001);
            stringstream ss;
            ss << fixed << setprecision(2) << alpha << " " << p_invar << " " << lh << " " << iqtree.treeLength();
            //cout << ss.str() << endl;
            results.push_back(ss.str());
            iqtree.restoreBranchLengths(lenvec);
        }
    }
	string aiResultsFileName = string(params.out_prefix) + ".ai_results";
	ofstream aiFileResults;
	aiFileResults.open(aiResultsFileName.c_str());
	aiFileResults << fixed;
	aiFileResults.precision(4);
	aiFileResults << "alpha p_invar logl tree_len\n";
	for (vector<string>::iterator it = results.begin(); it != results.end(); it++) {
				aiFileResults << (*it) << endl;
			}
	aiFileResults.close();
	cout << "Results were written to: " << aiResultsFileName << endl;
	cout << "Wall clock time used: " << getRealTime() - params.start_real_time << endl;
}


/**********************************************************
 * STANDARD NON-PARAMETRIC BOOTSTRAP
 ***********************************************************/
void runStandardBootstrap(Params &params, string &original_model, Alignment *alignment, IQTree *tree) {
	vector<ModelInfo> *model_info = new vector<ModelInfo>;
	StrVector removed_seqs, twin_seqs;

	// turn off all branch tests
	int saved_aLRT_replicates = params.aLRT_replicates;
    int saved_localbp_replicates = params.localbp_replicates;
    bool saved_aLRT_test = params.aLRT_test;
    bool saved_aBayes_test = params.aBayes_test;
	params.aLRT_replicates = 0;
    params.localbp_replicates = 0;
    params.aLRT_test = false;
    params.aBayes_test = false;
    
	string treefile_name = params.out_prefix;
	treefile_name += ".treefile";
	string boottrees_name = params.out_prefix;
	boottrees_name += ".boottrees";
	string bootaln_name = params.out_prefix;
	bootaln_name += ".bootaln";
	string bootlh_name = params.out_prefix;
	bootlh_name += ".bootlh";
    int bootSample = 0;
    if (tree->getCheckpoint()->get("bootSample", bootSample)) {
        cout << "CHECKPOINT: " << bootSample << " bootstrap analyses restored" << endl;
    } else {
        // first empty the boottrees file
        try {
            ofstream tree_out;
            tree_out.exceptions(ios::failbit | ios::badbit);
            tree_out.open(boottrees_name.c_str());
            tree_out.close();
        } catch (ios::failure) {
            outError(ERR_WRITE_OUTPUT, boottrees_name);
        }

        // empty the bootaln file
        if (params.print_bootaln)
        try {
            ofstream tree_out;
            tree_out.exceptions(ios::failbit | ios::badbit);
            tree_out.open(bootaln_name.c_str());
            tree_out.close();
        } catch (ios::failure) {
            outError(ERR_WRITE_OUTPUT, bootaln_name);
        }
    }
    
	double start_time = getCPUTime();

    
    
	// do bootstrap analysis
	for (int sample = bootSample; sample < params.num_bootstrap_samples; sample++) {
		cout << endl << "===> START BOOTSTRAP REPLICATE NUMBER "
				<< sample + 1 << endl << endl;

        // 2015-12-17: initialize random stream for creating bootstrap samples
        // mainly so that checkpointing does not need to save bootstrap samples
        int *saved_randstream = randstream;
        init_random(params.ran_seed + sample);

		Alignment* bootstrap_alignment;
		cout << "Creating bootstrap alignment (seed: " << params.ran_seed+sample << ")..." << endl;
		if (alignment->isSuperAlignment())
			bootstrap_alignment = new SuperAlignment;
		else
			bootstrap_alignment = new Alignment;
		bootstrap_alignment->createBootstrapAlignment(alignment, NULL, params.bootstrap_spec);

        // restore randstream
        finish_random();
        randstream = saved_randstream;

		if (params.print_tree_lh) {
			double prob;
			bootstrap_alignment->multinomialProb(*alignment, prob);
			ofstream boot_lh;
			if (sample == 0)
				boot_lh.open(bootlh_name.c_str());
			else
				boot_lh.open(bootlh_name.c_str(), ios_base::out | ios_base::app);
			boot_lh << "0\t" << prob << endl;
			boot_lh.close();
		}
		IQTree *boot_tree;
		if (alignment->isSuperAlignment()){
			if(params.partition_type){
				boot_tree = new PhyloSuperTreePlen((SuperAlignment*) bootstrap_alignment, (PhyloSuperTree*) tree);
			} else {
				boot_tree = new PhyloSuperTree((SuperAlignment*) bootstrap_alignment, (PhyloSuperTree*) tree);
			}
		} else
			boot_tree = new IQTree(bootstrap_alignment);
		if (params.print_bootaln)
			bootstrap_alignment->printPhylip(bootaln_name.c_str(), true);

        // set checkpoint
        boot_tree->setCheckpoint(tree->getCheckpoint());
        boot_tree->num_precision = tree->num_precision;

		runTreeReconstruction(params, original_model, *boot_tree, *model_info);
		// read in the output tree file
        stringstream ss;
        boot_tree->printTree(ss);
//		try {
//			ifstream tree_in;
//			tree_in.exceptions(ios::failbit | ios::badbit);
//			tree_in.open(treefile_name.c_str());
//			tree_in >> tree_str;
//			tree_in.close();
//		} catch (ios::failure) {
//			outError(ERR_READ_INPUT, treefile_name);
//		}
		// write the tree into .boottrees file
		try {
			ofstream tree_out;
			tree_out.exceptions(ios::failbit | ios::badbit);
			tree_out.open(boottrees_name.c_str(), ios_base::out | ios_base::app);
			tree_out << ss.str() << endl;
			tree_out.close();
		} catch (ios::failure) {
			outError(ERR_WRITE_OUTPUT, boottrees_name);
		}
		// fix bug: set the model for original tree after testing
		if (original_model.substr(0,4) == "TEST" && tree->isSuperTree()) {
			PhyloSuperTree *stree = ((PhyloSuperTree*)tree);
			stree->part_info =  ((PhyloSuperTree*)boot_tree)->part_info;
//			for (int i = 0; i < ((PhyloSuperTree*)tree)->part_info.size(); i++)
//				((PhyloSuperTree*)tree)->part_info[i].model_name = ((PhyloSuperTree*)boot_tree)->part_info[i].model_name;
		}
		if (params.num_bootstrap_samples == 1)
			reportPhyloAnalysis(params, original_model, *boot_tree, *model_info);
		// WHY was the following line missing, which caused memory leak?
		bootstrap_alignment = boot_tree->aln;
		delete boot_tree;
		// fix bug: bootstrap_alignment might be changed
		delete bootstrap_alignment;
        
        // clear all checkpointed information
        Checkpoint *newCheckpoint = new Checkpoint;
        tree->getCheckpoint()->getSubCheckpoint(newCheckpoint, "iqtree");
        tree->getCheckpoint()->clear();
        tree->getCheckpoint()->insert(newCheckpoint->begin(), newCheckpoint->end());
        tree->getCheckpoint()->put("bootSample", sample+1);
        tree->getCheckpoint()->putBool("finished", false);
        tree->getCheckpoint()->dump(true);
        delete newCheckpoint;
        
	}


	if (params.consensus_type == CT_CONSENSUS_TREE) {

		cout << endl << "===> COMPUTE CONSENSUS TREE FROM "
				<< params.num_bootstrap_samples << " BOOTSTRAP TREES" << endl << endl;
		computeConsensusTree(boottrees_name.c_str(), 0, 1e6, -1,
				params.split_threshold, NULL, params.out_prefix, NULL, &params);
	}

	if (params.compute_ml_tree) {
		cout << endl << "===> START ANALYSIS ON THE ORIGINAL ALIGNMENT" << endl << endl;
        // restore branch tests
		params.aLRT_replicates = saved_aLRT_replicates;
        params.localbp_replicates = saved_localbp_replicates;
        params.aLRT_test = saved_aLRT_test;
        params.aBayes_test = saved_aBayes_test;
        
		runTreeReconstruction(params, original_model, *tree, *model_info);

		cout << endl << "===> ASSIGN BOOTSTRAP SUPPORTS TO THE TREE FROM ORIGINAL ALIGNMENT" << endl << endl;
		MExtTree ext_tree;
		assignBootstrapSupport(boottrees_name.c_str(), 0, 1e6,
				treefile_name.c_str(), false, treefile_name.c_str(),
				params.out_prefix, ext_tree, NULL, &params);
		tree->copyTree(&ext_tree);
		reportPhyloAnalysis(params, original_model, *tree, *model_info);
	} else if (params.consensus_type == CT_CONSENSUS_TREE) {
		int mi = params.min_iterations;
		STOP_CONDITION sc = params.stop_condition;
		params.min_iterations = 0;
		params.stop_condition = SC_FIXED_ITERATION;
		runTreeReconstruction(params, original_model, *tree, *model_info);
		params.min_iterations = mi;
		params.stop_condition = sc;
		tree->stop_rule.initialize(params);
		reportPhyloAnalysis(params, original_model, *tree, *model_info);
	} else
		cout << endl;

	cout << "Total CPU time for bootstrap: " << (getCPUTime() - start_time) << " seconds." << endl << endl;
	cout << "Non-parametric bootstrap results written to:" << endl;
	if (params.print_bootaln)
		cout << "  Bootstrap alignments:     " << params.out_prefix << ".bootaln" << endl;
	cout << "  Bootstrap trees:          " << params.out_prefix << ".boottrees" << endl;
	if (params.consensus_type == CT_CONSENSUS_TREE)
		cout << "  Consensus tree:           " << params.out_prefix << ".contree" << endl;
	cout << endl;
    
    delete model_info;
}

void convertAlignment(Params &params, IQTree *iqtree) {
	Alignment *alignment = iqtree->aln;
	if (params.num_bootstrap_samples || params.print_bootaln) {
		// create bootstrap alignment
		Alignment* bootstrap_alignment;
		cout << "Creating bootstrap alignment..." << endl;
		if (alignment->isSuperAlignment())
			bootstrap_alignment = new SuperAlignment;
		else
			bootstrap_alignment = new Alignment;
		bootstrap_alignment->createBootstrapAlignment(alignment, NULL, params.bootstrap_spec);
		delete alignment;
		alignment = bootstrap_alignment;
        iqtree->aln = alignment;
	}
	if (alignment->isSuperAlignment()) {
		((SuperAlignment*)alignment)->printCombinedAlignment(params.aln_output);
		if (params.print_subaln)
			((SuperAlignment*)alignment)->printSubAlignments(params, ((PhyloSuperTree*)iqtree)->part_info);

	} else if (params.gap_masked_aln) {
		Alignment out_aln;
		Alignment masked_aln(params.gap_masked_aln, params.sequence_type, params.intype);
		out_aln.createGapMaskedAlignment(&masked_aln, alignment);
		out_aln.printPhylip(params.aln_output, false, params.aln_site_list,
				params.aln_nogaps, params.aln_no_const_sites, params.ref_seq_name);
		string str = params.gap_masked_aln;
		str += ".sitegaps";
		out_aln.printSiteGaps(str.c_str());
	} else if (params.aln_output_format == ALN_PHYLIP)
		alignment->printPhylip(params.aln_output, false, params.aln_site_list,
				params.aln_nogaps, params.aln_no_const_sites, params.ref_seq_name);
	else if (params.aln_output_format == ALN_FASTA)
		alignment->printFasta(params.aln_output, false, params.aln_site_list,
				params.aln_nogaps, params.aln_no_const_sites, params.ref_seq_name);
}


/**********************************************************
 * TOP-LEVEL FUNCTION
 ***********************************************************/
void runPhyloAnalysis(Params &params, Checkpoint *checkpoint) {
	Alignment *alignment;
	IQTree *tree;

    checkpoint->putBool("finished", false);
    checkpoint->setDumpInterval(params.checkpoint_dump_interval);

	/****************** read in alignment **********************/
	if (params.partition_file) {
		// Partition model analysis
		if(params.partition_type){
			// since nni5 does not work yet, stop the programm
/*			if(params.nni5)
				outError("-nni5 option is unsupported yet for proportitional partition model. please use -nni1 option");*/
//			if(params.aLRT_replicates || params.localbp_replicates)
//				outError("-alrt or -lbp option is unsupported yet for joint/proportional partition model");
			// initialize supertree - Proportional Edges case, "-spt p" option
			tree = new PhyloSuperTreePlen(params);
		} else {
			// initialize supertree stuff if user specifies partition file with -sp option
			tree = new PhyloSuperTree(params);
		}
		// this alignment will actually be of type SuperAlignment
		alignment = tree->aln;
	} else {
		alignment = new Alignment(params.aln_file, params.sequence_type, params.intype);
		if (params.freq_const_patterns) {
			int orig_nsite = alignment->getNSite();
			alignment->addConstPatterns(params.freq_const_patterns);
			cout << "INFO: " << alignment->getNSite() - orig_nsite << " const sites added into alignment" << endl;
		}
		tree = new IQTree(alignment);
	}

    tree->setCheckpoint(checkpoint);
    if (params.min_branch_length <= 0.0) {
        params.min_branch_length = 1e-6;
        if (tree->getAlnNSite() >= 100000) {
            params.min_branch_length = 0.1 / (tree->getAlnNSite());
            tree->num_precision = max((int)ceil(-log10(Params::getInstance().min_branch_length))+1, 6);
            cout.precision(12);
            cout << "NOTE: minimal branch length is reduced to " << params.min_branch_length << " for long alignment" << endl;
            cout.precision(3);
        }
    }

	string original_model = params.model_name;

	if (params.concatenate_aln) {
		Alignment aln(params.concatenate_aln, params.sequence_type, params.intype);
		cout << "Concatenating " << params.aln_file << " with " << params.concatenate_aln << " ..." << endl;
		alignment->concatenateAlignment(&aln);
	}

    if (params.compute_seq_identity_along_tree) {
        if (!params.user_file)
            outError("Please supply a user tree file!");
        tree->readTree(params.user_file, params.is_rooted);
        if (!tree->rooted && !params.root) {
            outError("Tree is unrooted, thus you have to specify a root with -o option");
        }
        tree->setAlignment(tree->aln);
        if (!tree->rooted)
            tree->setRootNode(params.root);
        tree->computeSeqIdentityAlongTree();
        if (verbose_mode >= VB_MED)
            tree->drawTree(cout);
        string out_tree = (string)params.out_prefix + ".seqident_tree";
        tree->printTree(out_tree.c_str());
        cout << "Tree with sequence identity printed to " << out_tree << endl;
	} else if (params.aln_output) {
		/************ convert alignment to other format and write to output file *************/
		convertAlignment(params, tree);
	} else if (params.gbo_replicates > 0 && params.user_file && params.second_tree) {
		// run one of the UFBoot analysis
//		runGuidedBootstrap(params, alignment, *tree);
		outError("Obsolete feature");
	} else if (params.avh_test) {
		// run one of the wondering test for Arndt
//		runAvHTest(params, alignment, *tree);
		outError("Obsolete feature");
	} else if (params.bootlh_test) {
		// run Arndt's plot of tree likelihoods against bootstrap alignments
//		runBootLhTest(params, alignment, *tree);
		outError("Obsolete feature");
	} else if (params.num_bootstrap_samples == 0) {
	/********************************************************************************
                    THE MAIN MAXIMUM LIKELIHOOD TREE RECONSTRUCTION
	 ********************************************************************************/
		vector<ModelInfo> *model_info = new vector<ModelInfo>;
		alignment->checkGappySeq(params.remove_empty_seq);

		// remove identical sequences
        if (params.ignore_identical_seqs) {
            tree->removeIdenticalSeqs(params);
        }
        alignment = NULL; // from now on use tree->aln instead

		// call main tree reconstruction
        runTreeReconstruction(params, original_model, *tree, *model_info);

		if (params.gbo_replicates && params.online_bootstrap) {
			if (params.print_ufboot_trees)
				tree->writeUFBootTrees(params);

			cout << endl << "Computing bootstrap consensus tree..." << endl;
			string splitsfile = params.out_prefix;
			splitsfile += ".splits.nex";
			computeConsensusTree(splitsfile.c_str(), 0, 1e6, params.split_threshold,
					params.split_weight_threshold, NULL, params.out_prefix, NULL, &params);
			// now optimize branch lengths of the consensus tree
			string current_tree = tree->getTreeString();
			splitsfile = params.out_prefix;
			splitsfile += ".contree";
			tree->readTreeFile(splitsfile);
			// bug fix
//			if ((tree->sse == LK_EIGEN || tree->sse == LK_EIGEN_SSE) && !tree->isBifurcating()) {
//				cout << "NOTE: Changing to old kernel as consensus tree is multifurcating" << endl;
//                if (tree->sse == LK_EIGEN)
//                    tree->changeLikelihoodKernel(LK_NORMAL);
//                else
//                    tree->changeLikelihoodKernel(LK_SSE);
//			}

			tree->initializeAllPartialLh();
			tree->fixNegativeBranch(true);

			tree->boot_consense_logl = tree->optimizeAllBranches();
			cout << "Log-likelihood of consensus tree: " << tree->boot_consense_logl << endl;
		    tree->setRootNode(params.root);
		    tree->insertTaxa(tree->removed_seqs, tree->twin_seqs);
			tree->printTree(splitsfile.c_str(), WT_BR_LEN | WT_BR_LEN_FIXED_WIDTH | WT_SORT_TAXA | WT_NEWLINE);
			// revert the best tree
			tree->readTreeString(current_tree);
		}
		// reinsert identical sequences
		if (tree->removed_seqs.size() > 0) {
			// BUG FIX: dont use reinsertIdenticalSeqs anymore
			tree->insertTaxa(tree->removed_seqs, tree->twin_seqs);
			tree->printResultTree();
		}
		if (Params::getInstance().writeDistImdTrees) {
            cout << endl;
            cout << "Recomputing the log-likelihood of the intermediate trees ... " << endl;
            tree->intermediateTrees.recomputeLoglOfAllTrees(*tree);
        }
		reportPhyloAnalysis(params, original_model, *tree, *model_info);
        delete model_info;
	} else {
		// the classical non-parameter bootstrap (SBS)
		if (params.model_name.find("LINK") != string::npos || params.model_name.find("MERGE") != string::npos)
			outError("-m TESTMERGE is not allowed when doing standard bootstrap. Please first\nfind partition scheme on the original alignment and use it for bootstrap analysis");
        if (alignment->getNSeq() < 4)
            outError("It makes no sense to perform bootstrap with less than 4 sequences.");
		runStandardBootstrap(params, original_model, alignment, tree);
	}

//	if (params.upper_bound) {
//			UpperBounds(&params, alignment, tree);
//	}

	if(verbose_mode >= VB_MED){
		if(tree->isSuperTree() && params.partition_type){
			((PhyloSuperTreePlen*) tree)->printNNIcasesNUM();
		}
	}
    // 2015-09-22: bug fix, move this line to before deleting tree
    alignment = tree->aln;
	delete tree;
	// BUG FIX: alignment can be changed, should delete tree->aln instead
    // 2015-09-22: THIS IS STUPID: after deleting tree, one cannot access tree->aln anymore
//	alignment = tree->aln;
	delete alignment;

    checkpoint->putBool("finished", true);
    checkpoint->dump(true);
}

void assignBranchSupportNew(Params &params) {
	if (!params.user_file)
		outError("No trees file provided");
	if (!params.second_tree)
		outError("No target tree file provided");
	cout << "Reading tree " << params.second_tree << " ..." << endl;
	MTree tree(params.second_tree, params.is_rooted);
	cout << tree.leafNum << " taxa and " << tree.branchNum << " branches" << endl;
	tree.assignBranchSupport(params.user_file);
	string str = params.second_tree;
	str += ".suptree";
	tree.printTree(str.c_str());
	cout << "Tree with assigned branch supports written to " << str << endl;
	if (verbose_mode >= VB_DEBUG)
		tree.drawTree(cout);
}



/**
 * assign split occurence frequencies from a set of input trees onto a target tree
 * NOTE: input trees must have the same taxon set
 * @param input_trees file containing NEWICK tree strings
 * @param burnin number of beginning trees to discard
 * @param max_count max number of trees to read in
 * @param target_tree the target tree
 * @param rooted TRUE if trees are rooted, false for unrooted trees
 * @param output_file file name to write output tree with assigned support values
 * @param out_prefix prefix of output file
 * @param mytree (OUT) resulting tree with support values assigned from target_tree
 * @param tree_weight_file file containing INTEGER weights of input trees
 * @param params program parameters
 */
void assignBootstrapSupport(const char *input_trees, int burnin, int max_count,
		const char *target_tree, bool rooted, const char *output_tree,
		const char *out_prefix, MExtTree &mytree, const char* tree_weight_file,
		Params *params) {
	//bool rooted = false;
	// read the tree file
	cout << "Reading tree " << target_tree << " ..." << endl;
	mytree.init(target_tree, rooted);
	// reindex the taxa in the tree to aphabetical names
	NodeVector taxa;
	mytree.getTaxa(taxa);
	sort(taxa.begin(), taxa.end(), nodenamecmp);
	int i = 0;
	for (NodeVector::iterator it = taxa.begin(); it != taxa.end(); it++) {
		(*it)->id = i++;
	}

	/*
	 string filename = params.boot_trees;
	 filename += ".nolen";
	 boot_trees.printTrees(filename.c_str(), false);
	 return;
	 */
	SplitGraph sg;
	SplitIntMap hash_ss;
	// make the taxa name
	vector<string> taxname;
	taxname.resize(mytree.leafNum);
	mytree.getTaxaName(taxname);

	// read the bootstrap tree file
	double scale = 100.0;
	if (params->scaling_factor > 0)
		scale = params->scaling_factor;

	MTreeSet boot_trees;
	if (params && detectInputFile((char*) input_trees) == IN_NEXUS) {
		sg.init(*params);
		for (SplitGraph::iterator it = sg.begin(); it != sg.end(); it++)
			hash_ss.insertSplit((*it), (*it)->getWeight());
		StrVector sgtaxname;
		sg.getTaxaName(sgtaxname);
		i = 0;
		for (StrVector::iterator sit = sgtaxname.begin();
				sit != sgtaxname.end(); sit++, i++) {
			Node *leaf = mytree.findLeafName(*sit);
			if (!leaf)
				outError("Tree does not contain taxon ", *sit);
			leaf->id = i;
		}
		scale /= sg.maxWeight();
	} else {
		boot_trees.init(input_trees, rooted, burnin, max_count,
				tree_weight_file);
		boot_trees.convertSplits(taxname, sg, hash_ss, SW_COUNT, -1, params->support_tag);
		scale /= boot_trees.sumTreeWeights();
	}
	//sg.report(cout);
	cout << "Rescaling split weights by " << scale << endl;
	if (params->scaling_factor < 0)
		sg.scaleWeight(scale, true);
	else {
		sg.scaleWeight(scale, false, params->numeric_precision);
	}

	cout << sg.size() << " splits found" << endl;
	// compute the percentage of appearance
	//	printSplitSet(sg, hash_ss);
	//sg.report(cout);
	cout << "Creating bootstrap support values..." << endl;
	mytree.createBootstrapSupport(taxname, boot_trees, sg, hash_ss, params->support_tag);
	//mytree.scaleLength(100.0/boot_trees.size(), true);
	string out_file;
	if (output_tree)
		out_file = output_tree;
	else {
		if (out_prefix)
			out_file = out_prefix;
		else
			out_file = target_tree;
		out_file += ".suptree";
	}

	mytree.printTree(out_file.c_str());
	cout << "Tree with assigned bootstrap support written to " << out_file
			<< endl;
	/*
	if (out_prefix)
		out_file = out_prefix;
	else
		out_file = target_tree;
	out_file += ".supval";
	mytree.writeInternalNodeNames(out_file);

	cout << "Support values written to " << out_file << endl;
	*/
}

void computeConsensusTree(const char *input_trees, int burnin, int max_count,
		double cutoff, double weight_threshold, const char *output_tree,
		const char *out_prefix, const char *tree_weight_file, Params *params) {
	bool rooted = false;

	// read the bootstrap tree file
	/*
	 MTreeSet boot_trees(input_trees, rooted, burnin, tree_weight_file);
	 string first_taxname = boot_trees.front()->root->name;
	 //if (params.root) first_taxname = params.root;

	 SplitGraph sg;

	 boot_trees.convertSplits(sg, cutoff, SW_COUNT, weight_threshold);*/

	//sg.report(cout);
	SplitGraph sg;
	SplitIntMap hash_ss;
	// make the taxa name
	//vector<string> taxname;
	//taxname.resize(mytree.leafNum);
	//mytree.getTaxaName(taxname);

	// read the bootstrap tree file
	double scale = 100.0;
	if (params->scaling_factor > 0)
		scale = params->scaling_factor;

	MTreeSet boot_trees;
	if (params && detectInputFile((char*) input_trees) == IN_NEXUS) {
		char *user_file = params->user_file;
		params->user_file = (char*) input_trees;
		params->split_weight_summary = SW_COUNT; // count number of splits
		sg.init(*params);
		params->user_file = user_file;
		for (SplitGraph::iterator it = sg.begin(); it != sg.end(); it++)
			hash_ss.insertSplit((*it), (*it)->getWeight());
		/*		StrVector sgtaxname;
		 sg.getTaxaName(sgtaxname);
		 i = 0;
		 for (StrVector::iterator sit = sgtaxname.begin(); sit != sgtaxname.end(); sit++, i++) {
		 Node *leaf = mytree.findLeafName(*sit);
		 if (!leaf) outError("Tree does not contain taxon ", *sit);
		 leaf->id = i;
		 }*/
		scale /= sg.maxWeight();
	} else {
		boot_trees.init(input_trees, rooted, burnin, max_count,
				tree_weight_file);
		boot_trees.convertSplits(sg, cutoff, SW_COUNT, weight_threshold);
		scale /= boot_trees.sumTreeWeights();
		cout << sg.size() << " splits found" << endl;
	}
	//sg.report(cout);
	if (verbose_mode >= VB_MED)
		cout << "Rescaling split weights by " << scale << endl;
	if (params->scaling_factor < 0)
		sg.scaleWeight(scale, true);
	else {
		sg.scaleWeight(scale, false, params->numeric_precision);
	}



	//cout << "Creating greedy consensus tree..." << endl;
	MTree mytree;
	SplitGraph maxsg;
	sg.findMaxCompatibleSplits(maxsg);

	if (verbose_mode >= VB_MAX)
		maxsg.saveFileStarDot(cout);
	//cout << "convert compatible split system into tree..." << endl;
	mytree.convertToTree(maxsg);
	//cout << "done" << endl;
	string taxname;
	if (params->root)
		taxname = params->root;
	else
		taxname = sg.getTaxa()->GetTaxonLabel(0);
	Node *node = mytree.findLeafName(taxname);
	if (node)
		mytree.root = node;
	// mytree.scaleLength(100.0 / boot_trees.sumTreeWeights(), true);

	// mytree.getTaxaID(maxsg.getSplitsBlock()->getCycle());
	//maxsg.saveFile(cout);

	string out_file;

	if (output_tree)
		out_file = output_tree;
	else {
		if (out_prefix)
			out_file = out_prefix;
		else
			out_file = input_trees;
		out_file += ".contree";
	}

//	if (removed_seqs.size() > 0)
//		mytree.insertTaxa(removed_seqs, twin_seqs);

	mytree.printTree(out_file.c_str(), WT_BR_CLADE);
	cout << "Consensus tree written to " << out_file << endl;

	if (output_tree)
		out_file = output_tree;
	else {
		if (out_prefix)
			out_file = out_prefix;
		else
			out_file = input_trees;
		out_file += ".splits";
	}

    //sg.scaleWeight(0.01, false, 4);
	if (params->print_splits_file) {
		sg.saveFile(out_file.c_str(), IN_OTHER, true);
		cout << "Non-trivial split supports printed to star-dot file " << out_file << endl;
	}

}

void computeConsensusNetwork(const char *input_trees, int burnin, int max_count,
		double cutoff, int weight_summary, double weight_threshold, const char *output_tree,
		const char *out_prefix, const char* tree_weight_file) {
	bool rooted = false;

	// read the bootstrap tree file
	MTreeSet boot_trees(input_trees, rooted, burnin, max_count,
			tree_weight_file);

	SplitGraph sg;
	//SplitIntMap hash_ss;

	boot_trees.convertSplits(sg, cutoff, weight_summary, weight_threshold);

	string out_file;

	if (output_tree)
		out_file = output_tree;
	else {
		if (out_prefix)
			out_file = out_prefix;
		else
			out_file = input_trees;
		out_file += ".nex";
	}

	sg.saveFile(out_file.c_str(), IN_NEXUS);
	cout << "Consensus network printed to " << out_file << endl;

	if (output_tree)
		out_file = output_tree;
	else {
		if (out_prefix)
			out_file = out_prefix;
		else
			out_file = input_trees;
		out_file += ".splits";
	}
	if (verbose_mode >= VB_MED) {
		sg.saveFile(out_file.c_str(), IN_OTHER, true);
		cout << "Non-trivial split supports printed to star-dot file " << out_file << endl;
	}

}
<|MERGE_RESOLUTION|>--- conflicted
+++ resolved
@@ -1086,7 +1086,6 @@
     if (params.treeset_file) {
         cout << "  Evaluated user trees:          " << params.out_prefix << ".trees" << endl;
 
-<<<<<<< HEAD
         if (params.print_tree_lh) {
             cout << "  Tree log-likelihoods:          " << params.out_prefix << ".treelh" << endl;
         }
@@ -1101,20 +1100,6 @@
     }
 
     cout << "  Screen log file:               " << params.out_prefix << ".log" << endl;
-=======
-		if (params.print_tree_lh) {
-		cout << "  Tree log-likelihoods:          " << params.out_prefix << ".treelh" << endl;
-		}
-		if (params.print_site_lh) {
-		cout << "  Site log-likelihoods:          " << params.out_prefix << ".sitelh" << endl;
-		}
-	}
-    	if (params.lmap_num_quartets >= 0) {
-		cout << "  Likelihood mapping plot (SVG): " << params.out_prefix << ".lmap.svg" << endl;
-		cout << "  Likelihood mapping plot (EPS): " << params.out_prefix << ".lmap.eps" << endl;
-	}
-	cout << "  Screen log file:               " << params.out_prefix << ".log" << endl;
->>>>>>> 7c673136
 	/*	if (original_model == "WHTEST")
 	 cout <<"  WH-TEST report:           " << params.out_prefix << ".whtest" << endl;*/
 	cout << endl;
@@ -1754,13 +1739,8 @@
     }
 
     iqtree.initializeAllPartialLh();
-<<<<<<< HEAD
 	double initEpsilon = params.min_iterations == 0 ? params.modelEps : (params.modelEps * 10);
 	if (params.test_param)
-=======
-	double initEpsilon = params.min_iterations == 0 ? params.modeps : (params.modeps*10);
-	if (params.opt_gammai)
->>>>>>> 7c673136
 		initEpsilon = 0.1;
 
 
