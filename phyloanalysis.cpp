/***************************************************************************
 *   Copyright (C) 2009 by BUI Quang Minh   *
 *   minh.bui@univie.ac.at   *
 *                                                                         *
 *   This program is free software; you can redistribute it and/or modify  *
 *   it under the terms of the GNU General Public License as published by  *
 *   the Free Software Foundation; either version 2 of the License, or     *
 *   (at your option) any later version.                                   *
 *                                                                         *
 *   This program is distributed in the hope that it will be useful,       *
 *   but WITHOUT ANY WARRANTY; without even the implied warranty of        *
 *   MERCHANTABILITY or FITNESS FOR A PARTICULAR PURPOSE.  See the         *
 *   GNU General Public License for more details.                          *
 *                                                                         *
 *   You should have received a copy of the GNU General Public License     *
 *   along with this program; if not, write to the                         *
 *   Free Software Foundation, Inc.,                                       *
 *   59 Temple Place - Suite 330, Boston, MA  02111-1307, USA.             *
 ***************************************************************************/

#ifdef HAVE_CONFIG_H
#include <config.h>
#endif
#include <iqtree_config.h>
#include "phylotree.h"
#include "phylosupertree.h"
#include "phylosupertreeplen.h"
#include "phyloanalysis.h"
#include "alignment.h"
#include "superalignment.h"
#include "iqtree.h"
#include "model/modelgtr.h"
#include "model/modeldna.h"
#include "myreader.h"
#include "model/rateheterogeneity.h"
#include "model/rategamma.h"
#include "model/rateinvar.h"
#include "model/rategammainvar.h"
//#include "modeltest_wrapper.h"
#include "model/modelprotein.h"
#include "model/modelbin.h"
#include "model/modelcodon.h"
#include "stoprule.h"

#include "mtreeset.h"
#include "mexttree.h"
#include "model/ratemeyerhaeseler.h"
#include "whtest_wrapper.h"
#include "model/partitionmodel.h"
#include "model/modelmixture.h"
#include "guidedbootstrap.h"
#include "model/modelset.h"
#include "timeutil.h"
#include "upperbounds.h"


void reportReferences(Params &params, ofstream &out, string &original_model) {
	out << "To cite IQ-TREE please use:" << endl << endl
		<< "Lam-Tung Nguyen, Heiko A. Schmidt, Arndt von Haeseler, and Bui Quang Minh (2015)" << endl
		<< "IQ-TREE: A fast and effective stochastic algorithm for estimating" << endl
		<< "maximum likelihood phylogenies. Mol. Biol. Evol., 32:268-274." << endl << endl;

	if (params.gbo_replicates)
	out << "Since you also used ultrafast bootstrap (UFBoot) please cite: " << endl << endl
		<< "Bui Quang Minh, Minh Anh Thi Nguyen, and Arndt von Haeseler (2013) Ultrafast" << endl
		<< "approximation for phylogenetic bootstrap. Mol. Biol. Evol., 30:1188-1195." << endl << endl;

	/*		"*** If you use the parallel version, please cite: " << endl << endl <<
	 "Bui Quang Minh, Le Sy Vinh, Arndt von Haeseler, and Heiko A. Schmidt (2005)" << endl <<
	 "pIQPNNI - parallel reconstruction of large maximum likelihood phylogenies." << endl <<
	 "Bioinformatics, 21:3794-3796." << endl << endl;*/

// 	if (original_model == "TEST" || original_model == "TESTONLY")
// 		out << "Since you used Modeltest please also cite Posada and Crandall (1998)" << endl << endl;
}

void reportAlignment(ofstream &out, Alignment &alignment, int nremoved_seqs) {
	out << "Input data: " << alignment.getNSeq()+nremoved_seqs << " sequences with "
			<< alignment.getNSite() << " "
			<< ((alignment.seq_type == SEQ_BINARY) ?
					"binary" :
					((alignment.seq_type == SEQ_DNA) ? "nucleotide" :
					(alignment.seq_type == SEQ_PROTEIN) ? "amino-acid" :
					(alignment.seq_type == SEQ_CODON) ? "codon": "morphological"))
			<< " sites" << endl << "Number of constant sites: "
			<< round(alignment.frac_const_sites * alignment.getNSite())
			<< " (= " << alignment.frac_const_sites * 100 << "% of all sites)"
			<< endl << "Number of site patterns: " << alignment.size() << endl
			<< endl;
}

void pruneModelInfo(vector<ModelInfo> &model_info, PhyloSuperTree *tree) {
	vector<ModelInfo> res_info;
	for (vector<PartitionInfo>::iterator it = tree->part_info.begin(); it != tree->part_info.end(); it++) {
		for (vector<ModelInfo>::iterator mit = model_info.begin(); mit != model_info.end(); mit++)
			if (mit->set_name == it->name)
				res_info.push_back(*mit);
	}
	model_info = res_info;

}

void reportModelSelection(ofstream &out, Params &params, vector<ModelInfo> &model_info, bool is_partitioned) {
	out << "Best-fit model according to "
		<< ((params.model_test_criterion == MTC_BIC) ? "BIC" :
			((params.model_test_criterion == MTC_AIC) ? "AIC" : "AICc")) << ": ";
	vector<ModelInfo>::iterator it;
	if (is_partitioned) {
		string set_name = "";
		for (it = model_info.begin(); it != model_info.end(); it++) {
			if (it->set_name != set_name) {
				if (set_name != "")
					out << ",";
				out << it->name << ":" << it->set_name;
				set_name = it->set_name;
			}
		}
	} else {
		out << model_info[0].name;
	}

	if (is_partitioned) {
		out << endl << endl << "List of best-fit models per partition:" << endl << endl;
	} else {
		out << endl << endl << "List of models sorted by "
			<< ((params.model_test_criterion == MTC_BIC) ? "BIC" :
				((params.model_test_criterion == MTC_AIC) ? "AIC" : "AICc"))
			<< " scores: " << endl << endl;
	}
	if (is_partitioned)
		out << "  ID  ";
	out << "Model             LogL          AIC      w-AIC      AICc     w-AICc       BIC      w-BIC" << endl;
	/*
	if (is_partitioned)
		out << "----------";

	out << "----------------------------------------------------------------------------------------" << endl;
	*/
	int setid = 1;
	for (it = model_info.begin(); it != model_info.end(); it++) {
		if (it->AIC_score == DBL_MAX) continue;
		if (it != model_info.begin() && it->set_name != (it-1)->set_name)
			setid++;
		if (is_partitioned && it != model_info.begin() && it->set_name == (it-1)->set_name)
			continue;
		if (is_partitioned) {
			out.width(4);
			out << right << setid << "  ";
		}
		out.width(15);
		out << left << it->name << " ";
		out.width(11);
		out << right << it->logl << " ";
		out.width(11);
		out	<< it->AIC_score << ((it->AIC_conf) ? " + " : " - ") << it->AIC_weight << " ";
		out.width(11);
		out << it->AICc_score << ((it->AICc_conf) ? " + " : " - ") << it->AICc_weight << " ";
		out.width(11);
		out << it->BIC_score  << ((it->BIC_conf) ? " + " : " - ") << it->BIC_weight;
		out << endl;
	}
	out << endl;
	out <<  "AIC, w-AIC   : Akaike information criterion scores and weights." << endl
		 << "AICc, w-AICc : Corrected AIC scores and weights." << endl
		 << "BIC, w-BIC   : Bayesian information criterion scores and weights." << endl << endl

		 << "Plus signs denote the 95% confidence sets." << endl
		 << "Minus signs denote significant exclusion." <<endl;
	out << endl;
}

void reportModel(ofstream &out, Alignment *aln, ModelSubst *m) {
	int i, j, k;
	assert(aln->num_states == m->num_states);
	if (m->num_states <= 4) {
		out << "Rate parameter R:" << endl << endl;

		double *rate_mat = new double[m->num_states * m->num_states];
		if (!m->isSiteSpecificModel())
			m->getRateMatrix(rate_mat);
		else
			((ModelSet*)m)->front()->getRateMatrix(rate_mat);
		if (m->num_states > 4)
			out << fixed;
		if (m->isReversible()) {
			for (i = 0, k = 0; i < m->num_states - 1; i++)
				for (j = i + 1; j < m->num_states; j++, k++) {
					out << "  " << aln->convertStateBackStr(i) << "-" << aln->convertStateBackStr(j) << ": "
							<< rate_mat[k];
					if (m->num_states <= 4)
						out << endl;
					else if (k % 5 == 4)
						out << endl;
				}

		} else { // non-reversible model
			for (i = 0, k = 0; i < m->num_states; i++)
				for (j = 0; j < m->num_states; j++)
					if (i != j) {
						out << "  " << aln->convertStateBackStr(i) << "-" << aln->convertStateBackStr(j)
								<< ": " << rate_mat[k];
						if (m->num_states <= 4)
							out << endl;
						else if (k % 5 == 4)
							out << endl;
						k++;
					}

		}

		//if (tree.aln->num_states > 4)
		out << endl;
		out.unsetf(ios_base::fixed);
		delete[] rate_mat;
	}
	out << "State frequencies: ";
	if (m->isSiteSpecificModel())
		out << "(site specific frequencies)" << endl << endl;
	else {
		if (!m->isReversible())
			out << "(inferred from Q matrix)" << endl;
		else
			switch (m->getFreqType()) {
			case FREQ_EMPIRICAL:
				out << "(empirical counts from alignment)" << endl;
				break;
			case FREQ_ESTIMATE:
				out << "(estimated with maximum likelihood)" << endl;
				break;
			case FREQ_USER_DEFINED:
				out << ((aln->seq_type == SEQ_PROTEIN) ? "(model)" : "(user-defined)") << endl;
				break;
			case FREQ_EQUAL:
				out << "(equal frequencies)" << endl;
				break;
			default:
				break;
			}
		out << endl;

		if (m->getFreqType() != FREQ_USER_DEFINED && m->getFreqType() != FREQ_EQUAL) {
			double *state_freqs = new double[m->num_states];
			m->getStateFrequency(state_freqs);
            int ncols=(aln->seq_type == SEQ_CODON) ? 4 : 1;
			for (i = 0; i < m->num_states; i++) {
				out << "  pi(" << aln->convertStateBackStr(i) << ") = " << state_freqs[i];
                if (i % ncols == ncols-1)
                    out << endl;
            }
			delete[] state_freqs;
			out << endl;
		}
		if (m->num_states <= 4) {
			// report Q matrix
			double *q_mat = new double[m->num_states * m->num_states];
			m->getQMatrix(q_mat);

			out << "Rate matrix Q:" << endl << endl;
			for (i = 0, k = 0; i < m->num_states; i++) {
				out << "  " << aln->convertStateBackStr(i);
				for (j = 0; j < m->num_states; j++, k++) {
					out << "  ";
					out.width(8);
					out << q_mat[k];
				}
				out << endl;
			}
			out << endl;
			delete[] q_mat;
		}
	}
}

void reportModel(ofstream &out, PhyloTree &tree) {
//	int i, j, k;
	int i;

	if (tree.getModel()->isMixture()) {
		out << "Mixture model of substitution: " << tree.params->model_name << endl;
		out << "Full name: " << tree.getModelName() << endl;
		ModelMixture *mmodel = (ModelMixture*) tree.getModel();
		out << endl << "  No  Component      Rate    Weight   Parameters" << endl;
		i = 0;
		for (ModelMixture::iterator m = mmodel->begin(); m != mmodel->end(); m++, i++) {
			out.width(4);
			out << right << i+1 << "  ";
			out.width(12);
			out << left << (*m)->name << "  ";
			out.width(7);
			out << (*m)->total_num_subst << "  ";
			out.width(7);
			out << mmodel->prop[i] << "  " << (*m)->getNameParams() << endl;
//			out << "Model for mixture component "  << (m-mmodel->begin())+1 << ": " << (*m)->name << endl;
//			reportModel(out, tree.aln, *m);
		}
		out << endl;
	} else {
		out << "Model of substitution: " << tree.getModelName() << endl << endl;
		reportModel(out, tree.aln, tree.getModel());
	}
}

void reportRate(ofstream &out, PhyloTree &tree) {
	int i;
	RateHeterogeneity *rate_model = tree.getRate();
	out << "Model of rate heterogeneity: " << rate_model->full_name << endl;
	rate_model->writeInfo(out);

	if (rate_model->getNDiscreteRate() > 1 || rate_model->getPInvar() > 0.0) {
		out << endl << " Category  Relative_rate  Proportion" << endl;
		if (rate_model->getPInvar() > 0.0)
			out << "  0         0              " << rate_model->getPInvar()
					<< endl;
		int cats = rate_model->getNDiscreteRate();
		DoubleVector prop;
		if (rate_model->getGammaShape() > 0 || rate_model->getPtnCat(0) < 0) {
//			prop.resize(cats, (1.0 - rate_model->getPInvar()) / rate_model->getNRate());
			prop.resize(cats);
		for (i = 0; i < cats; i++)
			prop[i] = rate_model->getProp(i);
		} else {
			prop.resize(cats, 0.0);
			for (i = 0; i < tree.aln->getNPattern(); i++)
				prop[rate_model->getPtnCat(i)] += tree.aln->at(i).frequency;
			for (i = 0; i < cats; i++)
				prop[i] /= tree.aln->getNSite();
		}
		for (i = 0; i < cats; i++) {
			out << "  " << i + 1 << "         ";
			out.width(14);
			out << left << rate_model->getRate(i) << " " << prop[i];
			out << endl;
		}
		if (rate_model->isGammaRate()) {
			out << "Relative rates are computed as " << ((dynamic_cast<RateGamma*>(rate_model)->isCutMedian()) ? "MEDIAN" : "MEAN") <<
				" of the portion of the Gamma distribution falling in the category." << endl;
		}
	}
	/*
	 if (rate_model->getNDiscreteRate() > 1 || rate_model->isSiteSpecificRate())
	 out << endl << "See file " << rate_file << " for site-specific rates and categories" << endl;*/
	out << endl;
}

void reportTree(ofstream &out, Params &params, PhyloTree &tree, double tree_lh, double lh_variance, double main_tree) {
	double epsilon = 1.0 / tree.getAlnNSite();
	double totalLen = tree.treeLength();
	int df = tree.getModelFactory()->getNParameters();
	int ssize = tree.getAlnNSite();
	double AIC_score, AICc_score, BIC_score;
	computeInformationScores(tree_lh, df, ssize, AIC_score, AICc_score, BIC_score);
    
	out << "Log-likelihood of the tree: " << fixed << tree_lh << " (s.e. "
			<< sqrt(lh_variance) << ")" << endl;
    out	<< "Unconstrained log-likelihood (without tree): " << tree.aln->computeUnconstrainedLogL() << endl;

    out << "Number of free parameters (#branches + #model parameters): " << df << endl;
    if (ssize > df) { 
        if (ssize > 40*df)
            out	<< "Akaike information criterion (AIC) score: " << AIC_score << endl;
        else
			out << "Corrected Akaike information criterion (AICc) score: " << AICc_score << endl;
        
		out << "Bayesian information criterion (BIC) score: " << BIC_score << endl;
    } else if (main_tree) {
        
        out << endl
            << "**************************** WARNING ****************************" << endl
            << "Number of parameters (K): " << df << endl
            << "Sample size (n):          " << ssize << endl << endl
            << "Given that K>=n, the model parameters are not identifiable." << endl
            << "The program will still try to estimate the parameter values," << endl
            << "but because of the small sample size, the parameter estimates" << endl 
            << "are likely to be inaccurate." << endl << endl
            
            << "Phylogenetic estimates obtained under these conditions should be" << endl 
            << "interpreted with extreme caution." << endl << endl 

            << "Ideally, it is desirable that n >> K. When selecting optimal" << endl
            << "models," << endl
            << "1. use AIC or BIC if n > 40K;" << endl 
            << "2. use AICc or BIC if 40K >= n > K;" << endl 
            << "3. be extremely cautious if n <= K (because model parameters" << endl
            << "   are not identifiable)." << endl << endl

            << "To improve the situation (3), consider the following options:" << endl
            << "  1. Increase the sample size (n)" << endl
            << "  2. Decrease the number of parameters (K) to be estimated. If" << endl
            << "     possible:" << endl
            << "     a. Remove the least important sequences from the alignment" << endl
            << "     b. Specify some of the parameter values for the substitution"<< endl 
            << "        model (e.g., the nucleotide or amino acid frequencies)" << endl
            << "     c. Specify some of the parameter values for the rates-across-" << endl
            << "        sites model (e.g., the shape parameter for the discrete" << endl
            << "        Gamma distribution, the proportion of invariable sites, or" << endl
            << "        the rates of change for different rate categories under" << endl
            << "        the FreeRate model)" << endl << endl
            << "Reference:" << endl
            << "Burnham KR, Anderson DR (2002). Model Selection and Multimodel" << endl
            << "Inference: A Practical Information-Theoretic Approach. Springer," << endl
            << "New York." << endl 
            << "************************ END OF WARNING ***********************" << endl;
    }
    out << endl;
    
	out << "Total tree length (sum of branch lengths): " << totalLen << endl;
	double totalLenInternal = tree.treeLengthInternal(epsilon);
	out << "Sum of internal branch lengths: " << totalLenInternal << " (" << totalLenInternal*100.0 / totalLen << "% of tree length)" << endl;
//	out << "Sum of internal branch lengths divided by total tree length: "
//			<< totalLenInternal / totalLen << endl;
	out << endl;
	//out << "ZERO BRANCH EPSILON = " << epsilon << endl;
	int zero_internal_branches = tree.countZeroInternalBranches(NULL, NULL, epsilon);
	if (zero_internal_branches > 0) {
		//int zero_internal_branches = tree.countZeroInternalBranches(NULL, NULL, epsilon);
		/*
		out << "WARNING: " << zero_branches
				<< " branches of near-zero lengths (<" << epsilon << ") and should be treated with caution!"
				<< endl;
		*/
		out << "WARNING: " << zero_internal_branches
				<< " near-zero internal branches (<" << epsilon << ") should be treated with caution"
				<< endl;
		/*
		cout << endl << "WARNING: " << zero_branches
				<< " branches of near-zero lengths (<" << epsilon << ") and should be treated with caution!"
				<< endl;
		*/
		out << "         Such branches are denoted by '**' in the figure below"
				<< endl << endl;
	}
	int long_branches = tree.countLongBranches(NULL, NULL, MAX_BRANCH_LEN-0.2);
	if (long_branches > 0) {
		//stringstream sstr;
		out << "WARNING: " << long_branches << " too long branches (>" 
            << MAX_BRANCH_LEN-0.2 << ") should be treated with caution!" << endl;
		//out << sstr.str();
		//cout << sstr.str();
	}

			//<< "Total tree length: " << tree.treeLength() << endl << endl
	tree.sortTaxa();
    out << "NOTE: Tree is UNROOTED although outgroup taxon '" << tree.root->name << "' is drawn at root" << endl;

    if (tree.isSuperTree() && params.partition_type == 0)
        out	<< "NOTE: Branch lengths are weighted average over all partitions" << endl
            << "      (weighted by the number of sites in the partitions)" << endl;

    bool is_codon = tree.aln->seq_type == SEQ_CODON;
    if (tree.isSuperTree()) {
        PhyloSuperTree *stree = (PhyloSuperTree*) &tree;
        is_codon = true;
        for (PhyloSuperTree::iterator sit = stree->begin(); sit != stree->end(); sit++)
            if ((*sit)->aln->seq_type != SEQ_CODON) {
                is_codon = false;
                break;
            }
    }
    if (is_codon)
        out << endl << "NOTE: Branch lengths are intepreted as number of nucleotide substitutions per codon site!" 
            << endl << "      Rescale them by 1/3 if you want to have #nt substitutions per nt site" << endl;
    if (main_tree) 
    if (params.aLRT_replicates > 0 || params.gbo_replicates || (params.num_bootstrap_samples && params.compute_ml_tree)) {
        out << "Numbers in parentheses are ";
        if (params.aLRT_replicates > 0) {
            out << "SH-aLRT supports";
            if (params.localbp_replicates)
                out << " / local bootstrap (LBP)";
        }
        if (params.num_bootstrap_samples && params.compute_ml_tree) {
            if (params.aLRT_replicates > 0)
                out << " /";
            out << " standard bootstrap supports";
        }
        if (params.gbo_replicates) {
            if (params.aLRT_replicates > 0)
                out << " /";
            out << " ultrafast bootstrap supports";
        }
        out << " (%)" << endl;
    }
    out << endl;

	//tree.setExtendedFigChar();
	tree.drawTree(out, WT_BR_SCALE, epsilon);
        
    out << "Tree in newick format:" << endl << endl;

	tree.printTree(out, WT_BR_LEN | WT_BR_LEN_FIXED_WIDTH | WT_SORT_TAXA);

	out << endl << endl;
}

void reportCredits(ofstream &out) {
	out << "CREDITS" << endl << "-------" << endl << endl
			<< "Some parts of the code were taken from the following packages/libraries:"
			<< endl << endl
			<< "Schmidt HA, Strimmer K, Vingron M, and von Haeseler A (2002)" << endl
			<< "TREE-PUZZLE: maximum likelihood phylogenetic analysis using quartets" << endl
			<< "and parallel computing. Bioinformatics, 18(3):502-504." << endl << endl

			//<< "The source code to construct the BIONJ tree were taken from BIONJ software:"
			//<< endl << endl
			<< "Gascuel O (1997) BIONJ: an improved version of the NJ algorithm" << endl
			<< "based on a simple model of sequence data. Mol. Bio. Evol., 14:685-695." << endl << endl

			//<< "The Nexus file parser was taken from the Nexus Class Library:"
			//<< endl << endl
			<< "Paul O. Lewis (2003) NCL: a C++ class library for interpreting data files in" << endl
			<< "NEXUS format. Bioinformatics, 19(17):2330-2331." << endl << endl

			<< "Mascagni M and Srinivasan A (2000) Algorithm 806: SPRNG: A Scalable Library" << endl
			<< "for Pseudorandom Number Generation. ACM Transactions on Mathematical Software," << endl
			<< "26: 436-461." << endl << endl

			<< "Guennebaud G, Jacob B, et al. (2010) Eigen v3. http://eigen.tuxfamily.org" << endl << endl;
			/*
			<< "The Modeltest 3.7 source codes were taken from:" << endl << endl
			<< "David Posada and Keith A. Crandall (1998) MODELTEST: testing the model of"
			<< endl << "DNA substitution. Bioinformatics, 14(9):817-8." << endl
			*/
}

/***********************************************************
 * CREATE REPORT FILE
 ***********************************************************/
extern StringIntMap pllTreeCounter;

void exhaustiveSearchGAMMAInvar(Params &params, IQTree &iqtree);

void searchGAMMAInvarByRestarting(IQTree &iqtree);

void computeLoglFromUserInputGAMMAInvar(Params &params, IQTree &iqtree);

void reportPhyloAnalysis(Params &params, string &original_model,
		IQTree &tree, vector<ModelInfo> &model_info) {
	if (params.count_trees) {
		// addon: print #distinct trees
		cout << endl << "NOTE: " << pllTreeCounter.size() << " distinct trees evaluated during whole tree search" <<
															 endl;

		IntVector counts;
		for (StringIntMap::iterator i = pllTreeCounter.begin(); i != pllTreeCounter.end(); i++) {
			if (i->second > counts.size())
				counts.resize(i->second + 1, 0);
			counts[i->second]++;
		}
		for (IntVector::iterator i2 = counts.begin(); i2 != counts.end(); i2++) {
			if (*i2 != 0) {
				cout << "#Trees occuring " << (i2 - counts.begin()) << " times: " << *i2 << endl;
			}
		}
	}
	string outfile = params.out_prefix;

	outfile += ".iqtree";
	try {
		ofstream out;
		out.exceptions(ios::failbit | ios::badbit);
		out.open(outfile.c_str());
		out << "IQ-TREE " << iqtree_VERSION_MAJOR << "." << iqtree_VERSION_MINOR
															<< "." << iqtree_VERSION_PATCH << " built " << __DATE__ << endl
															<< endl;
		if (params.partition_file)
			out << "Partition file name: " << params.partition_file << endl;
		if (params.aln_file)
			out << "Input file name: " << params.aln_file << endl;

		if (params.user_file)
			out << "User tree file name: " << params.user_file << endl;
		out << "Type of analysis: ";
		if (original_model.find("TEST") != string::npos && original_model.find("ONLY") != string::npos) {
			out << "model selection";
		} else {
			if (params.compute_ml_tree)
				out << "tree reconstruction";
			if (params.num_bootstrap_samples > 0) {
				if (params.compute_ml_tree)
					out << " + ";
				out << "non-parametric bootstrap (" << params.num_bootstrap_samples
				<< " replicates)";
			}
			if (params.gbo_replicates > 0) {
				out << " + ultrafast bootstrap (" << params.gbo_replicates << " replicates)";
			}
		}
		out << endl;
		out << "Random seed number: " << params.ran_seed << endl << endl;
		out << "REFERENCES" << endl << "----------" << endl << endl;
		reportReferences(params, out, original_model);

		out << "SEQUENCE ALIGNMENT" << endl << "------------------" << endl
																	   << endl;
		if (tree.isSuperTree()) {
			out << "Input data: " << tree.aln->getNSeq() + tree.removed_seqs.size() << " taxa with "
									 << tree.aln->getNSite() << " partitions and "
									 << tree.getAlnNSite() << " total sites ("
									 << ((SuperAlignment *) tree.aln)->computeMissingData() * 100 << "% missing data)" << endl << endl;

			PhyloSuperTree *stree = (PhyloSuperTree *) &tree;
			int namelen = stree->getMaxPartNameLength();
			int part;
			out.width(max(namelen + 6, 10));
			out << left << "  ID  Name" << "  Type  #Seqs  #Sites  #Patterns  #Const_Sites" << endl;
			//out << string(namelen+54, '-') << endl;
			part = 0;
			for (PhyloSuperTree::iterator it = stree->begin(); it != stree->end(); it++, part++) {
				//out << "FOR PARTITION " << stree->part_info[part].name << ":" << endl << endl;
				//reportAlignment(out, *((*it)->aln));
				out.width(4);
				out << right << part + 1 << "  ";
				out.width(max(namelen, 4));
				out << left << stree->part_info[part].name << "  ";
				out.width(6);
				switch ((*it)->aln->seq_type) {
					case SEQ_BINARY:
						out << "BIN";
						break;
					case SEQ_CODON:
						out << "CODON";
						break;
					case SEQ_DNA:
						out << "DNA";
						break;
					case SEQ_MORPH:
						out << "MORPH";
						break;
					case SEQ_MULTISTATE:
						out << "TINA";
						break;
					case SEQ_PROTEIN:
						out << "AA";
						break;
					case SEQ_UNKNOWN:
						out << "???";
						break;
				}
				out.width(5);
				out << right << (*it)->aln->getNSeq() << "  ";
				out.width(6);
				out << (*it)->aln->getNSite() << "  ";
				out.width(6);
				out << (*it)->aln->getNPattern() << "      ";
				out << round((*it)->aln->frac_const_sites * 100) << "%" << endl;
			}
			out << endl;
		} else
			reportAlignment(out, *(tree.aln), tree.removed_seqs.size());

		out.precision(4);
		out << fixed;

		if (!model_info.empty()) {
			out << "MODEL SELECTION" << endl << "---------------" << endl << endl;
			if (tree.isSuperTree())
				pruneModelInfo(model_info, (PhyloSuperTree *) &tree);
			reportModelSelection(out, params, model_info, tree.isSuperTree());
		}

		out << "SUBSTITUTION PROCESS" << endl << "--------------------" << endl
																		   << endl;
		if (tree.isSuperTree()) {
			if (params.partition_type)
				out <<
				"Proportional partition model with joint branch lengths and separate models between partitions" <<
				endl << endl;
			else
				out << "Full partition model with separate branch lengths and models between partitions" << endl <<
				endl;
			PhyloSuperTree *stree = (PhyloSuperTree *) &tree;
			PhyloSuperTree::iterator it;
			int part;
			if (params.partition_type)
				out << "  ID  Model           Speed  Parameters" << endl;
			else
				out << "  ID  Model         TreeLen  Parameters" << endl;
			//out << "-------------------------------------" << endl;
			for (it = stree->begin(), part = 0; it != stree->end(); it++, part++) {
				out.width(4);
				out << right << (part + 1) << "  ";
				out.width(14);
				if (params.partition_type)
					out << left << (*it)->getModelName() << " " << stree->part_info[part].part_rate << "  " <<
																   (*it)->getModelNameParams() << endl;
				else
					out << left << (*it)->getModelName() << " " << (*it)->treeLength() << "  " <<
																						  (*it)->getModelNameParams() << endl;
			}
			out << endl;
			/*
			for (it = stree->begin(), part = 0; it != stree->end(); it++, part++) {
				reportModel(out, *(*it));
				reportRate(out, *(*it));
			}*/
		} else {
			reportModel(out, tree);
			reportRate(out, tree);
		}

		/*
		out << "RATE HETEROGENEITY" << endl << "------------------" << endl
				<< endl;
		if (tree.isSuperTree()) {
			PhyloSuperTree *stree = (PhyloSuperTree*) &tree;
			int part = 0;
			for (PhyloSuperTree::iterator it = stree->begin();
					it != stree->end(); it++, part++) {
				out << "FOR PARTITION " << stree->part_info[part].name << ":"
						<< endl << endl;
				reportRate(out, *(*it));
			}
		} else
			reportRate(out, tree);
		*/
		// Bootstrap analysis:
		//Display as outgroup: a

		if (original_model == "WHTEST") {
			out << "TEST OF MODEL HOMOGENEITY" << endl
												  << "-------------------------" << endl << endl;
			out << "Delta of input data:                 "
				   << params.whtest_delta << endl;
			out << ".95 quantile of Delta distribution:  "
				   << params.whtest_delta_quantile << endl;
			out << "Number of simulations performed:     "
				   << params.whtest_simulations << endl;
			out << "P-value:                             "
				   << params.whtest_p_value << endl;
			if (params.whtest_p_value < 0.05) {
				out
				<< "RESULT: Homogeneity assumption is rejected (p-value cutoff 0.05)"
				<< endl;
			} else {
				out
				<< "RESULT: Homogeneity assumption is NOT rejected (p-value cutoff 0.05)"
				<< endl;
			}
			out << endl << "*** For this result please cite:" << endl << endl;
			out
			<< "G. Weiss and A. von Haeseler (2003) Testing substitution models"
			<< endl
			<< "within a phylogenetic tree. Mol. Biol. Evol, 20(4):572-578"
			<< endl << endl;
		}
/*
		out << "TREE SEARCH" << endl << "-----------" << endl << endl
				<< "Stopping rule: "
				<< ((params.stop_condition == SC_STOP_PREDICT) ? "Yes" : "No")
				<< endl << "Number of iterations: "
				<< tree.stop_rule.getNumIterations() << endl
				<< "Probability of deleting sequences: " << params.p_delete
				<< endl << "Number of representative leaves: "
				<< params.k_representative << endl
				<< "NNI log-likelihood cutoff: " << tree.getNNICutoff() << endl
				<< endl;
*/
		if (params.compute_ml_tree) {
			if (original_model.find("ONLY") != string::npos)
				out << "TREE USED FOR MODEL SELECTION" << endl
														  << "-----------------------------" << endl << endl;
			else
				out << "MAXIMUM LIKELIHOOD TREE" << endl
													<< "-----------------------" << endl << endl;

			tree.setRootNode(params.root);
            
            if (params.gbo_replicates) {
                if (tree.boot_consense_logl > tree.candidateTrees.getBestScore()) {
                    out << endl << "**NOTE**: Consensus tree has higher likelihood than ML tree found! Please use consensus tree below." << endl;
                }
            }

			reportTree(out, params, tree, tree.candidateTrees.getBestScore(), tree.logl_variance, true);

			if (tree.isSuperTree() && verbose_mode >= VB_MED) {
				PhyloSuperTree *stree = (PhyloSuperTree *) &tree;
//				stree->mapTrees();
//				int empty_branches = stree->countEmptyBranches();
//				if (empty_branches) {
//					stringstream ss;
//					ss << empty_branches << " branches in the overall tree with no phylogenetic information due to missing data!";
//					outWarning(ss.str());
//				}

				int part = 0;
				for (PhyloSuperTree::iterator it = stree->begin();
					 it != stree->end(); it++, part++) {
					out << "FOR PARTITION " << stree->part_info[part].name
											   << ":" << endl << endl;
					string root_name;
					if (params.root)
						root_name = params.root;
					else
						root_name = (*it)->aln->getSeqName(0);
					(*it)->root = (*it)->findNodeName(root_name);
					assert((*it)->root);
					reportTree(out, params, *(*it), (*it)->computeLikelihood(), (*it)->computeLogLVariance(), false);
				}
			}

		}
		/*
		 if (params.write_intermediate_trees) {
		 out << endl << "CONSENSUS OF INTERMEDIATE TREES" << endl << "-----------------------" << endl << endl
		 << "Number of intermediate trees: " << tree.stop_rule.getNumIterations() << endl
		 << "Split threshold: " << params.split_threshold << endl
		 << "Burn-in: " << params.tree_burnin << endl << endl;
		 }*/

		if (params.consensus_type == CT_CONSENSUS_TREE) {
			out << "CONSENSUS TREE" << endl << "--------------" << endl << endl;
			out << "Consensus tree is constructed from "
<<<<<<< HEAD
				   << (params.num_bootstrap_samples ? params.num_bootstrap_samples : params.gbo_replicates)
				   << " bootstrap trees" << endl << "Branches with bootstrap support >"
				   << floor(params.split_threshold * 1000) / 10 << "% are kept";
=======
					<< (params.num_bootstrap_samples ? params.num_bootstrap_samples : params.gbo_replicates)
					<< " bootstrap trees";
            if (params.gbo_replicates) {
                out << endl << "Log-likelihood of consensus tree: " << tree.boot_consense_logl;
            }
			string con_file = params.out_prefix;
			con_file += ".contree";

            IntVector rfdist;
            tree.computeRFDist(con_file.c_str(), rfdist);
            out << endl << "Robinson-Foulds distance between ML tree and consensus tree: " << rfdist[0] << endl;
            
            out << endl << "Branches with bootstrap support >"
					<< floor(params.split_threshold * 1000) / 10 << "% are kept";
>>>>>>> 66e41fc2
			if (params.split_threshold == 0.0)
				out << " (extended consensus)";
			if (params.split_threshold == 0.5)
				out << " (majority-rule consensus)";
			if (params.split_threshold >= 0.99)
				out << " (strict consensus)";

			out << endl << "Branch lengths are optimized by maximum likelihood on original alignment" << endl;
			out << "Numbers in parentheses are bootstrap supports (%)" << endl << endl;

			bool rooted = false;
			MTree contree;
			contree.readTree(con_file.c_str(), rooted);
			contree.drawTree(out, WT_BR_SCALE);
			out << endl << "Consensus tree in newick format: " << endl << endl;
			contree.printTree(out);
			out << endl << endl;
//			tree.freeNode();
//			tree.root = NULL;
//			tree.readTree(con_file.c_str(), rooted);
//			if (removed_seqs.size() > 0) {
//				tree.reinsertIdenticalSeqs(tree.aln, removed_seqs, twin_seqs);
//			}
//			tree.setAlignment(tree.aln);

			// bug fix
//			if ((tree.sse == LK_EIGEN || tree.sse == LK_EIGEN_SSE) && !tree.isBifurcating()) {
//				cout << "NOTE: Changing to old kernel as consensus tree is multifurcating" << endl;
//				tree.changeLikelihoodKernel(LK_SSE);
//			}

//			tree.initializeAllPartialLh();
//			tree.fixNegativeBranch(false);
//			if (tree.isSuperTree())
//				((PhyloSuperTree*) &tree)->mapTrees();
//			tree.optimizeAllBranches();
//			tree.printTree(con_file.c_str(), WT_BR_LEN | WT_BR_LEN_FIXED_WIDTH | WT_SORT_TAXA);
//			tree.sortTaxa();
//			tree.drawTree(out, WT_BR_SCALE);
//			out << endl << "Consensus tree in newick format: " << endl << endl;
//			tree.printResultTree(out);
//			out << endl << endl;
		}


		/* evaluate user trees */
		vector<TreeInfo> info;
		IntVector distinct_trees;
		if (params.treeset_file) {
			evaluateTrees(params, &tree, info, distinct_trees);
			out.precision(4);

			out << endl << "USER TREES" << endl << "----------" << endl << endl;
			out << "See " << params.treeset_file << ".trees for trees with branch lengths." << endl << endl;
			if (params.topotest_replicates && info.size() > 1) {
				if (params.do_weighted_test) {
					out << "Tree      logL    deltaL  bp-RELL    p-KH     p-SH    p-WKH    p-WSH    c-ELW" << endl;
					out << "-------------------------------------------------------------------------------" << endl;
				} else {
					out << "Tree      logL    deltaL  bp-RELL    p-KH     p-SH    c-ELW" << endl;
					out << "-------------------------------------------------------------" << endl;

				}
			} else {
				out << "Tree      logL    deltaL" << endl;
				out << "-------------------------" << endl;

			}
			double maxL = -DBL_MAX;
			int tid, orig_id;
			for (tid = 0; tid < info.size(); tid++)
				if (info[tid].logl > maxL) maxL = info[tid].logl;
			for (orig_id = 0, tid = 0; orig_id < distinct_trees.size(); orig_id++) {
				out.width(3);
				out << right << orig_id + 1 << " ";
				if (distinct_trees[orig_id] >= 0) {
					out << " = tree " << distinct_trees[orig_id] + 1 << endl;
					continue;
				}
				out.precision(3);
				out.width(12);
				out << info[tid].logl << " ";
				out.width(7);
				out << maxL - info[tid].logl;
				if (!params.topotest_replicates || info.size() <= 1) {
					out << endl;
					tid++;
					continue;
				}
				out.precision(4);
				out << "  ";
				out.width(6);
				out << info[tid].rell_bp;
				if (info[tid].rell_confident)
					out << " + ";
				else
					out << " - ";
				out.width(6);
				out << right << info[tid].kh_pvalue;
				if (info[tid].kh_pvalue < 0.05)
					out << " - ";
				else
					out << " + ";
				out.width(6);
				out << right << info[tid].sh_pvalue;
				if (info[tid].sh_pvalue < 0.05)
					out << " - ";
				else
					out << " + ";
				if (params.do_weighted_test) {
					out.width(6);
					out << right << info[tid].wkh_pvalue;
					if (info[tid].wkh_pvalue < 0.05)
						out << " - ";
					else
						out << " + ";
					out.width(6);
					out << right << info[tid].wsh_pvalue;
					if (info[tid].wsh_pvalue < 0.05)
						out << " - ";
					else
						out << " + ";
				}
				out.width(6);
				out << info[tid].elw_value;
				if (info[tid].elw_confident)
					out << " +";
				else
					out << " -";
				out << endl;
				tid++;
			}
			out << endl;

			if (params.topotest_replicates) {
				out << "deltaL  : logL difference from the maximal logl in the set." << endl
				<< "bp-RELL : bootstrap proportion using RELL method (Kishino et al. 1990)." << endl
				<< "p-KH    : p-value of one sided Kishino-Hasegawa test (1989)." << endl
				<< "p-SH    : p-value of Shimodaira-Hasegawa test (2000)." << endl;
				if (params.do_weighted_test) {
					out << "p-WKH   : p-value of weighted KH test." << endl
																	   << "p-WSH   : p-value of weighted SH test." << endl;
				}
				out << "c-ELW   : Expected Likelihood Weight (Strimmer & Rambaut 2002)." << endl << endl
				<< "Plus signs denote the 95% confidence sets." << endl
				<< "Minus signs denote significant exclusion." << endl
				<< "All tests performed "
				<< params.topotest_replicates << " resamplings using the RELL method." << endl;
			}
			out << endl;
		}


		time_t cur_time;
		time(&cur_time);

		char *date_str;
		date_str = ctime(&cur_time);
		out.unsetf(ios_base::fixed);
		out << "TIME STAMP" << endl << "----------" << endl << endl
															   << "Date and time: " << date_str << "Total CPU time used: "
															   << (double) params.run_time << " seconds (" << convert_time(params.run_time) << ")" << endl
															   << "Total wall-clock time used: " << getRealTime() - params.start_real_time
															   << " seconds (" << convert_time(getRealTime() - params.start_real_time) << ")" << endl << endl;

		//reportCredits(out); // not needed, now in the manual
		out.close();

	} catch (ios::failure) {
		outError(ERR_WRITE_OUTPUT, outfile);
	}

	cout << endl << "Analysis results written to: " << endl
													   << "  IQ-TREE report:                " << params.out_prefix << ".iqtree"
													   << endl;
	if (params.compute_ml_tree) {
		cout << "  Maximum-likelihood tree:       " << params.out_prefix
													   << ".treefile" << endl;
		if ((params.snni && params.write_candidate_trees) || verbose_mode >= VB_MED) {
			cout << "  Candidate trees (" << tree.candidateTrees.size() << "):          "
			<< params.out_prefix << ".candidate_trees" << endl;
			if (original_model.find("ONLY") == string::npos)
				cout << "  Maximum-likelihood tree:       " << params.out_prefix << ".treefile" << endl;
			else
				cout << "  Tree used for model selection: " << params.out_prefix << ".treefile" << endl;

			if (params.write_all_trees) {
				cout << "  All trees (" << tree.allTrees.size() << "):              "
				<< params.out_prefix << ".all_trees" << endl;
			}
		}
		if (!params.user_file && params.start_tree == STT_BIONJ) {
			cout << "  BIONJ tree:                    " << params.out_prefix << ".bionj"
			<< endl;
		}
		if (!params.dist_file) {
			//cout << "  Juke-Cantor distances:    " << params.out_prefix << ".jcdist" << endl;
			if (params.compute_ml_dist)
				cout << "  Likelihood distances:          " << params.out_prefix
				<< ".mldist" << endl;
			if (params.print_conaln)
				cout << "  Concatenated alignment:        " << params.out_prefix
				<< ".conaln" << endl;
		}
		if (original_model.find("TEST") != string::npos && tree.isSuperTree()) {
			cout << "  Best partitioning scheme:      " << params.out_prefix << ".best_scheme.nex" << endl;
			bool raxml_format_printed = true;

			for (vector<PartitionInfo>::iterator it = ((PhyloSuperTree *) &tree)->part_info.begin();
				 it != ((PhyloSuperTree *) &tree)->part_info.end(); it++)
				if (!it->aln_file.empty()) {
					raxml_format_printed = false;
					break;
				}
			if (raxml_format_printed)
				cout << "           in RAxML format:      " << params.out_prefix << ".best_scheme" << endl;
		}
		if (tree.getRate()->getGammaShape() > 0 && params.print_site_rate)
			cout << "  Gamma-distributed rates:       " << params.out_prefix << ".rate"
			<< endl;

		if ((tree.getRate()->isSiteSpecificRate() || tree.getRate()->getPtnCat(0) >= 0) && params.print_site_rate)
			cout << "  Site-rates by MH model:        " << params.out_prefix << ".rate"
			<< endl;

		if (params.print_site_lh)
			cout << "  Site log-likelihoods:          " << params.out_prefix << ".sitelh"
			<< endl;

		if (params.write_intermediate_trees)
			cout << "  All intermediate trees:        " << params.out_prefix << ".treels"
			<< endl;

		if (params.gbo_replicates) {
			cout << endl << "Ultrafast bootstrap approximation results written to:" << endl
			<< "  Split support values:          " << params.out_prefix << ".splits.nex" << endl
			<< "  Consensus tree:                " << params.out_prefix << ".contree" << endl;
			if (params.print_ufboot_trees)
				cout << "  UFBoot trees:                  " << params.out_prefix << ".ufboot" << endl;

		}

		if (params.treeset_file) {
			cout << "  Evaluated user trees:          " << params.out_prefix << ".trees" << endl;

			if (params.print_tree_lh) {
				cout << "  Tree log-likelihoods:          " << params.out_prefix << ".treelh" << endl;
			}
			if (params.print_site_lh) {
				cout << "  Site log-likelihoods:          " << params.out_prefix << ".sitelh" << endl;
			}
		}
		cout << "  Screen log file:               " << params.out_prefix << ".log" << endl;
		/*	if (original_model == "WHTEST")
	 cout <<"  WH-TEST report:           " << params.out_prefix << ".whtest" << endl;*/
		cout << endl;

	}
}

void checkZeroDist(Alignment *aln, double *dist) {
	int ntaxa = aln->getNSeq();
	IntVector checked;
	checked.resize(ntaxa, 0);
	int i, j;
	for (i = 0; i < ntaxa - 1; i++) {
		if (checked[i])
			continue;
		string str = "";
		bool first = true;
		for (j = i + 1; j < ntaxa; j++)
			if (dist[i * ntaxa + j] <= 1e-6) {
				if (first)
					str = "ZERO distance between sequences "
							+ aln->getSeqName(i);
				str += ", " + aln->getSeqName(j);
				checked[j] = 1;
				first = false;
			}
		checked[i] = 1;
		if (str != "")
			outWarning(str);
	}
}


void printAnalysisInfo(int model_df, IQTree& iqtree, Params& params) {
//	if (!params.raxmllib) {
	cout << "Model of evolution: ";
	if (iqtree.isSuperTree()) {
		cout << iqtree.getModelName() << " (" << model_df << " free parameters)" << endl;
	} else {
		cout << iqtree.getModelName() << " with ";
		switch (iqtree.getModel()->getFreqType()) {
		case FREQ_EQUAL:
			cout << "equal";
			break;
		case FREQ_EMPIRICAL:
			cout << "counted";
			break;
		case FREQ_USER_DEFINED:
			cout << "user-defined";
			break;
		case FREQ_ESTIMATE:
			cout << "optimized";
			break;
		case FREQ_CODON_1x4:
			cout << "counted 1x4";
			break;
		case FREQ_CODON_3x4:
			cout << "counted 3x4";
			break;
		case FREQ_CODON_3x4C:
			cout << "counted 3x4-corrected";
			break;
		default:
			outError("Wrong specified state frequencies");
		}
		cout << " frequencies (" << model_df << " free parameters)" << endl;
	}
	cout << "Fixed branch lengths: "
			<< ((params.fixed_branch_length) ? "Yes" : "No") << endl;

	if (params.min_iterations > 0) {
	    cout << "Tree search algorithm: " << (params.snni ? "Stochastic nearest neighbor interchange" : "IQPNNI") << endl;
	    cout << "Termination condition: ";
	    if (params.stop_condition == SC_REAL_TIME) {
	        cout << "after " << params.maxtime << " minutes" << endl;
	    } else if (params.stop_condition == SC_UNSUCCESS_ITERATION) {
	        cout << "after " << params.unsuccess_iteration << " unsuccessful iterations" << endl;
	    } else if (params.stop_condition == SC_FIXED_ITERATION) {
	            cout << params.min_iterations << " iterations" << endl;
	    } else if(params.stop_condition == SC_WEIBULL) {
	            cout << "predicted in [" << params.min_iterations << ","
	                    << params.max_iterations << "] (confidence "
	                    << params.stop_confidence << ")" << endl;
	    } else if (params.stop_condition == SC_BOOTSTRAP_CORRELATION) {
	    	cout << "min " << params.min_correlation << " correlation coefficient" << endl;
	    }

	    if (!params.snni) {
	        cout << "Number of representative leaves  : " << params.k_representative << endl;
	        cout << "Probability of deleting sequences: " << iqtree.getProbDelete() << endl;
	        cout << "Number of leaves to be deleted   : " << iqtree.getDelete() << endl;
	        cout << "Important quartets assessed on: "
	                << ((params.iqp_assess_quartet == IQP_DISTANCE) ?
	                        "Distance" : ((params.iqp_assess_quartet == IQP_PARSIMONY) ? "Parsimony" : "Bootstrap"))
	                << endl;
	    }
	    cout << "NNI assessed on: " << ((params.nni5) ? "5 branches" : "1 branch") << endl;
	}
	cout << "Phylogenetic likelihood library: " << (params.pll ? "Yes" : "No") << endl;
    cout << "Branch length optimization method: "
            << ((iqtree.optimize_by_newton) ? "Newton" : "Brent") << endl;
    cout << "Number of Newton-Raphson steps in NNI evaluation and branch length optimization: " << NNI_MAX_NR_STEP
            << " / " << PLL_NEWZPERCYCLE << endl;
    cout << "SSE instructions: "
            << ((iqtree.sse) ? "Yes" : "No") << endl;
	cout << endl;
}

void computeMLDist(Params& params, IQTree& iqtree, string &dist_file, double begin_time) {
	double longest_dist;
	stringstream best_tree_string;
	iqtree.printTree(best_tree_string, WT_BR_LEN + WT_TAXON_ID);
	cout << "Computing ML distances based on estimated model parameters...";
	double *ml_dist = NULL;
    double *ml_var = NULL;
    longest_dist = iqtree.computeDist(params, iqtree.aln, ml_dist, ml_var, dist_file);
	cout << " " << (getCPUTime() - begin_time) << " sec" << endl;
	if (longest_dist > MAX_GENETIC_DIST * 0.99) {
		outWarning("Some pairwise ML distances are too long (saturated)");
		//cout << "Some ML distances are too long, using old distances..." << endl;
	} //else
	{
		if ( !iqtree.dist_matrix ) {
	        iqtree.dist_matrix = new double[iqtree.aln->getNSeq() * iqtree.aln->getNSeq()];
		}
		if ( !iqtree.var_matrix ) {
	        iqtree.var_matrix = new double[iqtree.aln->getNSeq() * iqtree.aln->getNSeq()];
		}
		memmove(iqtree.dist_matrix, ml_dist,
                sizeof (double) * iqtree.aln->getNSeq() * iqtree.aln->getNSeq());
        memmove(iqtree.var_matrix, ml_var,
				sizeof(double) * iqtree.aln->getNSeq() * iqtree.aln->getNSeq());
	}
	delete[] ml_dist;
    delete[] ml_var;
}

void computeInitialDist(Params &params, IQTree &iqtree, string &dist_file) {
    double longest_dist;
	if (params.dist_file) {
		cout << "Reading distance matrix file " << params.dist_file << " ..." << endl;
	} else if (params.compute_jc_dist) {
		cout << "Computing Juke-Cantor distances..." << endl;
	} else if (params.compute_obs_dist) {
		cout << "Computing observed distances..." << endl;
	}

	if (params.compute_jc_dist || params.compute_obs_dist || params.partition_file) {
		longest_dist = iqtree.computeDist(params, iqtree.aln, iqtree.dist_matrix, iqtree.var_matrix, dist_file);
		checkZeroDist(iqtree.aln, iqtree.dist_matrix);
		if (longest_dist > MAX_GENETIC_DIST * 0.99) {
			outWarning("Some pairwise distances are too long (saturated)");
		}
    }

}

void initializeParams(Params &params, IQTree &iqtree, vector<ModelInfo> &model_info) {
//    iqtree.setCurScore(-DBL_MAX);
    bool test_only = params.model_name.find("ONLY") != string::npos;
    /* initialize substitution model */
    if (params.model_name.substr(0, 4) == "TEST") {
        if (iqtree.isSuperTree())
            ((PhyloSuperTree*) &iqtree)->mapTrees();
        double start_cpu_time = getCPUTime();
        double start_real_time = getRealTime();
        ofstream fmodel;
        string fmodel_str = ((string)params.out_prefix + ".model"); 

        bool ok_model_file = false;
        if (!params.print_site_lh && !params.model_test_again) {
            ok_model_file = checkModelFile(fmodel_str, iqtree.isSuperTree(), model_info);
        }

        ok_model_file &= model_info.size() > 0;
        if (ok_model_file) {
            cout << "Reusing information from model file " << fmodel_str << endl;
            fmodel.open(fmodel_str.c_str(), ios::app);
            if (!fmodel.is_open())
                outError("cannot append to file ", fmodel_str);            
        } else {
            fmodel.open(fmodel_str.c_str());
            if (!fmodel.is_open())
                outError("cannot write to file ", fmodel_str);
            // print header
            SeqType seq_type = iqtree.aln->seq_type;
            if (iqtree.isSuperTree()) {
                fmodel << "Charset\t";
                seq_type = ((PhyloSuperTree*)&iqtree)->front()->aln->seq_type;
            }
            fmodel << "Model\tdf\tLnL\tTreeLen";
            if (seq_type == SEQ_BINARY)
                fmodel << "\t0\t1";
            else if (seq_type == SEQ_DNA)
                fmodel << "\tA-C\tA-G\tA-T\tC-G\tC-T\tG-T\tA\tC\tG\tT";
            fmodel << "\talpha\tpinv\tTree" << endl;
            model_info.clear();
        }
        fmodel.precision(4);
        fmodel << fixed;

        params.model_name = testModel(params, &iqtree, model_info, fmodel, "", true);
        fmodel.close();
        params.startCPUTime = start_cpu_time;
        params.start_real_time = start_real_time;
        cout << "CPU time for model selection: " << getCPUTime() - start_cpu_time << " seconds." << endl;
//        alignment = iqtree.aln;
        if (test_only) {
            params.min_iterations = 0;
        }
    }

    if (params.model_name == "WHTEST") {
        if (iqtree.aln->seq_type != SEQ_DNA)
            outError("Weiss & von Haeseler test of model homogeneity only works for DNA");
        params.model_name = "GTR+G";
    }

    assert(iqtree.aln);
    if (params.gbo_replicates)
        params.speed_conf = 1.0;

    if (iqtree.isSuperTree())
        ((PhyloSuperTree*) &iqtree)->mapTrees();

    // set parameter for the current tree
//    iqtree.setParams(params);
}


void pruneTaxa(Params &params, IQTree &iqtree, double *pattern_lh, NodeVector &pruned_taxa, StrVector &linked_name) {
	int num_low_support;
	double mytime;

	if (params.aLRT_threshold <= 100 && (params.aLRT_replicates > 0 || params.localbp_replicates > 0)) {
		mytime = getCPUTime();
		cout << "Testing tree branches by SH-like aLRT with " << params.aLRT_replicates << " replicates..." << endl;
		iqtree.setRootNode(params.root);
		double curScore =  iqtree.getCurScore();
		iqtree.computePatternLikelihood(pattern_lh, &curScore);
		num_low_support = iqtree.testAllBranches(params.aLRT_threshold, curScore,
				pattern_lh, params.aLRT_replicates, params.localbp_replicates);
		iqtree.printResultTree();
		cout << "  " << getCPUTime() - mytime << " sec." << endl;
		cout << num_low_support << " branches show low support values (<= " << params.aLRT_threshold << "%)" << endl;

		//tree.drawTree(cout);
		cout << "Collapsing stable clades..." << endl;
		iqtree.collapseStableClade(params.aLRT_threshold, pruned_taxa, linked_name, iqtree.dist_matrix);
		cout << pruned_taxa.size() << " taxa were pruned from stable clades" << endl;
	}

	if (!pruned_taxa.empty()) {
		cout << "Pruned alignment contains " << iqtree.aln->getNSeq()
				<< " sequences and " << iqtree.aln->getNSite() << " sites and "
				<< iqtree.aln->getNPattern() << " patterns" << endl;
		//tree.clearAllPartialLh();
		iqtree.initializeAllPartialLh();
		iqtree.clearAllPartialLH();
		iqtree.setCurScore(iqtree.optimizeAllBranches());
		//cout << "Log-likelihood	after reoptimizing model parameters: " << tree.curScore << endl;
		iqtree.optimizeNNI();
		cout << "Log-likelihood after optimizing partial tree: "
				<< iqtree.getCurScore() << endl;
	}

}

void restoreTaxa(IQTree &iqtree, double *saved_dist_mat, NodeVector &pruned_taxa, StrVector &linked_name) {
	if (!pruned_taxa.empty()) {
		cout << "Restoring full tree..." << endl;
		iqtree.restoreStableClade(iqtree.aln, pruned_taxa, linked_name);
		delete[] iqtree.dist_matrix;
		iqtree.dist_matrix = saved_dist_mat;
		iqtree.initializeAllPartialLh();
		iqtree.clearAllPartialLH();
		iqtree.setCurScore(iqtree.optimizeAllBranches());
		//cout << "Log-likelihood	after reoptimizing model parameters: " << tree.curScore << endl;
		iqtree.optimizeNNI();
		cout << "Log-likelihood	after reoptimizing full tree: " << iqtree.getCurScore() << endl;
		//iqtree.setBestScore(iqtree.getModelFactory()->optimizeParameters(params.fixed_branch_length, true, params.model_eps));

	}
}
void runApproximateBranchLengths(Params &params, IQTree &iqtree) {
    if (!params.fixed_branch_length && params.leastSquareBranch) {
        cout << endl << "Computing Least Square branch lengths..." << endl;
        iqtree.optimizeAllBranchesLS();
        iqtree.clearAllPartialLH();
        iqtree.setCurScore(iqtree.computeLikelihood());
        string filename = params.out_prefix;
        filename += ".lstree";
        iqtree.printTree(filename.c_str(), WT_BR_LEN | WT_BR_LEN_FIXED_WIDTH | WT_SORT_TAXA | WT_NEWLINE);
        cout << "Logl of tree with LS branch lengths: " << iqtree.getCurScore() << endl;
        cout << "Tree with LS branch lengths written to " << filename << endl;
        if (params.print_branch_lengths) {
        	if (params.manuel_analytic_approx) {
        		cout << "Applying Manuel's analytic approximation.." << endl;
        		iqtree.approxAllBranches();
        	}
        	ofstream out;
        	filename = params.out_prefix;
        	filename += ".lsbrlen";
        	out.open(filename.c_str());
        	iqtree.printBranchLengths(out);
        	out.close();
        	cout << "LS Branch lengths written to " << filename << endl;
        }
        cout << "Total LS tree length: " << iqtree.treeLength() << endl;
    }

    if (params.pars_branch_length) {
    	cout << endl << "Computing parsimony branch lengths..." << endl;
    	iqtree.fixNegativeBranch(true);
    	iqtree.clearAllPartialLH();
        iqtree.setCurScore(iqtree.computeLikelihood());
        string filename = params.out_prefix;
        filename += ".mptree";
        iqtree.printTree(filename.c_str(), WT_BR_LEN | WT_BR_LEN_FIXED_WIDTH | WT_SORT_TAXA | WT_NEWLINE);
        cout << "Logl of tree with MP branch lengths: " << iqtree.getCurScore() << endl;
        cout << "Tree with MP branch lengths written to " << filename << endl;
        if (params.print_branch_lengths) {
        	ofstream out;
        	filename = params.out_prefix;
        	filename += ".mpbrlen";
        	out.open(filename.c_str());
        	iqtree.printBranchLengths(out);
        	out.close();
        	cout << "MP Branch lengths written to " << filename << endl;
        }
        cout << "Total MP tree length: " << iqtree.treeLength() << endl;

    }

    if (params.bayes_branch_length) {
    	cout << endl << "Computing Bayesian branch lengths..." << endl;
    	iqtree.computeAllBayesianBranchLengths();
    	iqtree.clearAllPartialLH();
        iqtree.setCurScore(iqtree.computeLikelihood());
        string filename = params.out_prefix;
        filename += ".batree";
        iqtree.printTree(filename.c_str(), WT_BR_LEN | WT_BR_LEN_FIXED_WIDTH | WT_SORT_TAXA | WT_NEWLINE);
        cout << "Logl of tree with Bayesian branch lengths: " << iqtree.getCurScore() << endl;
        cout << "Tree with Bayesian branch lengths written to " << filename << endl;
        if (params.print_branch_lengths) {
        	ofstream out;
        	filename = params.out_prefix;
        	filename += ".babrlen";
        	out.open(filename.c_str());
        	iqtree.printBranchLengths(out);
        	out.close();
        	cout << "Bayesian Branch lengths written to " << filename << endl;
        }
        cout << "Total Bayesian tree length: " << iqtree.treeLength() << endl;

    }

}

void printMiscInfo(Params &params, IQTree &iqtree, double *pattern_lh) {
	if (params.print_site_lh && !params.pll) {
		string site_lh_file = params.out_prefix;
		site_lh_file += ".sitelh";
		if (params.print_site_lh == 1)
			printSiteLh(site_lh_file.c_str(), &iqtree, pattern_lh);
		else
			printSiteLhCategory(site_lh_file.c_str(), &iqtree);
	}

    if (params.print_site_posterior) {
        cout << "Computing mixture posterior probabilities" << endl;
        IntVector pattern_cat;
        int num_mix = iqtree.computePatternCategories(&pattern_cat);
        cout << num_mix << " mixture components are necessary" << endl;
        string site_mix_file = (string)params.out_prefix + ".sitemix";
        ofstream out(site_mix_file.c_str());
        if (!out.is_open())
            outError("File " + site_mix_file + " could not be opened");
        out << "Ptn\tFreq\tNumMix" << endl;
        int ptn;
        for (ptn = 0; ptn < pattern_cat.size(); ptn++)
            out << ptn << "\t" << (int)iqtree.ptn_freq[ptn] << "\t" << pattern_cat[ptn] << endl;
        out.close();
        cout << "Pattern mixtures printed to " << site_mix_file << endl;
        
        site_mix_file = (string)params.out_prefix + ".sitemixall";
        out.open(site_mix_file.c_str());
        int ncat = iqtree.getRate()->getNRate();
        if (iqtree.getModel()->isMixture() && !iqtree.getModelFactory()->fused_mix_rate)
            ncat = iqtree.getModel()->getNMixtures();
        out << "Ptn\tFreq\tNumMix\tCat" << endl;
        
        int c;
        for (ptn = 0; ptn < iqtree.ptn_cat_mask.size(); ptn++) {
            int num_cat = popcount_lauradoux((unsigned*)&iqtree.ptn_cat_mask[ptn], 2);
            out << ptn << "\t" << (int)iqtree.ptn_freq[ptn] << "\t" << num_cat << "\t";
            for (c = 0; c < ncat; c++)
                if (iqtree.ptn_cat_mask[ptn] & ((uint64_t)1<<c))
                    out << "1";
                else
                    out << "0";
            out << endl;
        }
        out.close();
    }

	if (params.print_branch_lengths) {
    	if (params.manuel_analytic_approx) {
    		cout << "Applying Manuel's analytic approximation.." << endl;
    		iqtree.approxAllBranches();
    	}
		string brlen_file = params.out_prefix;
		brlen_file += ".brlen";
		ofstream out;
		out.open(brlen_file.c_str());
		iqtree.printBranchLengths(out);
		out.close();
		cout << "Branch lengths written to " << brlen_file << endl;
	}

	if (params.print_partition_info && iqtree.isSuperTree()) {
		string partition_info = params.out_prefix;
		partition_info += ".partinfo.nex";
		((PhyloSuperTree*)(&iqtree))->printPartition(partition_info.c_str());
		partition_info = (string)params.out_prefix + ".partitions";
		((PhyloSuperTree*)(&iqtree))->printPartitionRaxml(partition_info.c_str());
	}

	if (params.mvh_site_rate) {
		RateMeyerHaeseler *rate_mvh = new RateMeyerHaeseler(params.rate_file,
				&iqtree, params.rate_mh_type);
		cout << endl << "Computing site-specific rates by "
				<< rate_mvh->full_name << "..." << endl;
		rate_mvh->runIterativeProc(params, iqtree);
		cout << endl << "BEST SCORE FOUND : " << iqtree.candidateTrees.getBestScore()<< endl;
		string mhrate_file = params.out_prefix;
		mhrate_file += ".mhrate";
		iqtree.getRate()->writeSiteRates(mhrate_file.c_str());

		if (params.print_site_lh) {
			string site_lh_file = params.out_prefix;
			site_lh_file += ".mhsitelh";
			printSiteLh(site_lh_file.c_str(), &iqtree);
		}
	}

	if (params.print_site_rate) {
		string rate_file = params.out_prefix;
		rate_file += ".rate";
		iqtree.getRate()->writeSiteRates(rate_file.c_str());
		if (iqtree.isSuperTree()) {
			PhyloSuperTree *stree = (PhyloSuperTree*) &iqtree;
			int part = 0;
			try {
				ofstream out;
				out.exceptions(ios::failbit | ios::badbit);
				out.open(rate_file.c_str());
				for (PhyloSuperTree::iterator it = stree->begin(); it != stree->end(); it++, part++) {
					out << "SITE RATES FOR PARTITION " << stree->part_info[part].name << ":" << endl;
					(*it)->getRate()->writeSiteRates(out);
				}
				cout << "Site rates printed to " << rate_file << endl;
				out.close();
			} catch (ios::failure) {
				outError(ERR_WRITE_OUTPUT, rate_file);
			}
		}
	}

}

void printFinalSearchInfo(Params &params, IQTree &iqtree, double search_cpu_time, double search_real_time) {
	cout << "Total tree length: " << iqtree.treeLength() << endl;

	if (iqtree.isSuperTree() && verbose_mode >= VB_MAX) {
		PhyloSuperTree *stree = (PhyloSuperTree*) &iqtree;
		cout << stree->evalNNIs << " NNIs evaluated from " << stree->totalNNIs << " all possible NNIs ( " <<
				(int)(((stree->evalNNIs+1.0)/(stree->totalNNIs+1.0))*100.0) << " %)" << endl;
		cout<<"Details for subtrees:"<<endl;
		for(int part = 0; part < stree->size(); part++){
			cout << part+1 <<". "<<stree->part_info[part].name<<": "<<stree->part_info[part].evalNNIs<<" ( "
				<< (int)(((stree->part_info[part].evalNNIs+1.0)/((stree->totalNNIs+1.0) / stree->size()))*100.0)
				<< " %)" << endl;
		}
	}

	params.run_time = (getCPUTime() - params.startCPUTime);
	cout << endl;
	cout << "Total number of iterations: " << iqtree.stop_rule.getCurIt() << endl;
	cout << "CPU time used for tree search: " << search_cpu_time
			<< " sec (" << convert_time(search_cpu_time) << ")" << endl;
	cout << "Wall-clock time used for tree search: " << search_real_time
			<< " sec (" << convert_time(search_real_time) << ")" << endl;
	cout << "Total CPU time used: " << (double) params.run_time << " sec ("
			<< convert_time((double) params.run_time) << ")" << endl;
	cout << "Total wall-clock time used: "
			<< getRealTime() - params.start_real_time << " sec ("
			<< convert_time(getRealTime() - params.start_real_time) << ")" << endl;

}

void printTrees(CandidateSet &candidateTrees, Params &params, string suffix) {
	vector<string> trees = candidateTrees.getTopTrees();
	ofstream treesOut((string(params.out_prefix) + suffix).c_str(),
			ofstream::out);
	for (vector<string>::iterator it = trees.begin(); it != trees.end(); it++) {
		treesOut << (*it);
		treesOut << endl;
	}
	treesOut.close();
}

/************************************************************
 *  MAIN TREE RECONSTRUCTION
 ***********************************************************/
void runTreeReconstruction(Params &params, string &original_model, IQTree &iqtree, vector<ModelInfo> &model_info) {

    string dist_file;
    params.startCPUTime = getCPUTime();
    params.start_real_time = getRealTime();

    // Make sure that no partial likelihood of IQ-TREE is initialized when PLL is used to save memory
    if (params.pll) {
        iqtree.deleteAllPartialLh();
    }

    // Temporary fix since PLL only supports DNA/Protein: switch to IQ-TREE parsimony kernel
    if (params.start_tree == STT_PLL_PARSIMONY) {
		if (iqtree.isSuperTree()) {
			PhyloSuperTree *stree = (PhyloSuperTree*)&iqtree;
			for (PhyloSuperTree::iterator it = stree->begin(); it != stree->end(); it++)
				if ((*it)->aln->seq_type != SEQ_DNA && (*it)->aln->seq_type != SEQ_PROTEIN)
					params.start_tree = STT_BIONJ;
		} else if (iqtree.aln->seq_type != SEQ_DNA && iqtree.aln->seq_type != SEQ_PROTEIN)
			params.start_tree = STT_PARSIMONY;
    }

    /*****************  INITIALIZATION FOR PLL  ******************/
    if (params.start_tree == STT_PLL_PARSIMONY || params.pll) {
        /* Initialized all data structure for PLL*/
    	iqtree.initializePLL(params);
    }

    /********************* Compute pairwise distances *******************/
    if (params.start_tree == STT_BIONJ || params.iqp || params.leastSquareBranch) {
    	computeInitialDist(params, iqtree, dist_file);
    }

    /******************** Pass the parameter object params to IQTree *******************/
    iqtree.setParams(&params);

    /********************** Create an initial tree **********************/
    iqtree.computeInitialTree(dist_file, params.SSE);
    
   	iqtree.setRootNode(params.root);

    /*************** SET UP PARAMETERS and model testing ****************/

   	// FOR TUNG: swapping the order cause bug for -m TESTLINK
//    iqtree.initSettings(params);
    initializeParams(params, iqtree, model_info);
    iqtree.initSettings(params);

    /*********************** INITIAL MODEL OPTIMIZATION *****************/

    iqtree.initializeModel(params);

    // UpperBounds analysis. Here, to analyse the initial tree without any tree search or optimization
    if (params.upper_bound) {
    	iqtree.setCurScore(iqtree.computeLikelihood());
    	cout<<iqtree.getCurScore()<<endl;
    	UpperBounds(&params, iqtree.aln, &iqtree);
    	exit(0);
	}

    // degree of freedom
    cout << endl;
    if (verbose_mode >= VB_MED) {
    	cout << "ML-TREE SEARCH START WITH THE FOLLOWING PARAMETERS:" << endl;
        int model_df = iqtree.getModelFactory()->getNParameters();
    	printAnalysisInfo(model_df, iqtree, params);
    }

    if (!params.pll) {
        uint64_t mem_size = iqtree.getMemoryRequired();
        uint64_t total_mem = getMemorySize();
        if (mem_size >= total_mem) {
            if (params.lh_mem_save == LM_DETECT) {
                // switch to memory saving technique that reduces memory requirement to 1/3
                params.lh_mem_save = LM_PER_NODE;
                mem_size = iqtree.getMemoryRequired();
            }
        }
//#if defined __APPLE__ || defined __MACH__
        cout << "NOTE: " << (mem_size / 1024) / 1024 << " MB RAM is required!" << endl;
//#else
//        cout << "NOTE: " << ((double) mem_size / 1000.0) / 1000 << " MB RAM is required!" << endl;
//#endif
        if (mem_size >= total_mem) {
            outError("Memory required exceeds your computer RAM size!");
        }
		if (params.memCheck)
			exit(0);
#ifdef BINARY32
        if (mem_size >= 2000000000) {
            outError("Memory required exceeds 2GB limit of 32-bit executable");
        }
#endif
        int max_procs = countPhysicalCPUCores();
        if (mem_size * max_procs > total_mem * params.num_threads) {
            outWarning("Memory required per CPU-core (" + convertDoubleToString((double)mem_size/params.num_threads/1024/1024/1024)+
            " GB) is higher than your computer RAM per CPU-core ("+convertIntToString(total_mem/max_procs/1024/1024/1024)+
            " GB), thus multiple runs may exceed RAM!");
        }
    }

    iqtree.initializeAllPartialLh();
	double initEpsilon = params.min_iterations == 0 ? params.modelEps : (params.modelEps * 10);
	string initTree;

	if (iqtree.getRate()->name.find("+I+G") != string::npos) {
		if (params.alpha_invar_file != NULL) { // COMPUTE TREE LIKELIHOOD BASED ON THE INPUT ALPHA AND P_INVAR VALUE
			computeLoglFromUserInputGAMMAInvar(params, iqtree);
			exit(0);
		}
		if (params.exh_ai) {
			exhaustiveSearchGAMMAInvar(params, iqtree);
			exit(0);
		}

		if (params.testAlpha) { // DO RESTART ON ALPHA AND P_INVAR
			double stime = getRealTime();
			searchGAMMAInvarByRestarting(iqtree);
			double etime = getRealTime();
            cout << "Testing alpha took: " << etime -stime << " CPU seconds" << endl;
            cout << endl;
		}
	}

    // Optimize model parameters and branch lengths using ML for the initial tree
	iqtree.clearAllPartialLH();
	initTree = iqtree.optimizeModelParameters(true, initEpsilon);

	iqtree.printResultTree();

    // Compute maximum likelihood distance
<<<<<<< HEAD
    if ( params.start_tree != STT_BIONJ && ((params.snni && !params.iqp) || params.min_iterations == 0)) {
        params.compute_ml_dist = false;
    }
=======
    // ML distance is only needed for IQP
//    if ( params.start_tree != STT_BIONJ && ((params.snni && !params.iqp) || params.min_iterations == 0)) {
//        params.compute_ml_dist = false;
//    }
>>>>>>> 66e41fc2

    if ((!params.dist_file && params.compute_ml_dist) || params.leastSquareBranch) {
        computeMLDist(params, iqtree, dist_file, getCPUTime());
        if (params.start_tree == STT_BIONJ) {
        	iqtree.resetCurScore();
        	iqtree.computeBioNJ(params, iqtree.aln, dist_file);
            if (iqtree.isSuperTree())
            	iqtree.wrapperFixNegativeBranch(true);
            else
            	iqtree.wrapperFixNegativeBranch(false);
        	initTree = iqtree.optimizeModelParameters(params.min_iterations==0, initEpsilon);
        } else {
			iqtree.resetCurScore();
			iqtree.computeBioNJ(params, iqtree.aln, dist_file);
			if (iqtree.isSuperTree())
				iqtree.wrapperFixNegativeBranch(true);
			else
				iqtree.wrapperFixNegativeBranch(false);
			initTree = iqtree.optimizeBranches(2);
		}
    }

	iqtree.candidateTrees.update(initTree, iqtree.getCurScore());

	double cputime_search_start = getCPUTime();
    double realtime_search_start = getRealTime();

<<<<<<< HEAD
=======
    if (params.min_iterations > 0) {
        double initTime = getCPUTime();

        if (!params.user_file && (params.start_tree == STT_PARSIMONY || params.start_tree == STT_PLL_PARSIMONY)) {
        	iqtree.initCandidateTreeSet(params.numInitTrees - iqtree.candidateTrees.size(), params.numNNITrees);
        	assert(iqtree.candidateTrees.size() != 0);
        	cout << "Finish initializing candidate tree set. ";
        	cout << "Number of distinct locally optimal trees: " << iqtree.candidateTrees.size() << endl;
        	if (params.write_local_optimal_trees) {
        		printSuboptimalTrees(iqtree, params, ".init_suboptimal_trees");
        	}
        } else {
            int nni_count = 0;
            int nni_steps = 0;
            cout << "Doing NNI on the initial tree ... " << endl;
            string tree = iqtree.doNNISearch(nni_count, nni_steps);
        	iqtree.candidateTrees.update(tree, iqtree.getCurScore(), true);

        }
        cout << "Current best tree score: " << iqtree.candidateTrees.getBestScore() << " / CPU time: "
                << getCPUTime() - initTime << endl;
	}


>>>>>>> 66e41fc2
    if (params.leastSquareNNI) {
    	iqtree.computeSubtreeDists();
    }
	
	if (original_model == "WHTEST") {
		cout << endl << "Testing model homogeneity by Weiss & von Haeseler (2003)..." << endl;
		WHTest(params, iqtree);
	}

	NodeVector pruned_taxa;
	StrVector linked_name;
	double *saved_dist_mat = iqtree.dist_matrix;
	double *pattern_lh;

	pattern_lh = new double[iqtree.getAlnNPattern()];

	// prune stable taxa
	pruneTaxa(params, iqtree, pattern_lh, pruned_taxa, linked_name);

	/***************************************** DO STOCHASTIC TREE SEARCH *******************************************/
	if (params.min_iterations > 0) {
		iqtree.doTreeSearch();
		iqtree.setAlignment(iqtree.aln);
	} else {
		/* do SPR with likelihood function */
		if (params.tree_spr) {
			//tree.optimizeSPRBranches();
			cout << "Doing SPR Search" << endl;
			cout << "Start tree.optimizeSPR()" << endl;
			double spr_score = iqtree.optimizeSPR();
			cout << "Finish tree.optimizeSPR()" << endl;
			//double spr_score = tree.optimizeSPR(tree.curScore, (PhyloNode*) tree.root->neighbors[0]->node);
			if (spr_score <= iqtree.getCurScore()) {
				cout << "SPR search did not found any better tree" << endl;
			}
		}
	}

	// restore pruned taxa
	restoreTaxa(iqtree, saved_dist_mat, pruned_taxa, linked_name);

	double search_cpu_time = getCPUTime() - cputime_search_start;
	double search_real_time = getRealTime() - realtime_search_start;

    // COMMENT THIS OUT BECAUSE IT DELETES ALL BRANCH LENGTHS OF SUBTREES!
//	if (iqtree.isSuperTree())
//			((PhyloSuperTree*) &iqtree)->mapTrees();

	if (params.snni && params.min_iterations && verbose_mode >= VB_MED) {
		cout << "Log-likelihoods of " << params.popSize << " best candidate trees: " << endl;
		iqtree.printBestScores();
		cout << endl;
	}

	if (params.min_iterations) {
		iqtree.readTreeString(iqtree.candidateTrees.getBestTrees()[0]);
        iqtree.initializeAllPartialLh();
        iqtree.clearAllPartialLH();
        cout << "--------------------------------------------------------------------" << endl;
        cout << "|                    FINALIZING TREE SEARCH                        |" << endl;
        cout << "--------------------------------------------------------------------" << endl;
        cout << "Performs final model parameters optimization" << endl;
		string tree = iqtree.optimizeModelParameters(true, 0.001);
        iqtree.candidateTrees.update(tree, iqtree.getCurScore());
    }

	if (iqtree.isSuperTree())
		((PhyloSuperTree*) &iqtree)->computeBranchLengths();

	cout << "BEST SCORE FOUND : " << iqtree.getCurScore() << endl;

	if ((params.snni && params.write_candidate_trees) || verbose_mode >= VB_MED) {
		printTrees(iqtree.candidateTrees, params, ".candidate_trees");
	}

	if (params.write_all_trees) {
		printTrees(iqtree.allTrees, params, ".all_trees");
	}

	if (params.pll)
		iqtree.inputModelPLL2IQTree();

	/* root the tree at the first sequence */
	iqtree.root = iqtree.findLeafName(iqtree.aln->getSeqName(0));
	assert(iqtree.root);


	if (!params.pll) {
	    iqtree.computeLikelihood(pattern_lh);
	    // compute logl variance
	    iqtree.logl_variance = iqtree.computeLogLVariance();
	}

	printMiscInfo(params, iqtree, pattern_lh);

	/****** perform SH-aLRT test ******************/
	if ((params.aLRT_replicates > 0 || params.localbp_replicates > 0) && !params.pll) {
		double mytime = getCPUTime();
		params.aLRT_replicates = max(params.aLRT_replicates, params.localbp_replicates);
		cout << endl << "Testing tree branches by SH-like aLRT with "
				<< params.aLRT_replicates << " replicates..." << endl;
		iqtree.setRootNode(params.root);
		iqtree.testAllBranches(params.aLRT_threshold, iqtree.getCurScore(),
				pattern_lh, params.aLRT_replicates, params.localbp_replicates);
		cout << "CPU Time used:  " << getCPUTime() - mytime << " sec." << endl;
	}

	if (params.gbo_replicates > 0) {
		if (!params.online_bootstrap)
			runGuidedBootstrap(params, iqtree.aln, iqtree);
		else
			iqtree.summarizeBootstrap(params);
	}

	printFinalSearchInfo(params, iqtree, search_cpu_time, search_real_time);

	// BUG FIX: readTreeString(bestTreeString) not needed before this line
	iqtree.printResultTree();

	if(params.upper_bound_NNI){
		string out_file_UB = params.out_prefix;
		out_file_UB += ".UB.NNI.main";
		ofstream out_UB;
		out_UB.exceptions(ios::failbit | ios::badbit);
		out_UB.open((char*)out_file_UB.c_str(),std::ofstream::out | std::ofstream::app);
		out_UB<<iqtree.leafNum<<"\t"<<iqtree.aln->getNSite()<<"\t"<<iqtree.params->upper_bound_frac<<"\t"
				  <<iqtree.skippedNNIub<<"\t"<< iqtree.totalNNIub<<"\t"<<iqtree.candidateTrees.getBestScore() <<endl;
					//iqtree.minUB << "\t" << iqtree.meanUB/iqtree.skippedNNIub << "\t" << iqtree.maxUB << endl;
		out_UB.close();
		}

	if (params.out_file)
		iqtree.printTree(params.out_file);

	delete[] pattern_lh;

	runApproximateBranchLengths(params, iqtree);

}

void computeLoglFromUserInputGAMMAInvar(Params &params, IQTree &iqtree) {
	RateGammaInvar *site_rates = dynamic_cast<RateGammaInvar *>(iqtree.getRate());
	site_rates->setFixPInvar(true);
	site_rates->setFixGammaShape(true);
	vector<double> alphas, p_invars, logl;
	ifstream aiFile;
	aiFile.open(params.alpha_invar_file, ios_base::in);
	if (aiFile.good()) {
		double alpha, p_invar;
		while (aiFile >> alpha >> p_invar) {
			alphas.push_back(alpha);
			p_invars.push_back(p_invar);
		}
		aiFile.close();
		cout << "Computing tree logl based on the alpha and p_invar values in " << params.alpha_invar_file << " ..." <<
		endl;
	} else {
		stringstream errMsg;
		errMsg << "Could not find file: " << params.alpha_invar_file;
		outError(errMsg.str().c_str());
	}
	string aiResultsFileName = string(params.out_prefix) + "_" + string(params.alpha_invar_file) + ".results";
	ofstream aiFileResults;
	aiFileResults.open(aiResultsFileName.c_str());
	aiFileResults << fixed;
	aiFileResults.precision(4);
	DoubleVector lenvec;
	aiFileResults << "Alpha P_Invar Logl TreeLength\n";
	for (int i = 0; i < alphas.size(); i++) {
		iqtree.saveBranchLengths(lenvec);
		aiFileResults << alphas.at(i) << " " << p_invars.at(i) << " ";
		site_rates->setGammaShape(alphas.at(i));
		site_rates->setPInvar(p_invars.at(i));
		site_rates->computeRates();
		iqtree.clearAllPartialLH();
		double lh = iqtree.getModelFactory()->optimizeParameters(params.fixed_branch_length, false, 0.001);
		aiFileResults << lh << " " << iqtree.treeLength() << "\n";
		iqtree.restoreBranchLengths(lenvec);
	}
	aiFileResults.close();
	cout << "Results were written to: " << aiResultsFileName << endl;
	cout << "Wall clock time used: " << getRealTime() - params.start_real_time << endl;
}

void searchGAMMAInvarByRestarting(IQTree &iqtree) {
    if (!Params::getInstance().fixed_branch_length)
		iqtree.setCurScore(iqtree.optimizeAllBranches(1));
	else
		iqtree.setCurScore(iqtree.computeLikelihood());
	RateGammaInvar* site_rates = dynamic_cast<RateGammaInvar*>(iqtree.getRate());
	double initAlphas[] = { 0.1, 0.2, 0.3, 0.4, 0.5, 0.6, 0.7, 0.8, 0.9, 1.0 };
	double bestLogl = iqtree.getCurScore();
	double bestAlpha = 0.0;
	double bestPInvar = 0.0;
	double initPInvar = iqtree.getRate()->getPInvar();

    /* Back up branch lengths and substitutional rates */
	DoubleVector lenvec;
	DoubleVector bestLens;
	iqtree.saveBranchLengths(lenvec);
    int numRateEntries = iqtree.getModel()->getNumRateEntries();
    double *rates = new double[numRateEntries];
    double *bestRates = new double[numRateEntries];
    iqtree.getModel()->getRateMatrix(rates);
    int numStates = iqtree.aln->num_states;
    double *state_freqs = new double[numStates];
    iqtree.getModel()->getStateFrequency(state_freqs);
    double *bestStateFreqs =  new double[numStates];

    for (int i = 0; i < 10; i++) {
		cout << endl;
		cout << "Testing alpha: " << initAlphas[i] << endl;
        // Initialize model parameters
        iqtree.restoreBranchLengths(lenvec);
        ((ModelGTR*) iqtree.getModel())->setRateMatrix(rates);
        ((ModelGTR*) iqtree.getModel())->setStateFrequency(state_freqs);
        iqtree.getModel()->decomposeRateMatrix();
        site_rates->setGammaShape(initAlphas[i]);
		site_rates->setPInvar(initPInvar);
		site_rates->computeRates();
		iqtree.clearAllPartialLH();
		iqtree.optimizeModelParameters(verbose_mode >= VB_MED, 0.1);
        double estAlpha = iqtree.getRate()->getGammaShape();
        double estPInv = iqtree.getRate()->getPInvar();
        double logl = iqtree.getCurScore();
		cout << "Est. alpha: " << estAlpha << " / Est. pinv: " << estPInv
        << " / Logl: " << logl << endl;

		if (iqtree.getCurScore() > bestLogl) {
			bestLogl = logl;
			bestAlpha = estAlpha;
			bestPInvar = estPInv;
			bestLens.clear();
			iqtree.saveBranchLengths(bestLens);
            iqtree.getModel()->getRateMatrix(bestRates);
            iqtree.getModel()->getStateFrequency(bestStateFreqs);
        }
    }
	site_rates->setGammaShape(bestAlpha);
	site_rates->setFixGammaShape(false);
	site_rates->setPInvar(bestPInvar);
	site_rates->setFixPInvar(false);
    ((ModelGTR*) iqtree.getModel())->setRateMatrix(bestRates);
    ((ModelGTR*) iqtree.getModel())->setStateFrequency(bestStateFreqs);
	iqtree.restoreBranchLengths(bestLens);
    iqtree.getModel()->decomposeRateMatrix();
    site_rates->computeRates();
	iqtree.clearAllPartialLH();
    iqtree.setCurScore(iqtree.computeLikelihood());
    cout << endl;
    cout << "Best initial alpha: " << bestAlpha << " / initial pinv: " << bestPInvar << " / ";
    cout << "Logl: " << iqtree.getCurScore() << endl;

    delete [] rates;
    delete [] state_freqs;
    delete [] bestRates;
    delete [] bestStateFreqs;
	Params::getInstance().testAlpha = false;
}

void exhaustiveSearchGAMMAInvar(Params &params, IQTree &iqtree) {// Test alpha fom 0.1 to 15 and p_invar from 0.1 to 0.99, stepsize = 0.01
	double alphaMin = 0.01;
	double alphaMax = 15.00;
	double p_invarMin = 0.01;
	double p_invarMax = 1.00;
	double stepSize = 0.01;
	int numAlpha = (int) floor((alphaMax - alphaMin)/stepSize);
	int numInvar = (int) floor((p_invarMax - p_invarMin)/stepSize);

	cout << "EVALUATING COMBINATIONS OF " << numAlpha << " ALPHAS AND " << numInvar << " P_INVARS ... " << endl;

	vector<string> results;
	results.reserve((unsigned long) (numAlpha * numInvar));
	DoubleVector lenvec;
	iqtree.saveBranchLengths(lenvec);

	RateGammaInvar* site_rates = dynamic_cast<RateGammaInvar*>(iqtree.getRate());
	site_rates->setFixPInvar(true);
	site_rates->setFixGammaShape(true);

    for (double alpha = alphaMin; alpha < alphaMax; alpha = alpha + stepSize) {
        for (double p_invar = p_invarMin; p_invar < p_invarMax; p_invar = p_invar + stepSize) {
            site_rates->setGammaShape(alpha);
            site_rates->setPInvar(p_invar);
            site_rates->computeRates();
            iqtree.clearAllPartialLH();
            double lh = iqtree.getModelFactory()->optimizeParameters(params.fixed_branch_length, false, 0.001);
            stringstream ss;
            ss << fixed << setprecision(2) << alpha << " " << p_invar << " " << lh << " " << iqtree.treeLength();
            //cout << ss.str() << endl;
            results.push_back(ss.str());
            iqtree.restoreBranchLengths(lenvec);
        }
    }
	string aiResultsFileName = string(params.out_prefix) + ".ai_results";
	ofstream aiFileResults;
	aiFileResults.open(aiResultsFileName.c_str());
	aiFileResults << fixed;
	aiFileResults.precision(4);
	aiFileResults << "alpha p_invar logl tree_len\n";
	for (vector<string>::iterator it = results.begin(); it != results.end(); it++) {
				aiFileResults << (*it) << endl;
			}
	aiFileResults.close();
	cout << "Results were written to: " << aiResultsFileName << endl;
	cout << "Wall clock time used: " << getRealTime() - params.start_real_time << endl;
}


/**********************************************************
 * STANDARD NON-PARAMETRIC BOOTSTRAP
 ***********************************************************/
void runStandardBootstrap(Params &params, string &original_model, Alignment *alignment, IQTree *tree) {
	vector<ModelInfo> *model_info = new vector<ModelInfo>;
	StrVector removed_seqs, twin_seqs;

	// turn off aLRT test
	int saved_aLRT_replicates = params.aLRT_replicates;
	params.aLRT_replicates = 0;
	string treefile_name = params.out_prefix;
	treefile_name += ".treefile";
	string boottrees_name = params.out_prefix;
	boottrees_name += ".boottrees";
	string bootaln_name = params.out_prefix;
	bootaln_name += ".bootaln";
	string bootlh_name = params.out_prefix;
	bootlh_name += ".bootlh";
	// first empty the boottrees file
	try {
		ofstream tree_out;
		tree_out.exceptions(ios::failbit | ios::badbit);
		tree_out.open(boottrees_name.c_str());
		tree_out.close();
	} catch (ios::failure) {
		outError(ERR_WRITE_OUTPUT, boottrees_name);
	}

	// empty the bootaln file
	if (params.print_bootaln)
	try {
		ofstream tree_out;
		tree_out.exceptions(ios::failbit | ios::badbit);
		tree_out.open(bootaln_name.c_str());
		tree_out.close();
	} catch (ios::failure) {
		outError(ERR_WRITE_OUTPUT, bootaln_name);
	}

	double start_time = getCPUTime();

	// do bootstrap analysis
	for (int sample = 0; sample < params.num_bootstrap_samples; sample++) {
		cout << endl << "===> START BOOTSTRAP REPLICATE NUMBER "
				<< sample + 1 << endl << endl;

		Alignment* bootstrap_alignment;
		cout << "Creating bootstrap alignment..." << endl;
		if (alignment->isSuperAlignment())
			bootstrap_alignment = new SuperAlignment;
		else
			bootstrap_alignment = new Alignment;
		bootstrap_alignment->createBootstrapAlignment(alignment, NULL, params.bootstrap_spec);
		if (params.print_tree_lh) {
			double prob;
			bootstrap_alignment->multinomialProb(*alignment, prob);
			ofstream boot_lh;
			if (sample == 0)
				boot_lh.open(bootlh_name.c_str());
			else
				boot_lh.open(bootlh_name.c_str(), ios_base::out | ios_base::app);
			boot_lh << "0\t" << prob << endl;
			boot_lh.close();
		}
		IQTree *boot_tree;
		if (alignment->isSuperAlignment()){
			if(params.partition_type){
				boot_tree = new PhyloSuperTreePlen((SuperAlignment*) bootstrap_alignment, (PhyloSuperTree*) tree);
			} else {
				boot_tree = new PhyloSuperTree((SuperAlignment*) bootstrap_alignment, (PhyloSuperTree*) tree);
			}
		} else
			boot_tree = new IQTree(bootstrap_alignment);
		if (params.print_bootaln)
			bootstrap_alignment->printPhylip(bootaln_name.c_str(), true);
		runTreeReconstruction(params, original_model, *boot_tree, *model_info);
		// read in the output tree file
		string tree_str;
		try {
			ifstream tree_in;
			tree_in.exceptions(ios::failbit | ios::badbit);
			tree_in.open(treefile_name.c_str());
			tree_in >> tree_str;
			tree_in.close();
		} catch (ios::failure) {
			outError(ERR_READ_INPUT, treefile_name);
		}
		// write the tree into .boottrees file
		try {
			ofstream tree_out;
			tree_out.exceptions(ios::failbit | ios::badbit);
			tree_out.open(boottrees_name.c_str(), ios_base::out | ios_base::app);
			tree_out << tree_str << endl;
			tree_out.close();
		} catch (ios::failure) {
			outError(ERR_WRITE_OUTPUT, boottrees_name);
		}
		// fix bug: set the model for original tree after testing
		if (original_model.substr(0,4) == "TEST" && tree->isSuperTree()) {
			PhyloSuperTree *stree = ((PhyloSuperTree*)tree);
			stree->part_info =  ((PhyloSuperTree*)boot_tree)->part_info;
//			for (int i = 0; i < ((PhyloSuperTree*)tree)->part_info.size(); i++)
//				((PhyloSuperTree*)tree)->part_info[i].model_name = ((PhyloSuperTree*)boot_tree)->part_info[i].model_name;
		}
		if (params.num_bootstrap_samples == 1)
			reportPhyloAnalysis(params, original_model, *boot_tree, *model_info);
		// WHY was the following line missing, which caused memory leak?
		delete boot_tree;
		// fix bug: bootstrap_alignment might be changed
		bootstrap_alignment = boot_tree->aln;
		delete bootstrap_alignment;
	}

	if (params.consensus_type == CT_CONSENSUS_TREE) {

		cout << endl << "===> COMPUTE CONSENSUS TREE FROM "
				<< params.num_bootstrap_samples << " BOOTSTRAP TREES" << endl << endl;
		computeConsensusTree(boottrees_name.c_str(), 0, 1e6, -1,
				params.split_threshold, NULL, params.out_prefix, NULL, &params);
	}

	if (params.compute_ml_tree) {
		cout << endl << "===> START ANALYSIS ON THE ORIGINAL ALIGNMENT" << endl << endl;
		params.aLRT_replicates = saved_aLRT_replicates;
		runTreeReconstruction(params, original_model, *tree, *model_info);

		cout << endl << "===> ASSIGN BOOTSTRAP SUPPORTS TO THE TREE FROM ORIGINAL ALIGNMENT" << endl << endl;
		MExtTree ext_tree;
		assignBootstrapSupport(boottrees_name.c_str(), 0, 1e6,
				treefile_name.c_str(), false, treefile_name.c_str(),
				params.out_prefix, ext_tree, NULL, &params);
		tree->copyTree(&ext_tree);
		reportPhyloAnalysis(params, original_model, *tree, *model_info);
	} else if (params.consensus_type == CT_CONSENSUS_TREE) {
		int mi = params.min_iterations;
		STOP_CONDITION sc = params.stop_condition;
		params.min_iterations = 0;
		params.stop_condition = SC_FIXED_ITERATION;
		runTreeReconstruction(params, original_model, *tree, *model_info);
		params.min_iterations = mi;
		params.stop_condition = sc;
		tree->stop_rule.initialize(params);
		reportPhyloAnalysis(params, original_model, *tree, *model_info);
	} else
		cout << endl;

	cout << "Total CPU time for bootstrap: " << (getCPUTime() - start_time) << " seconds." << endl << endl;
	cout << "Non-parametric bootstrap results written to:" << endl;
	if (params.print_bootaln)
		cout << "  Bootstrap alignments:     " << params.out_prefix << ".bootaln" << endl;
	cout << "  Bootstrap trees:          " << params.out_prefix << ".boottrees" << endl;
	if (params.consensus_type == CT_CONSENSUS_TREE)
		cout << "  Consensus tree:           " << params.out_prefix << ".contree" << endl;
	cout << endl;
    
    delete model_info;
}

void convertAlignment(Params &params, IQTree *iqtree) {
	Alignment *alignment = iqtree->aln;
	if (params.num_bootstrap_samples || params.print_bootaln) {
		// create bootstrap alignment
		Alignment* bootstrap_alignment;
		cout << "Creating bootstrap alignment..." << endl;
		if (alignment->isSuperAlignment())
			bootstrap_alignment = new SuperAlignment;
		else
			bootstrap_alignment = new Alignment;
		bootstrap_alignment->createBootstrapAlignment(alignment, NULL, params.bootstrap_spec);
		delete alignment;
		alignment = bootstrap_alignment;
	}
	if (alignment->isSuperAlignment()) {
		((SuperAlignment*)alignment)->printCombinedAlignment(params.aln_output);
		if (params.print_subaln)
			((SuperAlignment*)alignment)->printSubAlignments(params, ((PhyloSuperTree*)iqtree)->part_info);

	} else if (params.gap_masked_aln) {
		Alignment out_aln;
		Alignment masked_aln(params.gap_masked_aln, params.sequence_type, params.intype);
		out_aln.createGapMaskedAlignment(&masked_aln, alignment);
		out_aln.printPhylip(params.aln_output, false, params.aln_site_list,
				params.aln_nogaps, params.aln_no_const_sites, params.ref_seq_name);
		string str = params.gap_masked_aln;
		str += ".sitegaps";
		out_aln.printSiteGaps(str.c_str());
	} else if (params.aln_output_format == ALN_PHYLIP)
		alignment->printPhylip(params.aln_output, false, params.aln_site_list,
				params.aln_nogaps, params.aln_no_const_sites, params.ref_seq_name);
	else if (params.aln_output_format == ALN_FASTA)
		alignment->printFasta(params.aln_output, false, params.aln_site_list,
				params.aln_nogaps, params.aln_no_const_sites, params.ref_seq_name);
}


/**********************************************************
 * TOP-LEVEL FUNCTION
 ***********************************************************/
void runPhyloAnalysis(Params &params) {
	Alignment *alignment;
	IQTree *tree;

	/****************** read in alignment **********************/
	if (params.partition_file) {
		// Partition model analysis
		if(params.partition_type){
			// since nni5 does not work yet, stop the programm
/*			if(params.nni5)
				outError("-nni5 option is unsupported yet for proportitional partition model. please use -nni1 option");*/
//			if(params.aLRT_replicates || params.localbp_replicates)
//				outError("-alrt or -lbp option is unsupported yet for joint/proportional partition model");
			// initialize supertree - Proportional Edges case, "-spt p" option
			tree = new PhyloSuperTreePlen(params);
		} else {
			// initialize supertree stuff if user specifies partition file with -sp option
			tree = new PhyloSuperTree(params);
		}
		// this alignment will actually be of type SuperAlignment
		alignment = tree->aln;
	} else {
		alignment = new Alignment(params.aln_file, params.sequence_type, params.intype);
		if (params.freq_const_patterns) {
			int orig_nsite = alignment->getNSite();
			alignment->addConstPatterns(params.freq_const_patterns);
			cout << "INFO: " << alignment->getNSite() - orig_nsite << " const sites added into alignment" << endl;
		}
		tree = new IQTree(alignment);
	}

	string original_model = params.model_name;

	if (params.concatenate_aln) {
		Alignment aln(params.concatenate_aln, params.sequence_type, params.intype);
		cout << "Concatenating " << params.aln_file << " with " << params.concatenate_aln << " ..." << endl;
		alignment->concatenateAlignment(&aln);
	}

    if (params.compute_seq_identity_along_tree) {
        if (!params.user_file)
            outError("Please supply a user tree file!");
        tree->readTree(params.user_file, params.is_rooted);
        if (!tree->rooted && !params.root) {
            outError("Tree is unrooted, thus you have to specify a root with -o option");
        }
        tree->setAlignment(tree->aln);
        if (!tree->rooted)
            tree->setRootNode(params.root);
        tree->computeSeqIdentityAlongTree();
        if (verbose_mode >= VB_MED)
            tree->drawTree(cout);
        string out_tree = (string)params.out_prefix + ".seqident_tree";
        tree->printTree(out_tree.c_str());
        cout << "Tree with sequence identity printed to " << out_tree << endl;
	} else if (params.aln_output) {
		/************ convert alignment to other format and write to output file *************/
		convertAlignment(params, tree);
	} else if (params.gbo_replicates > 0 && params.user_file && params.second_tree) {
		// run one of the UFBoot analysis
		runGuidedBootstrap(params, alignment, *tree);
	} else if (params.avh_test) {
		// run one of the wondering test for Arndt
		runAvHTest(params, alignment, *tree);
	} else if (params.bootlh_test) {
		// run Arndt's plot of tree likelihoods against bootstrap alignments
		runBootLhTest(params, alignment, *tree);
	} else if (params.num_bootstrap_samples == 0) {
	/********************************************************************************
                    THE MAIN MAXIMUM LIKELIHOOD TREE RECONSTRUCTION
	 ********************************************************************************/
		vector<ModelInfo> *model_info = new vector<ModelInfo>;
		alignment->checkGappySeq(params.remove_empty_seq);

		// remove identical sequences
        if (params.ignore_identical_seqs) {
            tree->removeIdenticalSeqs(params);
        }
        alignment = NULL; // from now on use tree->aln instead

		// call main tree reconstruction
        runTreeReconstruction(params, original_model, *tree, *model_info);

		if (params.gbo_replicates && params.online_bootstrap) {
			if (params.print_ufboot_trees)
				tree->writeUFBootTrees(params);

			cout << endl << "Computing bootstrap consensus tree..." << endl;
			string splitsfile = params.out_prefix;
			splitsfile += ".splits.nex";
			computeConsensusTree(splitsfile.c_str(), 0, 1e6, params.split_threshold,
					params.split_weight_threshold, NULL, params.out_prefix, NULL, &params);
			// now optimize branch lengths of the consensus tree
			string current_tree = tree->getTreeString();
			splitsfile = params.out_prefix;
			splitsfile += ".contree";
			tree->readTreeFile(splitsfile);
			// bug fix
			if ((tree->sse == LK_EIGEN || tree->sse == LK_EIGEN_SSE) && !tree->isBifurcating()) {
				cout << "NOTE: Changing to old kernel as consensus tree is multifurcating" << endl;
				tree->changeLikelihoodKernel(LK_SSE);
			}

			tree->initializeAllPartialLh();
			tree->fixNegativeBranch(true);
//	        if (tree->isSuperTree()) {
//	        	if (params.partition_type == 0) {
//	        		PhyloSuperTree *stree = (PhyloSuperTree*) tree;
//	        		tree->clearAllPartialLH();
//	        		// full partition model
//	        		for (PhyloSuperTree::iterator it = stree->begin(); it != stree->end(); it++) {
//	        			(*it)->fixNegativeBranch(true);
//	        		}
//	        		tree->clearAllPartialLH();
//	        	} else {
//	        		// joint/prop. partition model
//					tree->assignRandomBranchLengths(true);
//					((PhyloSuperTree*)tree)->mapTrees();
//	        	}
//	        } else {
//	        	tree->fixNegativeBranch(true);
//	    	}

			tree->boot_consense_logl = tree->optimizeAllBranches();
			cout << "Log-likelihood of consensus tree: " << tree->boot_consense_logl << endl;
		    tree->setRootNode(params.root);
		    tree->insertTaxa(tree->removed_seqs, tree->twin_seqs);
			tree->printTree(splitsfile.c_str(), WT_BR_LEN | WT_BR_LEN_FIXED_WIDTH | WT_SORT_TAXA | WT_NEWLINE);
			// revert the best tree
			tree->readTreeString(current_tree);
//			if (tree->isSuperTree()) {
//				tree->optimizeAllBranches();
//				((PhyloSuperTree*)tree)->computeBranchLengths();
//			}
		}
		// reinsert identical sequences
		if (tree->removed_seqs.size() > 0) {
			// BUG HERE!
//			delete tree->aln;
//			tree->reinsertIdenticalSeqs(alignment);
			// BUG FIX: dont use reinsertIdenticalSeqs anymore
			tree->insertTaxa(tree->removed_seqs, tree->twin_seqs);
			tree->printResultTree();
		}
		reportPhyloAnalysis(params, original_model, *tree, *model_info);
        delete model_info;
	} else {
		// the classical non-parameter bootstrap (SBS)
		if (params.model_name.find("LINK") != string::npos || params.model_name.find("MERGE") != string::npos)
			outError("-m TESTMERGE is not allowed when doing standard bootstrap. Please first\nfind partition scheme on the original alignment and use it for bootstrap analysis");
		runStandardBootstrap(params, original_model, alignment, tree);
	}

//	if (params.upper_bound) {
//			UpperBounds(&params, alignment, tree);
//	}

	if(verbose_mode >= VB_MED){
		if(tree->isSuperTree() && params.partition_type){
			((PhyloSuperTreePlen*) tree)->printNNIcasesNUM();
		}
	}
	delete tree;
	// BUG FIX: alignment can be changed, should delete tree->aln instead
	alignment = tree->aln;
	delete alignment;
}

void assignBranchSupportNew(Params &params) {
	if (!params.user_file)
		outError("No trees file provided");
	if (!params.second_tree)
		outError("No target tree file provided");
	cout << "Reading tree " << params.second_tree << " ..." << endl;
	MTree tree(params.second_tree, params.is_rooted);
	cout << tree.leafNum << " taxa and " << tree.branchNum << " branches" << endl;
	tree.assignBranchSupport(params.user_file);
	string str = params.second_tree;
	str += ".suptree";
	tree.printTree(str.c_str());
	cout << "Tree with assigned branch supports written to " << str << endl;
	if (verbose_mode >= VB_DEBUG)
		tree.drawTree(cout);
}



/**
 * assign split occurence frequencies from a set of input trees onto a target tree
 * NOTE: input trees must have the same taxon set
 * @param input_trees file containing NEWICK tree strings
 * @param burnin number of beginning trees to discard
 * @param max_count max number of trees to read in
 * @param target_tree the target tree
 * @param rooted TRUE if trees are rooted, false for unrooted trees
 * @param output_file file name to write output tree with assigned support values
 * @param out_prefix prefix of output file
 * @param mytree (OUT) resulting tree with support values assigned from target_tree
 * @param tree_weight_file file containing INTEGER weights of input trees
 * @param params program parameters
 */
void assignBootstrapSupport(const char *input_trees, int burnin, int max_count,
		const char *target_tree, bool rooted, const char *output_tree,
		const char *out_prefix, MExtTree &mytree, const char* tree_weight_file,
		Params *params) {
	//bool rooted = false;
	// read the tree file
	cout << "Reading tree " << target_tree << " ..." << endl;
	mytree.init(target_tree, rooted);
	// reindex the taxa in the tree to aphabetical names
	NodeVector taxa;
	mytree.getTaxa(taxa);
	sort(taxa.begin(), taxa.end(), nodenamecmp);
	int i = 0;
	for (NodeVector::iterator it = taxa.begin(); it != taxa.end(); it++) {
		(*it)->id = i++;
	}

	/*
	 string filename = params.boot_trees;
	 filename += ".nolen";
	 boot_trees.printTrees(filename.c_str(), false);
	 return;
	 */
	SplitGraph sg;
	SplitIntMap hash_ss;
	// make the taxa name
	vector<string> taxname;
	taxname.resize(mytree.leafNum);
	mytree.getTaxaName(taxname);

	// read the bootstrap tree file
	double scale = 100.0;
	if (params->scaling_factor > 0)
		scale = params->scaling_factor;

	MTreeSet boot_trees;
	if (params && detectInputFile((char*) input_trees) == IN_NEXUS) {
		sg.init(*params);
		for (SplitGraph::iterator it = sg.begin(); it != sg.end(); it++)
			hash_ss.insertSplit((*it), (*it)->getWeight());
		StrVector sgtaxname;
		sg.getTaxaName(sgtaxname);
		i = 0;
		for (StrVector::iterator sit = sgtaxname.begin();
				sit != sgtaxname.end(); sit++, i++) {
			Node *leaf = mytree.findLeafName(*sit);
			if (!leaf)
				outError("Tree does not contain taxon ", *sit);
			leaf->id = i;
		}
		scale /= sg.maxWeight();
	} else {
		boot_trees.init(input_trees, rooted, burnin, max_count,
				tree_weight_file);
		boot_trees.convertSplits(taxname, sg, hash_ss, SW_COUNT, -1);
		scale /= boot_trees.sumTreeWeights();
	}
	//sg.report(cout);
	cout << "Rescaling split weights by " << scale << endl;
	if (params->scaling_factor < 0)
		sg.scaleWeight(scale, true);
	else {
		sg.scaleWeight(scale, false, params->numeric_precision);
	}

	cout << sg.size() << " splits found" << endl;
	// compute the percentage of appearance
	//	printSplitSet(sg, hash_ss);
	//sg.report(cout);
	cout << "Creating bootstrap support values..." << endl;
	mytree.createBootstrapSupport(taxname, boot_trees, sg, hash_ss);
	//mytree.scaleLength(100.0/boot_trees.size(), true);
	string out_file;
	if (output_tree)
		out_file = output_tree;
	else {
		if (out_prefix)
			out_file = out_prefix;
		else
			out_file = target_tree;
		out_file += ".suptree";
	}

	mytree.printTree(out_file.c_str());
	cout << "Tree with assigned bootstrap support written to " << out_file
			<< endl;
	/*
	if (out_prefix)
		out_file = out_prefix;
	else
		out_file = target_tree;
	out_file += ".supval";
	mytree.writeInternalNodeNames(out_file);

	cout << "Support values written to " << out_file << endl;
	*/
}

void computeConsensusTree(const char *input_trees, int burnin, int max_count,
		double cutoff, double weight_threshold, const char *output_tree,
		const char *out_prefix, const char *tree_weight_file, Params *params) {
	bool rooted = false;

	// read the bootstrap tree file
	/*
	 MTreeSet boot_trees(input_trees, rooted, burnin, tree_weight_file);
	 string first_taxname = boot_trees.front()->root->name;
	 //if (params.root) first_taxname = params.root;

	 SplitGraph sg;

	 boot_trees.convertSplits(sg, cutoff, SW_COUNT, weight_threshold);*/

	//sg.report(cout);
	SplitGraph sg;
	SplitIntMap hash_ss;
	// make the taxa name
	//vector<string> taxname;
	//taxname.resize(mytree.leafNum);
	//mytree.getTaxaName(taxname);

	// read the bootstrap tree file
	double scale = 100.0;
	if (params->scaling_factor > 0)
		scale = params->scaling_factor;

	MTreeSet boot_trees;
	if (params && detectInputFile((char*) input_trees) == IN_NEXUS) {
		char *user_file = params->user_file;
		params->user_file = (char*) input_trees;
		params->split_weight_summary = SW_COUNT; // count number of splits
		sg.init(*params);
		params->user_file = user_file;
		for (SplitGraph::iterator it = sg.begin(); it != sg.end(); it++)
			hash_ss.insertSplit((*it), (*it)->getWeight());
		/*		StrVector sgtaxname;
		 sg.getTaxaName(sgtaxname);
		 i = 0;
		 for (StrVector::iterator sit = sgtaxname.begin(); sit != sgtaxname.end(); sit++, i++) {
		 Node *leaf = mytree.findLeafName(*sit);
		 if (!leaf) outError("Tree does not contain taxon ", *sit);
		 leaf->id = i;
		 }*/
		scale /= sg.maxWeight();
	} else {
		boot_trees.init(input_trees, rooted, burnin, max_count,
				tree_weight_file);
		boot_trees.convertSplits(sg, cutoff, SW_COUNT, weight_threshold);
		scale /= boot_trees.sumTreeWeights();
		cout << sg.size() << " splits found" << endl;
	}
	//sg.report(cout);
	if (verbose_mode >= VB_MED)
		cout << "Rescaling split weights by " << scale << endl;
	if (params->scaling_factor < 0)
		sg.scaleWeight(scale, true);
	else {
		sg.scaleWeight(scale, false, params->numeric_precision);
	}



	//cout << "Creating greedy consensus tree..." << endl;
	MTree mytree;
	SplitGraph maxsg;
	sg.findMaxCompatibleSplits(maxsg);

	if (verbose_mode >= VB_MAX)
		maxsg.saveFileStarDot(cout);
	//cout << "convert compatible split system into tree..." << endl;
	mytree.convertToTree(maxsg);
	//cout << "done" << endl;
	string taxname;
	if (params->root)
		taxname = params->root;
	else
		taxname = sg.getTaxa()->GetTaxonLabel(0);
	Node *node = mytree.findLeafName(taxname);
	if (node)
		mytree.root = node;
	// mytree.scaleLength(100.0 / boot_trees.sumTreeWeights(), true);

	// mytree.getTaxaID(maxsg.getSplitsBlock()->getCycle());
	//maxsg.saveFile(cout);

	string out_file;

	if (output_tree)
		out_file = output_tree;
	else {
		if (out_prefix)
			out_file = out_prefix;
		else
			out_file = input_trees;
		out_file += ".contree";
	}

//	if (removed_seqs.size() > 0)
//		mytree.insertTaxa(removed_seqs, twin_seqs);

	mytree.printTree(out_file.c_str(), WT_BR_CLADE);
	cout << "Consensus tree written to " << out_file << endl;

	if (output_tree)
		out_file = output_tree;
	else {
		if (out_prefix)
			out_file = out_prefix;
		else
			out_file = input_trees;
		out_file += ".splits";
	}

    //sg.scaleWeight(0.01, false, 4);
	if (params->print_splits_file) {
		sg.saveFile(out_file.c_str(), IN_OTHER, true);
		cout << "Non-trivial split supports printed to star-dot file " << out_file << endl;
	}

}

void computeConsensusNetwork(const char *input_trees, int burnin, int max_count,
		double cutoff, int weight_summary, double weight_threshold, const char *output_tree,
		const char *out_prefix, const char* tree_weight_file) {
	bool rooted = false;

	// read the bootstrap tree file
	MTreeSet boot_trees(input_trees, rooted, burnin, max_count,
			tree_weight_file);

	SplitGraph sg;
	//SplitIntMap hash_ss;

	boot_trees.convertSplits(sg, cutoff, weight_summary, weight_threshold);

	string out_file;

	if (output_tree)
		out_file = output_tree;
	else {
		if (out_prefix)
			out_file = out_prefix;
		else
			out_file = input_trees;
		out_file += ".nex";
	}

	sg.saveFile(out_file.c_str(), IN_NEXUS);
	cout << "Consensus network printed to " << out_file << endl;

	if (output_tree)
		out_file = output_tree;
	else {
		if (out_prefix)
			out_file = out_prefix;
		else
			out_file = input_trees;
		out_file += ".splits";
	}
	if (verbose_mode >= VB_MED) {
		sg.saveFile(out_file.c_str(), IN_OTHER, true);
		cout << "Non-trivial split supports printed to star-dot file " << out_file << endl;
	}

}
<|MERGE_RESOLUTION|>--- conflicted
+++ resolved
@@ -536,19 +536,18 @@
 		IQTree &tree, vector<ModelInfo> &model_info) {
 	if (params.count_trees) {
 		// addon: print #distinct trees
-		cout << endl << "NOTE: " << pllTreeCounter.size() << " distinct trees evaluated during whole tree search" <<
-															 endl;
+		cout << endl << "NOTE: " << pllTreeCounter.size() << " distinct trees evaluated during whole tree search" << endl;
 
 		IntVector counts;
 		for (StringIntMap::iterator i = pllTreeCounter.begin(); i != pllTreeCounter.end(); i++) {
 			if (i->second > counts.size())
-				counts.resize(i->second + 1, 0);
+				counts.resize(i->second+1, 0);
 			counts[i->second]++;
 		}
 		for (IntVector::iterator i2 = counts.begin(); i2 != counts.end(); i2++) {
-			if (*i2 != 0) {
-				cout << "#Trees occuring " << (i2 - counts.begin()) << " times: " << *i2 << endl;
-			}
+		    if (*i2 != 0) {
+	            cout << "#Trees occuring " << (i2-counts.begin()) << " times: " << *i2 << endl;
+		    }
 		}
 	}
 	string outfile = params.out_prefix;
@@ -559,8 +558,8 @@
 		out.exceptions(ios::failbit | ios::badbit);
 		out.open(outfile.c_str());
 		out << "IQ-TREE " << iqtree_VERSION_MAJOR << "." << iqtree_VERSION_MINOR
-															<< "." << iqtree_VERSION_PATCH << " built " << __DATE__ << endl
-															<< endl;
+				<< "." << iqtree_VERSION_PATCH << " built " << __DATE__ << endl
+				<< endl;
 		if (params.partition_file)
 			out << "Partition file name: " << params.partition_file << endl;
 		if (params.aln_file)
@@ -569,38 +568,38 @@
 		if (params.user_file)
 			out << "User tree file name: " << params.user_file << endl;
 		out << "Type of analysis: ";
-		if (original_model.find("TEST") != string::npos && original_model.find("ONLY") != string::npos) {
-			out << "model selection";
-		} else {
-			if (params.compute_ml_tree)
-				out << "tree reconstruction";
-			if (params.num_bootstrap_samples > 0) {
-				if (params.compute_ml_tree)
-					out << " + ";
-				out << "non-parametric bootstrap (" << params.num_bootstrap_samples
-				<< " replicates)";
-			}
-			if (params.gbo_replicates > 0) {
-				out << " + ultrafast bootstrap (" << params.gbo_replicates << " replicates)";
-			}
-		}
+        if (original_model.find("TEST") != string::npos && original_model.find("ONLY") != string::npos) {
+            out << "model selection";
+        } else {
+            if (params.compute_ml_tree)
+                out << "tree reconstruction";
+            if (params.num_bootstrap_samples > 0) {
+                if (params.compute_ml_tree)
+                    out << " + ";
+                out << "non-parametric bootstrap (" << params.num_bootstrap_samples
+                        << " replicates)";
+            }
+            if (params.gbo_replicates > 0) {
+                out << " + ultrafast bootstrap (" << params.gbo_replicates << " replicates)";
+            }
+        }
 		out << endl;
 		out << "Random seed number: " << params.ran_seed << endl << endl;
 		out << "REFERENCES" << endl << "----------" << endl << endl;
 		reportReferences(params, out, original_model);
 
 		out << "SEQUENCE ALIGNMENT" << endl << "------------------" << endl
-																	   << endl;
+				<< endl;
 		if (tree.isSuperTree()) {
-			out << "Input data: " << tree.aln->getNSeq() + tree.removed_seqs.size() << " taxa with "
-									 << tree.aln->getNSite() << " partitions and "
-									 << tree.getAlnNSite() << " total sites ("
-									 << ((SuperAlignment *) tree.aln)->computeMissingData() * 100 << "% missing data)" << endl << endl;
-
-			PhyloSuperTree *stree = (PhyloSuperTree *) &tree;
+			out << "Input data: " << tree.aln->getNSeq()+tree.removed_seqs.size() << " taxa with "
+					<< tree.aln->getNSite() << " partitions and "
+					<< tree.getAlnNSite() << " total sites ("
+					<< ((SuperAlignment*)tree.aln)->computeMissingData()*100 << "% missing data)" << endl << endl;
+
+			PhyloSuperTree *stree = (PhyloSuperTree*) &tree;
 			int namelen = stree->getMaxPartNameLength();
 			int part;
-			out.width(max(namelen + 6, 10));
+			out.width(max(namelen+6,10));
 			out << left << "  ID  Name" << "  Type  #Seqs  #Sites  #Patterns  #Const_Sites" << endl;
 			//out << string(namelen+54, '-') << endl;
 			part = 0;
@@ -608,32 +607,18 @@
 				//out << "FOR PARTITION " << stree->part_info[part].name << ":" << endl << endl;
 				//reportAlignment(out, *((*it)->aln));
 				out.width(4);
-				out << right << part + 1 << "  ";
-				out.width(max(namelen, 4));
+				out << right << part+1 << "  ";
+				out.width(max(namelen,4));
 				out << left << stree->part_info[part].name << "  ";
 				out.width(6);
 				switch ((*it)->aln->seq_type) {
-					case SEQ_BINARY:
-						out << "BIN";
-						break;
-					case SEQ_CODON:
-						out << "CODON";
-						break;
-					case SEQ_DNA:
-						out << "DNA";
-						break;
-					case SEQ_MORPH:
-						out << "MORPH";
-						break;
-					case SEQ_MULTISTATE:
-						out << "TINA";
-						break;
-					case SEQ_PROTEIN:
-						out << "AA";
-						break;
-					case SEQ_UNKNOWN:
-						out << "???";
-						break;
+				case SEQ_BINARY: out << "BIN"; break;
+				case SEQ_CODON: out << "CODON"; break;
+				case SEQ_DNA: out << "DNA"; break;
+				case SEQ_MORPH: out << "MORPH"; break;
+				case SEQ_MULTISTATE: out << "TINA"; break;
+				case SEQ_PROTEIN: out << "AA"; break;
+				case SEQ_UNKNOWN: out << "???"; break;
 				}
 				out.width(5);
 				out << right << (*it)->aln->getNSeq() << "  ";
@@ -641,7 +626,7 @@
 				out << (*it)->aln->getNSite() << "  ";
 				out.width(6);
 				out << (*it)->aln->getNPattern() << "      ";
-				out << round((*it)->aln->frac_const_sites * 100) << "%" << endl;
+				out << round((*it)->aln->frac_const_sites*100) << "%" << endl;
 			}
 			out << endl;
 		} else
@@ -653,38 +638,33 @@
 		if (!model_info.empty()) {
 			out << "MODEL SELECTION" << endl << "---------------" << endl << endl;
 			if (tree.isSuperTree())
-				pruneModelInfo(model_info, (PhyloSuperTree *) &tree);
+				pruneModelInfo(model_info, (PhyloSuperTree*)&tree);
 			reportModelSelection(out, params, model_info, tree.isSuperTree());
 		}
 
 		out << "SUBSTITUTION PROCESS" << endl << "--------------------" << endl
-																		   << endl;
+				<< endl;
 		if (tree.isSuperTree()) {
-			if (params.partition_type)
-				out <<
-				"Proportional partition model with joint branch lengths and separate models between partitions" <<
-				endl << endl;
+			if(params.partition_type)
+				out	<< "Proportional partition model with joint branch lengths and separate models between partitions" << endl << endl;
 			else
-				out << "Full partition model with separate branch lengths and models between partitions" << endl <<
-				endl;
-			PhyloSuperTree *stree = (PhyloSuperTree *) &tree;
+				out	<< "Full partition model with separate branch lengths and models between partitions" << endl << endl;
+			PhyloSuperTree *stree = (PhyloSuperTree*) &tree;
 			PhyloSuperTree::iterator it;
 			int part;
-			if (params.partition_type)
+			if(params.partition_type)
 				out << "  ID  Model           Speed  Parameters" << endl;
 			else
 				out << "  ID  Model         TreeLen  Parameters" << endl;
 			//out << "-------------------------------------" << endl;
 			for (it = stree->begin(), part = 0; it != stree->end(); it++, part++) {
 				out.width(4);
-				out << right << (part + 1) << "  ";
+				out << right << (part+1) << "  ";
 				out.width(14);
-				if (params.partition_type)
-					out << left << (*it)->getModelName() << " " << stree->part_info[part].part_rate << "  " <<
-																   (*it)->getModelNameParams() << endl;
+				if(params.partition_type)
+					out << left << (*it)->getModelName() << " " << stree->part_info[part].part_rate  << "  " << (*it)->getModelNameParams() << endl;
 				else
-					out << left << (*it)->getModelName() << " " << (*it)->treeLength() << "  " <<
-																						  (*it)->getModelNameParams() << endl;
+					out << left << (*it)->getModelName() << " " << (*it)->treeLength() << "  " << (*it)->getModelNameParams() << endl;
 			}
 			out << endl;
 			/*
@@ -717,30 +697,30 @@
 
 		if (original_model == "WHTEST") {
 			out << "TEST OF MODEL HOMOGENEITY" << endl
-												  << "-------------------------" << endl << endl;
+					<< "-------------------------" << endl << endl;
 			out << "Delta of input data:                 "
-				   << params.whtest_delta << endl;
+					<< params.whtest_delta << endl;
 			out << ".95 quantile of Delta distribution:  "
-				   << params.whtest_delta_quantile << endl;
+					<< params.whtest_delta_quantile << endl;
 			out << "Number of simulations performed:     "
-				   << params.whtest_simulations << endl;
+					<< params.whtest_simulations << endl;
 			out << "P-value:                             "
-				   << params.whtest_p_value << endl;
+					<< params.whtest_p_value << endl;
 			if (params.whtest_p_value < 0.05) {
 				out
-				<< "RESULT: Homogeneity assumption is rejected (p-value cutoff 0.05)"
-				<< endl;
+						<< "RESULT: Homogeneity assumption is rejected (p-value cutoff 0.05)"
+						<< endl;
 			} else {
 				out
-				<< "RESULT: Homogeneity assumption is NOT rejected (p-value cutoff 0.05)"
-				<< endl;
+						<< "RESULT: Homogeneity assumption is NOT rejected (p-value cutoff 0.05)"
+						<< endl;
 			}
 			out << endl << "*** For this result please cite:" << endl << endl;
 			out
-			<< "G. Weiss and A. von Haeseler (2003) Testing substitution models"
-			<< endl
-			<< "within a phylogenetic tree. Mol. Biol. Evol, 20(4):572-578"
-			<< endl << endl;
+					<< "G. Weiss and A. von Haeseler (2003) Testing substitution models"
+					<< endl
+					<< "within a phylogenetic tree. Mol. Biol. Evol, 20(4):572-578"
+					<< endl << endl;
 		}
 /*
 		out << "TREE SEARCH" << endl << "-----------" << endl << endl
@@ -757,10 +737,10 @@
 		if (params.compute_ml_tree) {
 			if (original_model.find("ONLY") != string::npos)
 				out << "TREE USED FOR MODEL SELECTION" << endl
-														  << "-----------------------------" << endl << endl;
+					<< "-----------------------------" << endl << endl;
 			else
 				out << "MAXIMUM LIKELIHOOD TREE" << endl
-													<< "-----------------------" << endl << endl;
+					<< "-----------------------" << endl << endl;
 
 			tree.setRootNode(params.root);
             
@@ -773,7 +753,7 @@
 			reportTree(out, params, tree, tree.candidateTrees.getBestScore(), tree.logl_variance, true);
 
 			if (tree.isSuperTree() && verbose_mode >= VB_MED) {
-				PhyloSuperTree *stree = (PhyloSuperTree *) &tree;
+				PhyloSuperTree *stree = (PhyloSuperTree*) &tree;
 //				stree->mapTrees();
 //				int empty_branches = stree->countEmptyBranches();
 //				if (empty_branches) {
@@ -781,12 +761,12 @@
 //					ss << empty_branches << " branches in the overall tree with no phylogenetic information due to missing data!";
 //					outWarning(ss.str());
 //				}
-
+				
 				int part = 0;
 				for (PhyloSuperTree::iterator it = stree->begin();
-					 it != stree->end(); it++, part++) {
+						it != stree->end(); it++, part++) {
 					out << "FOR PARTITION " << stree->part_info[part].name
-											   << ":" << endl << endl;
+							<< ":" << endl << endl;
 					string root_name;
 					if (params.root)
 						root_name = params.root;
@@ -810,11 +790,6 @@
 		if (params.consensus_type == CT_CONSENSUS_TREE) {
 			out << "CONSENSUS TREE" << endl << "--------------" << endl << endl;
 			out << "Consensus tree is constructed from "
-<<<<<<< HEAD
-				   << (params.num_bootstrap_samples ? params.num_bootstrap_samples : params.gbo_replicates)
-				   << " bootstrap trees" << endl << "Branches with bootstrap support >"
-				   << floor(params.split_threshold * 1000) / 10 << "% are kept";
-=======
 					<< (params.num_bootstrap_samples ? params.num_bootstrap_samples : params.gbo_replicates)
 					<< " bootstrap trees";
             if (params.gbo_replicates) {
@@ -829,7 +804,6 @@
             
             out << endl << "Branches with bootstrap support >"
 					<< floor(params.split_threshold * 1000) / 10 << "% are kept";
->>>>>>> 66e41fc2
 			if (params.split_threshold == 0.0)
 				out << " (extended consensus)";
 			if (params.split_threshold == 0.5)
@@ -904,9 +878,9 @@
 				if (info[tid].logl > maxL) maxL = info[tid].logl;
 			for (orig_id = 0, tid = 0; orig_id < distinct_trees.size(); orig_id++) {
 				out.width(3);
-				out << right << orig_id + 1 << " ";
+				out << right << orig_id+1 << " ";
 				if (distinct_trees[orig_id] >= 0) {
-					out << " = tree " << distinct_trees[orig_id] + 1 << endl;
+					out << " = tree " << distinct_trees[orig_id]+1 << endl;
 					continue;
 				}
 				out.precision(3);
@@ -965,19 +939,19 @@
 			out << endl;
 
 			if (params.topotest_replicates) {
-				out << "deltaL  : logL difference from the maximal logl in the set." << endl
-				<< "bp-RELL : bootstrap proportion using RELL method (Kishino et al. 1990)." << endl
-				<< "p-KH    : p-value of one sided Kishino-Hasegawa test (1989)." << endl
-				<< "p-SH    : p-value of Shimodaira-Hasegawa test (2000)." << endl;
+				out <<  "deltaL  : logL difference from the maximal logl in the set." << endl
+					 << "bp-RELL : bootstrap proportion using RELL method (Kishino et al. 1990)." << endl
+					 << "p-KH    : p-value of one sided Kishino-Hasegawa test (1989)." << endl
+					 << "p-SH    : p-value of Shimodaira-Hasegawa test (2000)." << endl;
 				if (params.do_weighted_test) {
 					out << "p-WKH   : p-value of weighted KH test." << endl
-																	   << "p-WSH   : p-value of weighted SH test." << endl;
+					 << "p-WSH   : p-value of weighted SH test." << endl;
 				}
-				out << "c-ELW   : Expected Likelihood Weight (Strimmer & Rambaut 2002)." << endl << endl
-				<< "Plus signs denote the 95% confidence sets." << endl
-				<< "Minus signs denote significant exclusion." << endl
-				<< "All tests performed "
-				<< params.topotest_replicates << " resamplings using the RELL method." << endl;
+				out	 << "c-ELW   : Expected Likelihood Weight (Strimmer & Rambaut 2002)." << endl << endl
+					 << "Plus signs denote the 95% confidence sets." << endl
+					 << "Minus signs denote significant exclusion."  << endl
+					 << "All tests performed "
+					 << params.topotest_replicates << " resamplings using the RELL method."<<endl;
 			}
 			out << endl;
 		}
@@ -990,10 +964,10 @@
 		date_str = ctime(&cur_time);
 		out.unsetf(ios_base::fixed);
 		out << "TIME STAMP" << endl << "----------" << endl << endl
-															   << "Date and time: " << date_str << "Total CPU time used: "
-															   << (double) params.run_time << " seconds (" << convert_time(params.run_time) << ")" << endl
-															   << "Total wall-clock time used: " << getRealTime() - params.start_real_time
-															   << " seconds (" << convert_time(getRealTime() - params.start_real_time) << ")" << endl << endl;
+				<< "Date and time: " << date_str << "Total CPU time used: "
+				<< (double) params.run_time << " seconds (" << convert_time(params.run_time) << ")" << endl
+				<< "Total wall-clock time used: " << getRealTime() - params.start_real_time
+				<< " seconds (" << convert_time(getRealTime() - params.start_real_time) << ")" << endl << endl;
 
 		//reportCredits(out); // not needed, now in the manual
 		out.close();
@@ -1003,91 +977,83 @@
 	}
 
 	cout << endl << "Analysis results written to: " << endl
-													   << "  IQ-TREE report:                " << params.out_prefix << ".iqtree"
-													   << endl;
+			<< "  IQ-TREE report:                " << params.out_prefix << ".iqtree"
+			<< endl;
 	if (params.compute_ml_tree) {
-		cout << "  Maximum-likelihood tree:       " << params.out_prefix
-													   << ".treefile" << endl;
-		if ((params.snni && params.write_candidate_trees) || verbose_mode >= VB_MED) {
-			cout << "  Candidate trees (" << tree.candidateTrees.size() << "):          "
-			<< params.out_prefix << ".candidate_trees" << endl;
-			if (original_model.find("ONLY") == string::npos)
-				cout << "  Maximum-likelihood tree:       " << params.out_prefix << ".treefile" << endl;
-			else
-				cout << "  Tree used for model selection: " << params.out_prefix << ".treefile" << endl;
-
-			if (params.write_all_trees) {
-				cout << "  All trees (" << tree.allTrees.size() << "):              "
-				<< params.out_prefix << ".all_trees" << endl;
+		if (original_model.find("ONLY") == string::npos)
+			cout << "  Maximum-likelihood tree:       " << params.out_prefix << ".treefile" << endl;
+		else
+			cout << "  Tree used for model selection: " << params.out_prefix << ".treefile" << endl;
+		if (params.snni && params.write_local_optimal_trees) {
+			cout << "  Locally optimal trees (" << tree.candidateTrees.getNumLocalOptTrees() << "):    " << params.out_prefix << ".suboptimal_trees" << endl;
+		}
+	}
+	if (!params.user_file && params.start_tree == STT_BIONJ) {
+		cout << "  BIONJ tree:                    " << params.out_prefix << ".bionj"
+				<< endl;
+	}
+	if (!params.dist_file) {
+		//cout << "  Juke-Cantor distances:    " << params.out_prefix << ".jcdist" << endl;
+		if (params.compute_ml_dist)
+		cout << "  Likelihood distances:          " << params.out_prefix
+					<< ".mldist" << endl;
+		if (params.print_conaln)
+		cout << "  Concatenated alignment:        " << params.out_prefix
+					<< ".conaln" << endl;
+	}
+	if (original_model.find("TEST") != string::npos && tree.isSuperTree()) {
+		cout << "  Best partitioning scheme:      " << params.out_prefix << ".best_scheme.nex" << endl;
+		bool raxml_format_printed = true;
+
+		for (vector<PartitionInfo>::iterator it = ((PhyloSuperTree*)&tree)->part_info.begin();
+				it != ((PhyloSuperTree*)&tree)->part_info.end(); it++)
+			if (!it->aln_file.empty()) {
+				raxml_format_printed = false;
+				break;
 			}
-		}
-		if (!params.user_file && params.start_tree == STT_BIONJ) {
-			cout << "  BIONJ tree:                    " << params.out_prefix << ".bionj"
-			<< endl;
-		}
-		if (!params.dist_file) {
-			//cout << "  Juke-Cantor distances:    " << params.out_prefix << ".jcdist" << endl;
-			if (params.compute_ml_dist)
-				cout << "  Likelihood distances:          " << params.out_prefix
-				<< ".mldist" << endl;
-			if (params.print_conaln)
-				cout << "  Concatenated alignment:        " << params.out_prefix
-				<< ".conaln" << endl;
-		}
-		if (original_model.find("TEST") != string::npos && tree.isSuperTree()) {
-			cout << "  Best partitioning scheme:      " << params.out_prefix << ".best_scheme.nex" << endl;
-			bool raxml_format_printed = true;
-
-			for (vector<PartitionInfo>::iterator it = ((PhyloSuperTree *) &tree)->part_info.begin();
-				 it != ((PhyloSuperTree *) &tree)->part_info.end(); it++)
-				if (!it->aln_file.empty()) {
-					raxml_format_printed = false;
-					break;
-				}
-			if (raxml_format_printed)
-				cout << "           in RAxML format:      " << params.out_prefix << ".best_scheme" << endl;
-		}
-		if (tree.getRate()->getGammaShape() > 0 && params.print_site_rate)
-			cout << "  Gamma-distributed rates:       " << params.out_prefix << ".rate"
-			<< endl;
-
-		if ((tree.getRate()->isSiteSpecificRate() || tree.getRate()->getPtnCat(0) >= 0) && params.print_site_rate)
-			cout << "  Site-rates by MH model:        " << params.out_prefix << ".rate"
-			<< endl;
-
-		if (params.print_site_lh)
-			cout << "  Site log-likelihoods:          " << params.out_prefix << ".sitelh"
-			<< endl;
-
-		if (params.write_intermediate_trees)
-			cout << "  All intermediate trees:        " << params.out_prefix << ".treels"
-			<< endl;
-
-		if (params.gbo_replicates) {
-			cout << endl << "Ultrafast bootstrap approximation results written to:" << endl
-			<< "  Split support values:          " << params.out_prefix << ".splits.nex" << endl
-			<< "  Consensus tree:                " << params.out_prefix << ".contree" << endl;
-			if (params.print_ufboot_trees)
-				cout << "  UFBoot trees:                  " << params.out_prefix << ".ufboot" << endl;
-
-		}
-
-		if (params.treeset_file) {
-			cout << "  Evaluated user trees:          " << params.out_prefix << ".trees" << endl;
-
-			if (params.print_tree_lh) {
-				cout << "  Tree log-likelihoods:          " << params.out_prefix << ".treelh" << endl;
-			}
-			if (params.print_site_lh) {
-				cout << "  Site log-likelihoods:          " << params.out_prefix << ".sitelh" << endl;
-			}
-		}
-		cout << "  Screen log file:               " << params.out_prefix << ".log" << endl;
-		/*	if (original_model == "WHTEST")
+		if (raxml_format_printed)
+			 cout << "           in RAxML format:      " << params.out_prefix << ".best_scheme" << endl;
+	}
+	if (tree.getRate()->getGammaShape() > 0 && params.print_site_rate)
+		cout << "  Gamma-distributed rates:       " << params.out_prefix << ".rate"
+				<< endl;
+
+	if ((tree.getRate()->isSiteSpecificRate() || tree.getRate()->getPtnCat(0) >= 0) && params.print_site_rate)
+		cout << "  Site-rates by MH model:        " << params.out_prefix << ".rate"
+				<< endl;
+
+	if (params.print_site_lh)
+		cout << "  Site log-likelihoods:          " << params.out_prefix << ".sitelh"
+				<< endl;
+
+	if (params.write_intermediate_trees)
+		cout << "  All intermediate trees:        " << params.out_prefix << ".treels"
+				<< endl;
+
+	if (params.gbo_replicates) {
+		cout << endl << "Ultrafast bootstrap approximation results written to:" << endl
+			 << "  Split support values:          " << params.out_prefix << ".splits.nex" << endl
+			 << "  Consensus tree:                " << params.out_prefix << ".contree" << endl;
+		if (params.print_ufboot_trees)
+		cout << "  UFBoot trees:                  " << params.out_prefix << ".ufboot" << endl;
+
+	}
+
+	if (params.treeset_file) {
+		cout << "  Evaluated user trees:          " << params.out_prefix << ".trees" << endl;
+
+		if (params.print_tree_lh) {
+		cout << "  Tree log-likelihoods:          " << params.out_prefix << ".treelh" << endl;
+		}
+		if (params.print_site_lh) {
+		cout << "  Site log-likelihoods:          " << params.out_prefix << ".sitelh" << endl;
+		}
+	}
+	cout << "  Screen log file:               " << params.out_prefix << ".log" << endl;
+	/*	if (original_model == "WHTEST")
 	 cout <<"  WH-TEST report:           " << params.out_prefix << ".whtest" << endl;*/
-		cout << endl;
-
-	}
+	cout << endl;
+
 }
 
 void checkZeroDist(Alignment *aln, double *dist) {
@@ -1344,7 +1310,8 @@
 		iqtree.clearAllPartialLH();
 		iqtree.setCurScore(iqtree.optimizeAllBranches());
 		//cout << "Log-likelihood	after reoptimizing model parameters: " << tree.curScore << endl;
-		iqtree.optimizeNNI();
+		int nni_count, nni_steps;
+		iqtree.setCurScore(iqtree.optimizeNNI(nni_count, nni_steps));
 		cout << "Log-likelihood after optimizing partial tree: "
 				<< iqtree.getCurScore() << endl;
 	}
@@ -1361,7 +1328,8 @@
 		iqtree.clearAllPartialLH();
 		iqtree.setCurScore(iqtree.optimizeAllBranches());
 		//cout << "Log-likelihood	after reoptimizing model parameters: " << tree.curScore << endl;
-		iqtree.optimizeNNI();
+		int nni_count, nni_steps;
+		iqtree.setCurScore(iqtree.optimizeNNI(nni_count, nni_steps));
 		cout << "Log-likelihood	after reoptimizing full tree: " << iqtree.getCurScore() << endl;
 		//iqtree.setBestScore(iqtree.getModelFactory()->optimizeParameters(params.fixed_branch_length, true, params.model_eps));
 
@@ -1609,6 +1577,9 @@
         iqtree.deleteAllPartialLh();
     }
 
+//    if (params.count_trees && pllTreeCounter == NULL)
+//    	pllTreeCounter = new StringIntMap;
+
     // Temporary fix since PLL only supports DNA/Protein: switch to IQ-TREE parsimony kernel
     if (params.start_tree == STT_PLL_PARSIMONY) {
 		if (iqtree.isSuperTree()) {
@@ -1620,12 +1591,13 @@
 			params.start_tree = STT_PARSIMONY;
     }
 
-    /*****************  INITIALIZATION FOR PLL  ******************/
+    /***************** Initialization for PLL and sNNI ******************/
     if (params.start_tree == STT_PLL_PARSIMONY || params.pll) {
         /* Initialized all data structure for PLL*/
     	iqtree.initializePLL(params);
     }
 
+
     /********************* Compute pairwise distances *******************/
     if (params.start_tree == STT_BIONJ || params.iqp || params.leastSquareBranch) {
     	computeInitialDist(params, iqtree, dist_file);
@@ -1637,6 +1609,11 @@
     /********************** Create an initial tree **********************/
     iqtree.computeInitialTree(dist_file, params.SSE);
     
+    //*** FOR TUNG: This is wrong! a NULL root was already treated correctly
+//    if (params.root == NULL) {
+//    	params.root = iqtree.aln->getSeqName(0).c_str();
+//    	iqtree.setRootNode(params.root);
+//    }
    	iqtree.setRootNode(params.root);
 
     /*************** SET UP PARAMETERS and model testing ****************/
@@ -1708,6 +1685,7 @@
 			computeLoglFromUserInputGAMMAInvar(params, iqtree);
 			exit(0);
 		}
+
 		if (params.exh_ai) {
 			exhaustiveSearchGAMMAInvar(params, iqtree);
 			exit(0);
@@ -1728,17 +1706,16 @@
 
 	iqtree.printResultTree();
 
+    /****************** NOW PERFORM MAXIMUM LIKELIHOOD TREE RECONSTRUCTION ******************/
+
+    // Update best tree
+    iqtree.candidateTrees.update(initTree, iqtree.getCurScore());
+
     // Compute maximum likelihood distance
-<<<<<<< HEAD
-    if ( params.start_tree != STT_BIONJ && ((params.snni && !params.iqp) || params.min_iterations == 0)) {
-        params.compute_ml_dist = false;
-    }
-=======
     // ML distance is only needed for IQP
 //    if ( params.start_tree != STT_BIONJ && ((params.snni && !params.iqp) || params.min_iterations == 0)) {
 //        params.compute_ml_dist = false;
 //    }
->>>>>>> 66e41fc2
 
     if ((!params.dist_file && params.compute_ml_dist) || params.leastSquareBranch) {
         computeMLDist(params, iqtree, dist_file, getCPUTime());
@@ -1766,8 +1743,6 @@
 	double cputime_search_start = getCPUTime();
     double realtime_search_start = getRealTime();
 
-<<<<<<< HEAD
-=======
     if (params.min_iterations > 0) {
         double initTime = getCPUTime();
 
@@ -1792,7 +1767,6 @@
 	}
 
 
->>>>>>> 66e41fc2
     if (params.leastSquareNNI) {
     	iqtree.computeSubtreeDists();
     }
@@ -2053,7 +2027,8 @@
 	Params::getInstance().testAlpha = false;
 }
 
-void exhaustiveSearchGAMMAInvar(Params &params, IQTree &iqtree) {// Test alpha fom 0.1 to 15 and p_invar from 0.1 to 0.99, stepsize = 0.01
+// Test alpha fom 0.1 to 15 and p_invar from 0.1 to 0.99, stepsize = 0.01
+void exhaustiveSearchGAMMAInvar(Params &params, IQTree &iqtree) {
 	double alphaMin = 0.01;
 	double alphaMax = 15.00;
 	double p_invarMin = 0.01;
