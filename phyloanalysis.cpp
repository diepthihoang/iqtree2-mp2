--- conflicted
+++ resolved
@@ -1829,10 +1829,6 @@
         cout << "|                    FINALIZING TREE SEARCH                        |" << endl;
         cout << "--------------------------------------------------------------------" << endl;
         cout << "Performs final model parameters optimization" << endl;
-<<<<<<< HEAD
-		string tree = iqtree.optimizeModelParameters(true, 0.001);
-        iqtree.candidateTrees.update(tree, iqtree.getCurScore());
-=======
 		string tree;
         if (params.testAlpha)
             tree = iqtree.optimizeModelParameters(true, 0.001);
@@ -1840,7 +1836,6 @@
             tree = iqtree.optimizeModelParameters(true);
         
 		iqtree.candidateTrees.update(tree, iqtree.getCurScore(), true);
->>>>>>> 5969a142
     }
 
 	if (iqtree.isSuperTree())
@@ -1850,10 +1845,6 @@
 
 	if ((params.snni && params.write_candidate_trees) || verbose_mode >= VB_MED) {
 		printTrees(iqtree.candidateTrees, params, ".candidate_trees");
-	}
-
-	if (params.write_all_trees) {
-		printTrees(iqtree.allTrees, params, ".all_trees");
 	}
 
 	if (params.pll)
