--- conflicted
+++ resolved
@@ -876,44 +876,44 @@
 		Alignment* alignment) {
 	cout << endl;
 	cout << "Performing local search with NNI moves ... " << endl;
-    cout.precision(10);
-    cout << "Log-likelihood epsilon = " << params.loglh_epsilon << endl;
-    cout.precision(4);
+    cout.precision(10);
+    cout << "Log-likelihood epsilon = " << params.loglh_epsilon << endl;
+    cout.precision(4);
 	double nniBeginClock, nniEndClock;
 	nniBeginClock = getCPUTime();
-    if (!params.phylolib) {
-        iqtree.optimizeNNI();
-    } else {
-        iqtree.curScore = iqtree.optimizeNNIRax();
-        // read in new tree
-        int printBranchLengths = TRUE;
-        Tree2String(iqtree.phyloTree->tree_string, iqtree.phyloTree,
-                iqtree.phyloTree->start->back, printBranchLengths, TRUE, 0, 0,
-                0, SUMMARIZE_LH, 0, 0);
-
-        stringstream mytree;
-        mytree << iqtree.phyloTree->tree_string;
-        mytree.seekg(0, ios::beg);
-        iqtree.freeNode();
-        iqtree.readTree(mytree, iqtree.rooted);
-        //iqtree.initializeAllPartialLh();
-        //iqtree.clearAllPartialLH();
-        iqtree.setAlignment(alignment);
-
-    }
-    nniEndClock = getCPUTime();
-    cout << "First NNI search required :"
-            << (double) (nniEndClock - nniBeginClock) << "s" << endl;
-
-    if (iqtree.curScore > bestTreeScore) {
-        bestTreeScore = iqtree.curScore;
-        cout << "Found new best tree log-likelihood : " << bestTreeScore
-                << endl;
-    } else {
-        cout << "The local search could not improve the tree likelihood :( "
+    if (!params.phylolib) {
+        iqtree.optimizeNNI();
+    } else {
+        iqtree.curScore = iqtree.optimizeNNIRax();
+        // read in new tree
+        int printBranchLengths = TRUE;
+        Tree2String(iqtree.phyloTree->tree_string, iqtree.phyloTree,
+                iqtree.phyloTree->start->back, printBranchLengths, TRUE, 0, 0,
+                0, SUMMARIZE_LH, 0, 0);
+
+        stringstream mytree;
+        mytree << iqtree.phyloTree->tree_string;
+        mytree.seekg(0, ios::beg);
+        iqtree.freeNode();
+        iqtree.readTree(mytree, iqtree.rooted);
+        //iqtree.initializeAllPartialLh();
+        //iqtree.clearAllPartialLH();
+        iqtree.setAlignment(alignment);
+
+    }
+    nniEndClock = getCPUTime();
+    cout << "First NNI search required :"
+            << (double) (nniEndClock - nniBeginClock) << "s" << endl;
+
+    if (iqtree.curScore > bestTreeScore) {
+        bestTreeScore = iqtree.curScore;
+        cout << "Found new best tree log-likelihood : " << bestTreeScore
+                << endl;
+    } else {
+        cout << "The local search could not improve the tree likelihood :( "
 				<< endl;
 	}
-    // Write current best tree to file
+    // Write current best tree to file
 	string treeFileName = params.out_prefix;
 	treeFileName += ".treefile";
 	iqtree.printTree(treeFileName.c_str());
@@ -976,15 +976,15 @@
 double doModelOptimization(IQTree& iqtree, Params& params) {
 	cout << endl;
 	double bestTreeScore;
-    if (!params.phylolib) {
+    if (!params.phylolib) {
 		cout << endl;
-        cout << "Optimizing model parameters and branch lengths using IQTree kernel" << endl;
+        cout << "Optimizing model parameters and branch lengths using IQTree kernel" << endl;
 		bestTreeScore = iqtree.getModelFactory()->optimizeParameters(
 				params.fixed_branch_length, true, 0.1);
 		cout << "Log-likelihood of the current tree: " << bestTreeScore << endl;
 		iqtree.initiateMyEigenCoeff();
 	} else {
-        cout << "Optimizing model parameters and branch lengths using Phylolib kernel" << endl;
+        cout << "Optimizing model parameters and branch lengths using Phylolib kernel" << endl;
 		double t_modOpt_start = getCPUTime();
 		modOpt(iqtree.phyloTree, 0.1);
 		evaluateGeneric(iqtree.phyloTree, iqtree.phyloTree->start, FALSE);
@@ -1005,8 +1005,8 @@
 	iqtree.printTree(best_tree_string, WT_BR_LEN + WT_TAXON_ID);
 	cout << "Computing ML distances based on estimated model parameters...";
 	double *ml_dist = NULL;
-    double *ml_var = NULL;
-    longest_dist = iqtree.computeDist(params, alignment, ml_dist, ml_var, dist_file);
+    double *ml_var = NULL;
+    longest_dist = iqtree.computeDist(params, alignment, ml_dist, ml_var, dist_file);
 	cout << " " << (getCPUTime() - begin_time) << " sec" << endl;
 	if (longest_dist > MAX_GENETIC_DIST * 0.99) {
 		outWarning("Some pairwise ML distances are too long (saturated)");
@@ -1014,15 +1014,15 @@
 	} //else
 	{
 		memmove(iqtree.dist_matrix, ml_dist,
-                sizeof (double) * alignment->getNSeq() * alignment->getNSeq());
-        memmove(iqtree.var_matrix, ml_var,
+                sizeof (double) * alignment->getNSeq() * alignment->getNSeq());
+        memmove(iqtree.var_matrix, ml_var,
 				sizeof(double) * alignment->getNSeq() * alignment->getNSeq());
 	}
 	delete[] ml_dist;
-    delete[] ml_var;
+    delete[] ml_var;
 }
 
-void computeParsimonyTreeRax(Params& params, IQTree& iqtree, Alignment *alignment) {
+void computeParsimonyTreeRax(Params& params, IQTree& iqtree, Alignment *alignment) {
 	// Using raxml library
 	cout << "Reading binary alignment file " << endl;
 	if (params.binary_aln_file == NULL) {
@@ -1072,8 +1072,8 @@
 	double begin_time = getCPUTime();
 	params.startTime = begin_time;
 	params.start_real_time = getRealTime();
-    string bionj_file = params.out_prefix;
-    bionj_file += ".bionj";
+    string bionj_file = params.out_prefix;
+    bionj_file += ".bionj";
 
 	// Compute JC distances or read them from user file
 	if (params.dist_file) {
@@ -1084,7 +1084,7 @@
 
 	}
 
-    longest_dist = iqtree.computeDist(params, alignment, iqtree.dist_matrix, iqtree.var_matrix, dist_file);
+    longest_dist = iqtree.computeDist(params, alignment, iqtree.dist_matrix, iqtree.var_matrix, dist_file);
 	checkZeroDist(alignment, iqtree.dist_matrix);
 	if (longest_dist > MAX_GENETIC_DIST * 0.99) {
 		outWarning("Some pairwise distances are too long (saturated)");
@@ -1095,20 +1095,20 @@
 
 	// start the search with user-defined tree
 	if (params.user_file) {
-        cout << endl;
+        cout << endl;
 		cout << "Reading user tree file " << params.user_file << " ..." << endl;
 		bool myrooted = params.is_rooted;
 		iqtree.readTree(params.user_file, myrooted);
 		iqtree.setAlignment(alignment);
 		// Create parsimony tree using IQ-Tree kernel
-    } else if (params.parsimony_tree && !params.phylolib) {
+    } else if (params.parsimony_tree && !params.phylolib) {
 		cout << endl;
 		cout << "CREATING PARSIMONY TREE BY IQTree ..." << endl;
 		iqtree.computeParsimonyTree(params.out_prefix, alignment);
 		// If phylolib is enabled or the starting tree is chosen between parsimony and bionj
-    } else if (params.phylolib || params.par_vs_bionj) {
+    } else if (params.phylolib || params.par_vs_bionj) {
 		cout << endl;
-        cout << "CREATING PARSIMONY TREE BY PHYLOBLIB .. " << endl;
+        cout << "CREATING PARSIMONY TREE BY PHYLOBLIB .. " << endl;
 		// Create parsimony tree using phylolib
 		computeParsimonyTreeRax(params, iqtree, alignment);
 
@@ -1138,8 +1138,8 @@
     //double fixed_length = 0.001;
     int fixed_number = iqtree.fixNegativeBranch(false);
     // Question: for what do you need this initial_tree file?
-    string initial_tree_file = string(params.out_prefix) + ".initial_tree";
-    iqtree.printTree(initial_tree_file.c_str(), WT_BR_LEN | WT_BR_LEN_FIXED_WIDTH | WT_SORT_TAXA);
+    string initial_tree_file = string(params.out_prefix) + ".initial_tree";
+    iqtree.printTree(initial_tree_file.c_str(), WT_BR_LEN | WT_BR_LEN_FIXED_WIDTH | WT_SORT_TAXA);
     if (fixed_number) {
         cout << "WARNING: " << fixed_number << " undefined/negative branch lengths are initialized with parsimony" << endl;
         if (verbose_mode >= VB_DEBUG) {
@@ -1191,7 +1191,6 @@
 		iqtree.setSpeed_conf(params.speed_conf);
 	try {
 		if (!iqtree.getModelFactory()) {
-<<<<<<< HEAD
 			if (iqtree.isSuperTree()){
 				if(params.partition_type){
 					iqtree.setModelFactory(
@@ -1200,11 +1199,6 @@
 					iqtree.setModelFactory(
 							new PartitionModel(params, (PhyloSuperTree*) &iqtree));
 			} else {
-=======
-			if (iqtree.isSuperTree())
-				iqtree.setModelFactory(new PartitionModel(params, (PhyloSuperTree*) &iqtree));
-			else {
->>>>>>> 04f5d5acf2c2791b4cc39eaefd561aa801d19ae6
 				/*
 				if (params.raxmllib && alignment->num_states == 4) {
 					// phylolib only supports GTR+G. Therefore the model will be force to GTR+G
@@ -1225,10 +1219,10 @@
 	if (iqtree.isSuperTree())
 			((PhyloSuperTree*) &iqtree)->mapTrees();
 
-    // string to store the current tree with taxon id and branch lengths
-    stringstream best_tree_string;
-    iqtree.setParams(params);
-    double bestTreeScore;
+    // string to store the current tree with taxon id and branch lengths
+    stringstream best_tree_string;
+    iqtree.setParams(params);
+    double bestTreeScore;
 
 	// degree of freedom
 	int model_df = iqtree.getModelFactory()->getNParameters();
@@ -1244,13 +1238,13 @@
 
 	cout << "Optimize model parameters ... " << endl;
 
-    // Optimize model parameters and branch lengths using ML for the initial tree
-    bestTreeScore = iqtree.getModelFactory()->optimizeParameters(
+    // Optimize model parameters and branch lengths using ML for the initial tree
+    bestTreeScore = iqtree.getModelFactory()->optimizeParameters(
 			params.fixed_branch_length, true, TOL_LIKELIHOOD);
 
 
 	// Save current tree to a string
-    iqtree.curScore = bestTreeScore;
+    iqtree.curScore = bestTreeScore;
 	iqtree.printTree(best_tree_string, WT_TAXON_ID + WT_BR_LEN);
 
 	// Compute maximum likelihood distance
@@ -1265,17 +1259,17 @@
         	cout<<endl;
     	}*/
 
-    // Recreate the BIONJ tree using the newly computed ML distances
+    // Recreate the BIONJ tree using the newly computed ML distances
 	if (!params.user_file) {
 		iqtree.computeBioNJ(params, alignment, dist_file);
-        int fixed_number = iqtree.fixNegativeBranch(false);
-        if (fixed_number) {
-            cout << "WARNING: " << fixed_number << " undefined/negative branch lengths are initialized with parsimony" << endl;
-            if (verbose_mode >= VB_DEBUG) {
-                iqtree.printTree(cout);
-                cout << endl;
-            }
-        }
+        int fixed_number = iqtree.fixNegativeBranch(false);
+        if (fixed_number) {
+            cout << "WARNING: " << fixed_number << " undefined/negative branch lengths are initialized with parsimony" << endl;
+            if (verbose_mode >= VB_DEBUG) {
+                iqtree.printTree(cout);
+                cout << endl;
+            }
+        }
     	if (iqtree.isSuperTree() ){
     		if(params.partition_type)
     			((PhyloSuperTreePlen*) &iqtree)->mapTrees();
@@ -1283,13 +1277,13 @@
     			((PhyloSuperTree*) &iqtree)->mapTrees();
     	}
 
-        if (!params.fixed_branch_length && !params.leastSquareBranch) {
+        if (!params.fixed_branch_length && !params.leastSquareBranch) {
 			iqtree.curScore = iqtree.optimizeAllBranches();
-        } else {
+        } else {
 			iqtree.curScore = iqtree.computeLikelihood();
-        }
-        cout << "Log-likelihood of the BIONJ tree created from ML distances: " << iqtree.curScore << endl;
-        if (iqtree.curScore < (bestTreeScore - params.loglh_epsilon) && !params.leastSquareBranch) {
+        }
+        cout << "Log-likelihood of the BIONJ tree created from ML distances: " << iqtree.curScore << endl;
+        if (iqtree.curScore < (bestTreeScore - params.loglh_epsilon) && !params.leastSquareBranch) {
 			cout << "Rolling back the first tree..." << endl;
 			iqtree.rollBack(best_tree_string);
 			if (iqtree.isSuperTree()) {
@@ -1307,13 +1301,13 @@
 		}
 		double elapsedTime = getCPUTime() - params.startTime;
 		cout << "Time elapsed: " << elapsedTime << endl;
-    }
-    
-    if (!params.fixed_branch_length && params.leastSquareBranch) {
-        cout << "Computing Least Square branch lengths " << endl;
-        iqtree.optimizeAllBranchesLS();
-        iqtree.curScore = iqtree.computeLikelihood();
-        iqtree.printResultTree("LeastSquareTree");
+    }
+    
+    if (!params.fixed_branch_length && params.leastSquareBranch) {
+        cout << "Computing Least Square branch lengths " << endl;
+        iqtree.optimizeAllBranchesLS();
+        iqtree.curScore = iqtree.computeLikelihood();
+        iqtree.printResultTree("LeastSquareTree");
 	}
 
 	double t_tree_search_start, t_tree_search_end;
@@ -1332,13 +1326,13 @@
 		//cout << "Fast parsimony score: " << tree.cur_pars_score << endl;
 	}
 
-    /* OPTIMIZE MODEL PARAMETERS */
-    if (params.phylolib) {
-        if (!iqtree.phyloTree) {
-            // Create tree data structure for RAxML kernel
-            iqtree.phyloTree = (tree*) (malloc(sizeof(tree)));	
-            /* read the binary input, setup tree, initialize model with alignment */
-            read_msa(iqtree.phyloTree, params.binary_aln_file); 
+    /* OPTIMIZE MODEL PARAMETERS */
+    if (params.phylolib) {
+        if (!iqtree.phyloTree) {
+            // Create tree data structure for RAxML kernel
+            iqtree.phyloTree = (tree*) (malloc(sizeof(tree)));	
+            /* read the binary input, setup tree, initialize model with alignment */
+            read_msa(iqtree.phyloTree, params.binary_aln_file); 
 	 }
 
 		// Read best tree into phylolib kernel
@@ -1378,27 +1372,27 @@
 			}
 			delete [] rate_param;
 		}
-        evaluateGeneric(iqtree.raxmlTree, iqtree.raxmlTree->start, TRUE);
-        cout << "Log-likelihood after initializing parameters to phylolib: " << iqtree.raxmlTree->likelihood << endl;
-        exit(1);
+        evaluateGeneric(iqtree.raxmlTree, iqtree.raxmlTree->start, TRUE);
+        cout << "Log-likelihood after initializing parameters to phylolib: " << iqtree.raxmlTree->likelihood << endl;
+        exit(1);
 		 */
-        cout << endl;
-        cout << "Optimizing model parameters and branch lengths using Phylolib"
+        cout << endl;
+        cout << "Optimizing model parameters and branch lengths using Phylolib"
 				<< endl;
 		double t_modOpt_start = getCPUTime();
-        evaluateGeneric(iqtree.phyloTree, iqtree.phyloTree->start, TRUE);
+        evaluateGeneric(iqtree.phyloTree, iqtree.phyloTree->start, TRUE);
 		modOpt(iqtree.phyloTree, 0.1);
 		evaluateGeneric(iqtree.phyloTree, iqtree.phyloTree->start, FALSE);
-        // Write phylolib model parameters to a file
-        cout << "Printing phylolib model file" << endl;
-        iqtree.printPhylolibModelParams(".phylolib.models");
-        // Write phylolib tree to a file:
-        iqtree.printPhylolibTree(".phylolib.start_tree");
+        // Write phylolib model parameters to a file
+        cout << "Printing phylolib model file" << endl;
+        iqtree.printPhylolibModelParams(".phylolib.models");
+        // Write phylolib tree to a file:
+        iqtree.printPhylolibTree(".phylolib.start_tree");
 
 		double t_modOpt = getCPUTime() - t_modOpt_start;
-        cout << "Phylolib: log-likelihood of the current tree: "
+        cout << "Phylolib: log-likelihood of the current tree: "
 				<< iqtree.phyloTree->likelihood << endl;
-        cout << "Phylolib: time required for model optimizations: " << t_modOpt
+        cout << "Phylolib: time required for model optimizations: " << t_modOpt
 				<< " seconds" << endl;
 		bestTreeScore = iqtree.phyloTree->likelihood;
 		params.maxtime += t_modOpt / 60.0;
@@ -1421,11 +1415,11 @@
 	//bool saved_estimate_nni = estimate_nni_cutoff;
 	//estimate_nni_cutoff = false; // do not estimate NNI cutoff based on initial BIONJ tree
 
-    if (params.leastSquareNNI) {
-    	iqtree.computeSubtreeDists();
+    if (params.leastSquareNNI) {
+    	iqtree.computeSubtreeDists();
     }
     iqtree.setRootNode(params.root); // Important for NNI below
-
+
 	if (params.min_iterations > 0) {
 		createFirstNNITree(params, iqtree, iqtree.curScore, alignment);
 		if (iqtree.isSuperTree())
@@ -1604,7 +1598,7 @@
 	assert(iqtree.root);
 
 	double myscore = 0.0;
-    if (!params.phylolib) {
+    if (!params.phylolib) {
 		myscore = iqtree.getBestScore();
 		//iqtree.computePatternLikelihood(pattern_lh, &myscore);
 		iqtree.computeLikelihood(pattern_lh);
@@ -1703,9 +1697,9 @@
 	//printf( "Total time used: %8.6f seconds.\n", (double) params.run_time );
 
 	iqtree.printResultTree();
-    if (verbose_mode >= VB_MED && params.phylolib) {
-        iqtree.printPhylolibTree(".phylolibtree_end");
-    }
+    if (verbose_mode >= VB_MED && params.phylolib) {
+        iqtree.printPhylolibTree(".phylolibtree_end");
+    }
 	if (params.out_file)
 		iqtree.printTree(params.out_file);
 	//tree.printTree(params.out_file,WT_BR_LEN_FIXED_WIDTH);
