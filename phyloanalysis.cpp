--- conflicted
+++ resolved
@@ -1061,93 +1061,6 @@
 
 }
 
-<<<<<<< HEAD
-=======
-void computeInitialTree(Params &params, IQTree &iqtree, string &dist_file, int &numInitTrees, string &initTree) {
-    double start = getCPUTime();
-
-    string out_file = params.out_prefix;
-    if (params.user_file) {
-        // start the search with user-defined tree
-    	cout << endl;
-        cout << "Reading input tree file " << params.user_file << " ..." << endl;
-        bool myrooted = params.is_rooted;
-        iqtree.readTree(params.user_file, myrooted);
-        iqtree.setAlignment(iqtree.aln);
-        numInitTrees = 1;
-        params.numNNITrees = 1;
-        // change to old kernel if tree is multifurcating
-		if ((params.SSE == LK_EIGEN || params.SSE == LK_EIGEN_SSE) && !iqtree.isBifurcating()) {
-			cout << "NOTE: Changing to old kernel as input tree is multifurcating" << endl;
-			params.SSE = LK_SSE;
-		}
-    } else switch (params.start_tree) {
-    case STT_PARSIMONY:
-        // Create parsimony tree using IQ-Tree kernel
-        cout << endl;
-        cout << "Creating initial parsimony tree by random order stepwise addition..." << endl;
-        iqtree.computeParsimonyTree(params.out_prefix, iqtree.aln);
-        iqtree.initializeAllPartialPars();
-        iqtree.clearAllPartialLH();
-        iqtree.fixNegativeBranch(true);
-        numInitTrees = params.numParsTrees;
-        if (numInitTrees > params.min_iterations && params.stop_condition == SC_FIXED_ITERATION)
-            numInitTrees = params.min_iterations;
-        break;
-    case STT_PLL_PARSIMONY:
-        cout << endl;
-        cout << "Create initial parsimony tree by phylogenetic likelihood library (PLL)... ";
-        // generate a parsimony tree for model optimization
-        iqtree.pllInst->randomNumberSeed = params.ran_seed;
-        pllComputeRandomizedStepwiseAdditionParsimonyTree(iqtree.pllInst, iqtree.pllPartitions, params.sprDist);
-        resetBranches(iqtree.pllInst);
-        pllTreeToNewick(iqtree.pllInst->tree_string, iqtree.pllInst, iqtree.pllPartitions, iqtree.pllInst->start->back,
-                PLL_TRUE, PLL_TRUE, PLL_FALSE, PLL_FALSE, PLL_FALSE, PLL_SUMMARIZE_LH, PLL_FALSE, PLL_FALSE);
-        iqtree.readTreeString(string(iqtree.pllInst->tree_string));
-        iqtree.initializeAllPartialPars();
-        iqtree.clearAllPartialLH();
-        if (params.write_init_tree) {
-            out_file += ".parstree";
-            iqtree.printTree(out_file.c_str(), WT_NEWLINE);
-        }
-        iqtree.fixNegativeBranch(true);
-        cout << getCPUTime() - start << " seconds" << endl;
-        numInitTrees = params.numParsTrees;
-            if (numInitTrees > params.min_iterations && params.stop_condition == SC_FIXED_ITERATION)
-                numInitTrees = params.min_iterations;
-        break;
-    case STT_BIONJ:
-        // This is the old default option: using BIONJ as starting tree
-        iqtree.computeBioNJ(params, iqtree.aln, dist_file);
-        cout << getCPUTime() - start << " seconds" << endl;
-        numInitTrees = 1;
-        break;
-    }
-
-    /* Fix if negative branch lengths detected */
-    int fixed_number = iqtree.fixNegativeBranch();
-    if (fixed_number) {
-        cout << "WARNING: " << fixed_number << " undefined/negative branch lengths are initialized with parsimony" << endl;
-    }
-    if (params.root) {
-        string str = params.root;
-        if (!iqtree.findNodeName(str)) {
-            str = "Specified root name " + str + "not found";
-            outError(str);
-        }
-    }
-    initTree = iqtree.getTreeString();
-    if (params.pll) {
-        pllNewickTree *newick = pllNewickParseString(initTree.c_str());
-        pllTreeInitTopologyNewick(iqtree.pllInst, newick, PLL_TRUE);
-        pllNewickParseDestroy(&newick);
-//        pllInitModel(iqtree.pllInst, iqtree.pllPartitions, iqtree.pllAlignment);
-        pllInitModel(iqtree.pllInst, iqtree.pllPartitions);
-    }
-
-}
-
->>>>>>> fbd7e002
 void initializeParams(Params &params, IQTree &iqtree, vector<ModelInfo> &model_info) {
     iqtree.curScore = -DBL_MAX;
     bool test_only = params.model_name.substr(0, 8) == "TESTONLY";
@@ -1453,7 +1366,6 @@
     if (params.start_tree == STT_BIONJ || params.iqp || params.leastSquareBranch) {
     	computeInitialDist(params, iqtree, dist_file);
     }
-
     iqtree.setParams(params);
 
     /********************** CREATE INITIAL TREE(S) **********************/
@@ -1496,7 +1408,6 @@
     // Update best tree
     iqtree.setBestTree(initTree, iqtree.curScore);
     cout << "Current best tree score: " << iqtree.bestScore << endl << endl;
-
     iqtree.candidateTrees.update(initTree, iqtree.curScore);
 
     // Compute maximum likelihood distance
@@ -1526,6 +1437,7 @@
             string tree = iqtree.doNNISearch(nni_count, nni_steps);
             iqtree.setBestTree(tree, iqtree.curScore);
         	iqtree.candidateTrees.update(tree, iqtree.curScore);
+
         }
 
         cout << "Current best score: " << iqtree.bestScore << " / CPU time: "
