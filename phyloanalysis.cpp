/***************************************************************************
 *   Copyright (C) 2009 by BUI Quang Minh   *
 *   minh.bui@univie.ac.at   *
 *                                                                         *
 *   This program is free software; you can redistribute it and/or modify  *
 *   it under the terms of the GNU General Public License as published by  *
 *   the Free Software Foundation; either version 2 of the License, or     *
 *   (at your option) any later version.                                   *
 *                                                                         *
 *   This program is distributed in the hope that it will be useful,       *
 *   but WITHOUT ANY WARRANTY; without even the implied warranty of        *
 *   MERCHANTABILITY or FITNESS FOR A PARTICULAR PURPOSE.  See the         *
 *   GNU General Public License for more details.                          *
 *                                                                         *
 *   You should have received a copy of the GNU General Public License     *
 *   along with this program; if not, write to the                         *
 *   Free Software Foundation, Inc.,                                       *
 *   59 Temple Place - Suite 330, Boston, MA  02111-1307, USA.             *
 ***************************************************************************/

#ifdef HAVE_CONFIG_H
#include <config.h>
#endif
#include <iqtree_config.h>
#include "phylotree.h"
#include "phylosupertree.h"
#include "phylosupertreeplen.h"
#include "phyloanalysis.h"
#include "alignment.h"
#include "superalignment.h"
#include "iqtree.h"
#include "gtrmodel.h"
#include "modeldna.h"
#include "myreader.h"
#include "rateheterogeneity.h"
#include "rategamma.h"
#include "rateinvar.h"
#include "rategammainvar.h"
//#include "modeltest_wrapper.h"
#include "modelprotein.h"
#include "modelbin.h"
#include "modelcodon.h"
#include "stoprule.h"

#include "mtreeset.h"
#include "mexttree.h"
#include "ratemeyerhaeseler.h"
#include "whtest_wrapper.h"
#include "partitionmodel.h"
#include "guidedbootstrap.h"
#include "modelset.h"
#include "timeutil.h"

void reportReferences(ofstream &out, string &original_model) {
	out
			<< "Bui Quang Minh, Minh Anh Thi Nguyen, and Arndt von Haeseler (2013) Ultrafast"
			<< endl << "approximation for phylogenetic bootstrap. Mol. Biol. Evol., 30:1188-1195."
			<< endl
			/*
			<< endl << "Lam-Tung Nguyen, Heiko A. Schmidt, Bui Quang Minh, and Arndt von Haeseler (2012)"
			<< endl
			<< "IQ-TREE: Efficient algorithm for phylogenetic inference by maximum likelihood"
			<< endl << "and important quartet puzzling. In prep." << endl*/
			<< endl << "For the original IQPNNI algorithm please cite: " << endl
			<< endl
			<< "Le Sy Vinh and Arndt von Haeseler (2004) IQPNNI: moving fast through tree space"
			<< endl
			<< "and stopping in time. Mol. Biol. Evol., 21:1565-1571."
			<< endl << endl;
	/*		"*** If you use the parallel version, please cite: " << endl << endl <<
	 "Bui Quang Minh, Le Sy Vinh, Arndt von Haeseler, and Heiko A. Schmidt (2005)" << endl <<
	 "pIQPNNI - parallel reconstruction of large maximum likelihood phylogenies." << endl <<
	 "Bioinformatics, 21:3794-3796." << endl << endl;*/

// 	if (original_model == "TEST" || original_model == "TESTONLY")
// 		out << "Since you used Modeltest please also cite Posada and Crandall (1998)" << endl << endl;
}

void reportAlignment(ofstream &out, Alignment &alignment) {
	out << "Input data: " << alignment.getNSeq() << " sequences with "
			<< alignment.getNSite() << " "
			<< ((alignment.seq_type == SEQ_BINARY) ?
					"binary" :
					((alignment.seq_type == SEQ_DNA) ? "nucleotide" :
					(alignment.seq_type == SEQ_PROTEIN) ? "amino-acid" :
					(alignment.seq_type == SEQ_CODON) ? "codon": "morphological"))
			<< " sites" << endl << "Number of constant sites: "
			<< round(alignment.frac_const_sites * alignment.getNSite())
			<< " (= " << alignment.frac_const_sites * 100 << "% of all sites)"
			<< endl << "Number of site patterns: " << alignment.size() << endl
			<< endl;
}

void pruneModelInfo(vector<ModelInfo> &model_info, PhyloSuperTree *tree) {
	vector<ModelInfo> res_info;
	for (vector<PartitionInfo>::iterator it = tree->part_info.begin(); it != tree->part_info.end(); it++) {
		for (vector<ModelInfo>::iterator mit = model_info.begin(); mit != model_info.end(); mit++)
			if (mit->set_name == it->name)
				res_info.push_back(*mit);
	}
	model_info = res_info;

}

void reportModelSelection(ofstream &out, Params &params, vector<ModelInfo> &model_info, bool is_partitioned) {
	out << "Best-fit model according to "
		<< ((params.model_test_criterion == MTC_BIC) ? "BIC" :
			((params.model_test_criterion == MTC_AIC) ? "AIC" : "AICc")) << ": ";
	vector<ModelInfo>::iterator it;
	if (is_partitioned) {
		string set_name = "";
		for (it = model_info.begin(); it != model_info.end(); it++) {
			if (it->set_name != set_name) {
				if (set_name != "")
					out << ",";
				out << it->name << ":" << it->set_name;
				set_name = it->set_name;
			}
		}
	} else {
		out << model_info[0].name;
	}

	if (is_partitioned) {
		out << endl << endl << "List of best-fit models per partition:" << endl << endl;
	} else {
		out << endl << endl << "List of models sorted by "
			<< ((params.model_test_criterion == MTC_BIC) ? "BIC" :
				((params.model_test_criterion == MTC_AIC) ? "AIC" : "AICc"))
			<< " scores: " << endl << endl;
	}
	if (is_partitioned)
		out << "  ID  ";
	out << "Model             LogL          AIC      w-AIC      AICc     w-AICc       BIC      w-BIC" << endl;
	/*
	if (is_partitioned)
		out << "----------";

	out << "----------------------------------------------------------------------------------------" << endl;
	*/
	int setid = 1;
	for (it = model_info.begin(); it != model_info.end(); it++) {
		if (it->AIC_score == DBL_MAX) continue;
		if (it != model_info.begin() && it->set_name != (it-1)->set_name)
			setid++;
		if (is_partitioned && it != model_info.begin() && it->set_name == (it-1)->set_name)
			continue;
		if (is_partitioned) {
			out.width(4);
			out << right << setid << "  ";
		}
		out.width(13);
		out << left << it->name << " ";
		out.width(11);
		out << right << it->logl << " ";
		out.width(11);
		out	<< it->AIC_score << ((it->AIC_conf) ? " + " : " - ") << it->AIC_weight << " ";
		out.width(11);
		out << it->AICc_score << ((it->AICc_conf) ? " + " : " - ") << it->AICc_weight << " ";
		out.width(11);
		out << it->BIC_score  << ((it->BIC_conf) ? " + " : " - ") << it->BIC_weight;
		out << endl;
	}
	out << endl;
	out <<  "AIC, w-AIC   : Akaike information criterion scores and weights." << endl
		 << "AICc, w-AICc : Corrected AIC scores and weights." << endl
		 << "BIC, w-BIC   : Bayesian information criterion scores and weights." << endl << endl

		 << "Plus signs denote the 95% confidence sets." << endl
		 << "Minus signs denote significant exclusion." <<endl;
	out << endl;
}

void reportModel(ofstream &out, PhyloTree &tree) {
	int i, j, k;
	out << "Model of substitution: " << tree.getModelName() << endl << endl;

	if (tree.aln->num_states <= 4) {
		out << "Rate parameter R:" << endl << endl;

		double *rate_mat = new double[tree.aln->num_states * tree.aln->num_states];
		if (!tree.getModel()->isSiteSpecificModel())
			tree.getModel()->getRateMatrix(rate_mat);
		else
			((ModelSet*) tree.getModel())->front()->getRateMatrix(rate_mat);
		if (tree.aln->num_states > 4)
			out << fixed;
		if (tree.getModel()->isReversible()) {
			for (i = 0, k = 0; i < tree.aln->num_states - 1; i++)
				for (j = i + 1; j < tree.aln->num_states; j++, k++) {
					out << "  " << tree.aln->convertStateBackStr(i) << "-"
							<< tree.aln->convertStateBackStr(j) << ": " << rate_mat[k];
					if (tree.aln->num_states <= 4)
						out << endl;
					else if (k % 5 == 4)
						out << endl;
				}
		} else { // non-reversible model
			for (i = 0, k = 0; i < tree.aln->num_states; i++)
				for (j = 0; j < tree.aln->num_states; j++)
					if (i != j) {
						out << "  " << tree.aln->convertStateBackStr(i) << "-"
								<< tree.aln->convertStateBackStr(j) << ": "
								<< rate_mat[k];
						if (tree.aln->num_states <= 4)
							out << endl;
						else if (k % 5 == 4)
							out << endl;
						k++;
					}

		}

		//if (tree.aln->num_states > 4)
			out << endl;
		out.unsetf(ios_base::fixed);
		delete[] rate_mat;
	}
	out << "State frequencies: ";
	if (tree.getModel()->isSiteSpecificModel())
		out << "(site specific frequencies)" << endl << endl;
	else {
		if (!tree.getModel()->isReversible())
			out << "(inferred from Q matrix)" << endl;
		else
			switch (tree.getModel()->getFreqType()) {
			case FREQ_EMPIRICAL:
				out << "(empirical counts from alignment)" << endl;
				break;
			case FREQ_ESTIMATE:
				out << "(estimated with maximum likelihood)" << endl;
				break;
			case FREQ_USER_DEFINED:
				out << "(user-defined)" << endl;
				break;
			case FREQ_EQUAL:
				out << "(equal frequencies)" << endl;
				break;
			default:
				break;
			}
		out << endl;

		double *state_freqs = new double[tree.aln->num_states];
		tree.getModel()->getStateFrequency(state_freqs);
		for (i = 0; i < tree.aln->num_states; i++)
			out << "  pi(" << tree.aln->convertStateBackStr(i) << ") = "
					<< state_freqs[i] << endl;
		delete[] state_freqs;
		out << endl;
		if (tree.aln->num_states <= 4) {
			// report Q matrix
			double *q_mat = new double[tree.aln->num_states * tree.aln->num_states];
			tree.getModel()->getQMatrix(q_mat);

			out << "Rate matrix Q:" << endl << endl;
			for (i = 0, k = 0; i < tree.aln->num_states; i++) {
				out << "  " << tree.aln->convertStateBackStr(i);
				for (j = 0; j < tree.aln->num_states; j++, k++) {
					out << "  ";
					out.width(8);
					out << q_mat[k];
				}
				out << endl;
			}
			out << endl;
			delete[] q_mat;
		}
	}
}

void reportRate(ofstream &out, PhyloTree &tree) {
	int i;
	RateHeterogeneity *rate_model = tree.getRate();
	out << "Model of rate heterogeneity: " << rate_model->full_name << endl;
	rate_model->writeInfo(out);

	if (rate_model->getNDiscreteRate() > 1 || rate_model->getPInvar() > 0.0) {
		out << endl << " Category  Relative_rate  Proportion" << endl;
		if (rate_model->getPInvar() > 0.0)
			out << "  0         0              " << rate_model->getPInvar()
					<< endl;
		int cats = rate_model->getNDiscreteRate();
		DoubleVector prop;
		if (rate_model->getGammaShape() > 0 || rate_model->getPtnCat(0) < 0)
			prop.resize(cats,
					(1.0 - rate_model->getPInvar()) / rate_model->getNRate());
		else {
			prop.resize(cats, 0.0);
			for (i = 0; i < tree.aln->getNPattern(); i++)
				prop[rate_model->getPtnCat(i)] += tree.aln->at(i).frequency;
			for (i = 0; i < cats; i++)
				prop[i] /= tree.aln->getNSite();
		}
		for (i = 0; i < cats; i++) {
			out << "  " << i + 1 << "         ";
			out.width(14);
			out << left << rate_model->getRate(i) << " " << prop[i];
			out << endl;
		}
		if (rate_model->getGammaShape() > 0) {
			out << "Relative rates are computed as " << ((dynamic_cast<RateGamma*>(rate_model)->isCutMedian()) ? "median" : "mean") <<
				" of the portion of the Gamma distribution falling in the category." << endl;
		}
	}
	/*
	 if (rate_model->getNDiscreteRate() > 1 || rate_model->isSiteSpecificRate())
	 out << endl << "See file " << rate_file << " for site-specific rates and categories" << endl;*/
	out << endl;
}

void reportTree(ofstream &out, Params &params, PhyloTree &tree, double tree_lh,
		double lh_variance) {
	double epsilon = 1.0 / tree.getAlnNSite();
	double totalLen = tree.treeLength();
	out << "Total tree length (sum of branch lengths): " << totalLen << endl;
	double totalLenInternal = tree.treeLengthInternal(epsilon);
	out << "Sum of internal branch lengths: " << totalLenInternal << endl;
	out << "Sum of internal branch lengths divided by total tree length: "
			<< totalLenInternal / totalLen << endl;
	out << endl;
	//out << "ZERO BRANCH EPSILON = " << epsilon << endl;
	int zero_internal_branches = tree.countZeroInternalBranches(NULL, NULL, epsilon);
	if (zero_internal_branches > 0) {
		//int zero_internal_branches = tree.countZeroInternalBranches(NULL, NULL, epsilon);
		/*
		out << "WARNING: " << zero_branches
				<< " branches of near-zero lengths (<" << epsilon << ") and should be treated with caution!"
				<< endl;
		*/
		out << "WARNING: " << zero_internal_branches
				<< " near-zero internal branches (<" << epsilon << ") should be treated with caution"
				<< endl;
		/*
		cout << endl << "WARNING: " << zero_branches
				<< " branches of near-zero lengths (<" << epsilon << ") and should be treated with caution!"
				<< endl;
		*/
		out << "         Such branches are denoted by '**' in the figure"
				<< endl << endl;
	}
	int long_branches = tree.countLongBranches(NULL, NULL, MAX_BRANCH_LEN-0.2);
	if (long_branches > 0) {
		//stringstream sstr;
		out << "WARNING: " << long_branches
				<< " too long branches (>" << MAX_BRANCH_LEN-0.2 << ") should be treated with caution!"
				<< endl;
		//out << sstr.str();
		//cout << sstr.str();
	}
	tree.sortTaxa();
	//tree.setExtendedFigChar();
	tree.drawTree(out, WT_BR_SCALE, epsilon);
	int df = tree.getModelFactory()->getNParameters();
	int ssize = tree.getAlnNSite();
	double AIC_score, AICc_score, BIC_score;
	computeInformationScores(tree_lh, df, ssize, AIC_score, AICc_score, BIC_score);

	out << "Log-likelihood of the tree: " << fixed << tree_lh << " (s.e. "
			<< sqrt(lh_variance) << ")" << endl
			<< "Number of free parameters: " << df << endl
			<< "Akaike information criterion (AIC) score: " << AIC_score << endl
			<< "Corrected Akaike information criterion (AICc) score: " << AICc_score << endl
			<< "Bayesian information criterion (BIC) score: " << BIC_score << endl
			<< "Unconstrained log-likelihood (without tree): "
			<< tree.aln->computeUnconstrainedLogL() << endl << endl
			//<< "Total tree length: " << tree.treeLength() << endl << endl
			<< "Tree in newick format:" << endl << endl;

	tree.printTree(out, WT_BR_LEN | WT_BR_LEN_FIXED_WIDTH | WT_SORT_TAXA);

	out << endl << endl;
}

void reportCredits(ofstream &out) {
	out << "CREDITS" << endl << "-------" << endl << endl
			<< "Some parts of the code were taken from the following packages/libraries:"
			<< endl << endl
			<< "Schmidt HA, Strimmer K, Vingron M, and von Haeseler A (2002)" << endl
			<< "TREE-PUZZLE: maximum likelihood phylogenetic analysis using quartets" << endl
			<< "and parallel computing. Bioinformatics, 18(3):502-504." << endl << endl

			//<< "The source code to construct the BIONJ tree were taken from BIONJ software:"
			//<< endl << endl
			<< "Gascuel O (1997) BIONJ: an improved version of the NJ algorithm" << endl
			<< "based on a simple model of sequence data. Mol. Bio. Evol., 14:685-695." << endl << endl

			//<< "The Nexus file parser was taken from the Nexus Class Library:"
			//<< endl << endl
			<< "Paul O. Lewis (2003) NCL: a C++ class library for interpreting data files in" << endl
			<< "NEXUS format. Bioinformatics, 19(17):2330-2331." << endl << endl

			<< "Mascagni M and Srinivasan A (2000) Algorithm 806: SPRNG: A Scalable Library" << endl
			<< "for Pseudorandom Number Generation. ACM Transactions on Mathematical Software," << endl
			<< "26: 436-461." << endl << endl

			<< "Guennebaud G, Jacob B, et al. (2010) Eigen v3. http://eigen.tuxfamily.org" << endl << endl;
			/*
			<< "The Modeltest 3.7 source codes were taken from:" << endl << endl
			<< "David Posada and Keith A. Crandall (1998) MODELTEST: testing the model of"
			<< endl << "DNA substitution. Bioinformatics, 14(9):817-8." << endl
			*/
}

extern StringIntMap tree_counter;

void reportPhyloAnalysis(Params &params, string &original_model,
		Alignment &alignment, IQTree &tree, vector<ModelInfo> &model_info) {

	if (params.count_trees) {
		// addon: print #distinct trees
		cout << endl << "INFO: " << tree_counter.size() << " distinct trees evaluated during whole tree search" << endl;

		IntVector counts;
		for (StringIntMap::iterator i = tree_counter.begin(); i != tree_counter.end(); i++) {
			if (i->second > counts.size())
				counts.resize(i->second+1, 0);
			counts[i->second]++;
		}
		for (IntVector::iterator i2 = counts.begin(); i2 != counts.end(); i2++)
			cout << "#Trees occuring " << (i2-counts.begin()) << " times: " << *i2 << endl;
	}

	string outfile = params.out_prefix;

	outfile += ".iqtree";
	try {
		ofstream out;
		out.exceptions(ios::failbit | ios::badbit);
		out.open(outfile.c_str());
		out << "IQ-TREE " << iqtree_VERSION_MAJOR << "." << iqtree_VERSION_MINOR
				<< "." << iqtree_VERSION_PATCH << " built " << __DATE__ << endl
				<< endl;
		if (params.partition_file)
			out << "Partition file name: " << params.partition_file << endl;
		if (params.aln_file)
			out << "Input file name: " << params.aln_file << endl;

		if (params.user_file)
			out << "User tree file name: " << params.user_file << endl;
		out << "Type of analysis: ";
		if (params.compute_ml_tree)
			out << "tree reconstruction";
		if (params.num_bootstrap_samples > 0) {
			if (params.compute_ml_tree)
				out << " + ";
			out << "non-parametric bootstrap (" << params.num_bootstrap_samples
					<< " replicates)";
		}
		out << endl;
		out << "Random seed number: " << params.ran_seed << endl << endl;
		out << "REFERENCES" << endl << "----------" << endl << endl;
		reportReferences(out, original_model);

		out << "SEQUENCE ALIGNMENT" << endl << "------------------" << endl
				<< endl;
		if (tree.isSuperTree()) {
			out << "Input data: " << alignment.getNSeq() << " taxa with "
					<< alignment.getNSite() << " partitions and "
					<< tree.getAlnNSite() << " total sites ("
					<< ((SuperAlignment*)tree.aln)->computeMissingData()*100 << "% missing data)" << endl << endl;

			PhyloSuperTree *stree = (PhyloSuperTree*) &tree;
			int namelen = stree->getMaxPartNameLength();
			int part;
			out.width(max(namelen+6,10));
			out << left << "  ID  Name" << "  Type  #Seqs  #Sites  #Patterns  #Const_Sites" << endl;
			//out << string(namelen+54, '-') << endl;
			part = 0;
			for (PhyloSuperTree::iterator it = stree->begin(); it != stree->end(); it++, part++) {
				//out << "FOR PARTITION " << stree->part_info[part].name << ":" << endl << endl;
				//reportAlignment(out, *((*it)->aln));
				out.width(4);
				out << right << part+1 << "  ";
				out.width(max(namelen,4));
				out << left << stree->part_info[part].name << "  ";
				out.width(6);
				switch ((*it)->aln->seq_type) {
				case SEQ_BINARY: out << "BIN"; break;
				case SEQ_CODON: out << "CODON"; break;
				case SEQ_DNA: out << "DNA"; break;
				case SEQ_MORPH: out << "MORPH"; break;
				case SEQ_MULTISTATE: out << "TINA"; break;
				case SEQ_PROTEIN: out << "AA"; break;
				case SEQ_UNKNOWN: out << "???"; break;
				}
				out.width(5);
				out << right << (*it)->aln->getNSeq() << "  ";
				out.width(6);
				out << (*it)->aln->getNSite() << "  ";
				out.width(6);
				out << (*it)->aln->getNPattern() << "      ";
				out << round((*it)->aln->frac_const_sites*100) << "%" << endl;
			}
			out << endl;
		} else
			reportAlignment(out, alignment);

		out.precision(4);
		out << fixed;

		if (!model_info.empty()) {
			out << "MODEL SELECTION" << endl << "---------------" << endl << endl;
			if (tree.isSuperTree())
				pruneModelInfo(model_info, (PhyloSuperTree*)&tree);
			reportModelSelection(out, params, model_info, tree.isSuperTree());
		}

		out << "SUBSTITUTION PROCESS" << endl << "--------------------" << endl
				<< endl;
		if (tree.isSuperTree()) {
			out	<< "Full partition model with separate branch lengths and models between partitions" << endl << endl;
			PhyloSuperTree *stree = (PhyloSuperTree*) &tree;
			PhyloSuperTree::iterator it;
			int part;

			out << "  ID  Model          Parameters" << endl;
			//out << "-------------------------------------" << endl;
			for (it = stree->begin(), part = 0; it != stree->end(); it++, part++) {
				out.width(4);
				out << right << (part+1) << "  ";
				out.width(14);
				out << left << (*it)->getModelName() << " " << (*it)->getModelNameParams() << endl;
			}
			out << endl;
			/*
			for (it = stree->begin(), part = 0; it != stree->end(); it++, part++) {
				out << "FOR PARTITION " << stree->part_info[part].name << ":" << endl << endl;
				reportModel(out, *(*it));
				reportRate(out, *(*it));
			}*/
		} else {
			reportModel(out, tree);
			reportRate(out, tree);
		}

		/*
		out << "RATE HETEROGENEITY" << endl << "------------------" << endl
				<< endl;
		if (tree.isSuperTree()) {
			PhyloSuperTree *stree = (PhyloSuperTree*) &tree;
			int part = 0;
			for (PhyloSuperTree::iterator it = stree->begin();
					it != stree->end(); it++, part++) {
				out << "FOR PARTITION " << stree->part_info[part].name << ":"
						<< endl << endl;
				reportRate(out, *(*it));
			}
		} else
			reportRate(out, tree);
		*/
		// Bootstrap analysis:
		//Display as outgroup: a

		if (original_model == "WHTEST") {
			out << "TEST OF MODEL HOMOGENEITY" << endl
					<< "-------------------------" << endl << endl;
			out << "Delta of input data:                 "
					<< params.whtest_delta << endl;
			out << ".95 quantile of Delta distribution:  "
					<< params.whtest_delta_quantile << endl;
			out << "Number of simulations performed:     "
					<< params.whtest_simulations << endl;
			out << "P-value:                             "
					<< params.whtest_p_value << endl;
			if (params.whtest_p_value < 0.05) {
				out
						<< "RESULT: Homogeneity assumption is rejected (p-value cutoff 0.05)"
						<< endl;
			} else {
				out
						<< "RESULT: Homogeneity assumption is NOT rejected (p-value cutoff 0.05)"
						<< endl;
			}
			out << endl << "*** For this result please cite:" << endl << endl;
			out
					<< "G. Weiss and A. von Haeseler (2003) Testing substitution models"
					<< endl
					<< "within a phylogenetic tree. Mol. Biol. Evol, 20(4):572-578"
					<< endl << endl;
		}

		out << "TREE SEARCH" << endl << "-----------" << endl << endl
				<< "Stopping rule: "
				<< ((params.stop_condition == SC_STOP_PREDICT) ? "Yes" : "No")
				<< endl << "Number of iterations: "
				<< tree.stop_rule.getNumIterations() << endl
				<< "Probability of deleting sequences: " << params.p_delete
				<< endl << "Number of representative leaves: "
				<< params.k_representative << endl
				<< "NNI log-likelihood cutoff: " << tree.getNNICutoff() << endl
				<< endl;

		if (params.compute_ml_tree) {
			out << "MAXIMUM LIKELIHOOD TREE" << endl
					<< "-----------------------" << endl << endl;

			tree.setRootNode(params.root);
			out << "NOTE: Tree is UNROOTED although outgroup taxon '"
					<< tree.root->name << "' is drawn at root" << endl;
			if (params.partition_file)
				out
						<< "NOTE: Branch lengths are weighted average over all partitions"
						<< endl
						<< "      (weighted by the number of sites in the partitions)"
						<< endl;
			if (params.aLRT_replicates > 0 || params.gbo_replicates
					|| (params.num_bootstrap_samples && params.compute_ml_tree)) {
				out << "Numbers in parentheses are ";
				if (params.aLRT_replicates > 0)
					out << "SH-aLRT supports";
				if (params.num_bootstrap_samples && params.compute_ml_tree) {
					if (params.aLRT_replicates > 0)
						out << " /";
					out << " standard bootstrap supports";
				}
				if (params.gbo_replicates) {
					if (params.aLRT_replicates > 0)
						out << " /";
					out << " ultrafast bootstrap supports";
				}
				out << " (%)" << endl;
			}
			out << endl;
			reportTree(out, params, tree, tree.getBestScore(),
					tree.logl_variance);

			if (tree.isSuperTree()) {
				PhyloSuperTree *stree = (PhyloSuperTree*) &tree;
				int empty_branches = stree->countEmptyBranches();
				if (empty_branches) {
					stringstream ss;
					ss << empty_branches << " undefined branch lengths in the overall tree!";
					outWarning(ss.str());
				}
				/*
				int part = 0;
				for (PhyloSuperTree::iterator it = stree->begin();
						it != stree->end(); it++, part++) {
					out << "FOR PARTITION " << stree->part_info[part].name
							<< ":" << endl << endl;
					string root_name;
					if (params.root)
						root_name = params.root;
					else
						root_name = (*it)->aln->getSeqName(0);
					(*it)->root = (*it)->findNodeName(root_name);
					assert((*it)->root);
					reportTree(out, params, *(*it), (*it)->computeLikelihood(),
							(*it)->computeLogLVariance());
				}*/
			}

		}
		/*
		 if (params.write_intermediate_trees) {
		 out << endl << "CONSENSUS OF INTERMEDIATE TREES" << endl << "-----------------------" << endl << endl
		 << "Number of intermediate trees: " << tree.stop_rule.getNumIterations() << endl
		 << "Split threshold: " << params.split_threshold << endl
		 << "Burn-in: " << params.tree_burnin << endl << endl;
		 }*/

		if (params.consensus_type == CT_CONSENSUS_TREE) {
			out << "CONSENSUS TREE" << endl << "--------------" << endl << endl;
			out << "Consensus tree is constructed from "
					<< (params.num_bootstrap_samples ?
							params.num_bootstrap_samples : params.gbo_replicates)
					<< " bootstrap trees" << endl
					<< "Branches with bootstrap support >"
					<< floor(params.split_threshold * 1000) / 10
					<< "% are kept";
			if (params.split_threshold == 0.0)
				out << " (extended consensus)";
			if (params.split_threshold == 0.5)
				out << " (majority-rule consensus)";
			if (params.split_threshold >= 0.99)
				out << " (strict consensus)";

			out << endl
					<< "Branch lengths are optimized by maximum likelihood on original alignment"
					<< endl;
			out << "Numbers in parentheses are bootstrap supports (%)" << endl
					<< endl;

			string con_file = params.out_prefix;
			con_file += ".contree";
			bool rooted = false;

			tree.freeNode();
			tree.readTree(con_file.c_str(), rooted);
			tree.setAlignment(tree.aln);
			tree.initializeAllPartialLh();
			tree.fixNegativeBranch(false);
			if (tree.isSuperTree())
				((PhyloSuperTree*) &tree)->mapTrees();
			tree.optimizeAllBranches();
			tree.printTree(con_file.c_str(),
					WT_BR_LEN | WT_BR_LEN_FIXED_WIDTH | WT_SORT_TAXA);
			tree.sortTaxa();
			tree.drawTree(out, WT_BR_SCALE);
			out << endl << "Consensus tree in newick format: " << endl << endl;
			tree.printResultTree(out);
			out << endl << endl;
		}

		/* evaluate user trees */
		vector<TreeInfo> info;
		IntVector distinct_trees;
		if (params.treeset_file) {
			evaluateTrees(params, &tree, info, distinct_trees);
			out.precision(4);

			out << endl << "USER TREES" << endl << "----------" << endl << endl;
			out << "See " << params.treeset_file << ".trees for trees with branch lengths." << endl << endl;
			if (params.topotest_replicates && info.size() > 1) {
				if (params.do_weighted_test) {
					out << "Tree      logL    deltaL  bp-RELL    p-KH     p-SH    p-WKH    p-WSH    c-ELW" << endl;
					out << "-------------------------------------------------------------------------------" << endl;
				} else {
					out << "Tree      logL    deltaL  bp-RELL    p-KH     p-SH    c-ELW" << endl;
					out << "-------------------------------------------------------------" << endl;

				}
			} else {
				out << "Tree      logL    deltaL" << endl;
				out << "-------------------------" << endl;

			}
			double maxL = -DBL_MAX;
			int tid, orig_id;
			for (tid = 0; tid < info.size(); tid++)
				if (info[tid].logl > maxL) maxL = info[tid].logl;
			for (orig_id = 0, tid = 0; orig_id < distinct_trees.size(); orig_id++) {
				out.width(3);
				out << right << orig_id+1 << " ";
				if (distinct_trees[orig_id] >= 0) {
					out << " = tree " << distinct_trees[orig_id]+1 << endl;
					continue;
				}
				out.precision(3);
				out.width(12);
				out << info[tid].logl << " ";
				out.width(7);
				out << maxL - info[tid].logl;
				if (!params.topotest_replicates || info.size() <= 1) {
					out << endl;
					tid++;
					continue;
				}
				out.precision(4);
				out << "  ";
				out.width(6);
				out << info[tid].rell_bp;
				if (info[tid].rell_confident)
					out << " + ";
				else
					out << " - ";
				out.width(6);
				out << right << info[tid].kh_pvalue;
				if (info[tid].kh_pvalue < 0.05)
					out << " - ";
				else
					out << " + ";
				out.width(6);
				out << right << info[tid].sh_pvalue;
				if (info[tid].sh_pvalue < 0.05)
					out << " - ";
				else
					out << " + ";
				if (params.do_weighted_test) {
					out.width(6);
					out << right << info[tid].wkh_pvalue;
					if (info[tid].wkh_pvalue < 0.05)
						out << " - ";
					else
						out << " + ";
					out.width(6);
					out << right << info[tid].wsh_pvalue;
					if (info[tid].wsh_pvalue < 0.05)
						out << " - ";
					else
						out << " + ";
				}
				out.width(6);
				out << info[tid].elw_value;
				if (info[tid].elw_confident)
					out << " +";
				else
					out << " -";
				out << endl;
				tid++;
			}
			out << endl;

			if (params.topotest_replicates) {
				out <<  "deltaL  : logL difference from the maximal logl in the set." << endl
					 << "bp-RELL : bootstrap proportion using RELL method (Kishino et al. 1990)." << endl
					 << "p-KH    : p-value of one sided Kishino-Hasegawa test (1989)." << endl
					 << "p-SH    : p-value of Shimodaira-Hasegawa test (2000)." << endl;
				if (params.do_weighted_test) {
					out << "p-WKH   : p-value of weighted KH test." << endl
					 << "p-WSH   : p-value of weighted SH test." << endl;
				}
				out	 << "c-ELW   : Expected Likelihood Weight (Strimmer & Rambaut 2002)." << endl << endl
					 << "Plus signs denote the 95% confidence sets." << endl
					 << "Minus signs denote significant exclusion."  << endl
					 << "All tests performed "
					 << params.topotest_replicates << " resamplings using the RELL method."<<endl;
			}
			out << endl;
		}


		time_t cur_time;
		time(&cur_time);

		char *date_str;
		date_str = ctime(&cur_time);
		out.unsetf(ios_base::fixed);
		out << "TIME STAMP" << endl << "----------" << endl << endl
				<< "Date and time: " << date_str << "Total CPU time used: "
				<< (double) params.run_time << " seconds (" << convert_time(params.run_time) << ")" << endl
				<< "Total wall-clock time used: " << getRealTime() - params.start_real_time
				<< " seconds (" << convert_time(getRealTime() - params.start_real_time) << ")" << endl << endl;

		//reportCredits(out); // not needed, now in the manual
		out.close();

	} catch (ios::failure) {
		outError(ERR_WRITE_OUTPUT, outfile);
	}

	cout << endl << "Analysis results written to: " << endl
			<< "  IQ-TREE report:           " << params.out_prefix << ".iqtree"
			<< endl;
	if (params.compute_ml_tree)
		cout << "  Maximum-likelihood tree:  " << params.out_prefix
				<< ".treefile" << endl;
	if (!params.user_file && !params.snni) {
		cout << "  BIONJ tree:               " << params.out_prefix << ".bionj"
				<< endl;
	}
	if (!params.dist_file) {
		//cout << "  Juke-Cantor distances:    " << params.out_prefix << ".jcdist" << endl;
		if (params.compute_ml_dist)
			cout << "  Likelihood distances:     " << params.out_prefix
					<< ".mldist" << endl;
		if (params.print_conaln)
			cout << "  Concatenated alignment:   " << params.out_prefix
					<< ".conaln" << endl;
	}
	if (tree.getRate()->getGammaShape() > 0 && params.print_site_rate)
		cout << "  Gamma-distributed rates:  " << params.out_prefix << ".rate"
				<< endl;

	if ((tree.getRate()->isSiteSpecificRate() || tree.getRate()->getPtnCat(0) >= 0) && params.print_site_rate)
		cout << "  Site-rates by MH model:   " << params.out_prefix << ".rate"
				<< endl;

	if (params.print_site_lh)
		cout << "  Site log-likelihoods:     " << params.out_prefix << ".sitelh"
				<< endl;

	if (params.write_intermediate_trees)
		cout << "  All intermediate trees:   " << params.out_prefix << ".treels"
				<< endl;

	if (params.gbo_replicates) {
		cout << endl << "Ultrafast bootstrap approximation results written to:"
				<< endl << "  Split support values:     " << params.out_prefix
				<< ".splits.nex" << endl << "  Consensus tree:           "
				<< params.out_prefix << ".contree" << endl;
		if (params.print_ufboot_trees)
			cout << "  UFBoot trees:             " << params.out_prefix << ".ufboot" << endl;

	}

	if (params.treeset_file) {
		cout << "  Evaluated user trees:     " << params.out_prefix << ".trees" << endl;

		if (params.print_tree_lh) {
			cout << "  Tree log-likelihoods:   " << params.out_prefix << ".treelh" << endl;
		}
		if (params.print_site_lh) {
			cout << "  Site log-likelihoods:     " << params.out_prefix << ".sitelh" << endl;
		}
	}
	cout << "  Screen log file:          " << params.out_prefix << ".log"
			<< endl;
	/*	if (original_model == "WHTEST")
	 cout <<"  WH-TEST report:           " << params.out_prefix << ".whtest" << endl;*/
	cout << endl;

}

void checkZeroDist(Alignment *aln, double *dist) {
	int ntaxa = aln->getNSeq();
	IntVector checked;
	checked.resize(ntaxa, 0);
	int i, j;
	for (i = 0; i < ntaxa - 1; i++) {
		if (checked[i])
			continue;
		string str = "";
		bool first = true;
		for (j = i + 1; j < ntaxa; j++)
			if (dist[i * ntaxa + j] <= 1e-6) {
				if (first)
					str = "ZERO distance between sequences "
							+ aln->getSeqName(i);
				str += ", " + aln->getSeqName(j);
				checked[j] = 1;
				first = false;
			}
		checked[i] = 1;
		if (str != "")
			outWarning(str);
	}
}


void printAnalysisInfo(int model_df, IQTree& iqtree, Params& params) {
//	if (!params.raxmllib) {
	cout << "Model of evolution: ";
	if (iqtree.isSuperTree()) {
		cout << iqtree.getModelName() << " (" << model_df << " free parameters)" << endl;
	} else {
		cout << iqtree.getModelName() << " with ";
		switch (iqtree.getModel()->getFreqType()) {
		case FREQ_EQUAL:
			cout << "equal";
			break;
		case FREQ_EMPIRICAL:
			cout << "counted";
			break;
		case FREQ_USER_DEFINED:
			cout << "user-defined";
			break;
		case FREQ_ESTIMATE:
			cout << "optimized";
			break;
		case FREQ_CODON_1x4:
			cout << "counted 1x4";
			break;
		case FREQ_CODON_3x4:
			cout << "counted 3x4";
			break;
		case FREQ_CODON_3x4C:
			cout << "counted 3x4-corrected";
			break;
		default:
			outError("Wrong specified state frequencies");
		}
		cout << " frequencies (" << model_df << " free parameters)" << endl;
	}
	cout << "Fixed branch lengths: "
			<< ((params.fixed_branch_length) ? "Yes" : "No") << endl;

	/* Deprecated tree search options */
//	cout << "Lambda for local search: " << params.lambda << endl;
//	if (params.speed_conf != 1.0) {
//		cout << "Confidence value for speed up NNI: ";
//		if (params.new_heuristic)
//			cout << "Using 50%*" << params.speed_conf << endl;
//		else
//			cout << "N" << params.speed_conf << " * delta" << params.speed_conf
//					<< endl;
//	} else {
//		cout << "Speed up NNI: disabled " << endl;
//	}
//	cout << "NNI cutoff: " << params.nni_cutoff << endl;
//	cout << "Approximate NNI: " << (params.approximate_nni ? "Yes" : "No")
//			<< endl;

	if (params.min_iterations > 0) {
	    cout << "Tree search algorithm: " << (params.snni ? "Stochastic nearest neighbor interchange" : "IQPNNI") << endl;
	    cout << "Termination condition: ";
	    if (params.maxtime != 1000000) {
	        cout << "after " << params.maxtime << " minutes" << endl;
	    } else if (params.autostop) {
	        cout << "Automatic" << endl;
	    } else {
	        if (params.stop_condition == SC_FIXED_ITERATION)
	            cout << params.min_iterations << endl;
	        else
	            cout << "predicted in [" << params.min_iterations << ","
	                    << params.max_iterations << "] (confidence "
	                    << params.stop_confidence << ")" << endl;
	    }
	    if (!params.snni) {
	        cout << "Number of representative leaves  : " << params.k_representative << endl;
	        cout << "Probability of deleting sequences: " << iqtree.getProbDelete() << endl;
	        cout << "Number of leaves to be deleted   : " << iqtree.getDelete() << endl;
	        cout << "Important quartets assessed on: "
	                << ((params.iqp_assess_quartet == IQP_DISTANCE) ?
	                        "Distance" : ((params.iqp_assess_quartet == IQP_PARSIMONY) ? "Parsimony" : "Bootstrap"))
	                << endl;
	    }
	    cout << "NNI assessed on: " << ((params.nni5) ? "5 branches" : "1 branch") << endl;
	}
	cout << "Phylogenetic likelihood library: " << (params.pll ? "Yes" : "No") << endl;
    cout << "Branch length optimization method: "
            << ((iqtree.optimize_by_newton) ? "Newton" : "Brent") << endl;
    cout << "Number of Newton-Raphson steps in NNI evaluation and branch length optimization: " << NNI_MAX_NR_STEP
            << " / " << PLL_NEWZPERCYCLE << endl;
    cout << "SSE instructions: "
            << ((iqtree.sse) ? "Yes" : "No") << endl;
	cout << endl;
}

void computeMLDist(double &longest_dist, string &dist_file, double begin_time,
		IQTree& iqtree, Params& params, Alignment* alignment, double &bestTreeScore) {
	stringstream best_tree_string;
	iqtree.printTree(best_tree_string, WT_BR_LEN + WT_TAXON_ID);
	cout << "Computing ML distances based on estimated model parameters...";
	double *ml_dist = NULL;
    double *ml_var = NULL;
    longest_dist = iqtree.computeDist(params, alignment, ml_dist, ml_var, dist_file);
	cout << " " << (getCPUTime() - begin_time) << " sec" << endl;
	cout << endl;
	if (longest_dist > MAX_GENETIC_DIST * 0.99) {
		outWarning("Some pairwise ML distances are too long (saturated)");
		//cout << "Some ML distances are too long, using old distances..." << endl;
	} //else
	{
		if ( !iqtree.dist_matrix ) {
	        iqtree.dist_matrix = new double[alignment->getNSeq() * alignment->getNSeq()];
		}
		if ( !iqtree.var_matrix ) {
	        iqtree.var_matrix = new double[alignment->getNSeq() * alignment->getNSeq()];
		}
		memmove(iqtree.dist_matrix, ml_dist,
                sizeof (double) * alignment->getNSeq() * alignment->getNSeq());
        memmove(iqtree.var_matrix, ml_var,
				sizeof(double) * alignment->getNSeq() * alignment->getNSeq());
	}
	delete[] ml_dist;
    delete[] ml_var;
}

void runPhyloAnalysis(Params &params, string &original_model, Alignment* &alignment, IQTree &iqtree,
        vector<ModelInfo> &model_info) {

    double t_begin, t_end;
    t_begin = getCPUTime();

    double longest_dist;
    string dist_file;
    params.startTime = t_begin;
    params.start_real_time = getRealTime();
    string bionj_file = params.out_prefix;
    bionj_file += ".bionj";

    // Make sure that no partial likelihood of IQ-TREE is initialized when PLL is used to save memory
    if (params.pll) {
        iqtree.deleteAllPartialLh();
    }


    /***************** START: Initialization for PLL and sNNI *****************/
    if (params.snni || params.pll) {
        /* Initialized all data structure for PLL*/
        iqtree.pllAttr.rateHetModel = PLL_GAMMA;
        iqtree.pllAttr.fastScaling = PLL_FALSE;
        iqtree.pllAttr.saveMemory = PLL_FALSE;
        iqtree.pllAttr.useRecom = PLL_FALSE;
        iqtree.pllAttr.randomNumberSeed = params.ran_seed;
        iqtree.pllAttr.numberOfThreads = 2; /* This only affects the pthreads version */

        if (iqtree.pllInst != NULL) {
            pllDestroyInstance(iqtree.pllInst);
        }
        /* Create a PLL instance */
        iqtree.pllInst = pllCreateInstance(&iqtree.pllAttr);

        /* Read in the alignment file */
        string pllAln = params.out_prefix;
        pllAln += ".pllaln";
        if (alignment->isSuperAlignment()) {
            ((SuperAlignment*) alignment)->printCombinedAlignment(pllAln.c_str());
        } else {
            alignment->printPhylip(pllAln.c_str());
        }
        iqtree.pllAlignment = pllParseAlignmentFile(PLL_FORMAT_PHYLIP, pllAln.c_str());

        /* Read in the partition information */
        pllQueue *partitionInfo;
        ofstream pllPartitionFileHandle;
        string pllPartitionFileName = string(params.out_prefix) + ".pll_partitions";
        pllPartitionFileHandle.open(pllPartitionFileName.c_str());
        if (iqtree.isSuperTree()) {
            PhyloSuperTree *siqtree = (PhyloSuperTree*) &iqtree;
            // additional check for stupid PLL hard limit
            if (siqtree->size() > PLL_NUM_BRANCHES)
            	outError("Number of partitions exceeds PLL limit, please increase PLL_NUM_BRANCHES constant in pll.h");
            int i = 0;
            int startPos = 1;
            for (PhyloSuperTree::iterator it = siqtree->begin(); it != siqtree->end(); it++) {
                i++;
                int curLen = ((*it))->getAlnNSite();
                if ((*it)->aln->seq_type == SEQ_DNA) {
                    pllPartitionFileHandle << "DNA";
                } else if ((*it)->aln->seq_type == SEQ_PROTEIN) {
                	if (siqtree->part_info[i-1].model_name != "" && siqtree->part_info[i-1].model_name.substr(0, 4) != "TEST")
                		pllPartitionFileHandle << siqtree->part_info[i-1].model_name.substr(0, siqtree->part_info[i-1].model_name.find_first_of("+{"));
                	else
                		pllPartitionFileHandle << "WAG";
                } else
                	outError("PLL only works with DNA/protein alignments");
                pllPartitionFileHandle << ", p" << i << " = " << startPos << "-" << startPos + curLen - 1 << endl;
                startPos = startPos + curLen;
            }
        } else {
            /* create a partition file */
            string model;
            if (alignment->seq_type == SEQ_DNA) {
                model = "DNA";
            } else if (alignment->seq_type == SEQ_PROTEIN) {
            	if (params.model_name != "" && params.model_name.substr(0, 4) != "TEST")
            		model = params.model_name.substr(0, params.model_name.find_first_of("+{"));
            	else
            		model = "WAG";
            } else {
            	outError("PLL only works with DNA/protein alignments");
            }
            pllPartitionFileHandle << model << ", p1 = " << "1-" << iqtree.getAlnNSite() << endl;
        }
        pllPartitionFileHandle.close();
        partitionInfo = pllPartitionParse(pllPartitionFileName.c_str());

        /* Validate the partitions */
        if (!pllPartitionsValidate(partitionInfo, iqtree.pllAlignment)) {
            fprintf(stderr, "Error: Partitions do not cover all sites\n");
            exit(EXIT_FAILURE);
        }

        /* Commit the partitions and build a partitions structure */
        iqtree.pllPartitions = pllPartitionsCommit(partitionInfo, iqtree.pllAlignment);

        /* We don't need the the intermediate partition queue structure anymore */
        pllQueuePartitionsDestroy(&partitionInfo);

        /* eliminate duplicate sites from the alignment and update weights vector */
        pllAlignmentRemoveDups(iqtree.pllAlignment, iqtree.pllPartitions);

        pllTreeInitTopologyForAlignment(iqtree.pllInst, iqtree.pllAlignment);

        /* Connect the alignment and partition structure with the tree structure */
        if (!pllLoadAlignment(iqtree.pllInst, iqtree.pllAlignment, iqtree.pllPartitions, PLL_SHALLOW_COPY)) {
            outError("Incompatible tree/alignment combination");
        }
    }
    /************************************ END: Initialization for PLL and sNNI *************************************************/


    /*********************************************** START: Compute pairwise distances ************************************/
    if (params.dist_file) {
        cout << "Reading distance matrix file " << params.dist_file << " ..." << endl;
    } else if (params.compute_jc_dist) {
        cout << "Computing Juke-Cantor distances..." << endl;
    } else if (params.compute_obs_dist) {
        cout << "Computing observed distances..." << endl;
    }

    if (params.compute_jc_dist || params.compute_obs_dist || params.partition_file) {
        longest_dist = iqtree.computeDist(params, alignment, iqtree.dist_matrix, iqtree.var_matrix, dist_file);
        checkZeroDist(alignment, iqtree.dist_matrix);
        if (longest_dist > MAX_GENETIC_DIST * 0.99) {
            outWarning("Some pairwise distances are too long (saturated)");
        }
    }
    /*********************************************** END: Compute pairwise distances ************************************/

    /*********************************************** START: CREATE INITIAL TREE(S) ************************************/
    int numInitTrees;
    //bool fixbranch = true;
    // start the search with user-defined tree
    if (params.user_file) {
        cout << "READING INPUT TREE FILE " << params.user_file << " ..." << endl;
        bool myrooted = params.is_rooted;
        iqtree.readTree(params.user_file, myrooted);
        iqtree.setAlignment(alignment);
        numInitTrees = 1;
<<<<<<< HEAD
        params.numNNITrees = 1;
        fixbranch = false;
        /* Fix if negative branch lengths detected */
        int fixed_number = iqtree.fixNegativeBranch(fixbranch);
        if (fixed_number && params.user_file) {
            cout << "WARNING: " << fixed_number << " undefined/negative branch lengths are initialized with parsimony"
                    << endl;
        }
=======
        //fixbranch = false;
>>>>>>> d8fdca56
        // Create parsimony tree using IQ-Tree kernel
    } else if (params.parsimony_tree && !params.pll) {
        cout << endl;
        cout << "CREATING PARSIMONY TREE BY IQTree ..." << endl;
        iqtree.computeParsimonyTree(params.out_prefix, alignment);
        numInitTrees = 1;
    } else if (params.snni) {
        cout << endl;
        cout << "CREATING THE INITIAL MAXIMUM PARSIMONY TREE ... ";
        double start = getCPUTime();
        // generate a parsimony tree for model optimization
        iqtree.pllInst->randomNumberSeed = params.ran_seed;
        pllComputeRandomizedStepwiseAdditionParsimonyTree(iqtree.pllInst, iqtree.pllPartitions);
        resetBranches(iqtree.pllInst);
        pllTreeToNewick(iqtree.pllInst->tree_string, iqtree.pllInst, iqtree.pllPartitions, iqtree.pllInst->start->back,
                PLL_TRUE, PLL_TRUE, PLL_FALSE, PLL_FALSE, PLL_FALSE, PLL_SUMMARIZE_LH, PLL_FALSE, PLL_FALSE);
        iqtree.readTreeString(string(iqtree.pllInst->tree_string));
        iqtree.initializeAllPartialPars();
        iqtree.clearAllPartialLH();
        iqtree.fixNegativeBranch(true);
        double end = getCPUTime();
        cout << end - start << " seconds" << endl;
        numInitTrees = params.numParsTrees;
    } else {
        double start = getCPUTime();
        // This is the old default option: using BIONJ as starting tree
        iqtree.computeBioNJ(params, alignment, dist_file);
        cout << getCPUTime() - start << " seconds" << endl;
        numInitTrees = 1;
    }

    /* Fix if negative branch lengths detected */
    int fixed_number = iqtree.fixNegativeBranch();
    if (fixed_number) {
        cout << "WARNING: " << fixed_number << " undefined/negative branch lengths are initialized with parsimony" << endl;
    }


    if (params.root) {
        string str = params.root;
        if (!iqtree.findNodeName(str)) {
            str = "Specified root name " + str + "not found";
            outError(str);
        }
    }

    /**************** END: CREATE INITIAL TREE **********************************/


    bool test_only = params.model_name.substr(0, 8) == "TESTONLY";
    /* initialize substitution model */
    if (params.model_name.substr(0, 4) == "TEST") {
        if (iqtree.isSuperTree())
            ((PhyloSuperTree*) &iqtree)->mapTrees();
        uint64_t mem_size = iqtree.getMemoryRequired();
        mem_size *= (params.num_rate_cats + 1);
        cout << "NOTE: MODEL SELECTION REQUIRES AT LEAST " << ((double) mem_size * sizeof(double) / 1024.0) / 1024
                << " MB MEMORY!" << endl;
        if (mem_size >= getMemorySize()) {
            outError("Memory required exceeds your computer RAM size!");
        }
        params.model_name = testModel(params, &iqtree, model_info);
        cout << "CPU time for model selection: " << getCPUTime() - t_begin << " seconds." << endl;
        alignment = iqtree.aln;
        if (test_only) {
            params.min_iterations = 0;
        }
    }

    if (params.model_name == "WHTEST") {
        if (alignment->num_states != 4)
            outError("Weiss & von Haeseler test of model homogeneity only works for DNA");
        params.model_name = "GTR+G";
    }

    assert(iqtree.aln);
    if (params.gbo_replicates)
        params.speed_conf = 1.0;

    if (iqtree.isSuperTree())
        ((PhyloSuperTree*) &iqtree)->mapTrees();

    // string to store the current tree with branch length optimized
    string initTree;
    // initialize all
    iqtree.setParams(params);

    /****************** START: INITIAL MODEL OPTIMIZATION *************************************/

    try {
        if (!iqtree.getModelFactory()) {
            if (iqtree.isSuperTree()) {
                if (params.partition_type) {
                    iqtree.setModelFactory(new PartitionModelPlen(params, (PhyloSuperTreePlen*) &iqtree));
                } else
                    iqtree.setModelFactory(new PartitionModel(params, (PhyloSuperTree*) &iqtree));
            } else {
                iqtree.setModelFactory(new ModelFactory(params, &iqtree));
            }
        }
    } catch (string & str) {
        outError(str);
    }
    iqtree.setModel(iqtree.getModelFactory()->model);
    iqtree.setRate(iqtree.getModelFactory()->site_rate);

    if (params.pll) {
        if (iqtree.getRate()->getNDiscreteRate() == 1) {
        	outError("PLL only works with Gamma model.");
            // TODO: change rateHetModel to PLL_CAT in case of non-Gamma model
        }
    }


    // degree of freedom
    int model_df = iqtree.getModelFactory()->getNParameters();
    cout << endl;
    cout << "ML-TREE SEARCH START WITH THE FOLLOWING PARAMETERS:" << endl;
    printAnalysisInfo(model_df, iqtree, params);

    // Optimize model parameters and branch lengths using ML for the initial tree
    if (params.min_iterations != 0 && params.snni) {
        params.init_modeps = 1.0;
    }

    if (params.pllModOpt) {
        assert(params.pll);
        cout << "Optimizing model parameters by PLL (logl epsilon = " << params.init_modeps << ") ...";
        double stime = getCPUTime();
        string curTreeString = iqtree.getTreeString();
        pllNewickTree *newick = pllNewickParseString(curTreeString.c_str());
        pllTreeInitTopologyNewick(iqtree.pllInst, newick, PLL_TRUE);
        pllNewickParseDestroy(&newick);
        pllInitModel(iqtree.pllInst, iqtree.pllPartitions, iqtree.pllAlignment);
        pllOptimizeModelParameters(iqtree.pllInst, iqtree.pllPartitions, params.init_modeps);
        iqtree.curScore = iqtree.pllInst->likelihood;
        double etime = getCPUTime();
        cout << etime - stime << " seconds" << endl;
        cout << "Current tree log-likelihood: " << iqtree.curScore << endl;
        cout << endl;
        pllTreeToNewick(iqtree.pllInst->tree_string, iqtree.pllInst, iqtree.pllPartitions, iqtree.pllInst->start->back,
                PLL_TRUE, PLL_TRUE, PLL_FALSE, PLL_FALSE, PLL_FALSE, PLL_SUMMARIZE_LH, PLL_FALSE, PLL_FALSE);
        initTree = string(iqtree.pllInst->tree_string);
        iqtree.readTreeString(initTree);
    } else {
        uint64_t mem_size = iqtree.getMemoryRequired();
        cout << "NOTE: THE ANALYSIS REQUIRES AT LEAST " << ((double) mem_size * sizeof(double) / 1024.0) / 1024
                << " MB MEMORY!" << endl;
        if (mem_size >= getMemorySize()) {
            outError("Memory required exceeds your computer RAM size!");
        }

        cout << "Optimize model parameters " << (params.optimize_model_rate_joint ? "jointly" : "")
                << " (log-likelihood tolerance " << params.init_modeps << ")... " << endl;
        iqtree.curScore = iqtree.getModelFactory()->optimizeParameters(params.fixed_branch_length, true,
                params.init_modeps);
        initTree = iqtree.getTreeString();

        if (params.pll) {
            pllNewickTree *newick = pllNewickParseString(initTree.c_str());
            pllTreeInitTopologyNewick(iqtree.pllInst, newick, PLL_FALSE);
            pllInitModel(iqtree.pllInst, iqtree.pllPartitions, iqtree.pllAlignment);
            iqtree.inputModelParam2PLL();
            pllTreeInitTopologyNewick(iqtree.pllInst, newick, PLL_FALSE);
            pllNewickParseDestroy(&newick);
        }
    }
    /****************** END: INITIAL MODEL OPTIMIZATION *************************************/

    // Update best tree
    iqtree.setBestTree(initTree, iqtree.curScore);

    //iqtree.uniqParsTopo.insert(iqtree.getTopology());

    // (BQM): Tung, did you forget to put this tree into candidate set?
    iqtree.candidateTrees.update(initTree, iqtree.curScore);

    // Compute maximum likelihood distance
    double bestTreeScore = iqtree.bestScore;
    // ML distance is only needed for IQP
    if ( (params.snni && !params.iqp) || params.min_iterations == 0) {
        params.compute_ml_dist = false;
    }
    if (!params.dist_file && params.compute_ml_dist) {
        computeMLDist(longest_dist, dist_file, getCPUTime(), iqtree, params, alignment, bestTreeScore);
    }

    if (!params.fixed_branch_length && params.leastSquareBranch) {
        cout << "Computing Least Square branch lengths " << endl;
        iqtree.optimizeAllBranchesLS();
        iqtree.curScore = iqtree.computeLikelihood();
        iqtree.printResultTree("LeastSquareTree");
    }

    double cputime_search_start, cputime_search_end;
    double clocktime_search_start, clocktime_search_end;
    cputime_search_start = getCPUTime();
    clocktime_search_start = getRealTime();

    if (params.parsimony) {
        iqtree.enable_parsimony = true;
        iqtree.pars_scores = new double[3000];
        iqtree.lh_scores = new double[3000];
        for (int i = 0; i < 3000; i++) {
            iqtree.pars_scores[i] = 0;
            iqtree.lh_scores[i] = 0;
        }
        iqtree.cur_pars_score = iqtree.computeParsimony();
    }

    if (params.min_iterations > 0) {
        double initTime = getCPUTime();
        int nni_count = 0;
        int nni_steps = 0;

        if (params.snni) {
            /************ START: Create a set of up to (numInitTrees - 1) unique parsimony trees **********************/
            if (params.snni) {
                cout << "********************* START EXPLORATIVE PHASE ********************* " << endl << endl;
            }
            cout << "Generating a set of " << numInitTrees << " parsimony trees ...";
            double parsTimeStart = getCPUTime();
            int numDupPars = 0;
            for (int treeNr = 1; treeNr < numInitTrees; treeNr++) {
                string curParsTree;
                iqtree.pllInst->randomNumberSeed = params.ran_seed + treeNr * 12345;
                pllComputeRandomizedStepwiseAdditionParsimonyTree(iqtree.pllInst, iqtree.pllPartitions);
                pllTreeToNewick(iqtree.pllInst->tree_string, iqtree.pllInst, iqtree.pllPartitions,
                        iqtree.pllInst->start->back, PLL_TRUE, PLL_TRUE, PLL_FALSE, PLL_FALSE, PLL_FALSE,
                        PLL_SUMMARIZE_LH, PLL_FALSE, PLL_FALSE);
                curParsTree = string(iqtree.pllInst->tree_string);
                // Initialize branch lengths of the parsimony tree using parsimony method
                //iqtree.readTreeString(curParsTree);

                // Check whether the parsimony have already been created
                //string treeTopo = iqtree.getTopology();
                if (iqtree.candidateTrees.treeExist(curParsTree)) {
                    numDupPars++;
                    continue;
                } else {
                	iqtree.readTreeString(curParsTree);
                    //iqtree.uniqParsTopo.insert(treeTopo);

                    // Initialize branch lengths for the parsimony tree
                    iqtree.initializeAllPartialPars();
                    iqtree.clearAllPartialLH();
                    if (iqtree.isSuperTree()) {
                        iqtree.fixNegativeBranch2(true);
                        ((PhyloSuperTree*)&iqtree)->mapTrees();
                    } else
                    	iqtree.fixNegativeBranch(true);
                    curParsTree = iqtree.getTreeString();

                    // Optimize the branch lengths
                    if (params.pll) {
                        // Input the new parsimony tree with branch lengths into PLL
                        pllNewickTree *newick = pllNewickParseString(curParsTree.c_str());
                        pllTreeInitTopologyNewick(iqtree.pllInst, newick, PLL_FALSE);
                        pllNewickParseDestroy(&newick);
                        pllEvaluateLikelihood(iqtree.pllInst, iqtree.pllPartitions, iqtree.pllInst->start, PLL_TRUE,
                        PLL_FALSE);
                        pllOptimizeBranchLengths(iqtree.pllInst, iqtree.pllPartitions, 1);
                        iqtree.curScore = iqtree.pllInst->likelihood;
                        pllTreeToNewick(iqtree.pllInst->tree_string, iqtree.pllInst, iqtree.pllPartitions,
                                iqtree.pllInst->start->back, PLL_TRUE, PLL_TRUE, PLL_FALSE, PLL_FALSE, PLL_FALSE,
                                PLL_SUMMARIZE_LH, PLL_FALSE, PLL_FALSE);
                        curParsTree = string(iqtree.pllInst->tree_string);
                        iqtree.candidateTrees.update(curParsTree, iqtree.curScore);
                    } else {
                        iqtree.initializeAllPartialLh();
                        iqtree.curScore = iqtree.optimizeAllBranches(1);
                        curParsTree = iqtree.getTreeString();
                        iqtree.candidateTrees.update(curParsTree, iqtree.curScore);
                    }
                    if (iqtree.curScore > iqtree.bestScore) {
                        iqtree.setBestTree(curParsTree, iqtree.curScore);
                    }
                }
            }
            cout << getCPUTime() - parsTimeStart << " seconds (" << numDupPars << " duplicated parsimony trees)"
                    << endl;
            /************ END: Create a set of up to (numInitTrees - 1) unique parsimony trees **********************/

            cout << endl;

            // TODO: you should parameterize this 20
            cout << "Doing NNIs on the best "<< params.numNNITrees << " parsimony trees" << endl << endl;
            /*********** START: Do NNI on the best parsimony trees ************************************/
            CandidateSet::reverse_iterator rit;
            int numNNITrees = 0;
            for (rit = iqtree.candidateTrees.rbegin(); rit != iqtree.candidateTrees.rend(); ++rit) {
                numNNITrees++;
                double initLogl, nniLogl;
                string nniTree;
                if (params.pll) {
                    pllNewickTree *newick = pllNewickParseString(rit->second.tree.c_str());
                    pllTreeInitTopologyNewick(iqtree.pllInst, newick, PLL_FALSE);
                    pllNewickParseDestroy(&newick);
                    pllEvaluateLikelihood(iqtree.pllInst, iqtree.pllPartitions, iqtree.pllInst->start, PLL_TRUE, PLL_FALSE);
                    if (params.numSmoothTree >=1) {
                        pllOptimizeBranchLengths(iqtree.pllInst, iqtree.pllPartitions, params.numSmoothTree);
                    }
                    initLogl = iqtree.curScore = iqtree.pllInst->likelihood;
                    nniLogl = iqtree.curScore = iqtree.pllOptimizeNNI(nni_count, nni_steps, iqtree.searchinfo);
                    pllTreeToNewick(iqtree.pllInst->tree_string, iqtree.pllInst, iqtree.pllPartitions,
                            iqtree.pllInst->start->back, PLL_TRUE, PLL_TRUE, PLL_FALSE, PLL_FALSE, PLL_FALSE,
                            PLL_SUMMARIZE_LH, PLL_FALSE, PLL_FALSE);
                    nniTree = string(iqtree.pllInst->tree_string);
                } else {
                    //cout << rit->second << endl;
                    iqtree.readTreeString(rit->second.tree);
                    iqtree.initializeAllPartialLh();
                    iqtree.clearAllPartialLH();
                    initLogl = iqtree.curScore = iqtree.optimizeAllBranches(1);
                    nniLogl = iqtree.curScore = iqtree.optimizeNNI(nni_count, nni_steps);
                    nniTree = iqtree.getTreeString();
                }

                cout << numNNITrees << ". Initial logl " << initLogl << " / ";
                cout << "Lolg after NNI: " << nniLogl << endl;

                // Better tree is found
                if (iqtree.curScore > iqtree.bestScore) {
                    // Re-optimize model parameters (the sNNI algorithm)
                    if (params.snni) {
                        // Optimize model parameters using PLL
                        if (params.pllModOpt) {
                            cout << "Optimizing model parameters by PLL ... ";
                            double stime = getCPUTime();
                            // Re-calculate all partial likelihood vectors to make sure everything is ok
                            pllEvaluateLikelihood(iqtree.pllInst, iqtree.pllPartitions, iqtree.pllInst->start, PLL_FALSE, PLL_FALSE);
                            pllOptimizeModelParameters(iqtree.pllInst, iqtree.pllPartitions, 1.0);
                            iqtree.curScore = iqtree.pllInst->likelihood;
                            double etime = getCPUTime();
                            cout << etime - stime << " seconds" << endl;
                            pllTreeToNewick(iqtree.pllInst->tree_string, iqtree.pllInst, iqtree.pllPartitions,
                                    iqtree.pllInst->start->back, PLL_TRUE, PLL_TRUE, PLL_FALSE, PLL_FALSE, PLL_FALSE,
                                    PLL_SUMMARIZE_LH, PLL_FALSE, PLL_FALSE);
                            nniTree = string(iqtree.pllInst->tree_string);
                        } else {
                            // Optimize model parameters using IQ-TREE
                            if (params.pll) {
                                iqtree.readTreeString(nniTree);
                                iqtree.initializeAllPartialLh();
                                iqtree.clearAllPartialLH();
                            }
                            // Back up model parameters in case something goes wrong
                            double *rate_param_bk = NULL;
                            if (iqtree.aln->num_states == 4) {
                                rate_param_bk = new double[6];
                                iqtree.getModel()->getRateMatrix(rate_param_bk);
                            }
                            double alpha_bk = iqtree.getRate()->getGammaShape();
                            cout.precision(6);
                            cout << endl;
                            cout << "Re-estimate model parameters using logl epsilon =  " << 0.1 << endl;
                            // Now re-estimate the model parameters
                            double modOptScore = iqtree.getModelFactory()->optimizeParameters(params.fixed_branch_length, true, 0.1);
                    		/* FOR PARTITION MODEL */
                    		if (iqtree.isSuperTree())
                    			((PhyloSuperTree*) &iqtree)->computeBranchLengths();

                            if (modOptScore < iqtree.curScore - 1e-3) {
                                cout << "  BUG: Tree logl gets worse after model optimization!" << endl;
                                cout << "  Old logl: " << iqtree.curScore << " / " << "new logl: " << modOptScore << endl;
                                iqtree.readTreeString(nniTree);
                                iqtree.initializeAllPartialLh();
                                iqtree.clearAllPartialLH();
                                if (iqtree.aln->num_states == 4) {
                                    assert(rate_param_bk != NULL);
                                    ((GTRModel*) iqtree.getModel())->setRateMatrix(rate_param_bk);
                                }
                                dynamic_cast<RateGamma*>(iqtree.getRate())->setGammaShape(alpha_bk);
                                iqtree.getModel()->decomposeRateMatrix();
                                cout << "Reset rate parameters!" << endl;
                                // There is something wrong with this alignment, stop optimizing model parameters
                            } else {
                                iqtree.curScore = modOptScore;
                                // update PLL with the new model parameters and new best tree
                                nniTree = iqtree.getTreeString();
                                if (params.pll) {
                                    // update PLL with the new model parameters
                                    iqtree.inputModelParam2PLL();
                                }
                            }
                            if (params.pll) {
                                iqtree.deleteAllPartialLh();
                            }
                        }
                    }

                    iqtree.setBestTree(nniTree, iqtree.curScore);
                    cout << "BETTER SCORE FOUND: " << iqtree.bestScore << endl;
                }

                iqtree.candidateTrees.update(nniTree, iqtree.curScore);

                if (numNNITrees == params.numNNITrees) {
                    iqtree.candidateTrees.printBestScores();
                    break;
                } else {
                    double min_elapsed = (getCPUTime() - params.startTime) / 60;
                    if (min_elapsed > params.maxtime) {
                        //cout << endl;
                        //cout << "Maximum running time of " << params.maxtime << " minutes reached" << endl;
                        break;
                    }
                }
            }

            /*********** END: Do NNI on the best parsimony trees ************************************/
        } else { // no -snni
            cout << "Doing NNI on the initial tree ... " << endl;
            if (params.pll) {
                iqtree.curScore = iqtree.pllOptimizeNNI(nni_count, nni_steps, iqtree.searchinfo);
                pllTreeToNewick(iqtree.pllInst->tree_string, iqtree.pllInst, iqtree.pllPartitions,
                        iqtree.pllInst->start->back, PLL_TRUE, PLL_TRUE, PLL_FALSE, PLL_FALSE, PLL_FALSE,
                        PLL_SUMMARIZE_LH, PLL_FALSE, PLL_FALSE);
                iqtree.setBestTree(string(iqtree.pllInst->tree_string), iqtree.curScore);
            } else {
                iqtree.curScore = iqtree.optimizeNNI(nni_count, nni_steps);
                iqtree.setBestTree(iqtree.getTreeString(), iqtree.curScore);
            }

        	if (iqtree.isSuperTree())
        		((PhyloSuperTree*) &iqtree)->computeBranchLengths();

        }

        cout << "END EXPLORATIVE PHASE: Tree log-likelihood = " << iqtree.bestScore << " / CPU time: "
                << getCPUTime() - initTime << endl << endl;

	}


	/*
	 if ((tree.getModel()->name == "JC") && tree.getRate()->getNDim() == 0)
	 params.compute_ml_dist = false;*/

	/* do NNI with likelihood function */
	//bool saved_estimate_nni = estimate_nni_cutoff;
	//estimate_nni_cutoff = false; // do not estimate NNI cutoff based on initial BIONJ tree

    if (params.leastSquareNNI) {
    	iqtree.computeSubtreeDists();
    }
    iqtree.setRootNode(params.root); // Important for NNI below

	//estimate_nni_cutoff = saved_estimate_nni;
	if (original_model == "WHTEST") {
		cout << endl
				<< "Testing model homogeneity by Weiss & von Haeseler (2003)..."
				<< endl;
		WHTest(params, iqtree);
	}

	/*double sum_scaling = 1.0;
	 if (!tree.checkEqualScalingFactor(sum_scaling))
	 cout << "Scaling factor not equal along the tree" << endl;*/

	NodeVector pruned_taxa;
	StrVector linked_name;
	double *saved_dist_mat = iqtree.dist_matrix;
	double *pattern_lh;
	int num_low_support;
	double mytime;

	pattern_lh = new double[iqtree.getAlnNPattern()];

	if (params.aLRT_threshold <= 100
			&& (params.aLRT_replicates > 0 || params.localbp_replicates > 0)) {
		mytime = getCPUTime();
		cout << "Testing tree branches by SH-like aLRT with "
				<< params.aLRT_replicates << " replicates..." << endl;
		iqtree.setRootNode(params.root);
		iqtree.computePatternLikelihood(pattern_lh, &iqtree.curScore);
		num_low_support = iqtree.testAllBranches(params.aLRT_threshold,
				iqtree.curScore, pattern_lh, params.aLRT_replicates,
				params.localbp_replicates);
		iqtree.printResultTree();
		cout << "  " << getCPUTime() - mytime << " sec." << endl;
		cout << num_low_support << " branches show low support values (<= "
				<< params.aLRT_threshold << "%)" << endl;

		//tree.drawTree(cout);
		cout << "Collapsing stable clades..." << endl;
		iqtree.collapseStableClade(params.aLRT_threshold, pruned_taxa,
				linked_name, iqtree.dist_matrix);
		cout << pruned_taxa.size() << " taxa were pruned from stable clades"
				<< endl;
	}

	if (!pruned_taxa.empty()) {
		cout << "Pruned alignment contains " << iqtree.aln->getNSeq()
				<< " sequences and " << iqtree.aln->getNSite() << " sites and "
				<< iqtree.aln->getNPattern() << " patterns" << endl;
		//tree.clearAllPartialLh();
		iqtree.initializeAllPartialLh();
		iqtree.clearAllPartialLH();
		iqtree.curScore = iqtree.optimizeAllBranches();
		//cout << "Log-likelihood	after reoptimizing model parameters: " << tree.curScore << endl;
		int nni_count, nni_steps;
		iqtree.curScore = iqtree.optimizeNNI(nni_count, nni_steps);
		cout << "Log-likelihood after optimizing partial tree: "
				<< iqtree.curScore << endl;
		/*
		 pattern_lh = new double[tree.getAlnSize()];
		 double score = tree.computeLikelihood(pattern_lh);
		 num_low_support = tree.testAllBranches(params.aLRT_threshold, score, pattern_lh, params.aLRT_replicates);
		 tree.drawTree(cout);
		 delete [] pattern_lh;*/
	}
	// set p delete if ZERO
	/*
	 if (params.p_delete == 0) {
	 int num_high_support = tree.leafNum - 3 - num_low_support;
	 params.p_delete = (2.0 + num_high_support)*2.0 / tree.leafNum;
	 if (params.p_delete > 0.5) params.p_delete = 0.5;
	 }*/

	//tree.setParams(params);
	/* evaluating all trees in user tree file */

	/* DO IQPNNI */
	if (params.min_iterations > 1) {
	    cout << " *********************  EXPLOITATION PHASE ********************* " << endl << endl;
		iqtree.doTreeSearch();
		iqtree.setAlignment(alignment);
	} else {
		/* do SPR with likelihood function */
		if (params.tree_spr) {
			//tree.optimizeSPRBranches();
			cout << "Doing SPR Search" << endl;
			cout << "Start tree.optimizeSPR()" << endl;
			double spr_score = iqtree.optimizeSPR();
			cout << "Finish tree.optimizeSPR()" << endl;
			//double spr_score = tree.optimizeSPR(tree.curScore, (PhyloNode*) tree.root->neighbors[0]->node);
			if (spr_score <= iqtree.curScore) {
				cout << "SPR search did not found any better tree" << endl;
			}
		}
	}

	if (!pruned_taxa.empty()) {
		cout << "Restoring full tree..." << endl;
		iqtree.restoreStableClade(alignment, pruned_taxa, linked_name);
		delete[] iqtree.dist_matrix;
		iqtree.dist_matrix = saved_dist_mat;
		iqtree.initializeAllPartialLh();
		iqtree.clearAllPartialLH();
		iqtree.curScore = iqtree.optimizeAllBranches();
		//cout << "Log-likelihood	after reoptimizing model parameters: " << tree.curScore << endl;
		int nni_count, nni_steps;
		iqtree.curScore = iqtree.optimizeNNI(nni_count, nni_steps);
		cout << "Log-likelihood	after reoptimizing full tree: "
				<< iqtree.curScore << endl;		//iqtree.setBestScore(iqtree.getModelFactory()->optimizeParameters(params.fixed_branch_length, true, params.model_eps));

	}

	cputime_search_end = getCPUTime();
	double treeSearchTime = (cputime_search_end - cputime_search_start);
	clocktime_search_end = getRealTime();
	double clocktime_search = clocktime_search_end - clocktime_search_start;

	if (iqtree.isSuperTree())
			((PhyloSuperTree*) &iqtree)->mapTrees();

	cout << "Logl of best " << params.popSize << " trees found: " << endl;
	iqtree.candidateTrees.printBestScores();

	if (params.min_iterations) {
	    if (params.pllModOpt) {
	        pllNewickTree *newick = pllNewickParseString(iqtree.bestTreeString.c_str());
	        pllTreeInitTopologyNewick(iqtree.pllInst, newick, PLL_FALSE);
	        pllNewickParseDestroy(&newick);
	        pllEvaluateLikelihood(iqtree.pllInst, iqtree.pllPartitions, iqtree.pllInst->start, PLL_TRUE, PLL_FALSE);
	        cout << endl;
	        cout << "Optimizing model parameters on the best tree by PLL ... ";
	        double stime = getCPUTime();
	        pllOptimizeModelParameters(iqtree.pllInst, iqtree.pllPartitions, 0.001);
	        double etime = getCPUTime();
	        cout << etime - stime << " seconds" << endl;
	        pllTreeToNewick(iqtree.pllInst->tree_string, iqtree.pllInst, iqtree.pllPartitions, iqtree.pllInst->start->back, PLL_TRUE, PLL_TRUE,
	                PLL_FALSE, PLL_FALSE, PLL_FALSE, PLL_SUMMARIZE_LH, PLL_FALSE, PLL_FALSE);
	        iqtree.setBestTree(string(iqtree.pllInst->tree_string), iqtree.pllInst->likelihood);
	        iqtree.printPLLModParams();
	    	iqtree.readTreeString(iqtree.bestTreeString);
	        cout << endl;
	    } else {
	        cout << endl;
	        iqtree.setAlignment(alignment);
	        iqtree.initializeAllPartialLh();
	        iqtree.clearAllPartialLH();
	        cout << "Optimizing model parameters" << endl;
	        iqtree.curScore = iqtree.getModelFactory()->optimizeParameters(params.fixed_branch_length, true, 0.001);
	        iqtree.setBestTree(iqtree.getTreeString(), iqtree.curScore);
	    }
	} else {
        iqtree.setBestScore(iqtree.curScore);
    }

	if (iqtree.isSuperTree())
		((PhyloSuperTree*) &iqtree)->computeBranchLengths();

	cout << "BEST SCORE FOUND : " << iqtree.getBestScore() << endl;

	/* root the tree at the first sequence */
	iqtree.root = iqtree.findLeafName(alignment->getSeqName(0));
	assert(iqtree.root);

	double myscore = 0.0;

	myscore = iqtree.getBestScore();
	// who changed computeLikelihood to computePatternLikelihood? I now commented out
	// computePatternLikelihood
	//iqtree.computePatternLikelihood(pattern_lh, &myscore);
	//iqtree.initializeAllPartialLh();

	// TODO: in case -pll is specified this code is still called. -> solution: use PLL compute pattern likelihoods
	// (TUNG): Why do we this function call?
	// BQM: To printSiteLh and do aLRT test, etc.
	if (!params.pll) {
	    iqtree.computeLikelihood(pattern_lh);
	    // compute logl variance
	    // TODO: in case -pll is specified this code is still called. -> solution: use PLL compute pattern likelihoods
	    iqtree.logl_variance = iqtree.computeLogLVariance();
	}

	if (params.print_site_lh && !params.pll) {
		string site_lh_file = params.out_prefix;
		site_lh_file += ".sitelh";
		if (params.print_site_lh == 1)
			printSiteLh(site_lh_file.c_str(), &iqtree, pattern_lh);
		else
			printSiteLhCategory(site_lh_file.c_str(), &iqtree);
	}

	if (params.print_partition_info && iqtree.isSuperTree()) {
		string partition_info = params.out_prefix;
		partition_info += ".partinfo.nex";
		((PhyloSuperTree*)(&iqtree))->printPartition(partition_info.c_str());

	}

	if (params.mvh_site_rate) {
		RateMeyerHaeseler *rate_mvh = new RateMeyerHaeseler(params.rate_file,
				&iqtree, params.rate_mh_type);
		cout << endl << "Computing site-specific rates by "
				<< rate_mvh->full_name << "..." << endl;
		rate_mvh->runIterativeProc(params, iqtree);
		cout << endl << "BEST SCORE FOUND : " << iqtree.getBestScore() << endl;
		string mhrate_file = params.out_prefix;
		mhrate_file += ".mhrate";
		iqtree.getRate()->writeSiteRates(mhrate_file.c_str());

		if (params.print_site_lh) {
			string site_lh_file = params.out_prefix;
			site_lh_file += ".mhsitelh";
			printSiteLh(site_lh_file.c_str(), &iqtree);
		}
	}

	if ((params.aLRT_replicates > 0 || params.localbp_replicates > 0) && !params.pll) {
		mytime = getCPUTime();
		cout << endl;
		cout << "Testing tree branches by SH-like aLRT with "
				<< params.aLRT_replicates << " replicates..." << endl;
		iqtree.setRootNode(params.root);
		//if (tree.isSuperTree()) ((PhyloSuperTree*)&tree)->mapTrees();
		num_low_support = iqtree.testAllBranches(params.aLRT_threshold, myscore,
				pattern_lh, params.aLRT_replicates, params.localbp_replicates);
		//cout << num_low_support << " branches show low support values (<= " << params.aLRT_threshold << "%)" << endl;
		cout << "CPU Time used:  " << getCPUTime() - mytime << " sec." << endl;
		//delete [] pattern_lh;
		/*
		 string out_file = params.out_prefix;
		 out_file += ".alrt";
		 tree.writeInternalNodeNames(out_file);

		 cout << "Support values written to " << out_file << endl;*/
	}

	if (params.print_site_rate) {
		string rate_file = params.out_prefix;
		rate_file += ".rate";
		iqtree.getRate()->writeSiteRates(rate_file.c_str());
		if (iqtree.isSuperTree()) {
			PhyloSuperTree *stree = (PhyloSuperTree*) &iqtree;
			int part = 0;
			try {
				ofstream out;
				out.exceptions(ios::failbit | ios::badbit);
				out.open(rate_file.c_str());
				for (PhyloSuperTree::iterator it = stree->begin(); it != stree->end();
						it++, part++) {
					out << "SITE RATES FOR PARTITION " << stree->part_info[part].name << ":" << endl;
					(*it)->getRate()->writeSiteRates(out);
				}
				cout << "Site rates printed to " << rate_file << endl;
				out.close();
			} catch (ios::failure) {
				outError(ERR_WRITE_OUTPUT, rate_file);
			}
		}
	}


	if (params.gbo_replicates > 0) {
		if (!params.online_bootstrap)
			runGuidedBootstrap(params, alignment, iqtree);
		else
			iqtree.summarizeBootstrap(params);
	}

	cout << "Total tree length: " << iqtree.treeLength() << endl;

	if (iqtree.isSuperTree()) {
		PhyloSuperTree *stree = (PhyloSuperTree*) &iqtree;
		cout << stree->evalNNIs << " NNIs evaluated from " << stree->totalNNIs << " all possible NNIs ( " <<
				(int)(((stree->evalNNIs+1.0)/(stree->totalNNIs+1.0))*100.0) << " %)" << endl;
	}

	t_end = getCPUTime();
	params.run_time = (t_end - t_begin);
	cout << endl;
	cout << "CPU time used for tree search: " << treeSearchTime
			<< " sec (" << convert_time(treeSearchTime) << ")" << endl;
	cout << "Wall-clock time used for tree search: " << clocktime_search
			<< " sec (" << convert_time(treeSearchTime) << ")" << endl;
	cout << "Total CPU time used: " << (double) params.run_time << " sec ("
			<< convert_time((double) params.run_time) << ")" << endl;
	cout << "Total wall-clock time used: "
			<< getRealTime() - params.start_real_time << " sec ("
			<< convert_time(getRealTime() - params.start_real_time) << ")"
			<< endl;
	//printf( "Total time used: %8.6f seconds.\n", (double) params.run_time );

	// BUG FIX: readTreeString(bestTreeString) not needed before this line
	iqtree.printResultTree();

	if (params.out_file)
		iqtree.printTree(params.out_file);
	//tree.printTree(params.out_file,WT_BR_LEN_FIXED_WIDTH);

	else {
		//tree.printTree(cout);
		//cout << endl;
		/*
		 if (verbose_mode > VB_MED) {
		 if (verbose_mode >= VB_DEBUG)
		 tree.drawTree(cout, WT_BR_SCALE + WT_INT_NODE + WT_BR_LEN);
		 else
		 tree.drawTree(cout);
		 }*/
	}

	delete[] pattern_lh;

	/*	if (tree.getRate()->isSiteSpecificRate() || tree.getRate()->getPtnCat(0) >= 0) {
	 string rate_file = params.out_prefix;
	 rate_file += ".mhrate";
	 tree.getRate()->writeSiteRates(rate_file.c_str());
	 }*/

/*	if (verbose_mode >= VB_DEBUG)
		iqtree.printTransMatrices();
	*/
}

void runPhyloAnalysis(Params &params) {
	Alignment *alignment;
	IQTree *tree;
	vector<ModelInfo> model_info;
	// read in alignment
	if (params.partition_file) {
		if(params.partition_type){
			// initialize supertree - Proportional Edges case, "-spt p" option
			tree = new PhyloSuperTreePlen(params);
		} else {
			// initialize supertree stuff if user specifies partition file with -sp option
			tree = new PhyloSuperTree(params);
		}
		// this alignment will actually be of type SuperAlignment
		alignment = tree->aln;
	} else {
		alignment = new Alignment(params.aln_file, params.sequence_type, params.intype);
		tree = new IQTree(alignment);
	}
	string original_model = params.model_name;
	if (params.concatenate_aln) {
		Alignment aln(params.concatenate_aln, params.sequence_type, params.intype);
		cout << "Concatenating " << params.aln_file << " with " << params.concatenate_aln << " ..." << endl;
		alignment->concatenateAlignment(&aln);
	}

	if (params.aln_output) {
		// convert alignment to other format and write to output file
		if (params.num_bootstrap_samples || params.print_bootaln) {
			// create bootstrap alignment
			Alignment* bootstrap_alignment;
			cout << "Creating bootstrap alignment..." << endl;
			if (alignment->isSuperAlignment())
				bootstrap_alignment = new SuperAlignment;
			else
				bootstrap_alignment = new Alignment;
			bootstrap_alignment->createBootstrapAlignment(alignment, NULL, params.bootstrap_spec);
			delete alignment;
			alignment = bootstrap_alignment;
		}
		if (alignment->isSuperAlignment()) {
			((SuperAlignment*)alignment)->printCombinedAlignment(params.aln_output);
			if (params.print_subaln)
				((SuperAlignment*)alignment)->printSubAlignments(params, ((PhyloSuperTree*)tree)->part_info);

		} else if (params.gap_masked_aln) {
			Alignment out_aln;
			Alignment masked_aln(params.gap_masked_aln, params.sequence_type,
					params.intype);
			out_aln.createGapMaskedAlignment(&masked_aln, alignment);
			out_aln.printPhylip(params.aln_output, false, params.aln_site_list,
					params.aln_nogaps, params.aln_no_const_sites, params.ref_seq_name);
			string str = params.gap_masked_aln;
			str += ".sitegaps";
			out_aln.printSiteGaps(str.c_str());
		} else if (params.aln_output_format == ALN_PHYLIP)
			alignment->printPhylip(params.aln_output, false,
					params.aln_site_list, params.aln_nogaps, params.aln_no_const_sites,
					params.ref_seq_name);
		else if (params.aln_output_format == ALN_FASTA)
			alignment->printFasta(params.aln_output, false,
					params.aln_site_list, params.aln_nogaps, params.aln_no_const_sites,
					params.ref_seq_name);
	} else if (params.gbo_replicates > 0 && params.user_file
			&& params.second_tree) {
		// run one of the UFBoot analysis
		runGuidedBootstrap(params, alignment, *tree);
	} else if (params.avh_test) {
		// run one of the wondering test for Arndt
		runAvHTest(params, alignment, *tree);
	} else if (params.bootlh_test) {
		// run Arndt's plot of tree likelihoods against bootstrap alignments
		runBootLhTest(params, alignment, *tree);
	} else if (params.num_bootstrap_samples == 0) {
		// the main Maximum likelihood tree reconstruction
		alignment->checkGappySeq();
		runPhyloAnalysis(params, original_model, alignment, *tree, model_info);
		if (params.gbo_replicates && params.online_bootstrap) {

			cout << endl << "Computing bootstrap consensus tree..." << endl;
			string splitsfile = params.out_prefix;
			splitsfile += ".splits.nex";
			//cout << splitsfile << endl;
			computeConsensusTree(splitsfile.c_str(), 0, 1e6, -1,
					params.split_threshold, NULL, params.out_prefix, NULL,
					&params);
		}
		//if (original_model != "TESTONLY")
			reportPhyloAnalysis(params, original_model, *alignment, *tree, model_info);
	} else {
		// the classical non-parameter bootstrap (SBS)
		// turn off aLRT test
		int saved_aLRT_replicates = params.aLRT_replicates;
		params.aLRT_replicates = 0;
		string treefile_name = params.out_prefix;
		treefile_name += ".treefile";
		string boottrees_name = params.out_prefix;
		boottrees_name += ".boottrees";
		string bootaln_name = params.out_prefix;
		bootaln_name += ".bootaln";
		string bootlh_name = params.out_prefix;
		bootlh_name += ".bootlh";
		// first empty the boottrees file
		try {
			ofstream tree_out;
			tree_out.exceptions(ios::failbit | ios::badbit);
			tree_out.open(boottrees_name.c_str());
			tree_out.close();
		} catch (ios::failure) {
			outError(ERR_WRITE_OUTPUT, boottrees_name);
		}

		// empty the bootaln file
		if (params.print_bootaln)
		try {
			ofstream tree_out;
			tree_out.exceptions(ios::failbit | ios::badbit);
			tree_out.open(bootaln_name.c_str());
			tree_out.close();
		} catch (ios::failure) {
			outError(ERR_WRITE_OUTPUT, bootaln_name);
		}

		double start_time = getCPUTime();

		// do bootstrap analysis
		for (int sample = 0; sample < params.num_bootstrap_samples; sample++) {
			cout << endl << "===> START BOOTSTRAP REPLICATE NUMBER "
					<< sample + 1 << endl << endl;

			Alignment* bootstrap_alignment;
			cout << "Creating bootstrap alignment..." << endl;
			if (alignment->isSuperAlignment())
				bootstrap_alignment = new SuperAlignment;
			else
				bootstrap_alignment = new Alignment;
			bootstrap_alignment->createBootstrapAlignment(alignment, NULL, params.bootstrap_spec);
			if (params.print_tree_lh) {
				double prob;
				bootstrap_alignment->multinomialProb(*alignment, prob);
				ofstream boot_lh;
				if (sample == 0)
					boot_lh.open(bootlh_name.c_str());
				else
					boot_lh.open(bootlh_name.c_str(),
							ios_base::out | ios_base::app);
				boot_lh << "0\t" << prob << endl;
				boot_lh.close();
			}
			IQTree *boot_tree;
			if (alignment->isSuperAlignment()){
				if(params.partition_type){
					boot_tree = new PhyloSuperTreePlen(
											(SuperAlignment*) bootstrap_alignment,
											(PhyloSuperTree*) tree);
				} else {
					boot_tree = new PhyloSuperTree(
											(SuperAlignment*) bootstrap_alignment,
											(PhyloSuperTree*) tree);
				}
			} else
				boot_tree = new IQTree(bootstrap_alignment);
			if (params.print_bootaln)
				bootstrap_alignment->printPhylip(bootaln_name.c_str(), true);
			runPhyloAnalysis(params, original_model, bootstrap_alignment,
					*boot_tree, model_info);
			// read in the output tree file
			string tree_str;
			try {
				ifstream tree_in;
				tree_in.exceptions(ios::failbit | ios::badbit);
				tree_in.open(treefile_name.c_str());
				tree_in >> tree_str;
				tree_in.close();
			} catch (ios::failure) {
				outError(ERR_READ_INPUT, treefile_name);
			}
			// write the tree into .boottrees file
			try {
				ofstream tree_out;
				tree_out.exceptions(ios::failbit | ios::badbit);
				tree_out.open(boottrees_name.c_str(),
						ios_base::out | ios_base::app);
				tree_out << tree_str << endl;
				tree_out.close();
			} catch (ios::failure) {
				outError(ERR_WRITE_OUTPUT, boottrees_name);
			}
			if (params.num_bootstrap_samples == 1)
				reportPhyloAnalysis(params, original_model,
						*bootstrap_alignment, *boot_tree, model_info);
			// WHY was the following line missing, which caused memory leak?
			delete boot_tree;
			delete bootstrap_alignment;
		}

		if (params.consensus_type == CT_CONSENSUS_TREE) {

			cout << endl << "===> COMPUTE CONSENSUS TREE FROM "
					<< params.num_bootstrap_samples << " BOOTSTRAP TREES"
					<< endl << endl;
			computeConsensusTree(boottrees_name.c_str(), 0, 1e6, -1,
					params.split_threshold, NULL, params.out_prefix, NULL,
					&params);
		}

		if (params.compute_ml_tree) {
			cout << endl << "===> START ANALYSIS ON THE ORIGINAL ALIGNMENT"
					<< endl << endl;
			params.aLRT_replicates = saved_aLRT_replicates;
			runPhyloAnalysis(params, original_model, alignment, *tree, model_info);

			cout << endl
					<< "===> ASSIGN BOOTSTRAP SUPPORTS TO THE TREE FROM ORIGINAL ALIGNMENT"
					<< endl << endl;
			MExtTree ext_tree;
			assignBootstrapSupport(boottrees_name.c_str(), 0, 1e6,
					treefile_name.c_str(), false, treefile_name.c_str(),
					params.out_prefix, ext_tree, NULL, &params);
			tree->copyTree(&ext_tree);
			reportPhyloAnalysis(params, original_model, *alignment, *tree, model_info);
		} else if (params.consensus_type == CT_CONSENSUS_TREE) {
			int mi = params.min_iterations;
			STOP_CONDITION sc = params.stop_condition;
			params.min_iterations = 0;
			params.stop_condition = SC_FIXED_ITERATION;
			runPhyloAnalysis(params, original_model, alignment, *tree, model_info);
			params.min_iterations = mi;
			params.stop_condition = sc;
			tree->setIQPIterations(params.stop_condition,
					params.stop_confidence, params.min_iterations,
					params.max_iterations);
			reportPhyloAnalysis(params, original_model, *alignment, *tree, model_info);
		} else
			cout << endl;

		cout << "Total CPU time for bootstrap: " << (getCPUTime() - start_time)
				<< " seconds." << endl << endl;
		cout << "Non-parametric bootstrap results written to:" << endl;
		if (params.print_bootaln)
			cout << "  Bootstrap alignments:     " << params.out_prefix
				<< ".bootaln" << endl;
		cout << "  Bootstrap trees:          "
				<< params.out_prefix << ".boottrees" << endl;
		if (params.consensus_type == CT_CONSENSUS_TREE)
			cout << "  Consensus tree:           " << params.out_prefix
					<< ".contree" << endl;
		cout << endl;
	}

	//if(params.partition_type)
	//	((PhyloSuperTreePlen*)tree)->printNNIcasesNUM();

	delete tree;
	delete alignment;
}

void assignBranchSupportNew(Params &params) {
	if (!params.user_file)
		outError("No trees file provided");
	if (!params.second_tree)
		outError("No target tree file provided");
	cout << "Reading tree " << params.second_tree << " ..." << endl;
	MTree tree(params.second_tree, params.is_rooted);
	cout << tree.leafNum << " taxa and " << tree.branchNum << " branches" << endl;
	tree.assignBranchSupport(params.user_file);
	string str = params.second_tree;
	str += ".suptree";
	tree.printTree(str.c_str());
	cout << "Tree with assigned branch supports written to " << str << endl;
	if (verbose_mode >= VB_DEBUG)
		tree.drawTree(cout);
}



/**
 * assign split occurence frequencies from a set of input trees onto a target tree
 * NOTE: input trees must have the same taxon set
 * @param input_trees file containing NEWICK tree strings
 * @param burnin number of beginning trees to discard
 * @param max_count max number of trees to read in
 * @param target_tree the target tree
 * @param rooted TRUE if trees are rooted, false for unrooted trees
 * @param output_file file name to write output tree with assigned support values
 * @param out_prefix prefix of output file
 * @param mytree (OUT) resulting tree with support values assigned from target_tree
 * @param tree_weight_file file containing INTEGER weights of input trees
 * @param params program parameters
 */
void assignBootstrapSupport(const char *input_trees, int burnin, int max_count,
		const char *target_tree, bool rooted, const char *output_tree,
		const char *out_prefix, MExtTree &mytree, const char* tree_weight_file,
		Params *params) {
	//bool rooted = false;
	// read the tree file
	cout << "Reading tree " << target_tree << " ..." << endl;
	mytree.init(target_tree, rooted);
	// reindex the taxa in the tree to aphabetical names
	NodeVector taxa;
	mytree.getTaxa(taxa);
	sort(taxa.begin(), taxa.end(), nodenamecmp);
	int i = 0;
	for (NodeVector::iterator it = taxa.begin(); it != taxa.end(); it++) {
		(*it)->id = i++;
	}

	/*
	 string filename = params.boot_trees;
	 filename += ".nolen";
	 boot_trees.printTrees(filename.c_str(), false);
	 return;
	 */
	SplitGraph sg;
	SplitIntMap hash_ss;
	// make the taxa name
	vector<string> taxname;
	taxname.resize(mytree.leafNum);
	mytree.getTaxaName(taxname);

	// read the bootstrap tree file
	double scale = 100.0;
	if (params->scaling_factor > 0)
		scale = params->scaling_factor;

	MTreeSet boot_trees;
	if (params && detectInputFile((char*) input_trees) == IN_NEXUS) {
		sg.init(*params);
		for (SplitGraph::iterator it = sg.begin(); it != sg.end(); it++)
			hash_ss.insertSplit((*it), (*it)->getWeight());
		StrVector sgtaxname;
		sg.getTaxaName(sgtaxname);
		i = 0;
		for (StrVector::iterator sit = sgtaxname.begin();
				sit != sgtaxname.end(); sit++, i++) {
			Node *leaf = mytree.findLeafName(*sit);
			if (!leaf)
				outError("Tree does not contain taxon ", *sit);
			leaf->id = i;
		}
		scale /= sg.maxWeight();
	} else {
		boot_trees.init(input_trees, rooted, burnin, max_count,
				tree_weight_file);
		boot_trees.convertSplits(taxname, sg, hash_ss, SW_COUNT, -1);
		scale /= boot_trees.sumTreeWeights();
	}
	//sg.report(cout);
	cout << "Rescaling split weights by " << scale << endl;
	if (params->scaling_factor < 0)
		sg.scaleWeight(scale, true);
	else {
		sg.scaleWeight(scale, false, params->numeric_precision);
	}

	cout << sg.size() << " splits found" << endl;
	// compute the percentage of appearance
	//	printSplitSet(sg, hash_ss);
	//sg.report(cout);
	cout << "Creating bootstrap support values..." << endl;
	mytree.createBootstrapSupport(taxname, boot_trees, sg, hash_ss);
	//mytree.scaleLength(100.0/boot_trees.size(), true);
	string out_file;
	if (output_tree)
		out_file = output_tree;
	else {
		if (out_prefix)
			out_file = out_prefix;
		else
			out_file = target_tree;
		out_file += ".suptree";
	}

	mytree.printTree(out_file.c_str());
	cout << "Tree with assigned bootstrap support written to " << out_file
			<< endl;
	/*
	if (out_prefix)
		out_file = out_prefix;
	else
		out_file = target_tree;
	out_file += ".supval";
	mytree.writeInternalNodeNames(out_file);

	cout << "Support values written to " << out_file << endl;
	*/
}

void computeConsensusTree(const char *input_trees, int burnin, int max_count,
		double cutoff, double weight_threshold, const char *output_tree,
		const char *out_prefix, const char *tree_weight_file, Params *params) {
	bool rooted = false;

	// read the bootstrap tree file
	/*
	 MTreeSet boot_trees(input_trees, rooted, burnin, tree_weight_file);
	 string first_taxname = boot_trees.front()->root->name;
	 //if (params.root) first_taxname = params.root;

	 SplitGraph sg;

	 boot_trees.convertSplits(sg, cutoff, SW_COUNT, weight_threshold);*/

	//sg.report(cout);
	SplitGraph sg;
	SplitIntMap hash_ss;
	// make the taxa name
	//vector<string> taxname;
	//taxname.resize(mytree.leafNum);
	//mytree.getTaxaName(taxname);

	// read the bootstrap tree file
	double scale = 100.0;
	if (params->scaling_factor > 0)
		scale = params->scaling_factor;

	MTreeSet boot_trees;
	if (params && detectInputFile((char*) input_trees) == IN_NEXUS) {
		char *user_file = params->user_file;
		params->user_file = (char*) input_trees;
		params->split_weight_summary = SW_COUNT; // count number of splits
		sg.init(*params);
		params->user_file = user_file;
		for (SplitGraph::iterator it = sg.begin(); it != sg.end(); it++)
			hash_ss.insertSplit((*it), (*it)->getWeight());
		/*		StrVector sgtaxname;
		 sg.getTaxaName(sgtaxname);
		 i = 0;
		 for (StrVector::iterator sit = sgtaxname.begin(); sit != sgtaxname.end(); sit++, i++) {
		 Node *leaf = mytree.findLeafName(*sit);
		 if (!leaf) outError("Tree does not contain taxon ", *sit);
		 leaf->id = i;
		 }*/
		scale /= sg.maxWeight();
	} else {
		boot_trees.init(input_trees, rooted, burnin, max_count,
				tree_weight_file);
		boot_trees.convertSplits(sg, cutoff, SW_COUNT, weight_threshold);
		scale /= boot_trees.sumTreeWeights();
		cout << sg.size() << " splits found" << endl;
	}
	//sg.report(cout);
	if (verbose_mode >= VB_MED)
		cout << "Rescaling split weights by " << scale << endl;
	if (params->scaling_factor < 0)
		sg.scaleWeight(scale, true);
	else {
		sg.scaleWeight(scale, false, params->numeric_precision);
	}



	//cout << "Creating greedy consensus tree..." << endl;
	MTree mytree;
	SplitGraph maxsg;
	sg.findMaxCompatibleSplits(maxsg);

	if (verbose_mode >= VB_MAX)
		maxsg.saveFileStarDot(cout);
	//cout << "convert compatible split system into tree..." << endl;
	mytree.convertToTree(maxsg);
	//cout << "done" << endl;
	string taxname = sg.getTaxa()->GetTaxonLabel(0);
	Node *node = mytree.findLeafName(taxname);
	if (node)
		mytree.root = node;
	// mytree.scaleLength(100.0 / boot_trees.sumTreeWeights(), true);

	// mytree.getTaxaID(maxsg.getSplitsBlock()->getCycle());
	//maxsg.saveFile(cout);

	string out_file;

	if (output_tree)
		out_file = output_tree;
	else {
		if (out_prefix)
			out_file = out_prefix;
		else
			out_file = input_trees;
		out_file += ".contree";
	}

	mytree.printTree(out_file.c_str(), WT_BR_CLADE);
	cout << "Consensus tree written to " << out_file << endl;

	if (output_tree)
		out_file = output_tree;
	else {
		if (out_prefix)
			out_file = out_prefix;
		else
			out_file = input_trees;
		out_file += ".splits";
	}

    //sg.scaleWeight(0.01, false, 4);
	if (verbose_mode >= VB_MED) {
		sg.saveFile(out_file.c_str(), IN_OTHER, true);
		cout << "Non-trivial split supports printed to star-dot file " << out_file << endl;
	}

}

void computeConsensusNetwork(const char *input_trees, int burnin, int max_count,
		double cutoff, int weight_summary, double weight_threshold, const char *output_tree,
		const char *out_prefix, const char* tree_weight_file) {
	bool rooted = false;

	// read the bootstrap tree file
	MTreeSet boot_trees(input_trees, rooted, burnin, max_count,
			tree_weight_file);

	SplitGraph sg;
	//SplitIntMap hash_ss;

	boot_trees.convertSplits(sg, cutoff, weight_summary, weight_threshold);

	string out_file;

	if (output_tree)
		out_file = output_tree;
	else {
		if (out_prefix)
			out_file = out_prefix;
		else
			out_file = input_trees;
		out_file += ".nex";
	}

	sg.saveFile(out_file.c_str(), IN_NEXUS);
	cout << "Consensus network printed to " << out_file << endl;

	if (output_tree)
		out_file = output_tree;
	else {
		if (out_prefix)
			out_file = out_prefix;
		else
			out_file = input_trees;
		out_file += ".splits";
	}
	if (verbose_mode >= VB_MED) {
		sg.saveFile(out_file.c_str(), IN_OTHER, true);
		cout << "Non-trivial split supports printed to star-dot file " << out_file << endl;
	}

}<|MERGE_RESOLUTION|>--- conflicted
+++ resolved
@@ -403,10 +403,8 @@
 }
 
 extern StringIntMap tree_counter;
-
 void reportPhyloAnalysis(Params &params, string &original_model,
 		Alignment &alignment, IQTree &tree, vector<ModelInfo> &model_info) {
-
 	if (params.count_trees) {
 		// addon: print #distinct trees
 		cout << endl << "INFO: " << tree_counter.size() << " distinct trees evaluated during whole tree search" << endl;
@@ -420,7 +418,6 @@
 		for (IntVector::iterator i2 = counts.begin(); i2 != counts.end(); i2++)
 			cout << "#Trees occuring " << (i2-counts.begin()) << " times: " << *i2 << endl;
 	}
-
 	string outfile = params.out_prefix;
 
 	outfile += ".iqtree";
@@ -1014,8 +1011,8 @@
 	iqtree.printTree(best_tree_string, WT_BR_LEN + WT_TAXON_ID);
 	cout << "Computing ML distances based on estimated model parameters...";
 	double *ml_dist = NULL;
-    double *ml_var = NULL;
-    longest_dist = iqtree.computeDist(params, alignment, ml_dist, ml_var, dist_file);
+    double *ml_var = NULL;
+    longest_dist = iqtree.computeDist(params, alignment, ml_dist, ml_var, dist_file);
 	cout << " " << (getCPUTime() - begin_time) << " sec" << endl;
 	cout << endl;
 	if (longest_dist > MAX_GENETIC_DIST * 0.99) {
@@ -1030,12 +1027,12 @@
 	        iqtree.var_matrix = new double[alignment->getNSeq() * alignment->getNSeq()];
 		}
 		memmove(iqtree.dist_matrix, ml_dist,
-                sizeof (double) * alignment->getNSeq() * alignment->getNSeq());
-        memmove(iqtree.var_matrix, ml_var,
+                sizeof (double) * alignment->getNSeq() * alignment->getNSeq());
+        memmove(iqtree.var_matrix, ml_var,
 				sizeof(double) * alignment->getNSeq() * alignment->getNSeq());
 	}
 	delete[] ml_dist;
-    delete[] ml_var;
+    delete[] ml_var;
 }
 
 void runPhyloAnalysis(Params &params, string &original_model, Alignment* &alignment, IQTree &iqtree,
@@ -1173,7 +1170,7 @@
 
     /*********************************************** START: CREATE INITIAL TREE(S) ************************************/
     int numInitTrees;
-    //bool fixbranch = true;
+
     // start the search with user-defined tree
     if (params.user_file) {
         cout << "READING INPUT TREE FILE " << params.user_file << " ..." << endl;
@@ -1181,20 +1178,10 @@
         iqtree.readTree(params.user_file, myrooted);
         iqtree.setAlignment(alignment);
         numInitTrees = 1;
-<<<<<<< HEAD
         params.numNNITrees = 1;
-        fixbranch = false;
-        /* Fix if negative branch lengths detected */
-        int fixed_number = iqtree.fixNegativeBranch(fixbranch);
-        if (fixed_number && params.user_file) {
-            cout << "WARNING: " << fixed_number << " undefined/negative branch lengths are initialized with parsimony"
-                    << endl;
-        }
-=======
-        //fixbranch = false;
->>>>>>> d8fdca56
+
         // Create parsimony tree using IQ-Tree kernel
-    } else if (params.parsimony_tree && !params.pll) {
+    } else if (params.parsimony_tree && !params.pll) {
         cout << endl;
         cout << "CREATING PARSIMONY TREE BY IQTree ..." << endl;
         iqtree.computeParsimonyTree(params.out_prefix, alignment);
@@ -1229,8 +1216,6 @@
     if (fixed_number) {
         cout << "WARNING: " << fixed_number << " undefined/negative branch lengths are initialized with parsimony" << endl;
     }
-
-
     if (params.root) {
         string str = params.root;
         if (!iqtree.findNodeName(str)) {
@@ -1278,7 +1263,7 @@
     // string to store the current tree with branch length optimized
     string initTree;
     // initialize all
-    iqtree.setParams(params);
+    iqtree.setParams(params);
 
     /****************** START: INITIAL MODEL OPTIMIZATION *************************************/
 
@@ -1379,12 +1364,12 @@
     if (!params.dist_file && params.compute_ml_dist) {
         computeMLDist(longest_dist, dist_file, getCPUTime(), iqtree, params, alignment, bestTreeScore);
     }
-
-    if (!params.fixed_branch_length && params.leastSquareBranch) {
-        cout << "Computing Least Square branch lengths " << endl;
-        iqtree.optimizeAllBranchesLS();
-        iqtree.curScore = iqtree.computeLikelihood();
-        iqtree.printResultTree("LeastSquareTree");
+
+    if (!params.fixed_branch_length && params.leastSquareBranch) {
+        cout << "Computing Least Square branch lengths " << endl;
+        iqtree.optimizeAllBranchesLS();
+        iqtree.curScore = iqtree.computeLikelihood();
+        iqtree.printResultTree("LeastSquareTree");
     }
 
     double cputime_search_start, cputime_search_end;
@@ -1636,8 +1621,8 @@
 	//bool saved_estimate_nni = estimate_nni_cutoff;
 	//estimate_nni_cutoff = false; // do not estimate NNI cutoff based on initial BIONJ tree
 
-    if (params.leastSquareNNI) {
-    	iqtree.computeSubtreeDists();
+    if (params.leastSquareNNI) {
+    	iqtree.computeSubtreeDists();
     }
     iqtree.setRootNode(params.root); // Important for NNI below
 
@@ -1759,7 +1744,6 @@
 
 	if (iqtree.isSuperTree())
 			((PhyloSuperTree*) &iqtree)->mapTrees();
-
 	cout << "Logl of best " << params.popSize << " trees found: " << endl;
 	iqtree.candidateTrees.printBestScores();
 
@@ -1821,6 +1805,9 @@
 	    iqtree.logl_variance = iqtree.computeLogLVariance();
 	}
 
+
+
+
 	if (params.print_site_lh && !params.pll) {
 		string site_lh_file = params.out_prefix;
 		site_lh_file += ".sitelh";
@@ -1899,7 +1886,6 @@
 		}
 	}
 
-
 	if (params.gbo_replicates > 0) {
 		if (!params.online_bootstrap)
 			runGuidedBootstrap(params, alignment, iqtree);
@@ -1933,6 +1919,7 @@
 	// BUG FIX: readTreeString(bestTreeString) not needed before this line
 	iqtree.printResultTree();
 
+
 	if (params.out_file)
 		iqtree.printTree(params.out_file);
 	//tree.printTree(params.out_file,WT_BR_LEN_FIXED_WIDTH);
