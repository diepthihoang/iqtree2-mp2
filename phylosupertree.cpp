/***************************************************************************
 *   Copyright (C) 2009 by BUI Quang Minh   *
 *   minh.bui@univie.ac.at   *
 *                                                                         *
 *   This program is free software; you can redistribute it and/or modify  *
 *   it under the terms of the GNU General Public License as published by  *
 *   the Free Software Foundation; either version 2 of the License, or     *
 *   (at your option) any later version.                                   *
 *                                                                         *
 *   This program is distributed in the hope that it will be useful,       *
 *   but WITHOUT ANY WARRANTY; without even the implied warranty of        *
 *   MERCHANTABILITY or FITNESS FOR A PARTICULAR PURPOSE.  See the         *
 *   GNU General Public License for more details.                          *
 *                                                                         *
 *   You should have received a copy of the GNU General Public License     *
 *   along with this program; if not, write to the                         *
 *   Free Software Foundation, Inc.,                                       *
 *   59 Temple Place - Suite 330, Boston, MA  02111-1307, USA.             *
 ***************************************************************************/
#include "phylosupertree.h"
#include "superalignment.h"
#include "superalignmentpairwise.h"
#include "msetsblock.h"
#include "myreader.h"

PhyloSuperTree::PhyloSuperTree()
 : IQTree()
{
}


PhyloSuperTree::PhyloSuperTree(SuperAlignment *alignment, PhyloSuperTree *super_tree) :  IQTree(alignment) {
	part_info = super_tree->part_info;
	for (vector<Alignment*>::iterator it = alignment->partitions.begin(); it != alignment->partitions.end(); it++) {
		PhyloTree *tree = new PhyloTree((*it));
		push_back(tree);
	}
	aln = alignment;
}

void PhyloSuperTree::readPartition(Params &params) {
	try {
		ifstream in;
		in.exceptions(ios::failbit | ios::badbit);
		in.open(params.partition_file);
		in.exceptions(ios::badbit);
		Params origin_params = params;
		PartitionInfo info;

		while (!in.eof()) {
			getline(in, info.name, ',');
			if (in.eof()) break;
			getline(in, info.model_name, ',');
			if (info.model_name == "") info.model_name = params.model_name;
			getline(in, info.aln_file, ',');
			if (info.aln_file == "" && params.aln_file) info.aln_file = params.aln_file;
			getline(in, info.sequence_type, ',');
			if (info.sequence_type=="" && params.sequence_type) info.sequence_type = params.sequence_type;
<<<<<<< HEAD
			if(params.partition_fixed_rates){
				string rate;
				getline(in, rate,',');
				info.part_rate = atof(rate.c_str());
				getline(in, info.position_spec);
			} else {
				getline(in, info.position_spec);
				cout << endl << "Reading partition " << info.name << " (model=" << info.model_name << ", aln=" <<
						info.aln_file << ", seq=" << info.sequence_type << ", pos=" << info.position_spec << ") ..." << endl;
			}
=======
			getline(in, info.position_spec);
			cout << endl << "Reading partition " << info.name << " (model=" << info.model_name << ", aln=" <<
				info.aln_file << ", seq=" << info.sequence_type << ", pos=" << info.position_spec << ") ..." << endl;
			info.mem_ptnlh = NULL;
<<<<<<< HEAD
>>>>>>> 04f5d5acf2c2791b4cc39eaefd561aa801d19ae6
=======
>>>>>>> 04f5d5ac
			part_info.push_back(info);
			Alignment *part_aln = new Alignment((char*)info.aln_file.c_str(), (char*)info.sequence_type.c_str(), params.intype);
			if (!info.position_spec.empty()) {
				Alignment *new_aln = new Alignment();
				new_aln->extractSites(part_aln, info.position_spec.c_str());
				delete part_aln;
				part_aln = new_aln;
			}
			PhyloTree *tree = new PhyloTree(part_aln);
			push_back(tree);
			params = origin_params;
		}

		in.clear();
		// set the failbit again
		in.exceptions(ios::failbit | ios::badbit);
		in.close();
	} catch(ios::failure) {
		outError(ERR_READ_INPUT);
	} catch (string str) {
		outError(str);
	}


}

void PhyloSuperTree::readPartitionNexus(Params &params) {
	Params origin_params = params;
	MSetsBlock *sets_block = new MSetsBlock();
    MyReader nexus(params.partition_file);
    nexus.Add(sets_block);
    MyToken token(nexus.inf);
    nexus.Execute(token);

    Alignment *input_aln = NULL;
    if (params.aln_file) {
    	input_aln = new Alignment(params.aln_file, params.sequence_type, params.intype);
    }

    bool empty_partition = true;
    vector<CharSet*>::iterator it;
    for (it = sets_block->charsets.begin(); it != sets_block->charsets.end(); it++)
    	if ((*it)->model_name != "") {
    		empty_partition = false;
    		break;
    	}
    if (empty_partition) {
    	cout << "NOTE: No CharPartition defined, use all CharSets" << endl;
    }

    for (it = sets_block->charsets.begin(); it != sets_block->charsets.end(); it++)
    	if (empty_partition || (*it)->model_name != "") {
			PartitionInfo info;
			info.name = (*it)->name;
			info.model_name = (*it)->model_name;
			info.aln_file = (*it)->aln_file;
			//if (info.aln_file == "" && params.aln_file) info.aln_file = params.aln_file;
			if (info.aln_file == "" && !params.aln_file)
				outError("No input data for partition ", info.name);
			info.sequence_type = (*it)->sequence_type;
			if (info.sequence_type=="" && params.sequence_type) info.sequence_type = params.sequence_type;

			// OLGA: here add the stuff for fixed rates
			info.position_spec = (*it)->position_spec;

			cout << endl << "Reading partition " << info.name << " (model=" << info.model_name << ", aln=" <<
				info.aln_file << ", seq=" << info.sequence_type << ", pos=" << info.position_spec << ") ..." << endl;
			info.mem_ptnlh = NULL;
			part_info.push_back(info);
			Alignment *part_aln;
			if (info.aln_file != "") {
				part_aln = new Alignment((char*)info.aln_file.c_str(), (char*)info.sequence_type.c_str(), params.intype);
			} else {
				part_aln = input_aln;
			}
			if (!info.position_spec.empty() && info.position_spec != "*") {
				Alignment *new_aln = new Alignment();
				new_aln->extractSites(part_aln, info.position_spec.c_str());
				if (part_aln != input_aln) delete part_aln;
				part_aln = new_aln;
			}
			Alignment *new_aln = part_aln->removeGappySeq();
			if (part_aln != new_aln && part_aln != input_aln) delete part_aln;
			PhyloTree *tree = new PhyloTree(new_aln);
			push_back(tree);
			params = origin_params;
			cout << new_aln->getNSeq() << " sequences and " << new_aln->getNSite() << " sites extracted" << endl;
    	}

    if (input_aln)
    	delete input_aln;
}
PhyloSuperTree::PhyloSuperTree(Params &params) :  IQTree() {
	cout << "Reading partition model file " << params.partition_file << " ..." << endl;
	if (detectInputFile(params.partition_file) == IN_NEXUS)
		readPartitionNexus(params);
	else
		readPartition(params);
	if (part_info.empty())
		outError("No partition found");
	aln = new SuperAlignment(this);
	string str = params.out_prefix;
	//str += ".part";
	//aln->printPhylip(str.c_str());
	str = params.out_prefix;
	str += ".conaln";
	((SuperAlignment*)aln)->printCombinedAlignment(str.c_str());
	cout << "Degree of missing data: " << ((SuperAlignment*)aln)->computeMissingData() << endl;
	cout << endl;

}

void PhyloSuperTree::setParams(Params &params) {
	IQTree::setParams(params);
	for (iterator it = begin(); it != end(); it++)
		(*it)->params = &params;
	
}

Node* PhyloSuperTree::newNode(int node_id, const char* node_name) {
    return (Node*) (new SuperNode(node_id, node_name));
}

Node* PhyloSuperTree::newNode(int node_id, int node_name) {
    return (Node*) (new SuperNode(node_id, node_name));
}

int PhyloSuperTree::getAlnNPattern() {
	int num = 0;
	for (iterator it = begin(); it != end(); it++)
		num += (*it)->getAlnNPattern();
	return num;
}

int PhyloSuperTree::getAlnNSite() {
	int num = 0;
	for (iterator it = begin(); it != end(); it++)
		num += (*it)->getAlnNSite();
	return num;
}

double PhyloSuperTree::computeDist(int seq1, int seq2, double initial_dist, double &var) {
    // if no model or site rate is specified, return JC distance
    if (initial_dist == 0.0)
        initial_dist = aln->computeDist(seq1, seq2);
    if (initial_dist == MAX_GENETIC_DIST) return initial_dist; // MANUEL: here no d2l is return
    if (!model_factory || !site_rate) return initial_dist; // MANUEL: here no d2l is return

    // now optimize the distance based on the model and site rate
    SuperAlignmentPairwise aln_pair(this, seq1, seq2);
    return aln_pair.optimizeDist(initial_dist, var);
}

void PhyloSuperTree::linkBranch(int part, SuperNeighbor *nei, SuperNeighbor *dad_nei) {
	SuperNode *node = (SuperNode*)dad_nei->node;
	SuperNode *dad = (SuperNode*)nei->node;
	nei->link_neighbors[part] = NULL;
	dad_nei->link_neighbors[part] = NULL;
	vector<PhyloNeighbor*> part_vec;
	vector<PhyloNeighbor*> child_part_vec;

	FOR_NEIGHBOR_DECLARE(node, dad, it) {
		if (((SuperNeighbor*)*it)->link_neighbors[part]) {
			part_vec.push_back(((SuperNeighbor*)*it)->link_neighbors[part]);
			child_part_vec.push_back(((SuperNeighbor*)(*it)->node->findNeighbor(node))->link_neighbors[part]);
			/*if (child_part_vec.size() > 1 && child_part_vec.back()->id == child_part_vec.front()->id)
				cout<<"HERE" << endl;*/
			assert(child_part_vec.back()->node == child_part_vec.front()->node || child_part_vec.back()->id == child_part_vec.front()->id);
		}
	}
	if (part_vec.empty()) return;
	if (part_vec.size() == 1) {
		nei->link_neighbors[part] = child_part_vec[0];
		dad_nei->link_neighbors[part] = part_vec[0];
		return;
	}
	if (part_vec[0] == child_part_vec[1]) {
		// ping-pong, out of sub-tree
		assert(part_vec[1] == child_part_vec[0]);
		return;
	}
	PhyloNode *node_part = (PhyloNode*) child_part_vec[0]->node;
	PhyloNode *dad_part = NULL;
	FOR_NEIGHBOR(node_part, NULL, it) {
		bool appear = false;
		for (vector<PhyloNeighbor*>::iterator it2 = part_vec.begin(); it2 != part_vec.end(); it2++)
			if ((*it2) == (*it)) { appear = true; break; }
		if (!appear) {
			assert(!dad_part);
			dad_part = (PhyloNode*)(*it)->node;
		}
	}
	nei->link_neighbors[part] = (PhyloNeighbor*)node_part->findNeighbor(dad_part);
	dad_nei->link_neighbors[part] = (PhyloNeighbor*)dad_part->findNeighbor(node_part);
}

void PhyloSuperTree::linkTree(int part, NodeVector &part_taxa, SuperNode *node, SuperNode *dad) {
	if (!node) {
		if (!root->isLeaf()) 
			node = (SuperNode*) root; 
		else 
			node = (SuperNode*)root->neighbors[0]->node;
		assert(node);
		if (node->isLeaf()) // two-taxa tree
			dad = (SuperNode*)node->neighbors[0]->node;
	}
	SuperNeighbor *nei = NULL;
	SuperNeighbor *dad_nei = NULL;
	if (dad) {
		nei = (SuperNeighbor*)node->findNeighbor(dad);
		dad_nei = (SuperNeighbor*)dad->findNeighbor(node);
		if (nei->link_neighbors.empty()) nei->link_neighbors.resize(size());
		if (dad_nei->link_neighbors.empty()) dad_nei->link_neighbors.resize(size());
		nei->link_neighbors[part] = NULL;
		dad_nei->link_neighbors[part] = NULL;
	}
	if (node->isLeaf()) {
		assert(dad);
		PhyloNode *node_part = (PhyloNode*)part_taxa[node->id];
		if (node_part) {
			PhyloNode *dad_part = (PhyloNode*)node_part->neighbors[0]->node;
			assert(node_part->isLeaf());
			nei->link_neighbors[part] = (PhyloNeighbor*) node_part->neighbors[0];
			dad_nei->link_neighbors[part] = (PhyloNeighbor*)dad_part->findNeighbor(node_part);
		} 
		return;
	}

	FOR_NEIGHBOR_DECLARE(node, dad, it) {
		linkTree(part, part_taxa, (SuperNode*) (*it)->node, (SuperNode*) node);
	}
	if (!dad) return;
	linkBranch(part, nei, dad_nei);
}

void PhyloSuperTree::printMapInfo() {
	NodeVector nodes1, nodes2;
	getBranches(nodes1, nodes2);
	int part = 0;
	for (iterator it = begin(); it != end(); it++, part++) {
		cout << "Subtree for partition " << part << endl;
		(*it)->drawTree(cout, WT_BR_SCALE | WT_INT_NODE | WT_TAXON_ID | WT_NEWLINE);
		for (int i = 0; i < nodes1.size(); i++) {
			PhyloNeighbor *nei1 = ((SuperNeighbor*)nodes1[i]->findNeighbor(nodes2[i]))->link_neighbors[part];
			PhyloNeighbor *nei2 = ((SuperNeighbor*)nodes2[i]->findNeighbor(nodes1[i]))->link_neighbors[part];
			cout << nodes1[i]->findNeighbor(nodes2[i])->id << ":";
			if (nodes1[i]->isLeaf()) cout << nodes1[i]->name; else cout << nodes1[i]->id;
			cout << ",";
			if (nodes2[i]->isLeaf()) cout << nodes2[i]->name; else cout << nodes2[i]->id;
			cout << " -> ";
			if (nei2) {
				cout << nei2->id << ":";
				if (nei2->node->isLeaf())
					cout << nei2->node->name;
				else cout << nei2->node->id;
			}
			else cout << -1;
			cout << ",";
			if (nei1) 
				if (nei1->node->isLeaf())
					cout << nei1->node->name;
				else cout << nei1->node->id;
			else cout << -1;
			cout << endl;
		}
	}
}


void PhyloSuperTree::mapTrees() {
	assert(root);
	int part = 0;
	if (verbose_mode >= VB_DEBUG) 
		drawTree(cout,  WT_BR_SCALE | WT_INT_NODE | WT_TAXON_ID | WT_NEWLINE | WT_BR_ID);
	for (iterator it = begin(); it != end(); it++, part++) {
		string taxa_set = ((SuperAlignment*)aln)->getPattern(part);
		(*it)->copyTree(this, taxa_set);
		if ((*it)->getModel())
			(*it)->initializeAllPartialLh();
		NodeVector my_taxa, part_taxa;
		(*it)->getOrderedTaxa(my_taxa);
		part_taxa.resize(leafNum, NULL);
		int i;
		for (i = 0; i < leafNum; i++) {
			int id = ((SuperAlignment*)aln)->taxa_index[i][part];
			if (id >=0) part_taxa[i] = my_taxa[id];
		}
		if (verbose_mode >= VB_DEBUG) {
			cout << "Subtree for partition " << part << endl;
			(*it)->drawTree(cout,  WT_BR_SCALE | WT_INT_NODE | WT_TAXON_ID | WT_NEWLINE | WT_BR_ID);
		}
		linkTree(part, part_taxa);
	}
	if (verbose_mode >= VB_DEBUG) printMapInfo();
}

double PhyloSuperTree::computeLikelihood(double *pattern_lh) {
	double tree_lh = 0.0;
	int ntrees = size();
	#ifdef _OPENMP
	#pragma omp parallel for reduction(+: tree_lh)
	#endif
	for (int i = 0; i < ntrees; i++)
		tree_lh += at(i)->computeLikelihood();
	return tree_lh;
}

void PhyloSuperTree::computePatternLikelihood(double *pattern_lh, double *cur_logl) {
	int offset = 0;
	iterator it;
	for (it = begin(); it != end(); it++) {
		(*it)->computePatternLikelihood(pattern_lh + offset);
		offset += (*it)->aln->getNPattern();
	}
	if (cur_logl) {
		double sum_logl = 0;
		offset = 0;
		for (it = begin(); it != end(); it++) {
			int nptn = (*it)->aln->getNPattern();
			for (int j = 0; j < nptn; j++)
				sum_logl += pattern_lh[offset + j] * (*it)->aln->at(j).frequency;
			offset += (*it)->aln->getNPattern();
		}
		if (fabs(sum_logl - *cur_logl) > 0.001) {
            cout << *cur_logl << " " << sum_logl << endl;
            outError("Wrong ", __func__);
		}
	}
}

double PhyloSuperTree::optimizeAllBranches(int my_iterations, double tolerance) {
	double tree_lh = 0.0;
	int ntrees = size();
	#ifdef _OPENMP
	#pragma omp parallel for reduction(+: tree_lh)
	#endif
	for (int i = 0; i < ntrees; i++) {
		tree_lh += at(i)->optimizeAllBranches(my_iterations, tolerance);
		if (verbose_mode >= VB_MAX)
			at(i)->printTree(cout, WT_BR_LEN + WT_NEWLINE);
	}

	if (my_iterations >= 100) computeBranchLengths();
	return tree_lh;
}

PhyloSuperTree::~PhyloSuperTree()
{
	for (vector<PartitionInfo>::reverse_iterator pit = part_info.rbegin(); pit != part_info.rend(); pit++)
		if (pit->mem_ptnlh)
			delete [] pit->mem_ptnlh;

	for (reverse_iterator it = rbegin(); it != rend(); it++)
		delete (*it);
	clear();
}


double PhyloSuperTree::optimizeOneBranch(PhyloNode *node1, PhyloNode *node2, bool clearLH) {
	SuperNeighbor *nei1 = ((SuperNeighbor*)node1->findNeighbor(node2));
	SuperNeighbor *nei2 = ((SuperNeighbor*)node2->findNeighbor(node1));
	assert(nei1 && nei2);
	double tree_lh = 0.0;
	int ntrees = size();
	#ifdef _OPENMP
	#pragma omp parallel for reduction(+: tree_lh)
	#endif
	for (int part = 0; part < ntrees; part++) {
		PhyloNeighbor *nei1_part = nei1->link_neighbors[part];
		PhyloNeighbor *nei2_part = nei2->link_neighbors[part];
		double score;
		if (part_info[part].cur_score == 0.0) 
			part_info[part].cur_score = at(part)->computeLikelihood();
		if (nei1_part && nei2_part) {
			if (part_info[part].opt_score[nei1_part->id] == 0.0) {
				part_info[part].cur_brlen[nei1_part->id] = nei1_part->length;
				part_info[part].opt_score[nei1_part->id] = at(part)->optimizeOneBranch((PhyloNode*)nei1_part->node, (PhyloNode*)nei2_part->node, clearLH);
				part_info[part].opt_brlen[nei1_part->id] = nei1_part->length;
			}
			score = part_info[part].opt_score[nei1_part->id];
		} else 
			score = part_info[part].cur_score;
		tree_lh += score;
	}
	return tree_lh;
}

void PhyloSuperTree::initPartitionInfo() {
	int part = 0;
	for (iterator it = begin(); it != end(); it++, part++) {
		part_info[part].part_rate = 1.0;
		part_info[part].cur_score = 0.0;
		part_info[part].null_score.clear();
		part_info[part].null_score.resize((*it)->branchNum, 0.0);
		part_info[part].opt_score.clear();
		part_info[part].opt_score.resize((*it)->branchNum, 0.0);	
		part_info[part].nni1_score.clear();
		part_info[part].nni1_score.resize((*it)->branchNum, 0.0);	
		part_info[part].nni2_score.clear();
		part_info[part].nni2_score.resize((*it)->branchNum, 0.0);

		part_info[part].cur_brlen.resize((*it)->branchNum, 0.0);
		part_info[part].opt_brlen.resize((*it)->branchNum, 0.0);
		part_info[part].nni1_brlen.resize((*it)->branchNum, 0.0);
		part_info[part].nni2_brlen.resize((*it)->branchNum, 0.0);

		(*it)->getBranchLengths(part_info[part].cur_brlen);

		int nptn = (*it)->getAlnNPattern();
		if (!part_info[part].mem_ptnlh)
			part_info[part].mem_ptnlh = new double[nptn * ((*it)->branchNum * 3 + 1)];

		part_info[part].nni1_ptnlh.resize((*it)->branchNum, NULL);
		vector<double*>::iterator dit;
		double *offset = part_info[part].mem_ptnlh;
		part_info[part].cur_ptnlh = offset;
		offset += nptn;
		for (dit = part_info[part].nni1_ptnlh.begin(); dit != part_info[part].nni1_ptnlh.end(); dit++, offset += nptn)
			(*dit) = offset;
		part_info[part].nni2_ptnlh.resize((*it)->branchNum, NULL);
		for (dit = part_info[part].nni2_ptnlh.begin(); dit != part_info[part].nni2_ptnlh.end(); dit++, offset += nptn)
			(*dit) = offset;
		part_info[part].opt_ptnlh.resize((*it)->branchNum, NULL);
		for (dit = part_info[part].opt_ptnlh.begin(); dit != part_info[part].opt_ptnlh.end(); dit++, offset += nptn)
			(*dit) = offset;

	}
}

int PhyloSuperTree::getMaxPartNameLength() {
	int namelen = 0;
	for (vector<PartitionInfo>::iterator it = part_info.begin(); it != part_info.end(); it++)
		namelen = max((int)it->name.length(), namelen);
	return namelen;
}

NNIMove PhyloSuperTree::getBestNNIForBran(PhyloNode *node1, PhyloNode *node2, bool approx_nni, bool useLS, double lh_contribution) {
    NNIMove myMove;
    myMove.loglh = 0;
	SuperNeighbor *nei1 = ((SuperNeighbor*)node1->findNeighbor(node2));
	SuperNeighbor *nei2 = ((SuperNeighbor*)node2->findNeighbor(node1));
	assert(nei1 && nei2);
	SuperNeighbor *node1_nei = NULL;
	SuperNeighbor *node2_nei = NULL;
	SuperNeighbor *node2_nei_other = NULL;
	FOR_NEIGHBOR_DECLARE(node1, node2, node1_it) {
		node1_nei = (SuperNeighbor*)(*node1_it);
		break; 
	}
	FOR_NEIGHBOR_DECLARE(node2, node1, node2_it) {
		node2_nei = (SuperNeighbor*)(*node2_it);
		break;
	}

	FOR_NEIGHBOR_IT(node2, node1, node2_it_other) 
	if ((*node2_it_other) != node2_nei) {
		node2_nei_other = (SuperNeighbor*)(*node2_it_other);
		break;
	}

	double bestScore = optimizeOneBranch(node1, node2, false);
	double nonNNIScore = bestScore;
	
	double nni1_score = 0.0, nni2_score = 0.0;
	int ntrees = size(), part;

	#ifdef _OPENMP
	#pragma omp parallel for reduction(+: nni1_score, nni2_score) private(part)
	#endif
	for (part = 0; part < ntrees; part++) {
		if (part_info[part].cur_score == 0.0) 
			part_info[part].cur_score = at(part)->computeLikelihood();
		PhyloNeighbor *nei1_part = nei1->link_neighbors[part];
		PhyloNeighbor *nei2_part = nei2->link_neighbors[part];
		if (!nei1_part || !nei2_part) {
			nni1_score += part_info[part].cur_score;
			nni2_score += part_info[part].cur_score;
			at(part)->computePatternLikelihood(part_info[part].cur_ptnlh, &part_info[part].cur_score);
			continue;
		}
		int brid = nei1_part->id;
		if (part_info[part].opt_score[brid] == 0.0) {
			double cur_len = nei1_part->length;
			part_info[part].cur_brlen[brid] = cur_len;
			part_info[part].opt_score[brid] = at(part)->optimizeOneBranch((PhyloNode*)nei1_part->node, (PhyloNode*)nei2_part->node, false);
			part_info[part].opt_brlen[brid] = nei1_part->length;
			// restore branch lengths
			nei1_part->length = cur_len;
			nei2_part->length = cur_len;
			at(part)->computePatternLikelihood(part_info[part].opt_ptnlh[brid], &part_info[part].opt_score[brid]);
		}

		bool is_nni = true;
		FOR_NEIGHBOR_DECLARE(node1, node2, nit) {
			if (! ((SuperNeighbor*)*nit)->link_neighbors[part]) { is_nni = false; break; }
		}
		FOR_NEIGHBOR(node2, node1, nit) {
			if (! ((SuperNeighbor*)*nit)->link_neighbors[part]) { is_nni = false; break; }
		}
		if (!is_nni) {
			nni1_score += part_info[part].opt_score[brid];
			nni2_score += part_info[part].opt_score[brid];
			continue;
		}
		if (part_info[part].nni1_score[brid] == 0.0) {
			SwapNNIParam nni_param;
			// nni_param.node1/2_nei tell swapNNIBranch what to swap first
			nni_param.node1_nei = node1_nei->link_neighbors[part];
			nni_param.node2_nei = node2_nei->link_neighbors[part];
			// pass pattern likelihood address to swapNNIBranch
			nni_param.nni1_ptnlh = part_info[part].nni1_ptnlh[brid];
			nni_param.nni2_ptnlh = part_info[part].nni2_ptnlh[brid];

			at(part)->swapNNIBranch(0.0, (PhyloNode*)nei2_part->node, (PhyloNode*)nei1_part->node, &nni_param);

			part_info[part].nni1_score[brid] = nni_param.nni1_score;
			part_info[part].nni2_score[brid] = nni_param.nni2_score;
			part_info[part].nni1_brlen[brid] = nni_param.nni1_brlen;
			part_info[part].nni2_brlen[brid] = nni_param.nni2_brlen;
		}
		nni1_score += part_info[part].nni1_score[brid];
		nni2_score += part_info[part].nni2_score[brid];
	}
	if (nni1_score > bestScore+TOL_LIKELIHOOD) {
		myMove.delta = nni1_score - nonNNIScore;
		bestScore = nni1_score;
		myMove.swap_id = 1;
		myMove.node1Nei_it = node1->findNeighborIt(node1_nei->node);
		myMove.node2Nei_it = node2->findNeighborIt(node2_nei->node);
		myMove.loglh = bestScore;
		myMove.node1 = node1;
		myMove.node2 = node2;
	}

	if (nni2_score > bestScore+TOL_LIKELIHOOD) {
		myMove.delta = nni2_score - nonNNIScore;
		bestScore = nni2_score;
		myMove.swap_id = 2;
		myMove.node1Nei_it = node1->findNeighborIt(node1_nei->node);
		myMove.node2Nei_it = node2->findNeighborIt(node2_nei_other->node);
		myMove.loglh = bestScore;
		myMove.node1 = node1;
		myMove.node2 = node2;
	}

	if (save_all_trees != 2) return myMove;

	// for bootstrap now
	int nnino = 0;
	FOR_NEIGHBOR(node2, node1, node2_it) {

		// do the NNI
		node2_nei = (SuperNeighbor*)(*node2_it);
        node1->updateNeighbor(node1_it, node2_nei);
        node2_nei->node->updateNeighbor(node2, node1);
        node2->updateNeighbor(node2_it, node1_nei);
        node1_nei->node->updateNeighbor(node1, node2);

        //now setup pattern likelihoods per partition
        DoubleVector save_lh_factor, save_lh_factor_back;
        save_lh_factor.resize(ntrees);
        save_lh_factor_back.resize(ntrees);
        for (part = 0; part < ntrees; part++) {
    		PhyloNeighbor *nei1_part = nei1->link_neighbors[part];
    		PhyloNeighbor *nei2_part = nei2->link_neighbors[part];
    		if (!nei1_part || !nei2_part) {
    			memcpy(at(part)->_pattern_lh, part_info[part].cur_ptnlh, at(part)->getAlnNPattern() * sizeof(double));
    		} else {
				int brid = nei1_part->id;
				bool is_nni = true;
				FOR_NEIGHBOR_DECLARE(node1, node2, nit) {
					if (! ((SuperNeighbor*)*nit)->link_neighbors[part]) { is_nni = false; break; }
				}
				FOR_NEIGHBOR(node2, node1, nit) {
					if (! ((SuperNeighbor*)*nit)->link_neighbors[part]) { is_nni = false; break; }
				}
				if (!is_nni)
					memcpy(at(part)->_pattern_lh, part_info[part].opt_ptnlh[brid], at(part)->getAlnNPattern() * sizeof(double));
				else if (nnino == 0)
					memcpy(at(part)->_pattern_lh, part_info[part].nni1_ptnlh[brid], at(part)->getAlnNPattern() * sizeof(double));
				else
					memcpy(at(part)->_pattern_lh, part_info[part].nni2_ptnlh[brid], at(part)->getAlnNPattern() * sizeof(double));
    		}
    		save_lh_factor[part] = at(part)->current_it->lh_scale_factor;
    		save_lh_factor_back[part] = at(part)->current_it_back->lh_scale_factor;
    		at(part)->current_it->lh_scale_factor = 0.0;
    		at(part)->current_it_back->lh_scale_factor = 0.0;
        }
        if (nnino == 0)
        	saveCurrentTree(nni1_score);
        else
        	saveCurrentTree(nni2_score);

        // restore information
        for (part = 0; part < ntrees; part++) {
    		at(part)->current_it->lh_scale_factor = save_lh_factor[part];
    		at(part)->current_it_back->lh_scale_factor = save_lh_factor_back[part];
        }

        // swap back to recover the tree
        node1->updateNeighbor(node1_it, node1_nei);
        node1_nei->node->updateNeighbor(node2, node1);
        node2->updateNeighbor(node2_it, node2_nei);
        node2_nei->node->updateNeighbor(node1, node2);
        nnino++;

	}


	return myMove;
}

void PhyloSuperTree::doNNI(NNIMove &move) {
	SuperNeighbor *nei1 = (SuperNeighbor*)move.node1->findNeighbor(move.node2);
	SuperNeighbor *nei2 = (SuperNeighbor*)move.node2->findNeighbor(move.node1);
	SuperNeighbor *node1_nei = (SuperNeighbor*)*move.node1Nei_it;
	SuperNeighbor *node2_nei = (SuperNeighbor*)*move.node2Nei_it;
	int part = 0;
	iterator it;
	PhyloTree::doNNI(move);

	for (it = begin(), part = 0; it != end(); it++, part++) {
		bool is_nni = true;
		FOR_NEIGHBOR_DECLARE(move.node1, NULL, nit) {
			if (! ((SuperNeighbor*)*nit)->link_neighbors[part]) { is_nni = false; break; }
		}
		FOR_NEIGHBOR(move.node2, NULL, nit) {
			if (! ((SuperNeighbor*)*nit)->link_neighbors[part]) { is_nni = false; break; }
		}
		if (!is_nni) {
			// relink the branch if it does not correspond to NNI for partition
			linkBranch(part, nei1, nei2); 
			continue;
		}

		NNIMove part_move;
		PhyloNeighbor *nei1_part = nei1->link_neighbors[part];
		PhyloNeighbor *nei2_part = nei2->link_neighbors[part];
		int brid = nei1_part->id;
		part_move.node1 = (PhyloNode*)nei2_part->node;
		part_move.node2 = (PhyloNode*)nei1_part->node;
		part_move.node1Nei_it = part_move.node1->findNeighborIt(node1_nei->link_neighbors[part]->node);
		part_move.node2Nei_it = part_move.node2->findNeighborIt(node2_nei->link_neighbors[part]->node);

		if (move.swap_id == 1) 
			nei1_part->length = nei2_part->length = part_info[part].nni1_brlen[brid];
		else
			nei1_part->length = nei2_part->length = part_info[part].nni2_brlen[brid];

		(*it)->doNNI(part_move);

	} 

	//linkTrees();
}

void PhyloSuperTree::linkTrees() {
	int part = 0;
	iterator it;
	for (it = begin(), part = 0; it != end(); it++, part++) {

		(*it)->initializeTree();
		NodeVector my_taxa, part_taxa;
		(*it)->getOrderedTaxa(my_taxa);
		part_taxa.resize(leafNum, NULL);
		int i;
		for (i = 0; i < leafNum; i++) {
			int id = ((SuperAlignment*)aln)->taxa_index[i][part];
			if (id >=0) part_taxa[i] = my_taxa[id];
		}
		linkTree(part, part_taxa);
	}
}

void PhyloSuperTree::restoreAllBranLen(PhyloNode *node, PhyloNode *dad) {
	int part = 0;
	for (iterator it = begin(); it != end(); it++, part++) {
		(*it)->setBranchLengths(part_info[part].cur_brlen);
	}
}

void PhyloSuperTree::reinsertLeaves(PhyloNodeVector &del_leaves) {
	IQTree::reinsertLeaves(del_leaves);
	mapTrees();
}

void PhyloSuperTree::computeBranchLengths() {
	if (verbose_mode >= VB_DEBUG)
		cout << "Assigning branch lengths for full tree with weighted average..." << endl;
	int part = 0, i;
	NodeVector nodes1, nodes2;
	getBranches(nodes1, nodes2);
	vector<SuperNeighbor*> neighbors1;
	vector<SuperNeighbor*> neighbors2;
	IntVector occurence;
	occurence.resize(nodes1.size(), 0);
	for (i = 0; i < nodes1.size(); i++) {
		neighbors1.push_back((SuperNeighbor*)nodes1[i]->findNeighbor(nodes2[i]) );
		neighbors2.push_back((SuperNeighbor*)nodes2[i]->findNeighbor(nodes1[i]) );
		neighbors1.back()->length = 0.0;
	}
	for (iterator it = begin(); it != end(); it++, part++) {
		IntVector brfreq;
		brfreq.resize((*it)->branchNum, 0);
		for (i = 0; i < nodes1.size(); i++) {
			PhyloNeighbor *nei1 = neighbors1[i]->link_neighbors[part];
			if (!nei1) continue;
			brfreq[nei1->id]++;
		}
		for (i = 0; i < nodes1.size(); i++) {
			PhyloNeighbor *nei1 = neighbors1[i]->link_neighbors[part];
			if (!nei1) continue;
			neighbors1[i]->length += (nei1->length) * (*it)->aln->getNSite() / brfreq[nei1->id];
			occurence[i] += (*it)->aln->getNSite();
			//cout << neighbors1[i]->id << "  " << nodes1[i]->id << nodes1[i]->name <<"," << nodes2[i]->id << nodes2[i]->name <<": " << (nei1->length) / brfreq[nei1->id] << endl;
		}
		//cout << endl;
	}
	for (i = 0; i < nodes1.size(); i++) {
		if (occurence[i])
			neighbors1[i]->length /= occurence[i];
		neighbors2[i]->length = neighbors1[i]->length;
	}
}

string PhyloSuperTree::getModelName() {
	return (string)"Partition model";
}

PhyloTree *PhyloSuperTree::extractSubtree(IntVector &ids) {
	string union_taxa;
	int i;
	for (i = 0; i < ids.size(); i++) {
		int id = ids[i];
		if (id < 0 || id >= size())
			outError("Internal error ", __func__);
		string taxa_set = aln->getPattern(id);
		if (i == 0) union_taxa = taxa_set; else {
			for (int j = 0; j < union_taxa.length(); j++)
				if (taxa_set[j] == 1) union_taxa[j] = 1;
		}
	}
	PhyloTree *tree = new PhyloTree;
	tree->copyTree(this, union_taxa);
	return tree;
}

uint64_t PhyloSuperTree::getMemoryRequired() {
	uint64_t mem_size = PhyloTree::getMemoryRequired();
	for (iterator it = begin(); it != end(); it++)
		mem_size += (*it)->getMemoryRequired();
	return mem_size;
}
<|MERGE_RESOLUTION|>--- conflicted
+++ resolved
@@ -56,7 +56,6 @@
 			if (info.aln_file == "" && params.aln_file) info.aln_file = params.aln_file;
 			getline(in, info.sequence_type, ',');
 			if (info.sequence_type=="" && params.sequence_type) info.sequence_type = params.sequence_type;
-<<<<<<< HEAD
 			if(params.partition_fixed_rates){
 				string rate;
 				getline(in, rate,',');
@@ -67,15 +66,8 @@
 				cout << endl << "Reading partition " << info.name << " (model=" << info.model_name << ", aln=" <<
 						info.aln_file << ", seq=" << info.sequence_type << ", pos=" << info.position_spec << ") ..." << endl;
 			}
-=======
-			getline(in, info.position_spec);
-			cout << endl << "Reading partition " << info.name << " (model=" << info.model_name << ", aln=" <<
-				info.aln_file << ", seq=" << info.sequence_type << ", pos=" << info.position_spec << ") ..." << endl;
+
 			info.mem_ptnlh = NULL;
-<<<<<<< HEAD
->>>>>>> 04f5d5acf2c2791b4cc39eaefd561aa801d19ae6
-=======
->>>>>>> 04f5d5ac
 			part_info.push_back(info);
 			Alignment *part_aln = new Alignment((char*)info.aln_file.c_str(), (char*)info.sequence_type.c_str(), params.intype);
 			if (!info.position_spec.empty()) {
