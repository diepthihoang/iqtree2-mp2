/***************************************************************************
 *   Copyright (C) 2006 by BUI Quang Minh, Steffen Klaere, Arndt von Haeseler   *
 *   minh.bui@univie.ac.at   *
 *                                                                         *
 *   This program is free software; you can redistribute it and/or modify  *
 *   it under the terms of the GNU General Public License as published by  *
 *   the Free Software Foundation; either version 2 of the License, or     *
 *   (at your option) any later version.                                   *
 *                                                                         *
 *   This program is distributed in the hope that it will be useful,       *
 *   but WITHOUT ANY WARRANTY; without even the implied warranty of        *
 *   MERCHANTABILITY or FITNESS FOR A PARTICULAR PURPOSE.  See the         *
 *   GNU General Public License for more details.                          *
 *                                                                         *
 *   You should have received a copy of the GNU General Public License     *
 *   along with this program; if not, write to the                         *
 *   Free Software Foundation, Inc.,                                       *
 *   59 Temple Place - Suite 330, Boston, MA  02111-1307, USA.             *
 ***************************************************************************/

#ifdef HAVE_CONFIG_H
#include <config.h>
#endif

#include <iqtree_config.h>

#if defined WIN32 || defined _WIN32 || defined __WIN32__
//#include <winsock2.h>
//#include <windows.h>
//extern __declspec(dllexport) int gethostname(char *name, int namelen);
#else
#include <sys/resource.h>
#endif

//#include "Eigen/Core"
#include <stdio.h>
#include "phylotree.h"
#include <signal.h>
#include <cstdio>
#include <streambuf>
#include <iostream>
#include <cstdlib>
#include <errno.h>
#include "greedy.h"
#include "pruning.h"
//#include "naivegreedy.h"
#include "splitgraph.h"
#include "circularnetwork.h"
#include "mtreeset.h"
#include "mexttree.h"
#include "ncl/ncl.h"
#include "msetsblock.h"
#include "myreader.h"
#include "phyloanalysis.h"
#include "matree.h"
#include "ngs.h"
#include "parsmultistate.h"
#include "gss.h"
#include "maalignment.h" //added by MA
#include "ncbitree.h"
#include "ecopd.h"
#include "upperbounds.h"
#include "ecopdmtreeset.h"
#include "gurobiwrapper.h"
#include "timeutil.h"
//#include <unistd.h>
#include <stdlib.h>
#include "vectorclass/vectorclass.h"

#include "MPIHelper.h"
#ifdef _IQTREE_MPI
#include <mpi.h>
#endif

#ifdef _OPENMP
	#include <omp.h>
#endif

using namespace std;



void generateRandomTree(Params &params)
{
	if (params.sub_size < 3 && !params.aln_file) {
		outError(ERR_FEW_TAXA);
	}

	if (!params.user_file) {
		outError("Please specify an output tree file name");
	}
	////cout << "Random number seed: " << params.ran_seed << endl << endl;

	SplitGraph sg;

	try {

		if (params.tree_gen == YULE_HARDING || params.tree_gen == CATERPILLAR ||
			params.tree_gen == BALANCED || params.tree_gen == UNIFORM || params.tree_gen == STAR_TREE) {
			if (!overwriteFile(params.user_file)) return;
			ofstream out;
			out.open(params.user_file);
			MTree itree;

			if (params.second_tree) {
				cout << "Generating random branch lengths on tree " << params.second_tree << " ..." << endl;
				itree.readTree(params.second_tree, params.is_rooted);
			} else
			switch (params.tree_gen) {
			case YULE_HARDING:
				cout << "Generating random Yule-Harding tree..." << endl;
				break;
			case UNIFORM:
				cout << "Generating random uniform tree..." << endl;
				break;
			case CATERPILLAR:
				cout << "Generating random caterpillar tree..." << endl;
				break;
			case BALANCED:
				cout << "Generating random balanced tree..." << endl;
				break;
			case STAR_TREE:
				cout << "Generating star tree with random external branch lengths..." << endl;
				break;
			default: break;
			}
			ofstream out2;
			if (params.num_zero_len) {
				cout << "Setting " << params.num_zero_len << " internal branches to zero length..." << endl;
				string str = params.user_file;
				str += ".collapsed";
				out2.open(str.c_str());
			}
			for (int i = 0; i < params.repeated_time; i++) {
				MExtTree mtree;
				if (itree.root) {
					mtree.copyTree(&itree);
					mtree.generateRandomBranchLengths(params);
				} else {
					mtree.generateRandomTree(params.tree_gen, params);
				}
				if (params.num_zero_len) {
					mtree.setZeroInternalBranches(params.num_zero_len);
					MExtTree collapsed_tree;
					collapsed_tree.copyTree(&mtree);
					collapsed_tree.collapseZeroBranches();
					collapsed_tree.printTree(out2);
					out2 << endl;
				}
				mtree.printTree(out);
				out << endl;
			}
			out.close();
			cout << params.repeated_time << " tree(s) printed to " << params.user_file << endl;
			if (params.num_zero_len) {
				out2.close();
				cout << params.repeated_time << " collapsed tree(s) printed to " << params.user_file << ".collapsed" << endl;
			}
		}
		// Generate random trees if optioned
		else if (params.tree_gen == CIRCULAR_SPLIT_GRAPH) {
			cout << "Generating random circular split network..." << endl;
			if (!overwriteFile(params.user_file)) return;
			sg.generateCircular(params);
		} else if (params.tree_gen == TAXA_SET) {
			sg.init(params);
			cout << "Generating random taxa set of size " << params.sub_size <<
				" overlap " << params.overlap << " with " << params.repeated_time << " times..." << endl;
			if (!overwriteFile(params.pdtaxa_file)) return;
			sg.generateTaxaSet(params.pdtaxa_file, params.sub_size, params.overlap, params.repeated_time);
		}
	} catch (bad_alloc) {
		outError(ERR_NO_MEMORY);
	} catch (ios::failure) {
		outError(ERR_WRITE_OUTPUT, params.user_file);
	}

	// calculate the distance
	if (params.run_mode == CALC_DIST) {
		if (params.tree_gen == CIRCULAR_SPLIT_GRAPH) {
			cout << "Calculating distance matrix..." << endl;
			sg.calcDistance(params.dist_file);
			cout << "Distances printed to " << params.dist_file << endl;
		}// else {
			//mtree.calcDist(params.dist_file);
		//}
	}

}

inline void separator(ostream &out, int type = 0) {
	switch (type) {
	case 0:
		out << endl << "==============================================================================" << endl;
		break;
	case 1:
		out << endl << "-----------------------------------------------------------" << endl;
		break;
	default:
		break;
	}
}


void printCopyright(ostream &out) {
#ifdef IQ_TREE
 	out << "IQ-TREE";
	#ifdef _OPENMP
	out << " multicore";
	#endif
 	out << " version ";
#else
 	out << "PDA - Phylogenetic Diversity Analyzer version ";
#endif
	out << iqtree_VERSION_MAJOR << "." << iqtree_VERSION_MINOR << "." << iqtree_VERSION_PATCH;

#if defined _WIN32 || defined WIN32
	out << " for Windows";
#elif defined __APPLE__ || defined __MACH__
	out << " for Mac OS X";
#elif defined __linux__
	out << " for Linux";
#elif defined __unix__ || defined __unix
	out << " for Unix";
#else 
	out << " for unknown platform"
#endif

	out	<< " " << 8*sizeof(void*) << "-bit" << " built " << __DATE__;
#if defined DEBUG 
	out << " - debug mode";
#endif

#ifdef IQ_TREE
	out << endl << "Copyright (c) 2011-2015 Nguyen Lam Tung, Olga Chernomor, Arndt von Haeseler and Bui Quang Minh." << endl << endl;
#else
	out << endl << "Copyright (c) 2006-2014 Olga Chernomor, Arndt von Haeseler and Bui Quang Minh." << endl << endl;
#endif
}

void printRunMode(ostream &out, RunMode run_mode) {
	switch (run_mode) {
		case DETECTED: out << "Detected"; break;
		case GREEDY: out << "Greedy"; break;
		case PRUNING: out << "Pruning"; break;
		case BOTH_ALG: out << "Greedy and Pruning"; break;
		case EXHAUSTIVE: out << "Exhaustive"; break;
		case DYNAMIC_PROGRAMMING: out << "Dynamic Programming"; break;
		case LINEAR_PROGRAMMING: out << "Integer Linear Programming"; break;
		default: outError(ERR_INTERNAL);
	}
}

/**
	summarize the running with header
*/
void summarizeHeader(ostream &out, Params &params, bool budget_constraint, InputType analysis_type) {
	printCopyright(out);
	out << "Input tree/split network file name: " << params.user_file << endl;
	if(params.eco_dag_file)
		out << "Input food web file name: "<<params.eco_dag_file<<endl;
 	out << "Input file format: " << ((params.intype == IN_NEWICK) ? "Newick" : ( (params.intype == IN_NEXUS) ? "Nexus" : "Unknown" )) << endl;
	if (params.initial_file != NULL)
		out << "Initial taxa file: " << params.initial_file << endl;
	if (params.param_file != NULL)
		out << "Parameter file: " << params.param_file << endl;
	out << endl;
	out << "Type of measure: " << ((params.root != NULL || params.is_rooted) ? "Rooted": "Unrooted") <<
			(analysis_type== IN_NEWICK ? " phylogenetic diversity (PD)" : " split diversity (SD)");
	if (params.root != NULL) out << " at " << params.root;
	out << endl;
	if (params.run_mode != CALC_DIST && params.run_mode != PD_USER_SET) {
		out << "Search objective: " << ((params.find_pd_min) ? "Minimum" : "Maximum") << endl;
		out << "Search algorithm: ";
		printRunMode(out, params.run_mode);
		if (params.run_mode == DETECTED) {
			out << " -> ";
			printRunMode(out, params.detected_mode);
		}
		out << endl;
		out << "Search option: " << ((params.find_all) ? "Multiple optimal sets" : "Single optimal set") << endl;
	}
	out << endl;
	out << "Type of analysis: ";
	switch (params.run_mode) {
		case PD_USER_SET: out << "PD/SD of user sets";
			if (params.pdtaxa_file) out << " (" << params.pdtaxa_file << ")"; break;
		case CALC_DIST: out << "Distance matrix computation"; break;
		default:
			out << ((budget_constraint) ? "Budget constraint " : "Subset size k ");
			if (params.intype == IN_NEWICK)
				out << ((analysis_type == IN_NEWICK) ? "on tree" : "on tree -> split network");
			else
				out << "on split network";
	}
	out << endl;
	//out << "Random number seed: " << params.ran_seed << endl;
}

void summarizeFooter(ostream &out, Params &params) {
	separator(out);
	time_t beginTime;
	time (&beginTime);
	char *date;
	date = ctime(&beginTime);

	out << "Time used: " << params.run_time  << " seconds." << endl;
	out << "Finished time: " << date << endl;
}


int getMaxNameLen(vector<string> &setName) {
	int len = 0;
	for (vector<string>::iterator it = setName.begin(); it != setName.end(); it++)
		if (len < (*it).length())
			len = (*it).length();
	return len;
}

void printPDUser(ostream &out, Params &params, PDRelatedMeasures &pd_more) {
	out << "List of user-defined sets of taxa with PD score computed" << endl << endl;
	int maxlen = getMaxNameLen(pd_more.setName)+2;
	out.width(maxlen);
	out << "Name" << "     PD";
	if (params.exclusive_pd) out << "   excl.-PD";
	if (params.endemic_pd) out << "   PD-Endem.";
	if (params.complement_area) out << "   PD-Compl. given area " << params.complement_area;
	out << endl;
	int cnt;
	for (cnt = 0; cnt < pd_more.setName.size(); cnt++) {
		out.width(maxlen);
		out << pd_more.setName[cnt] << " ";
		out.width(7);
		out << pd_more.PDScore[cnt] << "  ";
		if (params.exclusive_pd) {
			out.width(7);
			out << pd_more.exclusivePD[cnt] << "  ";
		}
		if (params.endemic_pd) {
			out.width(7);
			out << pd_more.PDEndemism[cnt] << "  ";
		}
		if (params.complement_area) {
			out.width(8);
			out << pd_more.PDComplementarity[cnt];
		}
		out << endl;
	}
	separator(out, 1);
}

void summarizeTree(Params &params, PDTree &tree, vector<PDTaxaSet> &taxa_set,
	PDRelatedMeasures &pd_more) {
	string filename;
	if (params.out_file == NULL) {
		filename = params.out_prefix;
		filename += ".pda";
	} else
		filename = params.out_file;

	try {
		ofstream out;
		out.exceptions(ios::failbit | ios::badbit);
		out.open(filename.c_str());

		summarizeHeader(out, params, false, IN_NEWICK);
		out << "Tree size: " << tree.leafNum-params.is_rooted << " taxa, " <<
			tree.nodeNum-1-params.is_rooted << " branches" << endl;
		separator(out);

		vector<PDTaxaSet>::iterator tid;

		if (params.run_mode == PD_USER_SET) {
			printPDUser(out, params, pd_more);
		}
		else if (taxa_set.size() > 1)
			out << "Optimal PD-sets with k = " << params.min_size-params.is_rooted <<
			" to " << params.sub_size-params.is_rooted << endl << endl;


		int subsize = params.min_size-params.is_rooted;
		if (params.run_mode == PD_USER_SET) subsize = 1;
		for (tid = taxa_set.begin(); tid != taxa_set.end(); tid++, subsize++) {
			if (tid != taxa_set.begin())
				separator(out, 1);
			if (params.run_mode == PD_USER_SET) {
				out << "Set " << subsize << " has PD score of " << tid->score << endl;
			}
			else {
				out << "For k = " << subsize << " the optimal PD score is " << (*tid).score << endl;
				out << "The optimal PD set has " << subsize << " taxa:" << endl;
			}
			for (NodeVector::iterator it = (*tid).begin(); it != (*tid).end(); it++)
				if ((*it)->name != ROOT_NAME){
					out << (*it)->name << endl;
				}
			if (!tid->tree_str.empty()) {
				out << endl << "Corresponding sub-tree: " << endl;
				out << tid->tree_str << endl;
			}
			tid->clear();
		}
		taxa_set.clear();

		summarizeFooter(out, params);
		out.close();
		cout << endl << "Results are summarized in " << filename << endl << endl;

	} catch (ios::failure) {
		outError(ERR_WRITE_OUTPUT, filename);
	}
}


void printTaxaSet(Params &params, vector<PDTaxaSet> &taxa_set, RunMode cur_mode) {
	int subsize = params.min_size-params.is_rooted;
	ofstream out;
	ofstream scoreout;
	string filename;
	filename = params.out_prefix;
	filename += ".score";
	scoreout.open(filename.c_str());
	if (!scoreout.is_open())
		outError(ERR_WRITE_OUTPUT, filename);
	cout << "PD scores printed to " << filename << endl;

	if (params.nr_output == 1) {
		filename = params.out_prefix;
		filename += ".pdtaxa";
		out.open(filename.c_str());
		if (!out.is_open())
			outError(ERR_WRITE_OUTPUT, filename);
	}
	for (vector<PDTaxaSet>::iterator tid = taxa_set.begin(); tid != taxa_set.end(); tid++, subsize++) {
		if (params.nr_output > 10) {
			filename = params.out_prefix;
			filename += ".";
			filename += subsize;
			if (params.run_mode == BOTH_ALG) {
				if (cur_mode == GREEDY)
					filename += ".greedy";
				else
					filename += ".pruning";
			} else {
				filename += ".pdtree";
			}
			(*tid).printTree((char*)filename.c_str());

			filename = params.out_prefix;
			filename += ".";
			filename += subsize;
			filename += ".pdtaxa";
			(*tid).printTaxa((char*)filename.c_str());
		} else {
			out << subsize << " " << (*tid).score << endl;
			scoreout << subsize << " " << (*tid).score << endl;
			(*tid).printTaxa(out);
		}
	}

	if (params.nr_output == 1) {
		out.close();
		cout << "All taxa list(s) printed to " << filename << endl;
	}

	scoreout.close();
}


/**
	run PD algorithm on trees
*/
void runPDTree(Params &params)
{

	if (params.run_mode == CALC_DIST) {
		bool is_rooted = false;
		MExtTree tree(params.user_file, is_rooted);
		cout << "Tree contains " << tree.leafNum << " taxa." << endl;
		cout << "Calculating distance matrix..." << endl;
		tree.calcDist(params.dist_file);
		cout << "Distances printed to " << params.dist_file << endl;
		return;
	}

	double t_begin, t_end;
	//char filename[300];
	//int idx;

	vector<PDTaxaSet> taxa_set;

	if (params.run_mode == PD_USER_SET) {
		// compute score of user-defined sets
		t_begin = getCPUTime();
		cout << "Computing PD score for user-defined set of taxa..." << endl;
		PDTree tree(params);
		PDRelatedMeasures pd_more;
		tree.computePD(params, taxa_set, pd_more);

		if (params.endemic_pd)
			tree.calcPDEndemism(taxa_set, pd_more.PDEndemism);
		if (params.complement_area != NULL)
			tree.calcPDComplementarity(taxa_set, params.complement_area, pd_more.PDComplementarity);

		t_end = getCPUTime();
		params.run_time = (t_end-t_begin);
		summarizeTree(params, tree, taxa_set, pd_more);
		return;
	}


	/*********************************************
		run greedy algorithm
	*********************************************/

	if (params.sub_size < 2) {
		outError(ERR_NO_K);
	}

	bool detected_greedy = (params.run_mode != PRUNING);

	Greedy test_greedy;

	test_greedy.init(params);

	if (params.root == NULL && !params.is_rooted)
		cout << endl << "Running PD algorithm on UNROOTED tree..." << endl;
	else
		cout << endl << "Running PD algorithm on ROOTED tree..." << endl;

	if (verbose_mode >= VB_DEBUG)
		test_greedy.drawTree(cout, WT_INT_NODE + WT_BR_SCALE + WT_BR_LEN);

	if (params.run_mode == GREEDY || params.run_mode == BOTH_ALG ||
		(params.run_mode == DETECTED)) {

		if (params.run_mode == DETECTED && params.sub_size >= test_greedy.leafNum * 7 / 10
			&& params.min_size < 2)
			detected_greedy = false;

		if (detected_greedy) {
			params.detected_mode = GREEDY;
			t_begin=getCPUTime();
			cout << endl << "Greedy Algorithm..." << endl;

			taxa_set.clear();
			test_greedy.run(params, taxa_set);

			t_end=getCPUTime();
			params.run_time = (t_end-t_begin);
			cout << "Time used: " << params.run_time << " seconds." << endl;
			if (params.min_size == params.sub_size)
				cout << "Resulting tree length = " << taxa_set[0].score << endl;

			if (params.nr_output > 0)
				printTaxaSet(params, taxa_set, GREEDY);

			PDRelatedMeasures pd_more;

			summarizeTree(params, test_greedy, taxa_set, pd_more);
		}
	}

	/*********************************************
		run pruning algorithm
	*********************************************/
	if (params.run_mode == PRUNING || params.run_mode == BOTH_ALG ||
		(params.run_mode == DETECTED)) {

		Pruning test_pruning;

		if (params.run_mode == PRUNING || params.run_mode == BOTH_ALG) {
			//Pruning test_pruning(params);
			test_pruning.init(params);
		} else if (!detected_greedy) {
			test_pruning.init(test_greedy);
		} else {
			return;
		}
		params.detected_mode = PRUNING;
		t_begin=getCPUTime();
		cout << endl << "Pruning Algorithm..." << endl;
		taxa_set.clear();
		test_pruning.run(params, taxa_set);

		t_end=getCPUTime();
		params.run_time = (t_end-t_begin) ;
		cout << "Time used: " << params.run_time << " seconds.\n";
		if (params.min_size == params.sub_size)
			cout << "Resulting tree length = " << taxa_set[0].score << endl;

		if (params.nr_output > 0)
			printTaxaSet(params, taxa_set, PRUNING);

		PDRelatedMeasures pd_more;

		summarizeTree(params, test_pruning, taxa_set, pd_more);

	}

}

void checkSplitDistance(ostream &out, PDNetwork &sg) {
	matrix(double) dist;
	sg.calcDistance(dist);
	int ntaxa = sg.getNTaxa();
	int i, j;
	bool found = false;
	for (i = 0; i < ntaxa-1; i++) {
		bool first = true;
		for (j = i+1; j < ntaxa; j++)
			if (abs(dist[i][j]) <= 1e-5) {
				if (!found) {
					out << "The following sets of taxa (each set in a line) have very small split-distance" << endl;
					out << "( <= 1e-5) as computed from the split system. To avoid a lot of multiple" << endl;
					out << "optimal PD sets to be reported, one should only keep one taxon from each set" << endl;
					out << "and exclude the rest from the analysis." << endl << endl;
				}
				if (first)
					out << sg.getTaxa()->GetTaxonLabel(i);
				found = true;
				first = false;
				out << ", " << sg.getTaxa()->GetTaxonLabel(j);
			}
		if (!first) out << endl;
	}
	if (found)
		separator(out);
}



/**
	check if the set are nested and there are no multiple optimal sets.
	If yes, return the ranking as could be produced by a greedy algorithm
*/
bool makeRanking(vector<SplitSet> &pd_set, IntVector &indices, IntVector &ranking) {
	vector<SplitSet>::iterator it;
	IntVector::iterator inti;
	ranking.clear();
	bool nested = true;
	Split *cur_sp = NULL;
	int id = 1;
	for (it = pd_set.begin(); it != pd_set.end(); it++) {
		if ((*it).empty()) continue;
		if ((*it).size() > 1) {
			nested = false;
			ranking.push_back(-10);
			indices.push_back(0);
		}
		Split *sp = (*it)[0];

		if (!cur_sp) {
			IntVector sp_tax;
			sp->getTaxaList(sp_tax);
			ranking.insert(ranking.end(), sp_tax.begin(), sp_tax.end());
			for (inti = sp_tax.begin(); inti != sp_tax.end(); inti++)
				indices.push_back(id++);
		} else {
			if ( !cur_sp->subsetOf(*sp)) {
				ranking.push_back(-1);
				indices.push_back(0);
				nested = false;
			}
			Split sp_diff(*sp);
			sp_diff -= *cur_sp;
			Split sp_diff2(*cur_sp);
			sp_diff2 -= *sp;
			IntVector sp_tax;
			sp_diff2.getTaxaList(sp_tax);
			ranking.insert(ranking.end(), sp_tax.begin(), sp_tax.end());
			for (inti = sp_tax.begin(); inti != sp_tax.end(); inti++)
				indices.push_back(-id);
			sp_diff.getTaxaList(sp_tax);
			ranking.insert(ranking.end(), sp_tax.begin(), sp_tax.end());
			for (inti = sp_tax.begin(); inti != sp_tax.end(); inti++)
				indices.push_back(id);
			if ( !cur_sp->subsetOf(*sp)) {
				ranking.push_back(-2);
				indices.push_back(0);
			}
			id++;
		}
		cur_sp = sp;
	}
	return nested;
}


void printNexusSets(const char *filename, PDNetwork &sg, vector<SplitSet> &pd_set) {
	try {
		ofstream out;
		out.open(filename);
		out << "#NEXUS" << endl << "BEGIN Sets;" << endl;
		vector<SplitSet>::iterator it;
		for (it = pd_set.begin(); it != pd_set.end(); it++) {
			int id = 1;
			for (SplitSet::iterator sit = (*it).begin(); sit != (*it).end(); sit++, id++) {
				IntVector taxa;
				(*sit)->getTaxaList(taxa);
				out << "   TAXSET Opt_" << taxa.size() << "_" << id << " =";
				for (IntVector::iterator iit = taxa.begin(); iit != taxa.end(); iit++) {
					if (sg.isPDArea())
						out << " '" << sg.getSetsBlock()->getSet(*iit)->name << "'";
					else
						out << " '" << sg.getTaxa()->GetTaxonLabel(*iit) << "'";
				}
				out << ";" << endl;
			}
		}
		out << "END; [Sets]" << endl;
		out.close();
		cout << endl << "Optimal sets are written to nexus file " << filename << endl;
	} catch (ios::failure) {
		outError(ERR_WRITE_OUTPUT, filename);
	}

}



void computeTaxaFrequency(SplitSet &taxa_set, DoubleVector &freq) {
	assert(taxa_set.size());
	int ntaxa = taxa_set[0]->getNTaxa();
	int i;

	freq.resize(ntaxa, 0);
	for (SplitSet::iterator it2 = taxa_set.begin(); it2 != taxa_set.end(); it2++) {
		for ( i = 0; i < ntaxa; i++)
			if ((*it2)->containTaxon(i)) freq[i] += 1.0;
	}

	for ( i = 0; i < ntaxa; i++)
		freq[i] /= taxa_set.size();

}

/**
	summarize the running results
*/
void summarizeSplit(Params &params, PDNetwork &sg, vector<SplitSet> &pd_set, PDRelatedMeasures &pd_more, bool full_report) {
	int i;


	if (params.nexus_output) {
		string nex_file = params.out_prefix;
		nex_file += ".pdsets.nex";
		printNexusSets(nex_file.c_str(), sg, pd_set);
	}
	string filename;
	if (params.out_file == NULL) {
		filename = params.out_prefix;
		filename += ".pda";
	} else
		filename = params.out_file;

	try {
		ofstream out;
		out.open(filename.c_str());
		/****************************/
		/********** HEADER **********/
		/****************************/
		summarizeHeader(out, params, sg.isBudgetConstraint(), IN_NEXUS);

		out << "Network size: " << sg.getNTaxa()-params.is_rooted << " taxa, " <<
			sg.getNSplits()-params.is_rooted << " splits (of which " <<
			sg.getNTrivialSplits() << " are trivial splits)" << endl;
		out << "Network type: " << ((sg.isCircular()) ? "Circular" : "General") << endl;

		separator(out);

		checkSplitDistance(out, sg);

		int c_num = 0;
		//int subsize = (sg.isBudgetConstraint()) ? params.budget : (params.sub_size-params.is_rooted);
		//subsize -= pd_set.size()-1;
		int subsize = (sg.isBudgetConstraint()) ? params.min_budget : params.min_size-params.is_rooted;
		int stepsize = (sg.isBudgetConstraint()) ? params.step_budget : params.step_size;
		if (params.detected_mode != LINEAR_PROGRAMMING) stepsize = 1;
		vector<SplitSet>::iterator it;
		SplitSet::iterator it2;


		if (params.run_mode == PD_USER_SET) {
			printPDUser(out, params, pd_more);
		}

		/****************************/
		/********** SUMMARY *********/
		/****************************/

		if (params.run_mode != PD_USER_SET && !params.num_bootstrap_samples) {
			out << "Summary of the PD-score and the number of optimal PD-sets with the same " << endl << "optimal PD-score found." << endl;

			if (sg.isBudgetConstraint())
				out << endl << "Budget   PD-score   %PD-score   #PD-sets" << endl;
			else
				out << endl << "Size-k   PD-score   %PD-score   #PD-sets" << endl;

			int sizex = subsize;
			double total = sg.calcWeight();

			for (it = pd_set.begin(); it != pd_set.end(); it++, sizex+=stepsize) {
				out.width(6);
				out << right << sizex << " ";
				out.width(10);
				out << right << (*it).getWeight() << " ";
				out.width(10);
				out << right << ((*it).getWeight()/total)*100.0 << " ";
				out.width(6);
				out << right << (*it).size();
				out << endl;
			}

			out << endl;
			if (!params.find_all)
				out << "Note: You did not choose the option to find multiple optimal PD sets." << endl <<
					"That's why we only reported one PD-set per size-k or budget. If you want" << endl <<
					"to determine all multiple PD-sets, use the '-a' option.";
			else {
				out << "Note: The number of multiple optimal PD sets to be reported is limited to " << params.pd_limit << "." << endl <<
					"There might be cases where the actual #PD-sets exceeds that upper-limit but" << endl <<
					"won't be listed here. Please refer to the above list to identify such cases." << endl <<
					"To increase the upper-limit, use the '-lim <limit_number>' option.";
			}
			out << endl;
			separator(out);
		}

		if (!full_report) {
			out.close();
			return;
		}


		/****************************/
		/********* BOOTSTRAP ********/
		/****************************/
		if (params.run_mode != PD_USER_SET && params.num_bootstrap_samples) {
			out << "Summary of the bootstrap analysis " << endl;
			for (it = pd_set.begin(); it != pd_set.end(); it++) {
				DoubleVector freq;
				computeTaxaFrequency((*it), freq);
				out << "For k/budget = " << subsize << " the " << ((sg.isPDArea()) ? "areas" : "taxa")
					<< " supports are: " << endl;
				for (i = 0; i < freq.size(); i++)
					out << ((sg.isPDArea()) ? sg.getSetsBlock()->getSet(i)->name : sg.getTaxa()->GetTaxonLabel(i))
						<< "\t" << freq[i] << endl;
				if ((it+1) != pd_set.end()) separator(out, 1);
			}
			out << endl;
			separator(out);
		}

		/****************************/
		/********** RANKING *********/
		/****************************/

		if (params.run_mode != PD_USER_SET && !params.num_bootstrap_samples) {


			IntVector ranking;
			IntVector index;

			out << "Ranking based on the optimal sets" << endl;


			if (!makeRanking(pd_set, index, ranking)) {
				out << "WARNING: Optimal sets are not nested, so ranking should not be considered stable" << endl;
			}
			if (subsize > 1) {
				out << "WARNING: The first " << subsize << " ranks should be treated equal" << endl;
			}
			out << endl << "Rank*   ";
			if (!sg.isPDArea())
				out << "Taxon names" << endl;
			else
				out << "Area names" << endl;


			for (IntVector::iterator intv = ranking.begin(), intid = index.begin(); intv != ranking.end(); intv ++, intid++) {
				if (*intv == -10)
					out << "<--- multiple optimal set here --->" << endl;
				else if (*intv == -1)
					out << "<--- BEGIN: greedy does not work --->" << endl;
				else if (*intv == -2)
					out << "<--- END --->" << endl;
				else {
					out.width(5);
					out <<  right << *intid << "   ";
					if (sg.isPDArea())
						out << sg.getSetsBlock()->getSet(*intv)->name << endl;
					else
						out << sg.getTaxa()->GetTaxonLabel(*intv) << endl;
				}
			}
			out << endl;
			out <<  "(*) Negative ranks indicate the point at which the greedy algorithm" << endl <<
					"    does not work. In that case, the corresponding taxon/area names" << endl <<
					"    should be deleted from the optimal set of the same size" << endl;
			separator(out);
		}

		int max_len = sg.getTaxa()->GetMaxTaxonLabelLength();

		/****************************/
		/***** DETAILED SETS ********/
		/****************************/

		if (params.run_mode != PD_USER_SET)
			out << "Detailed information of all taxa found in the optimal PD-sets" << endl;

		if (pd_set.size() > 1) {
			if (sg.isBudgetConstraint())
				out << "with budget = " << params.min_budget <<
					" to " << params.budget << endl << endl;
			else
				out << "with k = " << params.min_size-params.is_rooted <<
					" to " << params.sub_size-params.is_rooted << endl << endl;
		}

		if (params.run_mode != PD_USER_SET)
			separator(out,1);

		for (it = pd_set.begin(); it != pd_set.end(); it++, subsize+=stepsize) {

			// check if the pd-sets are the same as previous one
			if (sg.isBudgetConstraint() && it != pd_set.begin()) {
				vector<SplitSet>::iterator prev, next;
				for (next=it, prev=it-1; next != pd_set.end() && next->getWeight() == (*prev).getWeight() &&
					next->size() == (*prev).size(); next++ ) ;
				if (next != it) {
					// found something in between!
					out << endl;
					//out << endl << "**************************************************************" << endl;
					out << "For budget = " << subsize << " -> " << subsize+(next-it-1)*stepsize <<
						" the optimal PD score and PD sets" << endl;
					out << "are identical to the case when budget = " << subsize-stepsize << endl;
					//out << "**************************************************************" << endl;
					subsize += (next-it)*stepsize;
					it = next;
					if (it == pd_set.end()) break;
				}
			}

			if (it != pd_set.begin()) separator(out, 1);

			int num_sets = (*it).size();
			double weight = (*it).getWeight();

			if (params.run_mode != PD_USER_SET) {
				out << "For " << ((sg.isBudgetConstraint()) ? "budget" : "k") << " = " << subsize;
				out << " the optimal PD score is " << weight << endl;

				if (num_sets == 1) {
					if (!sg.isBudgetConstraint())
						out << "The optimal PD set has " << (*it)[0]->countTaxa()-params.is_rooted <<
							((sg.isPDArea()) ? " areas" : " taxa");
					else
						out << "The optimal PD set has " << (*it)[0]->countTaxa()-params.is_rooted <<
						((sg.isPDArea()) ? " areas" : " taxa") << " and requires " << sg.calcCost(*(*it)[0]) << " budget";
					if (!sg.isPDArea()) out << " and covers " << sg.countSplits(*(*it)[0]) <<
						" splits (of which " << sg.countInternalSplits(*(*it)[0]) << " are internal splits)";
					out << endl;
				}
				else
					out << "Found " << num_sets << " PD sets with the same optimal score." << endl;
			}
			for (it2 = (*it).begin(), c_num=1; it2 != (*it).end(); it2++, c_num++){
				Split *this_set = *it2;

				if (params.run_mode == PD_USER_SET && it2 != (*it).begin())
					separator(out, 1);

				if (params.run_mode == PD_USER_SET) {
					if (!sg.isBudgetConstraint())
						out << "Set " << c_num << " has PD score of " << this_set->getWeight();
					else
						out << "Set " << c_num << " has PD score of " << this_set->getWeight() <<
						" and requires " << sg.calcCost(*this_set) << " budget";
				} else if (num_sets > 1) {
					if (!sg.isBudgetConstraint())
						out << endl << "PD set " << c_num;
					else
						out << endl << "PD set " << c_num << " has " << this_set->countTaxa()-params.is_rooted <<
						" taxa and requires " << sg.calcCost(*this_set) << " budget";
				}

				if (!sg.isPDArea() && (num_sets > 1 || params.run_mode == PD_USER_SET ))
					out << " and covers " << sg.countSplits(*(*it)[0]) << " splits (of which "
					<< sg.countInternalSplits(*(*it)[0]) << " are internal splits)";
				out << endl;

				if (params.run_mode != PD_USER_SET && sg.isPDArea()) {
					for (i = 0; i < sg.getSetsBlock()->getNSets(); i++)
						if (this_set->containTaxon(i)) {
							if (sg.isBudgetConstraint()) {
								out.width(max_len);
								out << left << sg.getSetsBlock()->getSet(i)->name << "\t";
								out.width(10);
								out << right << sg.getPdaBlock()->getCost(i);
								out << endl;

							} else {
								out << sg.getSetsBlock()->getSet(i)->name << endl;
							}
						}

					Split sp(sg.getNTaxa());
					for (i = 0; i < sg.getSetsBlock()->getNSets(); i++)
						if (this_set->containTaxon(i))
							sp += *(sg.area_taxa[i]);
					out << endl << "which contains " << sp.countTaxa() - params.is_rooted << " taxa: " << endl;
					for (i = 0; i < sg.getNTaxa(); i++)
						if (sg.getTaxa()->GetTaxonLabel(i) != ROOT_NAME && sp.containTaxon(i))
							out << sg.getTaxa()->GetTaxonLabel(i) << endl;

				} else
				for ( i = 0; i < sg.getNTaxa(); i++)
					if (sg.getTaxa()->GetTaxonLabel(i) != ROOT_NAME && this_set->containTaxon(i)) {
						if (sg.isBudgetConstraint()) {
							out.width(max_len);
							out << left << sg.getTaxa()->GetTaxonLabel(i) << "\t";
							out.width(10);
							out << right << sg.getPdaBlock()->getCost(i);
							out << endl;

						} else {
							out << sg.getTaxa()->GetTaxonLabel(i) << endl;
						}
					}
			}
		}

		/****************************/
		/********** FOOTER **********/
		/****************************/

		summarizeFooter(out, params);

		out.close();
		cout << endl << "Results are summarized in " << filename << endl << endl;
	} catch (ios::failure) {
		outError(ERR_WRITE_OUTPUT, filename);
	}
}

void printGainMatrix(char *filename, matrix(double) &delta_gain, int start_k) {
	try {
		ofstream out;
		out.exceptions(ios::failbit | ios::badbit);
		out.open(filename);
		int k = start_k;
		for (matrix(double)::iterator it = delta_gain.begin(); it != delta_gain.end(); it++, k++) {
			out << k;
			for (int i = 0; i < (*it).size(); i++)
				out << "  " << (*it)[i];
			out << endl;
		}
		out.close();
		cout << "PD gain matrix printed to " << filename << endl;
	} catch (ios::failure) {
		outError(ERR_WRITE_OUTPUT, filename);
	}
}

/**
	run PD algorithm on split networks
*/
void runPDSplit(Params &params) {

	cout << "Using NCL - Nexus Class Library" << endl << endl;

	// init a split graph class from the parameters
	CircularNetwork sg(params);
	int i;

	// this vector of SplitSet store all the optimal PD sets
	vector<SplitSet> pd_set;
	// this define an order of taxa (circular order in case of circular networks)
	vector<int> taxa_order;
	// this store a particular taxa set
	Split taxa_set;


	if (sg.isCircular()) {
		// is a circular network, get circular order
		for (i = 0; i < sg.getNTaxa(); i++)
			taxa_order.push_back(sg.getCircleId(i));
	} else
		// otherwise, get the incremental order
		for (i = 0; i < sg.getNTaxa(); i++)
			taxa_order.push_back(i);

	PDRelatedMeasures pd_more;

	// begining time of the algorithm run
	double time_begin = getCPUTime();
	//time(&time_begin);
	// check parameters
	if (sg.isPDArea()) {
		if (sg.isBudgetConstraint()) {
			int budget = (params.budget >= 0) ? params.budget : sg.getPdaBlock()->getBudget();
			if (budget < 0 && params.pd_proportion == 0.0) params.run_mode = PD_USER_SET;
		} else {
			int sub_size = (params.sub_size >= 1) ? params.sub_size : sg.getPdaBlock()->getSubSize();
			if (sub_size < 1 && params.pd_proportion == 0.0) params.run_mode = PD_USER_SET;

		}
	}

	if (params.run_mode == PD_USER_SET) {
		// compute score of user-defined sets
		cout << "Computing PD score for user-defined set of taxa..." << endl;
		pd_set.resize(1);
		sg.computePD(params, pd_set[0], pd_more);
		if (params.endemic_pd)
			sg.calcPDEndemism(pd_set[0], pd_more.PDEndemism);

		if (params.complement_area != NULL)
			sg.calcPDComplementarity(pd_set[0], params.complement_area, pd_more.setName, pd_more.PDComplementarity);

	} else {
		// otherwise, call the main function
		if (params.num_bootstrap_samples) {
			cout << endl << "======= START BOOTSTRAP ANALYSIS =======" << endl;
			MTreeSet *mtrees = sg.getMTrees();
			if (mtrees->size() < 100)
				cout << "WARNING: bootstrap may be unstable with less than 100 trees" << endl;
			vector<string> taxname;
			sg.getTaxaName(taxname);
			i = 1;
			for (MTreeSet::iterator it = mtrees->begin(); it != mtrees->end(); it++, i++) {
				cout << "---------- TREE " << i << " ----------" << endl;
				// convert tree into split sytem
				SplitGraph sg2;
				(*it)->convertSplits(taxname, sg2);
				// change the current split system
				for (SplitGraph::reverse_iterator it = sg.rbegin(); it != sg.rend(); it++) {
					delete *it;
				}
				sg.clear();
				sg.insert(sg.begin(), sg2.begin(), sg2.end());
				sg2.clear();

				// now findPD on the converted tree-split system
				sg.findPD(params, pd_set, taxa_order);
			}
			cout << "======= DONE BOOTSTRAP ANALYSIS =======" << endl << endl;
		} else {
			sg.findPD(params, pd_set, taxa_order);
		}
	}

	// ending time
	double time_end = getCPUTime();
	//time(&time_end);
	params.run_time = time_end - time_begin;

	cout << "Time used: " << (double) (params.run_time) << " seconds." << endl;

	if (verbose_mode >= VB_DEBUG && !sg.isPDArea()) {
		cout << "PD set(s) with score(s): " << endl;
		for (vector<SplitSet>::iterator it = pd_set.begin(); it != pd_set.end(); it++)
		for (SplitSet::iterator it2 = (*it).begin(); it2 != (*it).end(); it2++ ){
			//(*it)->report(cout);
			cout << "  " << (*it2)->getWeight() << "    ";
			for (i = 0; i < sg.getNTaxa(); i++)
				if ((*it2)->containTaxon(i))
				cout << sg.getTaxa()->GetTaxonLabel(i) << "  ";
			if (sg.isBudgetConstraint())
				cout << " (budget = " << sg.calcCost(*(*it2)) << ")";
			cout << endl;
		}
	}

	sg.printOutputSetScore(params, pd_set);


	summarizeSplit(params, sg, pd_set, pd_more, true);

	if (params.calc_pdgain) {
		matrix(double) delta_gain;
		sg.calcPDGain(pd_set, delta_gain);
		string filename = params.out_prefix;
		filename += ".pdgain";
		printGainMatrix((char*)filename.c_str(), delta_gain, pd_set.front().front()->countTaxa());
		//cout << delta_gain;
	}


	//for (i = pd_set.size()-1; i >= 0; i--)
	//	delete pd_set[i];

}

void printSplitSet(SplitGraph &sg, SplitIntMap &hash_ss) {
/*
	for (SplitIntMap::iterator it = hash_ss.begin(); it != hash_ss.end(); it++) {
		if ((*it)->getWeight() > 50 && (*it)->countTaxa() > 1)
		(*it)->report(cout);
	}*/
	sg.getTaxa()->Report(cout);
	for (SplitGraph::iterator it = sg.begin(); it != sg.end(); it++) {
		if ((*it)->getWeight() > 50 && (*it)->countTaxa() > 1)
		(*it)->report(cout);
	}
}

void readTaxaOrder(char *taxa_order_file, StrVector &taxa_order) {

}

void calcTreeCluster(Params &params) {
	assert(params.taxa_order_file);
	MExtTree tree(params.user_file, params.is_rooted);
//	StrVector taxa_order;
	//readTaxaOrder(params.taxa_order_file, taxa_order);
	NodeVector taxa;
	matrix(int) clusters;
	clusters.reserve(tree.leafNum - 3);
	tree.getTaxa(taxa);
	sort(taxa.begin(), taxa.end(), nodenamecmp);
	tree.createCluster(taxa, clusters);
	int cnt = 1;

	string treename = params.out_prefix;
	treename += ".clu-id";
	tree.printTree(treename.c_str());

	for (matrix(int)::iterator it = clusters.begin(); it != clusters.end(); it++, cnt++) {
		ostringstream filename;
		filename << params.out_prefix << "." << cnt << ".clu";
		ofstream out(filename.str().c_str());

		ostringstream filename2;
		filename2 << params.out_prefix << "." << cnt << ".name-clu";
		ofstream out2(filename2.str().c_str());

		out << "w" << endl << "c" << endl << "4" << endl << "b" << endl << "g" << endl << 4-params.is_rooted << endl;
		IntVector::iterator it2;
		NodeVector::iterator it3;
		for (it2 = (*it).begin(), it3 = taxa.begin(); it2 != (*it).end(); it2++, it3++)
			if ((*it3)->name != ROOT_NAME) {
				out << char((*it2)+'a') << endl;
				out2 << (*it3)->name << "  " << char((*it2)+'a') << endl;
			}
		out << "y" << endl;
		out.close();
		out2.close();
		cout << "Cluster " << cnt << " printed to " << filename.rdbuf() << " and " << filename2.rdbuf() << endl;
	}
}


void printTaxa(Params &params) {
	MTree mytree(params.user_file, params.is_rooted);
	vector<string> taxname;
	taxname.resize(mytree.leafNum);
	mytree.getTaxaName(taxname);
	sort(taxname.begin(), taxname.end());

	string filename = params.out_prefix;
	filename += ".taxa";

	try {
		ofstream out;
		out.exceptions(ios::failbit | ios::badbit);
		out.open(filename.c_str());
		for (vector<string>::iterator it = taxname.begin(); it != taxname.end(); it++) {
			if ((*it) != ROOT_NAME) out << (*it);
			out << endl;
		}
		out.close();
		cout << "All taxa names printed to " << filename << endl;
	} catch (ios::failure) {
		outError(ERR_WRITE_OUTPUT, filename);
	}
}

void printAreaList(Params &params) {
	MSetsBlock *sets;
	sets = new MSetsBlock();
 	cout << "Reading input file " << params.user_file << "..." << endl;

	MyReader nexus(params.user_file);

	nexus.Add(sets);

	MyToken token(nexus.inf);
	nexus.Execute(token);

	//sets->Report(cout);

	TaxaSetNameVector *allsets = sets->getSets();

	string filename = params.out_prefix;
	filename += ".names";

	try {
		ofstream out;
		out.exceptions(ios::failbit | ios::badbit);
		out.open(filename.c_str());
		for (TaxaSetNameVector::iterator it = allsets->begin(); it != allsets->end(); it++) {
			out << (*it)->name;
			out << endl;
		}
		out.close();
		cout << "All area names printed to " << filename << endl;
	} catch (ios::failure) {
		outError(ERR_WRITE_OUTPUT, filename);
	}

	delete sets;
}

void scaleBranchLength(Params &params) {
	params.is_rooted = true;
	PDTree tree(params);
	if (params.run_mode == SCALE_BRANCH_LEN) {
		cout << "Scaling branch length with a factor of " << params.scaling_factor << " ..." << endl;
		tree.scaleLength(params.scaling_factor, false);
	} else {
		cout << "Scaling clade support with a factor of " << params.scaling_factor << " ..." << endl;
		tree.scaleCladeSupport(params.scaling_factor, false);
	}
	if (params.out_file != NULL)
		tree.printTree(params.out_file);
	else {
		tree.printTree(cout);
		cout << endl;
	}
}

void calcDistribution(Params &params) {

	PDTree mytree(params);

	string filename = params.out_prefix;
	filename += ".randompd";

	try {
		ofstream out;
		out.exceptions(ios::failbit | ios::badbit);
		out.open(filename.c_str());
		for (int size = params.min_size; size <= params.sub_size; size += params.step_size) {
			out << size;
			for (int sample = 0; sample < params.sample_size; sample++) {
				Split taxset(mytree.leafNum);
				taxset.randomize(size);
				mytree.calcPD(taxset);
				out << "  " << taxset.getWeight();
			}
			out << endl;
		}
		out.close();
		cout << "PD distribution is printed to " << filename << endl;
	} catch (ios::failure) {
		outError(ERR_WRITE_OUTPUT, filename);
	}
}

void printRFDist(ostream &out, int *rfdist, int n, int m, int rf_dist_mode) {
	int i, j;
	if (rf_dist_mode == RF_ADJACENT_PAIR) {
		out << "XXX        ";
		out << 1 << " " << n << endl;
		for (i = 0; i < n; i++)
			out << " " << rfdist[i];
		out << endl;
	} else {
		// all pairs
		out << n << " " << m << endl;
		for (i = 0; i < n; i++)  {
			out << "Tree" << i << "      ";
			for (j = 0; j < m; j++)
				out << " " << rfdist[i*m+j];
			out << endl;
		}
	}
}

void computeRFDistExtended(const char *trees1, const char *trees2, const char *filename) {
	cout << "Reading input trees 1 file " << trees1 << endl;
	int ntrees = 0, ntrees2 = 0;
	int *rfdist_raw = NULL;
	try {
		ifstream in;
        in.exceptions(ios::failbit | ios::badbit);
        in.open(trees1);
    	IntVector rfdist;
    	for (ntrees = 1; !in.eof(); ntrees++) {
    		MTree tree;
    		bool is_rooted = false;

    		// read in the tree and convert into split system for indexing
    		tree.readTree(in, is_rooted);
    		if (verbose_mode >= VB_DEBUG)
    			cout << ntrees << " " << endl;
    		IntVector dist;
    		tree.computeRFDist(trees2, dist);
    		ntrees2 = dist.size();
    		rfdist.insert(rfdist.end(), dist.begin(), dist.end());
    		char ch;
    		in.exceptions(ios::goodbit);
    		(in) >> ch;
    		if (in.eof()) break;
    		in.unget();
    		in.exceptions(ios::failbit | ios::badbit);

    	}

		in.close();
		assert(ntrees * ntrees2 == rfdist.size());
		rfdist_raw = new int[rfdist.size()];
		copy(rfdist.begin(), rfdist.end(), rfdist_raw);

	} catch (ios::failure) {
		outError(ERR_READ_INPUT, trees1);
	}

	try {
		ofstream out;
		out.exceptions(ios::failbit | ios::badbit);
		out.open(filename);
		printRFDist(out, rfdist_raw, ntrees, ntrees2, RF_TWO_TREE_SETS_EXTENDED);
		out.close();
		cout << "Robinson-Foulds distances printed to " << filename << endl;
	} catch (ios::failure) {
		outError(ERR_WRITE_OUTPUT, filename);
	}

}

void computeRFDist(Params &params) {

	if (!params.user_file) outError("User tree file not provided");

	string filename = params.out_prefix;
	filename += ".rfdist";

	if (params.rf_dist_mode == RF_TWO_TREE_SETS_EXTENDED) {
		computeRFDistExtended(params.user_file, params.second_tree, filename.c_str());
		return;
	}

	MTreeSet trees(params.user_file, params.is_rooted, params.tree_burnin, params.tree_max_count);
	int n = trees.size(), m = trees.size();
	int *rfdist;
	int *incomp_splits = NULL;
	string infoname = params.out_prefix;
	infoname += ".rfinfo";
	string treename = params.out_prefix;
	treename += ".rftree";
	if (params.rf_dist_mode == RF_TWO_TREE_SETS) {
		MTreeSet treeset2(params.second_tree, params.is_rooted, params.tree_burnin, params.tree_max_count);
		cout << "Computing Robinson-Foulds distances between two sets of trees" << endl;
		m = treeset2.size();
		rfdist = new int [n*m];
		memset(rfdist, 0, n*m* sizeof(int));
		if (verbose_mode >= VB_MAX) {
			incomp_splits = new int [n*m];
			memset(incomp_splits, 0, n*m* sizeof(int));
		}
		if (verbose_mode >= VB_MED)
			trees.computeRFDist(rfdist, &treeset2, infoname.c_str(),treename.c_str(), incomp_splits);
		else
			trees.computeRFDist(rfdist, &treeset2);
	} else {
		rfdist = new int [n*n];
		memset(rfdist, 0, n*n* sizeof(int));
		trees.computeRFDist(rfdist, params.rf_dist_mode, params.split_weight_threshold);
	}

	if (verbose_mode >= VB_MED) printRFDist(cout, rfdist, n, m, params.rf_dist_mode);

	try {
		ofstream out;
		out.exceptions(ios::failbit | ios::badbit);
		out.open(filename.c_str());
		printRFDist(out, rfdist, n, m, params.rf_dist_mode);
		out.close();
		cout << "Robinson-Foulds distances printed to " << filename << endl;
	} catch (ios::failure) {
		outError(ERR_WRITE_OUTPUT, filename);
	}

	if (incomp_splits)
	try {
		filename = params.out_prefix;
		filename += ".incomp";
		ofstream out;
		out.exceptions(ios::failbit | ios::badbit);
		out.open(filename.c_str());
		printRFDist(out, incomp_splits, n, m, params.rf_dist_mode);
		out.close();
		cout << "Number of incompatible splits in printed to " << filename << endl;
	} catch (ios::failure) {
		outError(ERR_WRITE_OUTPUT, filename);
	}

	if (incomp_splits) delete [] incomp_splits;
	delete [] rfdist;
}


void testInputFile(Params &params) {
	SplitGraph sg(params);
	if (sg.isWeaklyCompatible())
		cout << "The split system is weakly compatible." << endl;
	else
		cout << "The split system is NOT weakly compatible." << endl;

}

/**MINH ANH: for some statistics about the branches on the input tree*/
void branchStats(Params &params){
	MaTree mytree(params.user_file, params.is_rooted);
	mytree.drawTree(cout,WT_TAXON_ID + WT_INT_NODE);
	//report to output file
	string output;
	if (params.out_file)
		output = params.out_file;
	else {
		if (params.out_prefix)
			output = params.out_prefix;
		else
			output = params.user_file;
		output += ".stats";
	}

	try {
		ofstream out;
		out.exceptions(ios::failbit | ios::badbit);
		out.open(output.c_str());
		mytree.printBrInfo(out);
	} catch (ios::failure) {
		outError(ERR_WRITE_OUTPUT, output);
	}
	cout << "Information about branch lengths of the tree is printed to: " << output << endl;
	
	/***** Following added by BQM to print internal branch lengths */
	NodeVector nodes1, nodes2;
	mytree.generateNNIBraches(nodes1, nodes2);
	output = params.out_prefix;
	output += ".inlen";
	try {
		ofstream out;
		out.exceptions(ios::failbit | ios::badbit);
		out.open(output.c_str());
		for (int i = 0; i < nodes1.size(); i++)
			out << nodes1[i]->findNeighbor(nodes2[i])->length << " ";
		out << endl;
	} catch (ios::failure) {
		outError(ERR_WRITE_OUTPUT, output);
	}
	cout << "Internal branch lengths printed to: " << output << endl;
}

/**MINH ANH: for comparison between the input tree and each tree in a given set of trees*/
void compare(Params &params){
	MaTree mytree(params.second_tree, params.is_rooted);
	//sort taxon names and update nodeID, to be consistent with MTreeSet
	NodeVector taxa;
	mytree.getTaxa(taxa);
	sort(taxa.begin(), taxa.end(), nodenamecmp);
	int i;
	NodeVector::iterator it;
	for (it = taxa.begin(), i = 0; it != taxa.end(); it++, i++)
			(*it)->id = i;

	string drawFile = params.second_tree;
	drawFile += ".draw";
	try {
		ofstream out1;
		out1.exceptions(ios::failbit | ios::badbit);
		out1.open(drawFile.c_str());
		mytree.drawTree(out1,WT_TAXON_ID + WT_INT_NODE);
	} catch (ios::failure) {
		outError(ERR_WRITE_OUTPUT, drawFile);
	}
	cout << "Tree with branchID (nodeID) was printed to: " << drawFile << endl;


	MTreeSet trees(params.user_file,params.is_rooted, params.tree_burnin, params.tree_max_count);
	DoubleMatrix brMatrix;
	DoubleVector BSDs;
	IntVector RFs;
	mytree.comparedTo(trees, brMatrix, RFs, BSDs);
	int numTree = trees.size();
	int numNode = mytree.nodeNum;

	string output;
	if (params.out_file)
		output = params.out_file;
	else {
		if (params.out_prefix)
			output = params.out_prefix;
		else
			output = params.user_file;
		output += ".compare";
	}

	try {
		ofstream out;
		out.exceptions(ios::failbit | ios::badbit);
		out.open(output.c_str());
		//print the header
		out << "tree  " ;
		for (int nodeID = 0; nodeID < numNode; nodeID++ )
			if ( brMatrix[0][nodeID] != -2 )
				out << "br_" << nodeID << "  ";
		out << "RF  BSD" << endl;
		for ( int treeID = 0; treeID < numTree; treeID++ )
		{
			out << treeID << "  ";
			for (int nodeID = 0; nodeID < numNode; nodeID++ )
				if ( brMatrix[treeID][nodeID] != -2 )
					out << brMatrix[treeID][nodeID] << "  ";
			out << RFs[treeID] << "  " << BSDs[treeID] << endl;
		}
	} catch (ios::failure) {
		outError(ERR_WRITE_OUTPUT, output);
	}
	cout << "Comparison with the given set of trees is printed to: " << output << endl;
}

/**MINH ANH: to compute 'guided bootstrap' alignment*/
void guidedBootstrap(Params &params)
{
	MaAlignment inputAlign(params.aln_file,params.sequence_type, params.intype);
	inputAlign.readLogLL(params.siteLL_file);

	string outFre_name = params.out_prefix;
    outFre_name += ".patInfo";

	inputAlign.printPatObsExpFre(outFre_name.c_str());

	string gboAln_name = params.out_prefix;
    gboAln_name += ".gbo";

	MaAlignment gboAlign;
	double prob;
	gboAlign.generateExpectedAlignment(&inputAlign, prob);
	gboAlign.printPhylip(gboAln_name.c_str());


	string outProb_name = params.out_prefix;
	outProb_name += ".gbo.logP";
	try {
		ofstream outProb;
		outProb.exceptions(ios::failbit | ios::badbit);
		outProb.open(outProb_name.c_str());
		outProb.precision(10);
		outProb << prob << endl;
		outProb.close();
	} catch (ios::failure) {
		outError(ERR_WRITE_OUTPUT, outProb_name);
	}

	cout << "Information about patterns in the input alignment is printed to: " << outFre_name << endl;
	cout << "A 'guided bootstrap' alignment is printed to: " << gboAln_name << endl;
	cout << "Log of the probability of the new alignment is printed to: " << outProb_name << endl;
}

/**MINH ANH: to compute the probability of an alignment given the multinomial distribution of patterns frequencies derived from a reference alignment*/
void computeMulProb(Params &params)
{
	Alignment refAlign(params.second_align, params.sequence_type, params.intype);
	Alignment inputAlign(params.aln_file, params.sequence_type, params.intype);
	double prob;
	inputAlign.multinomialProb(refAlign,prob);
	//Printing
	string outProb_name = params.out_prefix;
	outProb_name += ".mprob";
	try {
		ofstream outProb;
		outProb.exceptions(ios::failbit | ios::badbit);
		outProb.open(outProb_name.c_str());
		outProb.precision(10);
		outProb << prob << endl;
		outProb.close();
	} catch (ios::failure) {
		outError(ERR_WRITE_OUTPUT, outProb_name);
	}
	cout << "Probability of alignment " << params.aln_file << " given alignment " << params.second_align << " is: " << prob << endl;
	cout << "The probability is printed to: " << outProb_name << endl;
}

void processNCBITree(Params &params) {
	NCBITree tree;
	Node *dad = tree.readNCBITree(params.user_file, params.ncbi_taxid, params.ncbi_taxon_level, params.ncbi_ignore_level);
	if (params.ncbi_names_file) tree.readNCBINames(params.ncbi_names_file);

	cout << "Dad ID: " << dad->name << " Root ID: " << tree.root->name << endl;
	string str = params.user_file;
	str += ".tree";
	if (params.out_file) str = params.out_file;
	//tree.printTree(str.c_str(), WT_SORT_TAXA | WT_BR_LEN);
	cout << "NCBI tree printed to " << str << endl;
	try {
		ofstream out;
		out.exceptions(ios::failbit | ios::badbit);
		out.open(str.c_str());
		tree.printTree(out, WT_SORT_TAXA | WT_BR_LEN | WT_TAXON_ID, tree.root, dad);
		out << ";" << endl;
		out.close();
	} catch (ios::failure) {
		outError(ERR_WRITE_OUTPUT, str);
	}
}

/* write simultaneously to cout/cerr and a file */
class outstreambuf : public streambuf {
public:
    outstreambuf* open( const char* name, ios::openmode mode = ios::out);
    outstreambuf* close();
    ~outstreambuf() { close(); }
    
protected:
	ofstream fout;
	streambuf *cout_buf;
	streambuf *cerr_buf;
	streambuf *fout_buf;
    virtual int     overflow( int c = EOF);
    virtual int     sync();
};

/*********************************************************************************
 * GLOBAL VARIABLES
 *********************************************************************************/
outstreambuf _out_buf;
string _log_file;
int _exit_wait_optn = FALSE;

outstreambuf* outstreambuf::open( const char* name, ios::openmode mode) {
	if (MPIHelper::getInstance().getProcessID() == MASTER) {
		fout.open(name, mode);
		if (!fout.is_open()) {
			cout << "Could not open " << name << " for logging" << endl;
			return NULL;
		}
		cout_buf = cout.rdbuf();
		cerr_buf = cerr.rdbuf();
		fout_buf = fout.rdbuf();
		cout.rdbuf(this);
		cerr.rdbuf(this);
		return this;
	} else {
		cout_buf = cout.rdbuf();
		cerr_buf = cerr.rdbuf();
		cout.rdbuf(this);
		cerr.rdbuf(this);
		return this;
	}
}

outstreambuf* outstreambuf::close() {
	if (MPIHelper::getInstance().getProcessID() == MASTER) {
		if (fout.is_open()) {
			sync();
			cout.rdbuf(cout_buf);
			cerr.rdbuf(cerr_buf);
			fout.close();
			return this;
		}
		return NULL;
	} else {
		sync();
		cout.rdbuf(cout_buf);
		cerr.rdbuf(cerr_buf);
		return this;
	}
}

int outstreambuf::overflow( int c) { // used for output buffer only
	if (MPIHelper::getInstance().getProcessID() == MASTER) {
		if (verbose_mode >= VB_MIN) {
			if (cout_buf->sputc(c) == EOF) return EOF;
		}
		if (fout_buf->sputc(c) == EOF) return EOF;
		return c;
	} else {
#ifdef _MPI_DEBUG
		if (cout_buf->sputc(c) == EOF) return EOF;
#endif
		return c;
	}
}



int outstreambuf::sync() { // used for output buffer only
	if (MPIHelper::getInstance().getProcessID() == MASTER) {
		if (verbose_mode >= VB_MIN)
			cout_buf->pubsync();
		return fout_buf->pubsync();
	} else {
#ifdef _MPI_DEBUG
		return cout_buf->pubsync();
#endif
	}
	return 0;
}

extern "C" void startLogFile(bool append_log) {
    if (append_log)
        _out_buf.open(_log_file.c_str(), ios::app);
    else
        _out_buf.open(_log_file.c_str());
}

extern "C" void endLogFile() {
	_out_buf.close();
}

void funcExit(void) {
	if(_exit_wait_optn) {
		printf("\npress [return] to finish: ");
		fflush(stdout);
		while (getchar() != '\n');
	}
	
	endLogFile();
}

extern "C" void funcAbort(int signal_number)
{
    /*Your code goes here. You can output debugging info.
      If you return from this function, and it was called 
      because abort() was called, your program will exit or crash anyway
      (with a dialog box on Windows).
     */
#if (defined(__GNUC__) || defined(__clang__)) && !defined(WIN32) && !defined(__CYGWIN__)
	print_stacktrace(cerr);
#endif

	cout << endl << "*** IQ-TREE CRASHES WITH SIGNAL ";
	switch (signal_number) {
		case SIGABRT: cout << "ABORTED"; break;
		case SIGFPE:  cout << "ERRONEOUS NUMERIC"; break;
		case SIGILL:  cout << "ILLEGAL INSTRUCTION"; break;
		case SIGSEGV: cout << "SEGMENTATION FAULT"; break;
	}
    cout << endl;
	cout << "*** For bug report please send to developers:" << endl << "***    Log file: " << _log_file;
	cout << endl << "***    Alignment files (if possible)" << endl;
	funcExit();
	signal(signal_number, SIG_DFL);
}

extern "C" void getintargv(int *argc, char **argv[]) 
{
	int    done;
	int    count;
	int    n;
	int    l;
	char   ch;
	char  *argtmp;
	char **argstr;

	argtmp = (char  *)calloc(10100, sizeof(char));
	argstr = (char **)calloc(100, sizeof(char*));
	for(n=0; n<100; n++) {
		argstr[n] = &(argtmp[n * 100]);
	}
	n=1;

	fprintf(stdout, "\nYou seem to have click-started this program,");
	fprintf(stdout, "\ndo you want to enter commandline parameters: [y]es, [n]o: ");
	fflush(stdout);

	/* read one char */
	ch = getc(stdin);
	if (ch != '\n') {
		do ;
		while (getc(stdin) != '\n');
	}
	ch = (char) tolower((int) ch);

	if (ch == 'y') {
		done=FALSE;

		fprintf(stdout, "\nEnter single parameter [! for none]: ");
		fflush(stdout);
		count = fscanf(stdin, "%s", argstr[n]);
		do ;
		while (getc(stdin) != '\n');

		if(argstr[0][0] == '!') {
			count = 0;
		} else {
			if (strlen(argstr[n]) > 100) {
				fprintf(stdout, "\nParameter too long!!!\n");
			} else {
				n++;
			}
		}

		while(!done) {
			fprintf(stdout, "\nCurrent commandline: ");
			for(l=1; l<n; l++) {
				fprintf(stdout, "%s ", argstr[l]);
			}
			fprintf(stdout, "\nQuit [q]; confirm [y]%s%s%s: ",
				(n<99 ? ", extend [e]" : ""),
				(n>1 ? ", delete last [l]" : ""),
				(n>1 ? ", delete all [a]" : ""));
			fflush(stdout);

			/* read one char */
			ch = getc(stdin);
			/* ch = getchar(); */
			if (ch != '\n') {
				do ;
				while (getc(stdin) != '\n');
				/* while (getchar() != '\n'); */
			}
			ch = (char) tolower((int) ch);
		
			switch (ch) {
				case 'y': 
					done=TRUE;
					break;
				case 'e': 
					fprintf(stdout, "\nEnter single parameter [! for none]: ");
					fflush(stdout);
					count = fscanf(stdin, "%s", argstr[n]);
					do ;
					while (getc(stdin) != '\n');
		
					if(argstr[0][0] == '!') {
						count = 0;
					} else {
						if (strlen(argstr[n]) > 100) {
							fprintf(stdout, "\nParameter too long!!!\n");
						} else {
							n++;
						}
					}
					break;
				case 'l': 
					if (n>1) n--;
					break;
				case 'a': 
					n=1;
					break;
				case 'q': 
   					// tp_exit(0, NULL, FALSE, __FILE__, __LINE__, _exit_wait_optn);
					if(_exit_wait_optn) {
						printf("\npress [return] to finish: ");
						fflush(stdout);
						while (getchar() != '\n');
					}
					exit(0);
					break;
			}
		}
	}

	*argc = n;
	*argv = argstr;
} /* getintargv */

/*********************************************************************************************************************************
	Olga: ECOpd - phylogenetic diversity with ecological constraint: choosing a viable subset of species which maximizes PD/SD
*********************************************************************************************************************************/

void processECOpd(Params &params) {
	double startTime = getCPUTime();
	params.detected_mode = LINEAR_PROGRAMMING;
	cout<<"----------------------------------------------------------------------------------------"<<endl;
	int i;
	double score;
	double *variables;
	int threads = params.gurobi_threads;
	params.gurobi_format=true;

	string model_file,subFoodWeb,outFile;

	model_file = params.out_prefix;
	model_file += ".lp";

	subFoodWeb = params.out_prefix;
	subFoodWeb += ".subFoodWeb";

	outFile = params.out_prefix;
	outFile += ".pda";

	//Defining the input phylo type: t - rooted/unrooted tree, n - split network
	params.intype=detectInputFile(params.user_file);
	if(params.intype == IN_NEWICK){
		params.eco_type = "t";
	} else if(params.intype == IN_NEXUS){
		params.eco_type = "n";
	}

	// Checking whether to treat the food web as weighted or non weighted
	if(params.diet_max == 0){
		params.eco_weighted = false;
	}else if(params.diet_max > 100 || params.diet_max < 0){
		cout<<"The minimum percentage of the diet to be conserved for each predator"<<endl;
		cout<<"d = "<<params.diet_max<<endl;
		cout<<"ERROR: Wrong value of parameter d. It must be within the range 0 <= d <= 100"<<endl;
		exit(0);
	}else{
		params.eco_weighted = true;
	}

	if(strcmp(params.eco_type,"t")==0){
	/*--------------------------------- EcoPD Trees ---------------------------------*/
		ECOpd tree(params.user_file,params.is_rooted);

		// Setting all the information-----------------
		tree.phyloType = "t";
		tree.TaxaNUM = tree.leafNum;
		if(verbose_mode == VB_MAX){
			cout<<"TaxaNUM = "<<tree.TaxaNUM<<endl;
			cout<<"LeafNUM = "<<tree.leafNum<<endl;
			cout<<"root_id = "<<tree.root->id<<" root_name = "<<tree.root->name<<endl;

			for(i=0; i<tree.leafNum; i++){
				cout<<i<<" "<<tree.findNodeID(i)->name <<endl;
			}
		}

		//Getting Species Names from tree
		for(i = 0; i < tree.TaxaNUM; i++)
			(tree.phyloNames).push_back(tree.findNodeID(i)->name);
		//for(i=0;i<tree.phyloNames.size();i++)
		//	cout<<"["<<i<<"] "<<tree.phyloNames[i]<<endl;

		// Full species list including info from tree and food web. Here adding names from phyloInput.
		for(i=0; i<tree.TaxaNUM; i++)
			tree.names.push_back(&(tree.phyloNames[i]));

		// Read the taxa to be included in the final optimal subset
		if(params.initial_file)
			tree.readInitialTaxa(params.initial_file);

		// Read the DAG file, Synchronize species on the Tree and in the Food Web
		tree.weighted = params.eco_weighted;
		tree.T = params.diet_max*0.01;
		tree.readDAG(params.eco_dag_file);
		tree.defineK(params);

		// IP formulation
		cout<<"Formulating an IP problem..."<<endl;
		if(tree.rooted){
			tree.printECOlpRooted(model_file.c_str(),tree);
		} else {
			tree.printECOlpUnrooted(model_file.c_str(),tree);
		}

		// Solve IP problem
		cout<<"Solving the problem..."<<endl;
		variables = new double[tree.nvar];
		int g_return = gurobi_solve((char*)model_file.c_str(), tree.nvar, &score, variables, verbose_mode, threads);
		if(verbose_mode == VB_MAX){
			cout<<"GUROBI finished with "<<g_return<<" return."<<endl;
			for(i=0; i<tree.nvar; i++)
				cout<<"x"<<i<<" = "<<variables[i]<<endl;
			cout<<"score = "<<score<<endl;
		}
		tree.dietConserved(variables);
		params.run_time = getCPUTime() - startTime;
		tree.printResults((char*)outFile.c_str(),variables,score,params);
		tree.printSubFoodWeb((char*)subFoodWeb.c_str(),variables);
		delete[] variables;

	} else if(strcmp(params.eco_type,"n")==0){
	/*----------------------------- EcoPD SplitNetwork ------------------------------*/
		params.intype=detectInputFile(params.user_file);
		PDNetwork splitSYS(params);
		ECOpd ecoInfDAG;

		// Get the species names from SplitNetwork
		splitSYS.speciesList(&(ecoInfDAG.phyloNames));
		//for(i=0;i<ecoInfDAG.phyloNames.size();i++)
		//	cout<<"["<<i<<"] "<<ecoInfDAG.phyloNames[i]<<endl;

		ecoInfDAG.phyloType = "n";
		ecoInfDAG.TaxaNUM = splitSYS.getNTaxa();

		// Full species list including info from tree and food web
		for(i=0; i<ecoInfDAG.TaxaNUM; i++)
			ecoInfDAG.names.push_back(&(ecoInfDAG.phyloNames[i]));

		ecoInfDAG.weighted = params.eco_weighted;
		// Read the taxa to be included in the final optimal subset
		if(params.initial_file)
			ecoInfDAG.readInitialTaxa(params.initial_file);
		ecoInfDAG.T = params.diet_max*0.01;
		ecoInfDAG.readDAG(params.eco_dag_file);
		ecoInfDAG.defineK(params);

		cout<<"Formulating an IP problem..."<<endl;
		splitSYS.transformEcoLP(params, model_file.c_str(), 0);
		/**
		 * (subset_size-4) - influences constraints for conserved splits.
		 * should be less than taxaNUM in the split system.
		 * With 0 prints all the constraints.
		 * Values different of 0 reduce the # of constraints.
		 **/

		ecoInfDAG.printInfDAG(model_file.c_str(),splitSYS,params);
		cout<<"Solving the problem..."<<endl;
		variables = new double[ecoInfDAG.nvar];
		int g_return = gurobi_solve((char*)model_file.c_str(), ecoInfDAG.nvar, &score, variables, verbose_mode, threads);
		if(verbose_mode == VB_MAX){
			cout<<"GUROBI finished with "<<g_return<<" return."<<endl;
			for(i=0; i<ecoInfDAG.nvar; i++)
				cout<<"x"<<i<<" = "<<variables[i]<<endl;
			cout<<"score = "<<score<<endl;
		}
		ecoInfDAG.splitsNUM = splitSYS.getNSplits();
		ecoInfDAG.totalSD = splitSYS.calcWeight();
		ecoInfDAG.dietConserved(variables);
		params.run_time = getCPUTime() - startTime;
		ecoInfDAG.printResults((char*)outFile.c_str(),variables, score,params);
		ecoInfDAG.printSubFoodWeb((char*)subFoodWeb.c_str(),variables);
		delete[] variables;
	}
}

void collapseLowBranchSupport(char *user_file, char *split_threshold_str) {
    DoubleVector minsup;
    convert_double_vec(split_threshold_str, minsup, '/');
    if (minsup.empty())
        outError("wrong -minsupnew argument, please use back-slash separated string");
    MExtTree tree;
    bool isrooted = false;
    tree.readTree(user_file, isrooted);
    tree.collapseLowBranchSupport(minsup);
    tree.collapseZeroBranches();
    if (verbose_mode >= VB_MED)
        tree.drawTree(cout);
    string outfile = (string)user_file + ".collapsed";
    tree.printTree(outfile.c_str());
    cout << "Tree with collapsed branches written to " << outfile << endl;
}


/********************************************************
	main function
********************************************************/
/*
int main(){
	IQTree tree;
	char * str = "(1, (2, 345));";
	string k;
	tree.pllConvertTaxaID2IQTreeForm(str, k);
	cout << str << endl;
	cout << k << endl;
	cout << "WHAT" << endl;
	return 0;
}
*/

/*
Instruction set ID reported by vectorclass::instrset_detect
0           = 80386 instruction set
1  or above = SSE (XMM) supported by CPU (not testing for O.S. support)
2  or above = SSE2
3  or above = SSE3
4  or above = Supplementary SSE3 (SSSE3)
5  or above = SSE4.1
6  or above = SSE4.2
7  or above = AVX supported by CPU and operating system
8  or above = AVX2
9  or above = AVX512F
*/
int instruction_set;

int main(int argc, char *argv[]) {
#ifdef _IQTREE_MPI
	double time_initial, time_current;
	int n_tasks, task_id;
	if (MPI_Init(&argc, &argv) != MPI_SUCCESS) {
		outError("MPI initialization failed!");
	}
	MPI_Comm_size(MPI_COMM_WORLD, &n_tasks);
	MPI_Comm_rank(MPI_COMM_WORLD, &task_id);
	MPIHelper::getInstance().setNumProcesses(n_tasks);
	MPIHelper::getInstance().setProcessID(task_id);
	MPIHelper::getInstance().setNumTreeReceived(0);
	MPIHelper::getInstance().setNumTreeSent(0);
    MPIHelper::getInstance().setNumNNISearch(0);
#endif

	/*************************/
	{ /* local scope */
		int found = FALSE;              /* "click" found in cmd name? */
		int n, dummyint;
		char *tmpstr;
		int intargc;
		char **intargv;
		intargc = 0;
		intargv = NULL;

		for (n = strlen(argv[0]) - 5;
			 (n >= 0) && !found && (argv[0][n] != '/')
			 && (argv[0][n] != '\\'); n--) {

			tmpstr = &(argv[0][n]);
			dummyint = 0;
			(void) sscanf(tmpstr, "click%n", &dummyint);
			if (dummyint == 5) found = TRUE;
			else {
				dummyint = 0;
				(void) sscanf(tmpstr, "CLICK%n", &dummyint);
				if (dummyint == 5) found = TRUE;
				else {
					dummyint = 0;
					(void) sscanf(tmpstr, "Click%n", &dummyint);
					if (dummyint == 5) found = TRUE;
				}
			}
		}
		if (found) _exit_wait_optn = TRUE;

		if (_exit_wait_optn) { // get commandline parameters from keyboard
			getintargv(&intargc, &intargv);
			fprintf(stdout, "\n\n");
			if (intargc > 1) { // if there were option entered, use them as argc/argv
				argc = intargc;
				argv = intargv;
			}
		}
	} /* local scope */
	/*************************/

	parseArg(argc, argv, Params::getInstance());
<<<<<<< HEAD
	_log_file = Params::getInstance().out_prefix;
	_log_file += ".log";
	startLogFile();
	time_t cur_time;

#ifdef _IQTREE_MPI
	cout << "************************************************" << endl;
	cout << "* START TREE SEARCH USING MPI WITH " << MPIHelper::getInstance().getNumProcesses() << " PROCESSES *" << endl;
	cout << "************************************************" << endl;
	unsigned int rndSeed;
	if (MPIHelper::getInstance().getProcessID() == MASTER) {
		rndSeed = Params::getInstance().ran_seed;
		cout << "Random seed of master = " << rndSeed << endl;
	}
	// Broadcast random seed
	MPI_Bcast(&rndSeed, 1, MPI_INT, MASTER, MPI_COMM_WORLD);
	if (MPIHelper::getInstance().getProcessID() != MASTER) {
		Params::getInstance().ran_seed = rndSeed + task_id * 100000;
		printf("Process %d: random_seed = %d\n", task_id, Params::getInstance().ran_seed);
	}
#endif
=======

    // 2015-12-05
    Checkpoint *checkpoint = new Checkpoint;
    string filename = (string)Params::getInstance().out_prefix + ".ckp.gz";
    checkpoint->setFileName(filename);
    
    bool append_log = false;
    
    if (!Params::getInstance().ignore_checkpoint) {
        checkpoint->load();
        if (checkpoint->hasKey("finished")) {
            if (checkpoint->getBool("finished")) {
                if (Params::getInstance().force_unfinished) {
                    cout << "NOTE: Continue analysis although a previous run already finished" << endl;
                } else {
                    outError("Checkpoint (" + filename + ") indicates that a previous run successfully finished\n" +
                        "Use `-redo` option if you really want to redo the analysis and overwrite all output files.");
                    delete checkpoint;
                    return EXIT_FAILURE;
                } 
            } else {
                append_log = true;
            }
        } else {
            outWarning("Ignore invalid checkpoint file " + filename);
            checkpoint->clear();
        }
    }


	_log_file = Params::getInstance().out_prefix;
	_log_file += ".log";
	startLogFile(append_log);

    if (append_log) {
        cout << endl << "******************************************************"
             << endl << "CHECKPOINT: Resuming analysis from " << filename << endl << endl;
    }
>>>>>>> 589e1371

	atexit(funcExit);
	signal(SIGABRT, &funcAbort);
	signal(SIGFPE, &funcAbort);
	signal(SIGILL, &funcAbort);
	signal(SIGSEGV, &funcAbort);
	printCopyright(cout);

	/*
    double x=1e-100;
    double y=1e-101;
    if (x > y) cout << "ok!" << endl;
    else cout << "shit!" << endl;
    */
	//FILE *pfile = popen("hostname","r");
	char hostname[100];
#if defined WIN32 || defined _WIN32 || defined __WIN32__
    WSADATA wsaData;
    WSAStartup(MAKEWORD(2, 2), &wsaData);
    gethostname(hostname, sizeof(hostname));
    WSACleanup();
#else
	gethostname(hostname, sizeof(hostname));
#endif
	//fgets(hostname, sizeof(hostname), pfile);
	//pclose(pfile);

	instruction_set = instrset_detect();
#if defined(BINARY32) || defined(__NOAVX__)
    instruction_set = min(instruction_set, 6);
#endif
	if (instruction_set < 3) outError("Your CPU does not support SSE3!");
	bool has_fma3 = (instruction_set >= 7) && hasFMA3();
	bool has_fma4 = (instruction_set >= 7) && hasFMA4();

#ifdef __FMA__
	bool has_fma =  has_fma3 || has_fma4;
	if (!has_fma) {
		outError("Your CPU does not support FMA instruction, quiting now...");
	}
#endif

	cout << "Host:    " << hostname << " (";
	switch (instruction_set) {
		case 3: cout << "SSE3, "; break;
		case 4: cout << "SSSE3, "; break;
		case 5: cout << "SSE4.1, "; break;
		case 6: cout << "SSE4.2, "; break;
		case 7: cout << "AVX, "; break;
		case 8: cout << "AVX2, "; break;
		default: cout << "AVX512F, "; break;
	}
	if (has_fma3) cout << "FMA3, ";
	if (has_fma4) cout << "FMA4, ";
//#if defined __APPLE__ || defined __MACH__
	cout << (int)(((getMemorySize()/1024.0)/1024)/1024) << " GB RAM)" << endl;
//#else
//	cout << (int)(((getMemorySize()/1000.0)/1000)/1000) << " GB RAM)" << endl;
//#endif

	cout << "Command:";
    int i;
	for (i = 0; i < argc; i++)
		cout << " " << argv[i];
	cout << endl;

    checkpoint->get("iqtree.seed", Params::getInstance().ran_seed);
	cout << "Seed:    " << Params::getInstance().ran_seed <<  " ";
	init_random(Params::getInstance().ran_seed, true);

<<<<<<< HEAD
	time(&cur_time);
	cout << "Time:    " << ctime(&cur_time);
=======
	time_t start_time;
	time(&start_time);
	cout << "Time:    " << ctime(&start_time);
>>>>>>> 589e1371

	if (Params::getInstance().lk_no_avx)
		instruction_set = min(instruction_set, 6);

	cout << "Kernel:  ";
	if (Params::getInstance().pll) {
#ifdef __AVX__
		cout << "PLL-AVX";
#else
		cout << "PLL-SSE3";
#endif
	} else {
		switch (Params::getInstance().SSE) {
		case LK_NORMAL: cout << "Slow"; break;
		case LK_SSE: cout << "Slow SSE3"; break;
		case LK_EIGEN: cout << "No SSE"; break;
		case LK_EIGEN_SSE:
			if (instruction_set >= 7) {
				cout << "AVX";
			} else {
				cout << "SSE3";
			}

#ifdef __FMA__
			cout << "+FMA";
#endif
			break;
		}
	}

#ifdef _OPENMP
	if (Params::getInstance().num_threads == 0) {
		cout << endl << endl;
		outError("Please specify the number of cores to use (-nt option)!");
	}
	if (Params::getInstance().num_threads) omp_set_num_threads(Params::getInstance().num_threads);
//	int max_threads = omp_get_max_threads();
	Params::getInstance().num_threads = omp_get_max_threads();
	int max_procs = countPhysicalCPUCores();
	cout << " - " << Params::getInstance().num_threads  << " threads (" << max_procs << " CPU cores detected)";
	if (Params::getInstance().num_threads  > max_procs) {
		cout << endl;
		outError("You have specified more threads than CPU cores available");
	}
	omp_set_nested(false); // don't allow nested OpenMP parallelism
#else
	if (Params::getInstance().num_threads != 1) {
		cout << endl << endl;
		outError("Number of threads must be 1 for sequential version.");
	}
    int num_procs = countPhysicalCPUCores();
#ifndef _IQTREE_MPI
    if (num_procs > 1) {
        cout << endl << endl << "NOTE: Consider using the multicore version because your CPU has " << num_procs << " cores!";
    }
#endif
#endif
	//cout << "sizeof(int)=" << sizeof(int) << endl;
	cout << endl << endl;

	cout.precision(3);
	cout.setf(ios::fixed);
    
    // checkpoint general run information
    checkpoint->startStruct("iqtree");
    string command;
    
    if (CKP_RESTORE_STRING(command)) {
        // compare command between saved and current commands
        stringstream ss(command);
        string str;
        bool mismatch = false;
        for (i = 1; i < argc; i++) {
            if (!(ss >> str)) {
                outWarning("Number of command-line arguments differs from checkpoint");
                mismatch = true;
                break;
            }
            if (str != argv[i]) {
                outWarning((string)"Command-line argument `" + argv[i] + "` differs from checkpoint `" + str + "`");
                mismatch = true;
            }
        }
        if (mismatch) {
            outWarning("Command-line differs from checkpoint!");
        }
        command = "";
    }
    
	for (i = 1; i < argc; i++)
        command += string(" ") + argv[i];
    CKP_SAVE(command);
    int seed = Params::getInstance().ran_seed;
    CKP_SAVE(seed);
    CKP_SAVE(start_time);
    stringstream sversion;
    sversion << iqtree_VERSION_MAJOR << "." << iqtree_VERSION_MINOR << "." << iqtree_VERSION_PATCH;
    string version = sversion.str();
    CKP_SAVE(version);
    checkpoint->endStruct();

#ifndef _IQTREE_MPI
	// call the main function
	if (Params::getInstance().tree_gen != NONE) {
		generateRandomTree(Params::getInstance());
	} else if (Params::getInstance().do_pars_multistate) {
		doParsMultiState(Params::getInstance());
	} else if (Params::getInstance().rf_dist_mode != 0) {
		computeRFDist(Params::getInstance());
	} else if (Params::getInstance().test_input != TEST_NONE) {
		Params::getInstance().intype = detectInputFile(Params::getInstance().user_file);
		testInputFile(Params::getInstance());
	} else if (Params::getInstance().run_mode == PRINT_TAXA) {
		printTaxa(Params::getInstance());
	} else if (Params::getInstance().run_mode == PRINT_AREA) {
		printAreaList(Params::getInstance());
	} else if (Params::getInstance().run_mode == SCALE_BRANCH_LEN || Params::getInstance().run_mode == SCALE_NODE_NAME) {
		scaleBranchLength(Params::getInstance());
	} else if (Params::getInstance().run_mode == PD_DISTRIBUTION) {
		calcDistribution(Params::getInstance());
	} else if (Params::getInstance().run_mode == STATS){ /**MINH ANH: for some statistics on the input tree*/
		branchStats(Params::getInstance()); // MA
	} else if (Params::getInstance().branch_cluster > 0) {
		calcTreeCluster(Params::getInstance());
	} else if (Params::getInstance().ncbi_taxid) {
		processNCBITree(Params::getInstance());
	} else if (Params::getInstance().user_file && Params::getInstance().eco_dag_file) { /**ECOpd analysis*/
		processECOpd(Params::getInstance());
	} else if (Params::getInstance().aln_file || Params::getInstance().partition_file) {
		if ((Params::getInstance().siteLL_file || Params::getInstance().second_align) && !Params::getInstance().gbo_replicates)
		{
			if (Params::getInstance().siteLL_file)
				guidedBootstrap(Params::getInstance());
			if (Params::getInstance().second_align)
				computeMulProb(Params::getInstance());
		} else {
			runPhyloAnalysis(Params::getInstance(), checkpoint);
		}
	} else if (Params::getInstance().ngs_file || Params::getInstance().ngs_mapped_reads) {
		runNGSAnalysis(Params::getInstance());
	} else if (Params::getInstance().pdtaxa_file && Params::getInstance().gene_scale_factor >=0.0 && Params::getInstance().gene_pvalue_file) {
		runGSSAnalysis(Params::getInstance());
	} else if (Params::getInstance().consensus_type != CT_NONE) {
		MExtTree tree;
		switch (Params::getInstance().consensus_type) {
			case CT_CONSENSUS_TREE:
				computeConsensusTree(Params::getInstance().user_file, Params::getInstance().tree_burnin, Params::getInstance().tree_max_count, Params::getInstance().split_threshold,
					Params::getInstance().split_weight_threshold, Params::getInstance().out_file, Params::getInstance().out_prefix, Params::getInstance().tree_weight_file, &Params::getInstance());
				break;
			case CT_CONSENSUS_NETWORK:
				computeConsensusNetwork(Params::getInstance().user_file, Params::getInstance().tree_burnin, Params::getInstance().tree_max_count, Params::getInstance().split_threshold,
					Params::getInstance().split_weight_summary, Params::getInstance().split_weight_threshold, Params::getInstance().out_file, Params::getInstance().out_prefix, Params::getInstance().tree_weight_file);
				break;
			case CT_ASSIGN_SUPPORT:
				assignBootstrapSupport(Params::getInstance().user_file, Params::getInstance().tree_burnin, Params::getInstance().tree_max_count, 
					Params::getInstance().second_tree, Params::getInstance().is_rooted, Params::getInstance().out_file,
					Params::getInstance().out_prefix, tree, Params::getInstance().tree_weight_file, &Params::getInstance());
				break;
			case CT_ASSIGN_SUPPORT_EXTENDED:
				assignBranchSupportNew(Params::getInstance());
				break;
			case CT_NONE: break;
			/**MINH ANH: for some comparison*/
			case COMPARE: compare(Params::getInstance()); break; //MA
		}
    } else if (Params::getInstance().split_threshold_str) {
        // for Ricardo: keep those splits from input tree above given support threshold
        collapseLowBranchSupport(Params::getInstance().user_file, Params::getInstance().split_threshold_str);
	} else {
		Params::getInstance().intype = detectInputFile(Params::getInstance().user_file);
		if (Params::getInstance().intype == IN_NEWICK && Params::getInstance().pdtaxa_file && Params::getInstance().tree_gen == NONE) {
			if (Params::getInstance().budget_file) {
				//if (Params::getInstance().budget < 0) Params::getInstance().run_mode = PD_USER_SET;
			} else {
				if (Params::getInstance().sub_size < 1 && Params::getInstance().pd_proportion == 0.0)
					Params::getInstance().run_mode = PD_USER_SET;
			}
			// input is a tree, check if it is a reserve selection -> convert to splits
			if (Params::getInstance().run_mode != PD_USER_SET) Params::getInstance().multi_tree = true;
		}


		if (Params::getInstance().intype == IN_NEWICK && !Params::getInstance().find_all && Params::getInstance().budget_file == NULL &&
			Params::getInstance().find_pd_min == false && Params::getInstance().calc_pdgain == false &&
			Params::getInstance().run_mode != LINEAR_PROGRAMMING && Params::getInstance().multi_tree == false)
			runPDTree(Params::getInstance());
		else if (Params::getInstance().intype == IN_NEXUS || Params::getInstance().intype == IN_NEWICK) {
			if (Params::getInstance().run_mode == LINEAR_PROGRAMMING && Params::getInstance().find_pd_min)
				outError("Current linear programming does not support finding minimal PD sets!");
			if (Params::getInstance().find_all && Params::getInstance().run_mode == LINEAR_PROGRAMMING)
				Params::getInstance().binary_programming = true;
			runPDSplit(Params::getInstance());
		} else {
			outError("Unknown file input format");
		}
	}

<<<<<<< HEAD
#else
	runPhyloAnalysis(Params::getInstance());
#endif

	time(&cur_time);
	cout << "Date and Time: " << ctime(&cur_time);
=======
	delete checkpoint;
	time(&start_time);
	cout << "Date and Time: " << ctime(&start_time);
>>>>>>> 589e1371

	finish_random();
	return EXIT_SUCCESS;
}<|MERGE_RESOLUTION|>--- conflicted
+++ resolved
@@ -2231,7 +2231,6 @@
 	/*************************/
 
 	parseArg(argc, argv, Params::getInstance());
-<<<<<<< HEAD
 	_log_file = Params::getInstance().out_prefix;
 	_log_file += ".log";
 	startLogFile();
@@ -2253,46 +2252,6 @@
 		printf("Process %d: random_seed = %d\n", task_id, Params::getInstance().ran_seed);
 	}
 #endif
-=======
-
-    // 2015-12-05
-    Checkpoint *checkpoint = new Checkpoint;
-    string filename = (string)Params::getInstance().out_prefix + ".ckp.gz";
-    checkpoint->setFileName(filename);
-    
-    bool append_log = false;
-    
-    if (!Params::getInstance().ignore_checkpoint) {
-        checkpoint->load();
-        if (checkpoint->hasKey("finished")) {
-            if (checkpoint->getBool("finished")) {
-                if (Params::getInstance().force_unfinished) {
-                    cout << "NOTE: Continue analysis although a previous run already finished" << endl;
-                } else {
-                    outError("Checkpoint (" + filename + ") indicates that a previous run successfully finished\n" +
-                        "Use `-redo` option if you really want to redo the analysis and overwrite all output files.");
-                    delete checkpoint;
-                    return EXIT_FAILURE;
-                } 
-            } else {
-                append_log = true;
-            }
-        } else {
-            outWarning("Ignore invalid checkpoint file " + filename);
-            checkpoint->clear();
-        }
-    }
-
-
-	_log_file = Params::getInstance().out_prefix;
-	_log_file += ".log";
-	startLogFile(append_log);
-
-    if (append_log) {
-        cout << endl << "******************************************************"
-             << endl << "CHECKPOINT: Resuming analysis from " << filename << endl << endl;
-    }
->>>>>>> 589e1371
 
 	atexit(funcExit);
 	signal(SIGABRT, &funcAbort);
@@ -2363,14 +2322,8 @@
 	cout << "Seed:    " << Params::getInstance().ran_seed <<  " ";
 	init_random(Params::getInstance().ran_seed, true);
 
-<<<<<<< HEAD
 	time(&cur_time);
 	cout << "Time:    " << ctime(&cur_time);
-=======
-	time_t start_time;
-	time(&start_time);
-	cout << "Time:    " << ctime(&start_time);
->>>>>>> 589e1371
 
 	if (Params::getInstance().lk_no_avx)
 		instruction_set = min(instruction_set, 6);
@@ -2568,18 +2521,12 @@
 		}
 	}
 
-<<<<<<< HEAD
 #else
 	runPhyloAnalysis(Params::getInstance());
 #endif
 
 	time(&cur_time);
 	cout << "Date and Time: " << ctime(&cur_time);
-=======
-	delete checkpoint;
-	time(&start_time);
-	cout << "Date and Time: " << ctime(&start_time);
->>>>>>> 589e1371
 
 	finish_random();
 	return EXIT_SUCCESS;
